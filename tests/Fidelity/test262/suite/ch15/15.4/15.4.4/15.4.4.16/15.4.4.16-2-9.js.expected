{
    "isDeclaration": false,
    "languageVersion": "EcmaScript5",
    "parseOptions": {
        "allowAutomaticSemicolonInsertion": true
    },
    "sourceUnit": {
        "kind": "SourceUnit",
        "fullStart": 0,
        "fullEnd": 1510,
        "start": 600,
        "end": 1510,
        "fullWidth": 1510,
        "width": 910,
        "isIncrementallyUnusable": true,
        "moduleElements": [
            {
                "kind": "FunctionDeclaration",
                "fullStart": 0,
                "fullEnd": 1486,
                "start": 600,
                "end": 1484,
                "fullWidth": 1486,
                "width": 884,
                "isIncrementallyUnusable": true,
                "modifiers": [],
                "functionKeyword": {
                    "kind": "FunctionKeyword",
                    "fullStart": 0,
                    "fullEnd": 609,
                    "start": 600,
                    "end": 608,
                    "fullWidth": 609,
                    "width": 8,
                    "text": "function",
                    "value": "function",
                    "valueText": "function",
                    "hasLeadingTrivia": true,
                    "hasLeadingComment": true,
                    "hasLeadingNewLine": true,
                    "hasTrailingTrivia": true,
                    "leadingTrivia": [
                        {
                            "kind": "SingleLineCommentTrivia",
                            "text": "/// Copyright (c) 2012 Ecma International.  All rights reserved. "
                        },
                        {
                            "kind": "NewLineTrivia",
                            "text": "\r\n"
                        },
                        {
                            "kind": "SingleLineCommentTrivia",
                            "text": "/// Ecma International makes this code available under the terms and conditions set"
                        },
                        {
                            "kind": "NewLineTrivia",
                            "text": "\r\n"
                        },
                        {
                            "kind": "SingleLineCommentTrivia",
                            "text": "/// forth on http://hg.ecmascript.org/tests/test262/raw-file/tip/LICENSE (the "
                        },
                        {
                            "kind": "NewLineTrivia",
                            "text": "\r\n"
                        },
                        {
                            "kind": "SingleLineCommentTrivia",
                            "text": "/// \"Use Terms\").   Any redistribution of this code must retain the above "
                        },
                        {
                            "kind": "NewLineTrivia",
                            "text": "\r\n"
                        },
                        {
                            "kind": "SingleLineCommentTrivia",
                            "text": "/// copyright and this notice and otherwise comply with the Use Terms."
                        },
                        {
                            "kind": "NewLineTrivia",
                            "text": "\r\n"
                        },
                        {
                            "kind": "MultiLineCommentTrivia",
                            "text": "/**\r\n * @path ch15/15.4/15.4.4/15.4.4.16/15.4.4.16-2-9.js\r\n * @description Array.prototype.every applied to Array-like object, 'length' is an own accessor property that overrides an inherited accessor property\r\n */"
                        },
                        {
                            "kind": "NewLineTrivia",
                            "text": "\r\n"
                        },
                        {
                            "kind": "NewLineTrivia",
                            "text": "\r\n"
                        },
                        {
                            "kind": "NewLineTrivia",
                            "text": "\r\n"
                        }
                    ],
                    "trailingTrivia": [
                        {
                            "kind": "WhitespaceTrivia",
                            "text": " "
                        }
                    ]
                },
                "identifier": {
                    "kind": "IdentifierName",
                    "fullStart": 609,
                    "fullEnd": 617,
                    "start": 609,
                    "end": 617,
                    "fullWidth": 8,
                    "width": 8,
                    "text": "testcase",
                    "value": "testcase",
                    "valueText": "testcase"
                },
                "callSignature": {
                    "kind": "CallSignature",
                    "fullStart": 617,
                    "fullEnd": 620,
                    "start": 617,
                    "end": 619,
                    "fullWidth": 3,
                    "width": 2,
                    "parameterList": {
                        "kind": "ParameterList",
                        "fullStart": 617,
                        "fullEnd": 620,
                        "start": 617,
                        "end": 619,
                        "fullWidth": 3,
                        "width": 2,
                        "openParenToken": {
                            "kind": "OpenParenToken",
                            "fullStart": 617,
                            "fullEnd": 618,
                            "start": 617,
                            "end": 618,
                            "fullWidth": 1,
                            "width": 1,
                            "text": "(",
                            "value": "(",
                            "valueText": "("
                        },
                        "parameters": [],
                        "closeParenToken": {
                            "kind": "CloseParenToken",
                            "fullStart": 618,
                            "fullEnd": 620,
                            "start": 618,
                            "end": 619,
                            "fullWidth": 2,
                            "width": 1,
                            "text": ")",
                            "value": ")",
                            "valueText": ")",
                            "hasTrailingTrivia": true,
                            "trailingTrivia": [
                                {
                                    "kind": "WhitespaceTrivia",
                                    "text": " "
                                }
                            ]
                        }
                    }
                },
                "block": {
                    "kind": "Block",
                    "fullStart": 620,
                    "fullEnd": 1486,
                    "start": 620,
                    "end": 1484,
                    "fullWidth": 866,
                    "width": 864,
                    "isIncrementallyUnusable": true,
                    "openBraceToken": {
                        "kind": "OpenBraceToken",
                        "fullStart": 620,
                        "fullEnd": 623,
                        "start": 620,
                        "end": 621,
                        "fullWidth": 3,
                        "width": 1,
                        "text": "{",
                        "value": "{",
                        "valueText": "{",
                        "hasTrailingTrivia": true,
                        "hasTrailingNewLine": true,
                        "trailingTrivia": [
                            {
                                "kind": "NewLineTrivia",
                                "text": "\r\n"
                            }
                        ]
                    },
                    "statements": [
                        {
                            "kind": "FunctionDeclaration",
                            "fullStart": 623,
                            "fullEnd": 711,
                            "start": 631,
                            "end": 709,
                            "fullWidth": 88,
                            "width": 78,
                            "modifiers": [],
                            "functionKeyword": {
                                "kind": "FunctionKeyword",
                                "fullStart": 623,
                                "fullEnd": 640,
                                "start": 631,
                                "end": 639,
                                "fullWidth": 17,
                                "width": 8,
                                "text": "function",
                                "value": "function",
                                "valueText": "function",
                                "hasLeadingTrivia": true,
                                "hasTrailingTrivia": true,
                                "leadingTrivia": [
                                    {
                                        "kind": "WhitespaceTrivia",
                                        "text": "        "
                                    }
                                ],
                                "trailingTrivia": [
                                    {
                                        "kind": "WhitespaceTrivia",
                                        "text": " "
                                    }
                                ]
                            },
                            "identifier": {
                                "kind": "IdentifierName",
                                "fullStart": 640,
                                "fullEnd": 651,
                                "start": 640,
                                "end": 651,
                                "fullWidth": 11,
                                "width": 11,
                                "text": "callbackfn1",
                                "value": "callbackfn1",
                                "valueText": "callbackfn1"
                            },
                            "callSignature": {
                                "kind": "CallSignature",
                                "fullStart": 651,
                                "fullEnd": 667,
                                "start": 651,
                                "end": 666,
                                "fullWidth": 16,
                                "width": 15,
                                "parameterList": {
                                    "kind": "ParameterList",
                                    "fullStart": 651,
                                    "fullEnd": 667,
                                    "start": 651,
                                    "end": 666,
                                    "fullWidth": 16,
                                    "width": 15,
                                    "openParenToken": {
                                        "kind": "OpenParenToken",
                                        "fullStart": 651,
                                        "fullEnd": 652,
                                        "start": 651,
                                        "end": 652,
                                        "fullWidth": 1,
                                        "width": 1,
                                        "text": "(",
                                        "value": "(",
                                        "valueText": "("
                                    },
                                    "parameters": [
                                        {
                                            "kind": "Parameter",
                                            "fullStart": 652,
                                            "fullEnd": 655,
                                            "start": 652,
                                            "end": 655,
                                            "fullWidth": 3,
                                            "width": 3,
                                            "modifiers": [],
                                            "identifier": {
                                                "kind": "IdentifierName",
                                                "fullStart": 652,
                                                "fullEnd": 655,
                                                "start": 652,
                                                "end": 655,
                                                "fullWidth": 3,
                                                "width": 3,
                                                "text": "val",
                                                "value": "val",
                                                "valueText": "val"
                                            }
                                        },
                                        {
                                            "kind": "CommaToken",
                                            "fullStart": 655,
                                            "fullEnd": 657,
                                            "start": 655,
                                            "end": 656,
                                            "fullWidth": 2,
                                            "width": 1,
                                            "text": ",",
                                            "value": ",",
                                            "valueText": ",",
                                            "hasTrailingTrivia": true,
                                            "trailingTrivia": [
                                                {
                                                    "kind": "WhitespaceTrivia",
                                                    "text": " "
                                                }
                                            ]
                                        },
                                        {
                                            "kind": "Parameter",
                                            "fullStart": 657,
                                            "fullEnd": 660,
                                            "start": 657,
                                            "end": 660,
                                            "fullWidth": 3,
                                            "width": 3,
                                            "modifiers": [],
                                            "identifier": {
                                                "kind": "IdentifierName",
                                                "fullStart": 657,
                                                "fullEnd": 660,
                                                "start": 657,
                                                "end": 660,
                                                "fullWidth": 3,
                                                "width": 3,
                                                "text": "idx",
                                                "value": "idx",
                                                "valueText": "idx"
                                            }
                                        },
                                        {
                                            "kind": "CommaToken",
                                            "fullStart": 660,
                                            "fullEnd": 662,
                                            "start": 660,
                                            "end": 661,
                                            "fullWidth": 2,
                                            "width": 1,
                                            "text": ",",
                                            "value": ",",
                                            "valueText": ",",
                                            "hasTrailingTrivia": true,
                                            "trailingTrivia": [
                                                {
                                                    "kind": "WhitespaceTrivia",
                                                    "text": " "
                                                }
                                            ]
                                        },
                                        {
                                            "kind": "Parameter",
                                            "fullStart": 662,
                                            "fullEnd": 665,
                                            "start": 662,
                                            "end": 665,
                                            "fullWidth": 3,
                                            "width": 3,
                                            "modifiers": [],
                                            "identifier": {
                                                "kind": "IdentifierName",
                                                "fullStart": 662,
                                                "fullEnd": 665,
                                                "start": 662,
                                                "end": 665,
                                                "fullWidth": 3,
                                                "width": 3,
                                                "text": "obj",
                                                "value": "obj",
                                                "valueText": "obj"
                                            }
                                        }
                                    ],
                                    "closeParenToken": {
                                        "kind": "CloseParenToken",
                                        "fullStart": 665,
                                        "fullEnd": 667,
                                        "start": 665,
                                        "end": 666,
                                        "fullWidth": 2,
                                        "width": 1,
                                        "text": ")",
                                        "value": ")",
                                        "valueText": ")",
                                        "hasTrailingTrivia": true,
                                        "trailingTrivia": [
                                            {
                                                "kind": "WhitespaceTrivia",
                                                "text": " "
                                            }
                                        ]
                                    }
                                }
                            },
                            "block": {
                                "kind": "Block",
                                "fullStart": 667,
                                "fullEnd": 711,
                                "start": 667,
                                "end": 709,
                                "fullWidth": 44,
                                "width": 42,
                                "openBraceToken": {
                                    "kind": "OpenBraceToken",
                                    "fullStart": 667,
                                    "fullEnd": 670,
                                    "start": 667,
                                    "end": 668,
                                    "fullWidth": 3,
                                    "width": 1,
                                    "text": "{",
                                    "value": "{",
                                    "valueText": "{",
                                    "hasTrailingTrivia": true,
                                    "hasTrailingNewLine": true,
                                    "trailingTrivia": [
                                        {
                                            "kind": "NewLineTrivia",
                                            "text": "\r\n"
                                        }
                                    ]
                                },
                                "statements": [
                                    {
                                        "kind": "ReturnStatement",
                                        "fullStart": 670,
                                        "fullEnd": 700,
                                        "start": 682,
                                        "end": 698,
                                        "fullWidth": 30,
                                        "width": 16,
                                        "returnKeyword": {
                                            "kind": "ReturnKeyword",
                                            "fullStart": 670,
                                            "fullEnd": 689,
                                            "start": 682,
                                            "end": 688,
                                            "fullWidth": 19,
                                            "width": 6,
                                            "text": "return",
                                            "value": "return",
                                            "valueText": "return",
                                            "hasLeadingTrivia": true,
                                            "hasTrailingTrivia": true,
                                            "leadingTrivia": [
                                                {
                                                    "kind": "WhitespaceTrivia",
                                                    "text": "            "
                                                }
                                            ],
                                            "trailingTrivia": [
                                                {
                                                    "kind": "WhitespaceTrivia",
                                                    "text": " "
                                                }
                                            ]
                                        },
                                        "expression": {
                                            "kind": "GreaterThanExpression",
                                            "fullStart": 689,
                                            "fullEnd": 697,
                                            "start": 689,
                                            "end": 697,
                                            "fullWidth": 8,
                                            "width": 8,
                                            "left": {
                                                "kind": "IdentifierName",
                                                "fullStart": 689,
                                                "fullEnd": 693,
                                                "start": 689,
                                                "end": 692,
                                                "fullWidth": 4,
                                                "width": 3,
                                                "text": "val",
                                                "value": "val",
                                                "valueText": "val",
                                                "hasTrailingTrivia": true,
                                                "trailingTrivia": [
                                                    {
                                                        "kind": "WhitespaceTrivia",
                                                        "text": " "
                                                    }
                                                ]
                                            },
                                            "operatorToken": {
                                                "kind": "GreaterThanToken",
                                                "fullStart": 693,
                                                "fullEnd": 695,
                                                "start": 693,
                                                "end": 694,
                                                "fullWidth": 2,
                                                "width": 1,
                                                "text": ">",
                                                "value": ">",
                                                "valueText": ">",
                                                "hasTrailingTrivia": true,
                                                "trailingTrivia": [
                                                    {
                                                        "kind": "WhitespaceTrivia",
                                                        "text": " "
                                                    }
                                                ]
                                            },
                                            "right": {
                                                "kind": "NumericLiteral",
                                                "fullStart": 695,
                                                "fullEnd": 697,
                                                "start": 695,
                                                "end": 697,
                                                "fullWidth": 2,
                                                "width": 2,
                                                "text": "10",
                                                "value": 10,
                                                "valueText": "10"
                                            }
                                        },
                                        "semicolonToken": {
                                            "kind": "SemicolonToken",
                                            "fullStart": 697,
                                            "fullEnd": 700,
                                            "start": 697,
                                            "end": 698,
                                            "fullWidth": 3,
                                            "width": 1,
                                            "text": ";",
                                            "value": ";",
                                            "valueText": ";",
                                            "hasTrailingTrivia": true,
                                            "hasTrailingNewLine": true,
                                            "trailingTrivia": [
                                                {
                                                    "kind": "NewLineTrivia",
                                                    "text": "\r\n"
                                                }
                                            ]
                                        }
                                    }
                                ],
                                "closeBraceToken": {
                                    "kind": "CloseBraceToken",
                                    "fullStart": 700,
                                    "fullEnd": 711,
                                    "start": 708,
                                    "end": 709,
                                    "fullWidth": 11,
                                    "width": 1,
                                    "text": "}",
                                    "value": "}",
                                    "valueText": "}",
                                    "hasLeadingTrivia": true,
                                    "hasTrailingTrivia": true,
                                    "hasTrailingNewLine": true,
                                    "leadingTrivia": [
                                        {
                                            "kind": "WhitespaceTrivia",
                                            "text": "        "
                                        }
                                    ],
                                    "trailingTrivia": [
                                        {
                                            "kind": "NewLineTrivia",
                                            "text": "\r\n"
                                        }
                                    ]
                                }
                            }
                        },
                        {
                            "kind": "FunctionDeclaration",
                            "fullStart": 711,
                            "fullEnd": 801,
                            "start": 721,
                            "end": 799,
                            "fullWidth": 90,
                            "width": 78,
                            "modifiers": [],
                            "functionKeyword": {
                                "kind": "FunctionKeyword",
                                "fullStart": 711,
                                "fullEnd": 730,
                                "start": 721,
                                "end": 729,
                                "fullWidth": 19,
                                "width": 8,
                                "text": "function",
                                "value": "function",
                                "valueText": "function",
                                "hasLeadingTrivia": true,
                                "hasLeadingNewLine": true,
                                "hasTrailingTrivia": true,
                                "leadingTrivia": [
                                    {
                                        "kind": "NewLineTrivia",
                                        "text": "\r\n"
                                    },
                                    {
                                        "kind": "WhitespaceTrivia",
                                        "text": "        "
                                    }
                                ],
                                "trailingTrivia": [
                                    {
                                        "kind": "WhitespaceTrivia",
                                        "text": " "
                                    }
                                ]
                            },
                            "identifier": {
                                "kind": "IdentifierName",
                                "fullStart": 730,
                                "fullEnd": 741,
                                "start": 730,
                                "end": 741,
                                "fullWidth": 11,
                                "width": 11,
                                "text": "callbackfn2",
                                "value": "callbackfn2",
                                "valueText": "callbackfn2"
                            },
                            "callSignature": {
                                "kind": "CallSignature",
                                "fullStart": 741,
                                "fullEnd": 757,
                                "start": 741,
                                "end": 756,
                                "fullWidth": 16,
                                "width": 15,
                                "parameterList": {
                                    "kind": "ParameterList",
                                    "fullStart": 741,
                                    "fullEnd": 757,
                                    "start": 741,
                                    "end": 756,
                                    "fullWidth": 16,
                                    "width": 15,
                                    "openParenToken": {
                                        "kind": "OpenParenToken",
                                        "fullStart": 741,
                                        "fullEnd": 742,
                                        "start": 741,
                                        "end": 742,
                                        "fullWidth": 1,
                                        "width": 1,
                                        "text": "(",
                                        "value": "(",
                                        "valueText": "("
                                    },
                                    "parameters": [
                                        {
                                            "kind": "Parameter",
                                            "fullStart": 742,
                                            "fullEnd": 745,
                                            "start": 742,
                                            "end": 745,
                                            "fullWidth": 3,
                                            "width": 3,
                                            "modifiers": [],
                                            "identifier": {
                                                "kind": "IdentifierName",
                                                "fullStart": 742,
                                                "fullEnd": 745,
                                                "start": 742,
                                                "end": 745,
                                                "fullWidth": 3,
                                                "width": 3,
                                                "text": "val",
                                                "value": "val",
                                                "valueText": "val"
                                            }
                                        },
                                        {
                                            "kind": "CommaToken",
                                            "fullStart": 745,
                                            "fullEnd": 747,
                                            "start": 745,
                                            "end": 746,
                                            "fullWidth": 2,
                                            "width": 1,
                                            "text": ",",
                                            "value": ",",
                                            "valueText": ",",
                                            "hasTrailingTrivia": true,
                                            "trailingTrivia": [
                                                {
                                                    "kind": "WhitespaceTrivia",
                                                    "text": " "
                                                }
                                            ]
                                        },
                                        {
                                            "kind": "Parameter",
                                            "fullStart": 747,
                                            "fullEnd": 750,
                                            "start": 747,
                                            "end": 750,
                                            "fullWidth": 3,
                                            "width": 3,
                                            "modifiers": [],
                                            "identifier": {
                                                "kind": "IdentifierName",
                                                "fullStart": 747,
                                                "fullEnd": 750,
                                                "start": 747,
                                                "end": 750,
                                                "fullWidth": 3,
                                                "width": 3,
                                                "text": "idx",
                                                "value": "idx",
                                                "valueText": "idx"
                                            }
                                        },
                                        {
                                            "kind": "CommaToken",
                                            "fullStart": 750,
                                            "fullEnd": 752,
                                            "start": 750,
                                            "end": 751,
                                            "fullWidth": 2,
                                            "width": 1,
                                            "text": ",",
                                            "value": ",",
                                            "valueText": ",",
                                            "hasTrailingTrivia": true,
                                            "trailingTrivia": [
                                                {
                                                    "kind": "WhitespaceTrivia",
                                                    "text": " "
                                                }
                                            ]
                                        },
                                        {
                                            "kind": "Parameter",
                                            "fullStart": 752,
                                            "fullEnd": 755,
                                            "start": 752,
                                            "end": 755,
                                            "fullWidth": 3,
                                            "width": 3,
                                            "modifiers": [],
                                            "identifier": {
                                                "kind": "IdentifierName",
                                                "fullStart": 752,
                                                "fullEnd": 755,
                                                "start": 752,
                                                "end": 755,
                                                "fullWidth": 3,
                                                "width": 3,
                                                "text": "obj",
                                                "value": "obj",
                                                "valueText": "obj"
                                            }
                                        }
                                    ],
                                    "closeParenToken": {
                                        "kind": "CloseParenToken",
                                        "fullStart": 755,
                                        "fullEnd": 757,
                                        "start": 755,
                                        "end": 756,
                                        "fullWidth": 2,
                                        "width": 1,
                                        "text": ")",
                                        "value": ")",
                                        "valueText": ")",
                                        "hasTrailingTrivia": true,
                                        "trailingTrivia": [
                                            {
                                                "kind": "WhitespaceTrivia",
                                                "text": " "
                                            }
                                        ]
                                    }
                                }
                            },
                            "block": {
                                "kind": "Block",
                                "fullStart": 757,
                                "fullEnd": 801,
                                "start": 757,
                                "end": 799,
                                "fullWidth": 44,
                                "width": 42,
                                "openBraceToken": {
                                    "kind": "OpenBraceToken",
                                    "fullStart": 757,
                                    "fullEnd": 760,
                                    "start": 757,
                                    "end": 758,
                                    "fullWidth": 3,
                                    "width": 1,
                                    "text": "{",
                                    "value": "{",
                                    "valueText": "{",
                                    "hasTrailingTrivia": true,
                                    "hasTrailingNewLine": true,
                                    "trailingTrivia": [
                                        {
                                            "kind": "NewLineTrivia",
                                            "text": "\r\n"
                                        }
                                    ]
                                },
                                "statements": [
                                    {
                                        "kind": "ReturnStatement",
                                        "fullStart": 760,
                                        "fullEnd": 790,
                                        "start": 772,
                                        "end": 788,
                                        "fullWidth": 30,
                                        "width": 16,
                                        "returnKeyword": {
                                            "kind": "ReturnKeyword",
                                            "fullStart": 760,
                                            "fullEnd": 779,
                                            "start": 772,
                                            "end": 778,
                                            "fullWidth": 19,
                                            "width": 6,
                                            "text": "return",
                                            "value": "return",
                                            "valueText": "return",
                                            "hasLeadingTrivia": true,
                                            "hasTrailingTrivia": true,
                                            "leadingTrivia": [
                                                {
                                                    "kind": "WhitespaceTrivia",
                                                    "text": "            "
                                                }
                                            ],
                                            "trailingTrivia": [
                                                {
                                                    "kind": "WhitespaceTrivia",
                                                    "text": " "
                                                }
                                            ]
                                        },
                                        "expression": {
                                            "kind": "GreaterThanExpression",
                                            "fullStart": 779,
                                            "fullEnd": 787,
                                            "start": 779,
                                            "end": 787,
                                            "fullWidth": 8,
                                            "width": 8,
                                            "left": {
                                                "kind": "IdentifierName",
                                                "fullStart": 779,
                                                "fullEnd": 783,
                                                "start": 779,
                                                "end": 782,
                                                "fullWidth": 4,
                                                "width": 3,
                                                "text": "val",
                                                "value": "val",
                                                "valueText": "val",
                                                "hasTrailingTrivia": true,
                                                "trailingTrivia": [
                                                    {
                                                        "kind": "WhitespaceTrivia",
                                                        "text": " "
                                                    }
                                                ]
                                            },
                                            "operatorToken": {
                                                "kind": "GreaterThanToken",
                                                "fullStart": 783,
                                                "fullEnd": 785,
                                                "start": 783,
                                                "end": 784,
                                                "fullWidth": 2,
                                                "width": 1,
                                                "text": ">",
                                                "value": ">",
                                                "valueText": ">",
                                                "hasTrailingTrivia": true,
                                                "trailingTrivia": [
                                                    {
                                                        "kind": "WhitespaceTrivia",
                                                        "text": " "
                                                    }
                                                ]
                                            },
                                            "right": {
                                                "kind": "NumericLiteral",
                                                "fullStart": 785,
                                                "fullEnd": 787,
                                                "start": 785,
                                                "end": 787,
                                                "fullWidth": 2,
                                                "width": 2,
                                                "text": "11",
                                                "value": 11,
                                                "valueText": "11"
                                            }
                                        },
                                        "semicolonToken": {
                                            "kind": "SemicolonToken",
                                            "fullStart": 787,
                                            "fullEnd": 790,
                                            "start": 787,
                                            "end": 788,
                                            "fullWidth": 3,
                                            "width": 1,
                                            "text": ";",
                                            "value": ";",
                                            "valueText": ";",
                                            "hasTrailingTrivia": true,
                                            "hasTrailingNewLine": true,
                                            "trailingTrivia": [
                                                {
                                                    "kind": "NewLineTrivia",
                                                    "text": "\r\n"
                                                }
                                            ]
                                        }
                                    }
                                ],
                                "closeBraceToken": {
                                    "kind": "CloseBraceToken",
                                    "fullStart": 790,
                                    "fullEnd": 801,
                                    "start": 798,
                                    "end": 799,
                                    "fullWidth": 11,
                                    "width": 1,
                                    "text": "}",
                                    "value": "}",
                                    "valueText": "}",
                                    "hasLeadingTrivia": true,
                                    "hasTrailingTrivia": true,
                                    "hasTrailingNewLine": true,
                                    "leadingTrivia": [
                                        {
                                            "kind": "WhitespaceTrivia",
                                            "text": "        "
                                        }
                                    ],
                                    "trailingTrivia": [
                                        {
                                            "kind": "NewLineTrivia",
                                            "text": "\r\n"
                                        }
                                    ]
                                }
                            }
                        },
                        {
                            "kind": "VariableStatement",
                            "fullStart": 801,
                            "fullEnd": 828,
                            "start": 811,
                            "end": 826,
                            "fullWidth": 27,
                            "width": 15,
                            "modifiers": [],
                            "variableDeclaration": {
                                "kind": "VariableDeclaration",
                                "fullStart": 801,
                                "fullEnd": 825,
                                "start": 811,
                                "end": 825,
                                "fullWidth": 24,
                                "width": 14,
                                "varKeyword": {
                                    "kind": "VarKeyword",
                                    "fullStart": 801,
                                    "fullEnd": 815,
                                    "start": 811,
                                    "end": 814,
                                    "fullWidth": 14,
                                    "width": 3,
                                    "text": "var",
                                    "value": "var",
                                    "valueText": "var",
                                    "hasLeadingTrivia": true,
                                    "hasLeadingNewLine": true,
                                    "hasTrailingTrivia": true,
                                    "leadingTrivia": [
                                        {
                                            "kind": "NewLineTrivia",
                                            "text": "\r\n"
                                        },
                                        {
                                            "kind": "WhitespaceTrivia",
                                            "text": "        "
                                        }
                                    ],
                                    "trailingTrivia": [
                                        {
                                            "kind": "WhitespaceTrivia",
                                            "text": " "
                                        }
                                    ]
                                },
                                "variableDeclarators": [
                                    {
                                        "kind": "VariableDeclarator",
                                        "fullStart": 815,
                                        "fullEnd": 825,
                                        "start": 815,
                                        "end": 825,
                                        "fullWidth": 10,
<<<<<<< HEAD
                                        "width": 10,
                                        "identifier": {
=======
                                        "propertyName": {
>>>>>>> 85e84683
                                            "kind": "IdentifierName",
                                            "fullStart": 815,
                                            "fullEnd": 821,
                                            "start": 815,
                                            "end": 820,
                                            "fullWidth": 6,
                                            "width": 5,
                                            "text": "proto",
                                            "value": "proto",
                                            "valueText": "proto",
                                            "hasTrailingTrivia": true,
                                            "trailingTrivia": [
                                                {
                                                    "kind": "WhitespaceTrivia",
                                                    "text": " "
                                                }
                                            ]
                                        },
                                        "equalsValueClause": {
                                            "kind": "EqualsValueClause",
                                            "fullStart": 821,
                                            "fullEnd": 825,
                                            "start": 821,
                                            "end": 825,
                                            "fullWidth": 4,
                                            "width": 4,
                                            "equalsToken": {
                                                "kind": "EqualsToken",
                                                "fullStart": 821,
                                                "fullEnd": 823,
                                                "start": 821,
                                                "end": 822,
                                                "fullWidth": 2,
                                                "width": 1,
                                                "text": "=",
                                                "value": "=",
                                                "valueText": "=",
                                                "hasTrailingTrivia": true,
                                                "trailingTrivia": [
                                                    {
                                                        "kind": "WhitespaceTrivia",
                                                        "text": " "
                                                    }
                                                ]
                                            },
                                            "value": {
                                                "kind": "ObjectLiteralExpression",
                                                "fullStart": 823,
                                                "fullEnd": 825,
                                                "start": 823,
                                                "end": 825,
                                                "fullWidth": 2,
                                                "width": 2,
                                                "openBraceToken": {
                                                    "kind": "OpenBraceToken",
                                                    "fullStart": 823,
                                                    "fullEnd": 824,
                                                    "start": 823,
                                                    "end": 824,
                                                    "fullWidth": 1,
                                                    "width": 1,
                                                    "text": "{",
                                                    "value": "{",
                                                    "valueText": "{"
                                                },
                                                "propertyAssignments": [],
                                                "closeBraceToken": {
                                                    "kind": "CloseBraceToken",
                                                    "fullStart": 824,
                                                    "fullEnd": 825,
                                                    "start": 824,
                                                    "end": 825,
                                                    "fullWidth": 1,
                                                    "width": 1,
                                                    "text": "}",
                                                    "value": "}",
                                                    "valueText": "}"
                                                }
                                            }
                                        }
                                    }
                                ]
                            },
                            "semicolonToken": {
                                "kind": "SemicolonToken",
                                "fullStart": 825,
                                "fullEnd": 828,
                                "start": 825,
                                "end": 826,
                                "fullWidth": 3,
                                "width": 1,
                                "text": ";",
                                "value": ";",
                                "valueText": ";",
                                "hasTrailingTrivia": true,
                                "hasTrailingNewLine": true,
                                "trailingTrivia": [
                                    {
                                        "kind": "NewLineTrivia",
                                        "text": "\r\n"
                                    }
                                ]
                            }
                        },
                        {
                            "kind": "ExpressionStatement",
                            "fullStart": 828,
                            "fullEnd": 1000,
                            "start": 838,
                            "end": 998,
                            "fullWidth": 172,
                            "width": 160,
                            "isIncrementallyUnusable": true,
                            "expression": {
                                "kind": "InvocationExpression",
                                "fullStart": 828,
                                "fullEnd": 997,
                                "start": 838,
                                "end": 997,
                                "fullWidth": 169,
                                "width": 159,
                                "isIncrementallyUnusable": true,
                                "expression": {
                                    "kind": "MemberAccessExpression",
                                    "fullStart": 828,
                                    "fullEnd": 859,
                                    "start": 838,
                                    "end": 859,
                                    "fullWidth": 31,
                                    "width": 21,
                                    "expression": {
                                        "kind": "IdentifierName",
                                        "fullStart": 828,
                                        "fullEnd": 844,
                                        "start": 838,
                                        "end": 844,
                                        "fullWidth": 16,
                                        "width": 6,
                                        "text": "Object",
                                        "value": "Object",
                                        "valueText": "Object",
                                        "hasLeadingTrivia": true,
                                        "hasLeadingNewLine": true,
                                        "leadingTrivia": [
                                            {
                                                "kind": "NewLineTrivia",
                                                "text": "\r\n"
                                            },
                                            {
                                                "kind": "WhitespaceTrivia",
                                                "text": "        "
                                            }
                                        ]
                                    },
                                    "dotToken": {
                                        "kind": "DotToken",
                                        "fullStart": 844,
                                        "fullEnd": 845,
                                        "start": 844,
                                        "end": 845,
                                        "fullWidth": 1,
                                        "width": 1,
                                        "text": ".",
                                        "value": ".",
                                        "valueText": "."
                                    },
                                    "name": {
                                        "kind": "IdentifierName",
                                        "fullStart": 845,
                                        "fullEnd": 859,
                                        "start": 845,
                                        "end": 859,
                                        "fullWidth": 14,
                                        "width": 14,
                                        "text": "defineProperty",
                                        "value": "defineProperty",
                                        "valueText": "defineProperty"
                                    }
                                },
                                "argumentList": {
                                    "kind": "ArgumentList",
                                    "fullStart": 859,
                                    "fullEnd": 997,
                                    "start": 859,
                                    "end": 997,
                                    "fullWidth": 138,
                                    "width": 138,
                                    "isIncrementallyUnusable": true,
                                    "openParenToken": {
                                        "kind": "OpenParenToken",
                                        "fullStart": 859,
                                        "fullEnd": 860,
                                        "start": 859,
                                        "end": 860,
                                        "fullWidth": 1,
                                        "width": 1,
                                        "text": "(",
                                        "value": "(",
                                        "valueText": "("
                                    },
                                    "arguments": [
                                        {
                                            "kind": "IdentifierName",
                                            "fullStart": 860,
                                            "fullEnd": 865,
                                            "start": 860,
                                            "end": 865,
                                            "fullWidth": 5,
                                            "width": 5,
                                            "text": "proto",
                                            "value": "proto",
                                            "valueText": "proto"
                                        },
                                        {
                                            "kind": "CommaToken",
                                            "fullStart": 865,
                                            "fullEnd": 867,
                                            "start": 865,
                                            "end": 866,
                                            "fullWidth": 2,
                                            "width": 1,
                                            "text": ",",
                                            "value": ",",
                                            "valueText": ",",
                                            "hasTrailingTrivia": true,
                                            "trailingTrivia": [
                                                {
                                                    "kind": "WhitespaceTrivia",
                                                    "text": " "
                                                }
                                            ]
                                        },
                                        {
                                            "kind": "StringLiteral",
                                            "fullStart": 867,
                                            "fullEnd": 875,
                                            "start": 867,
                                            "end": 875,
                                            "fullWidth": 8,
                                            "width": 8,
                                            "text": "\"length\"",
                                            "value": "length",
                                            "valueText": "length"
                                        },
                                        {
                                            "kind": "CommaToken",
                                            "fullStart": 875,
                                            "fullEnd": 877,
                                            "start": 875,
                                            "end": 876,
                                            "fullWidth": 2,
                                            "width": 1,
                                            "text": ",",
                                            "value": ",",
                                            "valueText": ",",
                                            "hasTrailingTrivia": true,
                                            "trailingTrivia": [
                                                {
                                                    "kind": "WhitespaceTrivia",
                                                    "text": " "
                                                }
                                            ]
                                        },
                                        {
                                            "kind": "ObjectLiteralExpression",
                                            "fullStart": 877,
                                            "fullEnd": 996,
                                            "start": 877,
                                            "end": 996,
                                            "fullWidth": 119,
                                            "width": 119,
                                            "isIncrementallyUnusable": true,
                                            "openBraceToken": {
                                                "kind": "OpenBraceToken",
                                                "fullStart": 877,
                                                "fullEnd": 880,
                                                "start": 877,
                                                "end": 878,
                                                "fullWidth": 3,
                                                "width": 1,
                                                "text": "{",
                                                "value": "{",
                                                "valueText": "{",
                                                "hasTrailingTrivia": true,
                                                "hasTrailingNewLine": true,
                                                "trailingTrivia": [
                                                    {
                                                        "kind": "NewLineTrivia",
                                                        "text": "\r\n"
                                                    }
                                                ]
                                            },
                                            "propertyAssignments": [
                                                {
                                                    "kind": "SimplePropertyAssignment",
                                                    "fullStart": 880,
                                                    "fullEnd": 952,
                                                    "start": 892,
                                                    "end": 952,
                                                    "fullWidth": 72,
                                                    "width": 60,
                                                    "isIncrementallyUnusable": true,
                                                    "propertyName": {
                                                        "kind": "IdentifierName",
                                                        "fullStart": 880,
                                                        "fullEnd": 895,
                                                        "start": 892,
                                                        "end": 895,
                                                        "fullWidth": 15,
                                                        "width": 3,
                                                        "text": "get",
                                                        "value": "get",
                                                        "valueText": "get",
                                                        "hasLeadingTrivia": true,
                                                        "leadingTrivia": [
                                                            {
                                                                "kind": "WhitespaceTrivia",
                                                                "text": "            "
                                                            }
                                                        ]
                                                    },
                                                    "colonToken": {
                                                        "kind": "ColonToken",
                                                        "fullStart": 895,
                                                        "fullEnd": 897,
                                                        "start": 895,
                                                        "end": 896,
                                                        "fullWidth": 2,
                                                        "width": 1,
                                                        "text": ":",
                                                        "value": ":",
                                                        "valueText": ":",
                                                        "hasTrailingTrivia": true,
                                                        "trailingTrivia": [
                                                            {
                                                                "kind": "WhitespaceTrivia",
                                                                "text": " "
                                                            }
                                                        ]
                                                    },
                                                    "expression": {
                                                        "kind": "FunctionExpression",
                                                        "fullStart": 897,
                                                        "fullEnd": 952,
                                                        "start": 897,
                                                        "end": 952,
                                                        "fullWidth": 55,
                                                        "width": 55,
                                                        "functionKeyword": {
                                                            "kind": "FunctionKeyword",
                                                            "fullStart": 897,
                                                            "fullEnd": 906,
                                                            "start": 897,
                                                            "end": 905,
                                                            "fullWidth": 9,
                                                            "width": 8,
                                                            "text": "function",
                                                            "value": "function",
                                                            "valueText": "function",
                                                            "hasTrailingTrivia": true,
                                                            "trailingTrivia": [
                                                                {
                                                                    "kind": "WhitespaceTrivia",
                                                                    "text": " "
                                                                }
                                                            ]
                                                        },
                                                        "callSignature": {
                                                            "kind": "CallSignature",
                                                            "fullStart": 906,
                                                            "fullEnd": 909,
                                                            "start": 906,
                                                            "end": 908,
                                                            "fullWidth": 3,
                                                            "width": 2,
                                                            "parameterList": {
                                                                "kind": "ParameterList",
                                                                "fullStart": 906,
                                                                "fullEnd": 909,
                                                                "start": 906,
                                                                "end": 908,
                                                                "fullWidth": 3,
                                                                "width": 2,
                                                                "openParenToken": {
                                                                    "kind": "OpenParenToken",
                                                                    "fullStart": 906,
                                                                    "fullEnd": 907,
                                                                    "start": 906,
                                                                    "end": 907,
                                                                    "fullWidth": 1,
                                                                    "width": 1,
                                                                    "text": "(",
                                                                    "value": "(",
                                                                    "valueText": "("
                                                                },
                                                                "parameters": [],
                                                                "closeParenToken": {
                                                                    "kind": "CloseParenToken",
                                                                    "fullStart": 907,
                                                                    "fullEnd": 909,
                                                                    "start": 907,
                                                                    "end": 908,
                                                                    "fullWidth": 2,
                                                                    "width": 1,
                                                                    "text": ")",
                                                                    "value": ")",
                                                                    "valueText": ")",
                                                                    "hasTrailingTrivia": true,
                                                                    "trailingTrivia": [
                                                                        {
                                                                            "kind": "WhitespaceTrivia",
                                                                            "text": " "
                                                                        }
                                                                    ]
                                                                }
                                                            }
                                                        },
                                                        "block": {
                                                            "kind": "Block",
                                                            "fullStart": 909,
                                                            "fullEnd": 952,
                                                            "start": 909,
                                                            "end": 952,
                                                            "fullWidth": 43,
                                                            "width": 43,
                                                            "openBraceToken": {
                                                                "kind": "OpenBraceToken",
                                                                "fullStart": 909,
                                                                "fullEnd": 912,
                                                                "start": 909,
                                                                "end": 910,
                                                                "fullWidth": 3,
                                                                "width": 1,
                                                                "text": "{",
                                                                "value": "{",
                                                                "valueText": "{",
                                                                "hasTrailingTrivia": true,
                                                                "hasTrailingNewLine": true,
                                                                "trailingTrivia": [
                                                                    {
                                                                        "kind": "NewLineTrivia",
                                                                        "text": "\r\n"
                                                                    }
                                                                ]
                                                            },
                                                            "statements": [
                                                                {
                                                                    "kind": "ReturnStatement",
                                                                    "fullStart": 912,
                                                                    "fullEnd": 939,
                                                                    "start": 928,
                                                                    "end": 937,
                                                                    "fullWidth": 27,
                                                                    "width": 9,
                                                                    "returnKeyword": {
                                                                        "kind": "ReturnKeyword",
                                                                        "fullStart": 912,
                                                                        "fullEnd": 935,
                                                                        "start": 928,
                                                                        "end": 934,
                                                                        "fullWidth": 23,
                                                                        "width": 6,
                                                                        "text": "return",
                                                                        "value": "return",
                                                                        "valueText": "return",
                                                                        "hasLeadingTrivia": true,
                                                                        "hasTrailingTrivia": true,
                                                                        "leadingTrivia": [
                                                                            {
                                                                                "kind": "WhitespaceTrivia",
                                                                                "text": "                "
                                                                            }
                                                                        ],
                                                                        "trailingTrivia": [
                                                                            {
                                                                                "kind": "WhitespaceTrivia",
                                                                                "text": " "
                                                                            }
                                                                        ]
                                                                    },
                                                                    "expression": {
                                                                        "kind": "NumericLiteral",
                                                                        "fullStart": 935,
                                                                        "fullEnd": 936,
                                                                        "start": 935,
                                                                        "end": 936,
                                                                        "fullWidth": 1,
                                                                        "width": 1,
                                                                        "text": "3",
                                                                        "value": 3,
                                                                        "valueText": "3"
                                                                    },
                                                                    "semicolonToken": {
                                                                        "kind": "SemicolonToken",
                                                                        "fullStart": 936,
                                                                        "fullEnd": 939,
                                                                        "start": 936,
                                                                        "end": 937,
                                                                        "fullWidth": 3,
                                                                        "width": 1,
                                                                        "text": ";",
                                                                        "value": ";",
                                                                        "valueText": ";",
                                                                        "hasTrailingTrivia": true,
                                                                        "hasTrailingNewLine": true,
                                                                        "trailingTrivia": [
                                                                            {
                                                                                "kind": "NewLineTrivia",
                                                                                "text": "\r\n"
                                                                            }
                                                                        ]
                                                                    }
                                                                }
                                                            ],
                                                            "closeBraceToken": {
                                                                "kind": "CloseBraceToken",
                                                                "fullStart": 939,
                                                                "fullEnd": 952,
                                                                "start": 951,
                                                                "end": 952,
                                                                "fullWidth": 13,
                                                                "width": 1,
                                                                "text": "}",
                                                                "value": "}",
                                                                "valueText": "}",
                                                                "hasLeadingTrivia": true,
                                                                "leadingTrivia": [
                                                                    {
                                                                        "kind": "WhitespaceTrivia",
                                                                        "text": "            "
                                                                    }
                                                                ]
                                                            }
                                                        }
                                                    }
                                                },
                                                {
                                                    "kind": "CommaToken",
                                                    "fullStart": 952,
                                                    "fullEnd": 955,
                                                    "start": 952,
                                                    "end": 953,
                                                    "fullWidth": 3,
                                                    "width": 1,
                                                    "text": ",",
                                                    "value": ",",
                                                    "valueText": ",",
                                                    "hasTrailingTrivia": true,
                                                    "hasTrailingNewLine": true,
                                                    "trailingTrivia": [
                                                        {
                                                            "kind": "NewLineTrivia",
                                                            "text": "\r\n"
                                                        }
                                                    ]
                                                },
                                                {
                                                    "kind": "SimplePropertyAssignment",
                                                    "fullStart": 955,
                                                    "fullEnd": 987,
                                                    "start": 967,
                                                    "end": 985,
                                                    "fullWidth": 32,
                                                    "width": 18,
                                                    "propertyName": {
                                                        "kind": "IdentifierName",
                                                        "fullStart": 955,
                                                        "fullEnd": 979,
                                                        "start": 967,
                                                        "end": 979,
                                                        "fullWidth": 24,
                                                        "width": 12,
                                                        "text": "configurable",
                                                        "value": "configurable",
                                                        "valueText": "configurable",
                                                        "hasLeadingTrivia": true,
                                                        "leadingTrivia": [
                                                            {
                                                                "kind": "WhitespaceTrivia",
                                                                "text": "            "
                                                            }
                                                        ]
                                                    },
                                                    "colonToken": {
                                                        "kind": "ColonToken",
                                                        "fullStart": 979,
                                                        "fullEnd": 981,
                                                        "start": 979,
                                                        "end": 980,
                                                        "fullWidth": 2,
                                                        "width": 1,
                                                        "text": ":",
                                                        "value": ":",
                                                        "valueText": ":",
                                                        "hasTrailingTrivia": true,
                                                        "trailingTrivia": [
                                                            {
                                                                "kind": "WhitespaceTrivia",
                                                                "text": " "
                                                            }
                                                        ]
                                                    },
                                                    "expression": {
                                                        "kind": "TrueKeyword",
                                                        "fullStart": 981,
                                                        "fullEnd": 987,
                                                        "start": 981,
                                                        "end": 985,
                                                        "fullWidth": 6,
                                                        "width": 4,
                                                        "text": "true",
                                                        "value": true,
                                                        "valueText": "true",
                                                        "hasTrailingTrivia": true,
                                                        "hasTrailingNewLine": true,
                                                        "trailingTrivia": [
                                                            {
                                                                "kind": "NewLineTrivia",
                                                                "text": "\r\n"
                                                            }
                                                        ]
                                                    }
                                                }
                                            ],
                                            "closeBraceToken": {
                                                "kind": "CloseBraceToken",
                                                "fullStart": 987,
                                                "fullEnd": 996,
                                                "start": 995,
                                                "end": 996,
                                                "fullWidth": 9,
                                                "width": 1,
                                                "text": "}",
                                                "value": "}",
                                                "valueText": "}",
                                                "hasLeadingTrivia": true,
                                                "leadingTrivia": [
                                                    {
                                                        "kind": "WhitespaceTrivia",
                                                        "text": "        "
                                                    }
                                                ]
                                            }
                                        }
                                    ],
                                    "closeParenToken": {
                                        "kind": "CloseParenToken",
                                        "fullStart": 996,
                                        "fullEnd": 997,
                                        "start": 996,
                                        "end": 997,
                                        "fullWidth": 1,
                                        "width": 1,
                                        "text": ")",
                                        "value": ")",
                                        "valueText": ")"
                                    }
                                }
                            },
                            "semicolonToken": {
                                "kind": "SemicolonToken",
                                "fullStart": 997,
                                "fullEnd": 1000,
                                "start": 997,
                                "end": 998,
                                "fullWidth": 3,
                                "width": 1,
                                "text": ";",
                                "value": ";",
                                "valueText": ";",
                                "hasTrailingTrivia": true,
                                "hasTrailingNewLine": true,
                                "trailingTrivia": [
                                    {
                                        "kind": "NewLineTrivia",
                                        "text": "\r\n"
                                    }
                                ]
                            }
                        },
                        {
                            "kind": "VariableStatement",
                            "fullStart": 1000,
                            "fullEnd": 1038,
                            "start": 1010,
                            "end": 1036,
                            "fullWidth": 38,
                            "width": 26,
                            "modifiers": [],
                            "variableDeclaration": {
                                "kind": "VariableDeclaration",
                                "fullStart": 1000,
                                "fullEnd": 1035,
                                "start": 1010,
                                "end": 1035,
                                "fullWidth": 35,
                                "width": 25,
                                "varKeyword": {
                                    "kind": "VarKeyword",
                                    "fullStart": 1000,
                                    "fullEnd": 1014,
                                    "start": 1010,
                                    "end": 1013,
                                    "fullWidth": 14,
                                    "width": 3,
                                    "text": "var",
                                    "value": "var",
                                    "valueText": "var",
                                    "hasLeadingTrivia": true,
                                    "hasLeadingNewLine": true,
                                    "hasTrailingTrivia": true,
                                    "leadingTrivia": [
                                        {
                                            "kind": "NewLineTrivia",
                                            "text": "\r\n"
                                        },
                                        {
                                            "kind": "WhitespaceTrivia",
                                            "text": "        "
                                        }
                                    ],
                                    "trailingTrivia": [
                                        {
                                            "kind": "WhitespaceTrivia",
                                            "text": " "
                                        }
                                    ]
                                },
                                "variableDeclarators": [
                                    {
                                        "kind": "VariableDeclarator",
                                        "fullStart": 1014,
                                        "fullEnd": 1035,
                                        "start": 1014,
                                        "end": 1035,
                                        "fullWidth": 21,
<<<<<<< HEAD
                                        "width": 21,
                                        "identifier": {
=======
                                        "propertyName": {
>>>>>>> 85e84683
                                            "kind": "IdentifierName",
                                            "fullStart": 1014,
                                            "fullEnd": 1018,
                                            "start": 1014,
                                            "end": 1017,
                                            "fullWidth": 4,
                                            "width": 3,
                                            "text": "Con",
                                            "value": "Con",
                                            "valueText": "Con",
                                            "hasTrailingTrivia": true,
                                            "trailingTrivia": [
                                                {
                                                    "kind": "WhitespaceTrivia",
                                                    "text": " "
                                                }
                                            ]
                                        },
                                        "equalsValueClause": {
                                            "kind": "EqualsValueClause",
                                            "fullStart": 1018,
                                            "fullEnd": 1035,
                                            "start": 1018,
                                            "end": 1035,
                                            "fullWidth": 17,
                                            "width": 17,
                                            "equalsToken": {
                                                "kind": "EqualsToken",
                                                "fullStart": 1018,
                                                "fullEnd": 1020,
                                                "start": 1018,
                                                "end": 1019,
                                                "fullWidth": 2,
                                                "width": 1,
                                                "text": "=",
                                                "value": "=",
                                                "valueText": "=",
                                                "hasTrailingTrivia": true,
                                                "trailingTrivia": [
                                                    {
                                                        "kind": "WhitespaceTrivia",
                                                        "text": " "
                                                    }
                                                ]
                                            },
                                            "value": {
                                                "kind": "FunctionExpression",
                                                "fullStart": 1020,
                                                "fullEnd": 1035,
                                                "start": 1020,
                                                "end": 1035,
                                                "fullWidth": 15,
                                                "width": 15,
                                                "functionKeyword": {
                                                    "kind": "FunctionKeyword",
                                                    "fullStart": 1020,
                                                    "fullEnd": 1029,
                                                    "start": 1020,
                                                    "end": 1028,
                                                    "fullWidth": 9,
                                                    "width": 8,
                                                    "text": "function",
                                                    "value": "function",
                                                    "valueText": "function",
                                                    "hasTrailingTrivia": true,
                                                    "trailingTrivia": [
                                                        {
                                                            "kind": "WhitespaceTrivia",
                                                            "text": " "
                                                        }
                                                    ]
                                                },
                                                "callSignature": {
                                                    "kind": "CallSignature",
                                                    "fullStart": 1029,
                                                    "fullEnd": 1032,
                                                    "start": 1029,
                                                    "end": 1031,
                                                    "fullWidth": 3,
                                                    "width": 2,
                                                    "parameterList": {
                                                        "kind": "ParameterList",
                                                        "fullStart": 1029,
                                                        "fullEnd": 1032,
                                                        "start": 1029,
                                                        "end": 1031,
                                                        "fullWidth": 3,
                                                        "width": 2,
                                                        "openParenToken": {
                                                            "kind": "OpenParenToken",
                                                            "fullStart": 1029,
                                                            "fullEnd": 1030,
                                                            "start": 1029,
                                                            "end": 1030,
                                                            "fullWidth": 1,
                                                            "width": 1,
                                                            "text": "(",
                                                            "value": "(",
                                                            "valueText": "("
                                                        },
                                                        "parameters": [],
                                                        "closeParenToken": {
                                                            "kind": "CloseParenToken",
                                                            "fullStart": 1030,
                                                            "fullEnd": 1032,
                                                            "start": 1030,
                                                            "end": 1031,
                                                            "fullWidth": 2,
                                                            "width": 1,
                                                            "text": ")",
                                                            "value": ")",
                                                            "valueText": ")",
                                                            "hasTrailingTrivia": true,
                                                            "trailingTrivia": [
                                                                {
                                                                    "kind": "WhitespaceTrivia",
                                                                    "text": " "
                                                                }
                                                            ]
                                                        }
                                                    }
                                                },
                                                "block": {
                                                    "kind": "Block",
                                                    "fullStart": 1032,
                                                    "fullEnd": 1035,
                                                    "start": 1032,
                                                    "end": 1035,
                                                    "fullWidth": 3,
                                                    "width": 3,
                                                    "openBraceToken": {
                                                        "kind": "OpenBraceToken",
                                                        "fullStart": 1032,
                                                        "fullEnd": 1034,
                                                        "start": 1032,
                                                        "end": 1033,
                                                        "fullWidth": 2,
                                                        "width": 1,
                                                        "text": "{",
                                                        "value": "{",
                                                        "valueText": "{",
                                                        "hasTrailingTrivia": true,
                                                        "trailingTrivia": [
                                                            {
                                                                "kind": "WhitespaceTrivia",
                                                                "text": " "
                                                            }
                                                        ]
                                                    },
                                                    "statements": [],
                                                    "closeBraceToken": {
                                                        "kind": "CloseBraceToken",
                                                        "fullStart": 1034,
                                                        "fullEnd": 1035,
                                                        "start": 1034,
                                                        "end": 1035,
                                                        "fullWidth": 1,
                                                        "width": 1,
                                                        "text": "}",
                                                        "value": "}",
                                                        "valueText": "}"
                                                    }
                                                }
                                            }
                                        }
                                    }
                                ]
                            },
                            "semicolonToken": {
                                "kind": "SemicolonToken",
                                "fullStart": 1035,
                                "fullEnd": 1038,
                                "start": 1035,
                                "end": 1036,
                                "fullWidth": 3,
                                "width": 1,
                                "text": ";",
                                "value": ";",
                                "valueText": ";",
                                "hasTrailingTrivia": true,
                                "hasTrailingNewLine": true,
                                "trailingTrivia": [
                                    {
                                        "kind": "NewLineTrivia",
                                        "text": "\r\n"
                                    }
                                ]
                            }
                        },
                        {
                            "kind": "ExpressionStatement",
                            "fullStart": 1038,
                            "fullEnd": 1070,
                            "start": 1046,
                            "end": 1068,
                            "fullWidth": 32,
                            "width": 22,
                            "expression": {
                                "kind": "AssignmentExpression",
                                "fullStart": 1038,
                                "fullEnd": 1067,
                                "start": 1046,
                                "end": 1067,
                                "fullWidth": 29,
                                "width": 21,
                                "left": {
                                    "kind": "MemberAccessExpression",
                                    "fullStart": 1038,
                                    "fullEnd": 1060,
                                    "start": 1046,
                                    "end": 1059,
                                    "fullWidth": 22,
                                    "width": 13,
                                    "expression": {
                                        "kind": "IdentifierName",
                                        "fullStart": 1038,
                                        "fullEnd": 1049,
                                        "start": 1046,
                                        "end": 1049,
                                        "fullWidth": 11,
                                        "width": 3,
                                        "text": "Con",
                                        "value": "Con",
                                        "valueText": "Con",
                                        "hasLeadingTrivia": true,
                                        "leadingTrivia": [
                                            {
                                                "kind": "WhitespaceTrivia",
                                                "text": "        "
                                            }
                                        ]
                                    },
                                    "dotToken": {
                                        "kind": "DotToken",
                                        "fullStart": 1049,
                                        "fullEnd": 1050,
                                        "start": 1049,
                                        "end": 1050,
                                        "fullWidth": 1,
                                        "width": 1,
                                        "text": ".",
                                        "value": ".",
                                        "valueText": "."
                                    },
                                    "name": {
                                        "kind": "IdentifierName",
                                        "fullStart": 1050,
                                        "fullEnd": 1060,
                                        "start": 1050,
                                        "end": 1059,
                                        "fullWidth": 10,
                                        "width": 9,
                                        "text": "prototype",
                                        "value": "prototype",
                                        "valueText": "prototype",
                                        "hasTrailingTrivia": true,
                                        "trailingTrivia": [
                                            {
                                                "kind": "WhitespaceTrivia",
                                                "text": " "
                                            }
                                        ]
                                    }
                                },
                                "operatorToken": {
                                    "kind": "EqualsToken",
                                    "fullStart": 1060,
                                    "fullEnd": 1062,
                                    "start": 1060,
                                    "end": 1061,
                                    "fullWidth": 2,
                                    "width": 1,
                                    "text": "=",
                                    "value": "=",
                                    "valueText": "=",
                                    "hasTrailingTrivia": true,
                                    "trailingTrivia": [
                                        {
                                            "kind": "WhitespaceTrivia",
                                            "text": " "
                                        }
                                    ]
                                },
                                "right": {
                                    "kind": "IdentifierName",
                                    "fullStart": 1062,
                                    "fullEnd": 1067,
                                    "start": 1062,
                                    "end": 1067,
                                    "fullWidth": 5,
                                    "width": 5,
                                    "text": "proto",
                                    "value": "proto",
                                    "valueText": "proto"
                                }
                            },
                            "semicolonToken": {
                                "kind": "SemicolonToken",
                                "fullStart": 1067,
                                "fullEnd": 1070,
                                "start": 1067,
                                "end": 1068,
                                "fullWidth": 3,
                                "width": 1,
                                "text": ";",
                                "value": ";",
                                "valueText": ";",
                                "hasTrailingTrivia": true,
                                "hasTrailingNewLine": true,
                                "trailingTrivia": [
                                    {
                                        "kind": "NewLineTrivia",
                                        "text": "\r\n"
                                    }
                                ]
                            }
                        },
                        {
                            "kind": "VariableStatement",
                            "fullStart": 1070,
                            "fullEnd": 1104,
                            "start": 1080,
                            "end": 1102,
                            "fullWidth": 34,
                            "width": 22,
                            "modifiers": [],
                            "variableDeclaration": {
                                "kind": "VariableDeclaration",
                                "fullStart": 1070,
                                "fullEnd": 1101,
                                "start": 1080,
                                "end": 1101,
                                "fullWidth": 31,
                                "width": 21,
                                "varKeyword": {
                                    "kind": "VarKeyword",
                                    "fullStart": 1070,
                                    "fullEnd": 1084,
                                    "start": 1080,
                                    "end": 1083,
                                    "fullWidth": 14,
                                    "width": 3,
                                    "text": "var",
                                    "value": "var",
                                    "valueText": "var",
                                    "hasLeadingTrivia": true,
                                    "hasLeadingNewLine": true,
                                    "hasTrailingTrivia": true,
                                    "leadingTrivia": [
                                        {
                                            "kind": "NewLineTrivia",
                                            "text": "\r\n"
                                        },
                                        {
                                            "kind": "WhitespaceTrivia",
                                            "text": "        "
                                        }
                                    ],
                                    "trailingTrivia": [
                                        {
                                            "kind": "WhitespaceTrivia",
                                            "text": " "
                                        }
                                    ]
                                },
                                "variableDeclarators": [
                                    {
                                        "kind": "VariableDeclarator",
                                        "fullStart": 1084,
                                        "fullEnd": 1101,
                                        "start": 1084,
                                        "end": 1101,
                                        "fullWidth": 17,
<<<<<<< HEAD
                                        "width": 17,
                                        "identifier": {
=======
                                        "propertyName": {
>>>>>>> 85e84683
                                            "kind": "IdentifierName",
                                            "fullStart": 1084,
                                            "fullEnd": 1090,
                                            "start": 1084,
                                            "end": 1089,
                                            "fullWidth": 6,
                                            "width": 5,
                                            "text": "child",
                                            "value": "child",
                                            "valueText": "child",
                                            "hasTrailingTrivia": true,
                                            "trailingTrivia": [
                                                {
                                                    "kind": "WhitespaceTrivia",
                                                    "text": " "
                                                }
                                            ]
                                        },
                                        "equalsValueClause": {
                                            "kind": "EqualsValueClause",
                                            "fullStart": 1090,
                                            "fullEnd": 1101,
                                            "start": 1090,
                                            "end": 1101,
                                            "fullWidth": 11,
                                            "width": 11,
                                            "equalsToken": {
                                                "kind": "EqualsToken",
                                                "fullStart": 1090,
                                                "fullEnd": 1092,
                                                "start": 1090,
                                                "end": 1091,
                                                "fullWidth": 2,
                                                "width": 1,
                                                "text": "=",
                                                "value": "=",
                                                "valueText": "=",
                                                "hasTrailingTrivia": true,
                                                "trailingTrivia": [
                                                    {
                                                        "kind": "WhitespaceTrivia",
                                                        "text": " "
                                                    }
                                                ]
                                            },
                                            "value": {
                                                "kind": "ObjectCreationExpression",
                                                "fullStart": 1092,
                                                "fullEnd": 1101,
                                                "start": 1092,
                                                "end": 1101,
                                                "fullWidth": 9,
                                                "width": 9,
                                                "newKeyword": {
                                                    "kind": "NewKeyword",
                                                    "fullStart": 1092,
                                                    "fullEnd": 1096,
                                                    "start": 1092,
                                                    "end": 1095,
                                                    "fullWidth": 4,
                                                    "width": 3,
                                                    "text": "new",
                                                    "value": "new",
                                                    "valueText": "new",
                                                    "hasTrailingTrivia": true,
                                                    "trailingTrivia": [
                                                        {
                                                            "kind": "WhitespaceTrivia",
                                                            "text": " "
                                                        }
                                                    ]
                                                },
                                                "expression": {
                                                    "kind": "IdentifierName",
                                                    "fullStart": 1096,
                                                    "fullEnd": 1099,
                                                    "start": 1096,
                                                    "end": 1099,
                                                    "fullWidth": 3,
                                                    "width": 3,
                                                    "text": "Con",
                                                    "value": "Con",
                                                    "valueText": "Con"
                                                },
                                                "argumentList": {
                                                    "kind": "ArgumentList",
                                                    "fullStart": 1099,
                                                    "fullEnd": 1101,
                                                    "start": 1099,
                                                    "end": 1101,
                                                    "fullWidth": 2,
                                                    "width": 2,
                                                    "openParenToken": {
                                                        "kind": "OpenParenToken",
                                                        "fullStart": 1099,
                                                        "fullEnd": 1100,
                                                        "start": 1099,
                                                        "end": 1100,
                                                        "fullWidth": 1,
                                                        "width": 1,
                                                        "text": "(",
                                                        "value": "(",
                                                        "valueText": "("
                                                    },
                                                    "arguments": [],
                                                    "closeParenToken": {
                                                        "kind": "CloseParenToken",
                                                        "fullStart": 1100,
                                                        "fullEnd": 1101,
                                                        "start": 1100,
                                                        "end": 1101,
                                                        "fullWidth": 1,
                                                        "width": 1,
                                                        "text": ")",
                                                        "value": ")",
                                                        "valueText": ")"
                                                    }
                                                }
                                            }
                                        }
                                    }
                                ]
                            },
                            "semicolonToken": {
                                "kind": "SemicolonToken",
                                "fullStart": 1101,
                                "fullEnd": 1104,
                                "start": 1101,
                                "end": 1102,
                                "fullWidth": 3,
                                "width": 1,
                                "text": ";",
                                "value": ";",
                                "valueText": ";",
                                "hasTrailingTrivia": true,
                                "hasTrailingNewLine": true,
                                "trailingTrivia": [
                                    {
                                        "kind": "NewLineTrivia",
                                        "text": "\r\n"
                                    }
                                ]
                            }
                        },
                        {
                            "kind": "ExpressionStatement",
                            "fullStart": 1104,
                            "fullEnd": 1276,
                            "start": 1114,
                            "end": 1274,
                            "fullWidth": 172,
                            "width": 160,
                            "isIncrementallyUnusable": true,
                            "expression": {
                                "kind": "InvocationExpression",
                                "fullStart": 1104,
                                "fullEnd": 1273,
                                "start": 1114,
                                "end": 1273,
                                "fullWidth": 169,
                                "width": 159,
                                "isIncrementallyUnusable": true,
                                "expression": {
                                    "kind": "MemberAccessExpression",
                                    "fullStart": 1104,
                                    "fullEnd": 1135,
                                    "start": 1114,
                                    "end": 1135,
                                    "fullWidth": 31,
                                    "width": 21,
                                    "expression": {
                                        "kind": "IdentifierName",
                                        "fullStart": 1104,
                                        "fullEnd": 1120,
                                        "start": 1114,
                                        "end": 1120,
                                        "fullWidth": 16,
                                        "width": 6,
                                        "text": "Object",
                                        "value": "Object",
                                        "valueText": "Object",
                                        "hasLeadingTrivia": true,
                                        "hasLeadingNewLine": true,
                                        "leadingTrivia": [
                                            {
                                                "kind": "NewLineTrivia",
                                                "text": "\r\n"
                                            },
                                            {
                                                "kind": "WhitespaceTrivia",
                                                "text": "        "
                                            }
                                        ]
                                    },
                                    "dotToken": {
                                        "kind": "DotToken",
                                        "fullStart": 1120,
                                        "fullEnd": 1121,
                                        "start": 1120,
                                        "end": 1121,
                                        "fullWidth": 1,
                                        "width": 1,
                                        "text": ".",
                                        "value": ".",
                                        "valueText": "."
                                    },
                                    "name": {
                                        "kind": "IdentifierName",
                                        "fullStart": 1121,
                                        "fullEnd": 1135,
                                        "start": 1121,
                                        "end": 1135,
                                        "fullWidth": 14,
                                        "width": 14,
                                        "text": "defineProperty",
                                        "value": "defineProperty",
                                        "valueText": "defineProperty"
                                    }
                                },
                                "argumentList": {
                                    "kind": "ArgumentList",
                                    "fullStart": 1135,
                                    "fullEnd": 1273,
                                    "start": 1135,
                                    "end": 1273,
                                    "fullWidth": 138,
                                    "width": 138,
                                    "isIncrementallyUnusable": true,
                                    "openParenToken": {
                                        "kind": "OpenParenToken",
                                        "fullStart": 1135,
                                        "fullEnd": 1136,
                                        "start": 1135,
                                        "end": 1136,
                                        "fullWidth": 1,
                                        "width": 1,
                                        "text": "(",
                                        "value": "(",
                                        "valueText": "("
                                    },
                                    "arguments": [
                                        {
                                            "kind": "IdentifierName",
                                            "fullStart": 1136,
                                            "fullEnd": 1141,
                                            "start": 1136,
                                            "end": 1141,
                                            "fullWidth": 5,
                                            "width": 5,
                                            "text": "child",
                                            "value": "child",
                                            "valueText": "child"
                                        },
                                        {
                                            "kind": "CommaToken",
                                            "fullStart": 1141,
                                            "fullEnd": 1143,
                                            "start": 1141,
                                            "end": 1142,
                                            "fullWidth": 2,
                                            "width": 1,
                                            "text": ",",
                                            "value": ",",
                                            "valueText": ",",
                                            "hasTrailingTrivia": true,
                                            "trailingTrivia": [
                                                {
                                                    "kind": "WhitespaceTrivia",
                                                    "text": " "
                                                }
                                            ]
                                        },
                                        {
                                            "kind": "StringLiteral",
                                            "fullStart": 1143,
                                            "fullEnd": 1151,
                                            "start": 1143,
                                            "end": 1151,
                                            "fullWidth": 8,
                                            "width": 8,
                                            "text": "\"length\"",
                                            "value": "length",
                                            "valueText": "length"
                                        },
                                        {
                                            "kind": "CommaToken",
                                            "fullStart": 1151,
                                            "fullEnd": 1153,
                                            "start": 1151,
                                            "end": 1152,
                                            "fullWidth": 2,
                                            "width": 1,
                                            "text": ",",
                                            "value": ",",
                                            "valueText": ",",
                                            "hasTrailingTrivia": true,
                                            "trailingTrivia": [
                                                {
                                                    "kind": "WhitespaceTrivia",
                                                    "text": " "
                                                }
                                            ]
                                        },
                                        {
                                            "kind": "ObjectLiteralExpression",
                                            "fullStart": 1153,
                                            "fullEnd": 1272,
                                            "start": 1153,
                                            "end": 1272,
                                            "fullWidth": 119,
                                            "width": 119,
                                            "isIncrementallyUnusable": true,
                                            "openBraceToken": {
                                                "kind": "OpenBraceToken",
                                                "fullStart": 1153,
                                                "fullEnd": 1156,
                                                "start": 1153,
                                                "end": 1154,
                                                "fullWidth": 3,
                                                "width": 1,
                                                "text": "{",
                                                "value": "{",
                                                "valueText": "{",
                                                "hasTrailingTrivia": true,
                                                "hasTrailingNewLine": true,
                                                "trailingTrivia": [
                                                    {
                                                        "kind": "NewLineTrivia",
                                                        "text": "\r\n"
                                                    }
                                                ]
                                            },
                                            "propertyAssignments": [
                                                {
                                                    "kind": "SimplePropertyAssignment",
                                                    "fullStart": 1156,
                                                    "fullEnd": 1228,
                                                    "start": 1168,
                                                    "end": 1228,
                                                    "fullWidth": 72,
                                                    "width": 60,
                                                    "isIncrementallyUnusable": true,
                                                    "propertyName": {
                                                        "kind": "IdentifierName",
                                                        "fullStart": 1156,
                                                        "fullEnd": 1171,
                                                        "start": 1168,
                                                        "end": 1171,
                                                        "fullWidth": 15,
                                                        "width": 3,
                                                        "text": "get",
                                                        "value": "get",
                                                        "valueText": "get",
                                                        "hasLeadingTrivia": true,
                                                        "leadingTrivia": [
                                                            {
                                                                "kind": "WhitespaceTrivia",
                                                                "text": "            "
                                                            }
                                                        ]
                                                    },
                                                    "colonToken": {
                                                        "kind": "ColonToken",
                                                        "fullStart": 1171,
                                                        "fullEnd": 1173,
                                                        "start": 1171,
                                                        "end": 1172,
                                                        "fullWidth": 2,
                                                        "width": 1,
                                                        "text": ":",
                                                        "value": ":",
                                                        "valueText": ":",
                                                        "hasTrailingTrivia": true,
                                                        "trailingTrivia": [
                                                            {
                                                                "kind": "WhitespaceTrivia",
                                                                "text": " "
                                                            }
                                                        ]
                                                    },
                                                    "expression": {
                                                        "kind": "FunctionExpression",
                                                        "fullStart": 1173,
                                                        "fullEnd": 1228,
                                                        "start": 1173,
                                                        "end": 1228,
                                                        "fullWidth": 55,
                                                        "width": 55,
                                                        "functionKeyword": {
                                                            "kind": "FunctionKeyword",
                                                            "fullStart": 1173,
                                                            "fullEnd": 1182,
                                                            "start": 1173,
                                                            "end": 1181,
                                                            "fullWidth": 9,
                                                            "width": 8,
                                                            "text": "function",
                                                            "value": "function",
                                                            "valueText": "function",
                                                            "hasTrailingTrivia": true,
                                                            "trailingTrivia": [
                                                                {
                                                                    "kind": "WhitespaceTrivia",
                                                                    "text": " "
                                                                }
                                                            ]
                                                        },
                                                        "callSignature": {
                                                            "kind": "CallSignature",
                                                            "fullStart": 1182,
                                                            "fullEnd": 1185,
                                                            "start": 1182,
                                                            "end": 1184,
                                                            "fullWidth": 3,
                                                            "width": 2,
                                                            "parameterList": {
                                                                "kind": "ParameterList",
                                                                "fullStart": 1182,
                                                                "fullEnd": 1185,
                                                                "start": 1182,
                                                                "end": 1184,
                                                                "fullWidth": 3,
                                                                "width": 2,
                                                                "openParenToken": {
                                                                    "kind": "OpenParenToken",
                                                                    "fullStart": 1182,
                                                                    "fullEnd": 1183,
                                                                    "start": 1182,
                                                                    "end": 1183,
                                                                    "fullWidth": 1,
                                                                    "width": 1,
                                                                    "text": "(",
                                                                    "value": "(",
                                                                    "valueText": "("
                                                                },
                                                                "parameters": [],
                                                                "closeParenToken": {
                                                                    "kind": "CloseParenToken",
                                                                    "fullStart": 1183,
                                                                    "fullEnd": 1185,
                                                                    "start": 1183,
                                                                    "end": 1184,
                                                                    "fullWidth": 2,
                                                                    "width": 1,
                                                                    "text": ")",
                                                                    "value": ")",
                                                                    "valueText": ")",
                                                                    "hasTrailingTrivia": true,
                                                                    "trailingTrivia": [
                                                                        {
                                                                            "kind": "WhitespaceTrivia",
                                                                            "text": " "
                                                                        }
                                                                    ]
                                                                }
                                                            }
                                                        },
                                                        "block": {
                                                            "kind": "Block",
                                                            "fullStart": 1185,
                                                            "fullEnd": 1228,
                                                            "start": 1185,
                                                            "end": 1228,
                                                            "fullWidth": 43,
                                                            "width": 43,
                                                            "openBraceToken": {
                                                                "kind": "OpenBraceToken",
                                                                "fullStart": 1185,
                                                                "fullEnd": 1188,
                                                                "start": 1185,
                                                                "end": 1186,
                                                                "fullWidth": 3,
                                                                "width": 1,
                                                                "text": "{",
                                                                "value": "{",
                                                                "valueText": "{",
                                                                "hasTrailingTrivia": true,
                                                                "hasTrailingNewLine": true,
                                                                "trailingTrivia": [
                                                                    {
                                                                        "kind": "NewLineTrivia",
                                                                        "text": "\r\n"
                                                                    }
                                                                ]
                                                            },
                                                            "statements": [
                                                                {
                                                                    "kind": "ReturnStatement",
                                                                    "fullStart": 1188,
                                                                    "fullEnd": 1215,
                                                                    "start": 1204,
                                                                    "end": 1213,
                                                                    "fullWidth": 27,
                                                                    "width": 9,
                                                                    "returnKeyword": {
                                                                        "kind": "ReturnKeyword",
                                                                        "fullStart": 1188,
                                                                        "fullEnd": 1211,
                                                                        "start": 1204,
                                                                        "end": 1210,
                                                                        "fullWidth": 23,
                                                                        "width": 6,
                                                                        "text": "return",
                                                                        "value": "return",
                                                                        "valueText": "return",
                                                                        "hasLeadingTrivia": true,
                                                                        "hasTrailingTrivia": true,
                                                                        "leadingTrivia": [
                                                                            {
                                                                                "kind": "WhitespaceTrivia",
                                                                                "text": "                "
                                                                            }
                                                                        ],
                                                                        "trailingTrivia": [
                                                                            {
                                                                                "kind": "WhitespaceTrivia",
                                                                                "text": " "
                                                                            }
                                                                        ]
                                                                    },
                                                                    "expression": {
                                                                        "kind": "NumericLiteral",
                                                                        "fullStart": 1211,
                                                                        "fullEnd": 1212,
                                                                        "start": 1211,
                                                                        "end": 1212,
                                                                        "fullWidth": 1,
                                                                        "width": 1,
                                                                        "text": "2",
                                                                        "value": 2,
                                                                        "valueText": "2"
                                                                    },
                                                                    "semicolonToken": {
                                                                        "kind": "SemicolonToken",
                                                                        "fullStart": 1212,
                                                                        "fullEnd": 1215,
                                                                        "start": 1212,
                                                                        "end": 1213,
                                                                        "fullWidth": 3,
                                                                        "width": 1,
                                                                        "text": ";",
                                                                        "value": ";",
                                                                        "valueText": ";",
                                                                        "hasTrailingTrivia": true,
                                                                        "hasTrailingNewLine": true,
                                                                        "trailingTrivia": [
                                                                            {
                                                                                "kind": "NewLineTrivia",
                                                                                "text": "\r\n"
                                                                            }
                                                                        ]
                                                                    }
                                                                }
                                                            ],
                                                            "closeBraceToken": {
                                                                "kind": "CloseBraceToken",
                                                                "fullStart": 1215,
                                                                "fullEnd": 1228,
                                                                "start": 1227,
                                                                "end": 1228,
                                                                "fullWidth": 13,
                                                                "width": 1,
                                                                "text": "}",
                                                                "value": "}",
                                                                "valueText": "}",
                                                                "hasLeadingTrivia": true,
                                                                "leadingTrivia": [
                                                                    {
                                                                        "kind": "WhitespaceTrivia",
                                                                        "text": "            "
                                                                    }
                                                                ]
                                                            }
                                                        }
                                                    }
                                                },
                                                {
                                                    "kind": "CommaToken",
                                                    "fullStart": 1228,
                                                    "fullEnd": 1231,
                                                    "start": 1228,
                                                    "end": 1229,
                                                    "fullWidth": 3,
                                                    "width": 1,
                                                    "text": ",",
                                                    "value": ",",
                                                    "valueText": ",",
                                                    "hasTrailingTrivia": true,
                                                    "hasTrailingNewLine": true,
                                                    "trailingTrivia": [
                                                        {
                                                            "kind": "NewLineTrivia",
                                                            "text": "\r\n"
                                                        }
                                                    ]
                                                },
                                                {
                                                    "kind": "SimplePropertyAssignment",
                                                    "fullStart": 1231,
                                                    "fullEnd": 1263,
                                                    "start": 1243,
                                                    "end": 1261,
                                                    "fullWidth": 32,
                                                    "width": 18,
                                                    "propertyName": {
                                                        "kind": "IdentifierName",
                                                        "fullStart": 1231,
                                                        "fullEnd": 1255,
                                                        "start": 1243,
                                                        "end": 1255,
                                                        "fullWidth": 24,
                                                        "width": 12,
                                                        "text": "configurable",
                                                        "value": "configurable",
                                                        "valueText": "configurable",
                                                        "hasLeadingTrivia": true,
                                                        "leadingTrivia": [
                                                            {
                                                                "kind": "WhitespaceTrivia",
                                                                "text": "            "
                                                            }
                                                        ]
                                                    },
                                                    "colonToken": {
                                                        "kind": "ColonToken",
                                                        "fullStart": 1255,
                                                        "fullEnd": 1257,
                                                        "start": 1255,
                                                        "end": 1256,
                                                        "fullWidth": 2,
                                                        "width": 1,
                                                        "text": ":",
                                                        "value": ":",
                                                        "valueText": ":",
                                                        "hasTrailingTrivia": true,
                                                        "trailingTrivia": [
                                                            {
                                                                "kind": "WhitespaceTrivia",
                                                                "text": " "
                                                            }
                                                        ]
                                                    },
                                                    "expression": {
                                                        "kind": "TrueKeyword",
                                                        "fullStart": 1257,
                                                        "fullEnd": 1263,
                                                        "start": 1257,
                                                        "end": 1261,
                                                        "fullWidth": 6,
                                                        "width": 4,
                                                        "text": "true",
                                                        "value": true,
                                                        "valueText": "true",
                                                        "hasTrailingTrivia": true,
                                                        "hasTrailingNewLine": true,
                                                        "trailingTrivia": [
                                                            {
                                                                "kind": "NewLineTrivia",
                                                                "text": "\r\n"
                                                            }
                                                        ]
                                                    }
                                                }
                                            ],
                                            "closeBraceToken": {
                                                "kind": "CloseBraceToken",
                                                "fullStart": 1263,
                                                "fullEnd": 1272,
                                                "start": 1271,
                                                "end": 1272,
                                                "fullWidth": 9,
                                                "width": 1,
                                                "text": "}",
                                                "value": "}",
                                                "valueText": "}",
                                                "hasLeadingTrivia": true,
                                                "leadingTrivia": [
                                                    {
                                                        "kind": "WhitespaceTrivia",
                                                        "text": "        "
                                                    }
                                                ]
                                            }
                                        }
                                    ],
                                    "closeParenToken": {
                                        "kind": "CloseParenToken",
                                        "fullStart": 1272,
                                        "fullEnd": 1273,
                                        "start": 1272,
                                        "end": 1273,
                                        "fullWidth": 1,
                                        "width": 1,
                                        "text": ")",
                                        "value": ")",
                                        "valueText": ")"
                                    }
                                }
                            },
                            "semicolonToken": {
                                "kind": "SemicolonToken",
                                "fullStart": 1273,
                                "fullEnd": 1276,
                                "start": 1273,
                                "end": 1274,
                                "fullWidth": 3,
                                "width": 1,
                                "text": ";",
                                "value": ";",
                                "valueText": ";",
                                "hasTrailingTrivia": true,
                                "hasTrailingNewLine": true,
                                "trailingTrivia": [
                                    {
                                        "kind": "NewLineTrivia",
                                        "text": "\r\n"
                                    }
                                ]
                            }
                        },
                        {
                            "kind": "ExpressionStatement",
                            "fullStart": 1276,
                            "fullEnd": 1302,
                            "start": 1286,
                            "end": 1300,
                            "fullWidth": 26,
                            "width": 14,
                            "expression": {
                                "kind": "AssignmentExpression",
                                "fullStart": 1276,
                                "fullEnd": 1299,
                                "start": 1286,
                                "end": 1299,
                                "fullWidth": 23,
                                "width": 13,
                                "left": {
                                    "kind": "ElementAccessExpression",
                                    "fullStart": 1276,
                                    "fullEnd": 1295,
                                    "start": 1286,
                                    "end": 1294,
                                    "fullWidth": 19,
                                    "width": 8,
                                    "expression": {
                                        "kind": "IdentifierName",
                                        "fullStart": 1276,
                                        "fullEnd": 1291,
                                        "start": 1286,
                                        "end": 1291,
                                        "fullWidth": 15,
                                        "width": 5,
                                        "text": "child",
                                        "value": "child",
                                        "valueText": "child",
                                        "hasLeadingTrivia": true,
                                        "hasLeadingNewLine": true,
                                        "leadingTrivia": [
                                            {
                                                "kind": "NewLineTrivia",
                                                "text": "\r\n"
                                            },
                                            {
                                                "kind": "WhitespaceTrivia",
                                                "text": "        "
                                            }
                                        ]
                                    },
                                    "openBracketToken": {
                                        "kind": "OpenBracketToken",
                                        "fullStart": 1291,
                                        "fullEnd": 1292,
                                        "start": 1291,
                                        "end": 1292,
                                        "fullWidth": 1,
                                        "width": 1,
                                        "text": "[",
                                        "value": "[",
                                        "valueText": "["
                                    },
                                    "argumentExpression": {
                                        "kind": "NumericLiteral",
                                        "fullStart": 1292,
                                        "fullEnd": 1293,
                                        "start": 1292,
                                        "end": 1293,
                                        "fullWidth": 1,
                                        "width": 1,
                                        "text": "0",
                                        "value": 0,
                                        "valueText": "0"
                                    },
                                    "closeBracketToken": {
                                        "kind": "CloseBracketToken",
                                        "fullStart": 1293,
                                        "fullEnd": 1295,
                                        "start": 1293,
                                        "end": 1294,
                                        "fullWidth": 2,
                                        "width": 1,
                                        "text": "]",
                                        "value": "]",
                                        "valueText": "]",
                                        "hasTrailingTrivia": true,
                                        "trailingTrivia": [
                                            {
                                                "kind": "WhitespaceTrivia",
                                                "text": " "
                                            }
                                        ]
                                    }
                                },
                                "operatorToken": {
                                    "kind": "EqualsToken",
                                    "fullStart": 1295,
                                    "fullEnd": 1297,
                                    "start": 1295,
                                    "end": 1296,
                                    "fullWidth": 2,
                                    "width": 1,
                                    "text": "=",
                                    "value": "=",
                                    "valueText": "=",
                                    "hasTrailingTrivia": true,
                                    "trailingTrivia": [
                                        {
                                            "kind": "WhitespaceTrivia",
                                            "text": " "
                                        }
                                    ]
                                },
                                "right": {
                                    "kind": "NumericLiteral",
                                    "fullStart": 1297,
                                    "fullEnd": 1299,
                                    "start": 1297,
                                    "end": 1299,
                                    "fullWidth": 2,
                                    "width": 2,
                                    "text": "12",
                                    "value": 12,
                                    "valueText": "12"
                                }
                            },
                            "semicolonToken": {
                                "kind": "SemicolonToken",
                                "fullStart": 1299,
                                "fullEnd": 1302,
                                "start": 1299,
                                "end": 1300,
                                "fullWidth": 3,
                                "width": 1,
                                "text": ";",
                                "value": ";",
                                "valueText": ";",
                                "hasTrailingTrivia": true,
                                "hasTrailingNewLine": true,
                                "trailingTrivia": [
                                    {
                                        "kind": "NewLineTrivia",
                                        "text": "\r\n"
                                    }
                                ]
                            }
                        },
                        {
                            "kind": "ExpressionStatement",
                            "fullStart": 1302,
                            "fullEnd": 1326,
                            "start": 1310,
                            "end": 1324,
                            "fullWidth": 24,
                            "width": 14,
                            "expression": {
                                "kind": "AssignmentExpression",
                                "fullStart": 1302,
                                "fullEnd": 1323,
                                "start": 1310,
                                "end": 1323,
                                "fullWidth": 21,
                                "width": 13,
                                "left": {
                                    "kind": "ElementAccessExpression",
                                    "fullStart": 1302,
                                    "fullEnd": 1319,
                                    "start": 1310,
                                    "end": 1318,
                                    "fullWidth": 17,
                                    "width": 8,
                                    "expression": {
                                        "kind": "IdentifierName",
                                        "fullStart": 1302,
                                        "fullEnd": 1315,
                                        "start": 1310,
                                        "end": 1315,
                                        "fullWidth": 13,
                                        "width": 5,
                                        "text": "child",
                                        "value": "child",
                                        "valueText": "child",
                                        "hasLeadingTrivia": true,
                                        "leadingTrivia": [
                                            {
                                                "kind": "WhitespaceTrivia",
                                                "text": "        "
                                            }
                                        ]
                                    },
                                    "openBracketToken": {
                                        "kind": "OpenBracketToken",
                                        "fullStart": 1315,
                                        "fullEnd": 1316,
                                        "start": 1315,
                                        "end": 1316,
                                        "fullWidth": 1,
                                        "width": 1,
                                        "text": "[",
                                        "value": "[",
                                        "valueText": "["
                                    },
                                    "argumentExpression": {
                                        "kind": "NumericLiteral",
                                        "fullStart": 1316,
                                        "fullEnd": 1317,
                                        "start": 1316,
                                        "end": 1317,
                                        "fullWidth": 1,
                                        "width": 1,
                                        "text": "1",
                                        "value": 1,
                                        "valueText": "1"
                                    },
                                    "closeBracketToken": {
                                        "kind": "CloseBracketToken",
                                        "fullStart": 1317,
                                        "fullEnd": 1319,
                                        "start": 1317,
                                        "end": 1318,
                                        "fullWidth": 2,
                                        "width": 1,
                                        "text": "]",
                                        "value": "]",
                                        "valueText": "]",
                                        "hasTrailingTrivia": true,
                                        "trailingTrivia": [
                                            {
                                                "kind": "WhitespaceTrivia",
                                                "text": " "
                                            }
                                        ]
                                    }
                                },
                                "operatorToken": {
                                    "kind": "EqualsToken",
                                    "fullStart": 1319,
                                    "fullEnd": 1321,
                                    "start": 1319,
                                    "end": 1320,
                                    "fullWidth": 2,
                                    "width": 1,
                                    "text": "=",
                                    "value": "=",
                                    "valueText": "=",
                                    "hasTrailingTrivia": true,
                                    "trailingTrivia": [
                                        {
                                            "kind": "WhitespaceTrivia",
                                            "text": " "
                                        }
                                    ]
                                },
                                "right": {
                                    "kind": "NumericLiteral",
                                    "fullStart": 1321,
                                    "fullEnd": 1323,
                                    "start": 1321,
                                    "end": 1323,
                                    "fullWidth": 2,
                                    "width": 2,
                                    "text": "11",
                                    "value": 11,
                                    "valueText": "11"
                                }
                            },
                            "semicolonToken": {
                                "kind": "SemicolonToken",
                                "fullStart": 1323,
                                "fullEnd": 1326,
                                "start": 1323,
                                "end": 1324,
                                "fullWidth": 3,
                                "width": 1,
                                "text": ";",
                                "value": ";",
                                "valueText": ";",
                                "hasTrailingTrivia": true,
                                "hasTrailingNewLine": true,
                                "trailingTrivia": [
                                    {
                                        "kind": "NewLineTrivia",
                                        "text": "\r\n"
                                    }
                                ]
                            }
                        },
                        {
                            "kind": "ExpressionStatement",
                            "fullStart": 1326,
                            "fullEnd": 1349,
                            "start": 1334,
                            "end": 1347,
                            "fullWidth": 23,
                            "width": 13,
                            "expression": {
                                "kind": "AssignmentExpression",
                                "fullStart": 1326,
                                "fullEnd": 1346,
                                "start": 1334,
                                "end": 1346,
                                "fullWidth": 20,
                                "width": 12,
                                "left": {
                                    "kind": "ElementAccessExpression",
                                    "fullStart": 1326,
                                    "fullEnd": 1343,
                                    "start": 1334,
                                    "end": 1342,
                                    "fullWidth": 17,
                                    "width": 8,
                                    "expression": {
                                        "kind": "IdentifierName",
                                        "fullStart": 1326,
                                        "fullEnd": 1339,
                                        "start": 1334,
                                        "end": 1339,
                                        "fullWidth": 13,
                                        "width": 5,
                                        "text": "child",
                                        "value": "child",
                                        "valueText": "child",
                                        "hasLeadingTrivia": true,
                                        "leadingTrivia": [
                                            {
                                                "kind": "WhitespaceTrivia",
                                                "text": "        "
                                            }
                                        ]
                                    },
                                    "openBracketToken": {
                                        "kind": "OpenBracketToken",
                                        "fullStart": 1339,
                                        "fullEnd": 1340,
                                        "start": 1339,
                                        "end": 1340,
                                        "fullWidth": 1,
                                        "width": 1,
                                        "text": "[",
                                        "value": "[",
                                        "valueText": "["
                                    },
                                    "argumentExpression": {
                                        "kind": "NumericLiteral",
                                        "fullStart": 1340,
                                        "fullEnd": 1341,
                                        "start": 1340,
                                        "end": 1341,
                                        "fullWidth": 1,
                                        "width": 1,
                                        "text": "2",
                                        "value": 2,
                                        "valueText": "2"
                                    },
                                    "closeBracketToken": {
                                        "kind": "CloseBracketToken",
                                        "fullStart": 1341,
                                        "fullEnd": 1343,
                                        "start": 1341,
                                        "end": 1342,
                                        "fullWidth": 2,
                                        "width": 1,
                                        "text": "]",
                                        "value": "]",
                                        "valueText": "]",
                                        "hasTrailingTrivia": true,
                                        "trailingTrivia": [
                                            {
                                                "kind": "WhitespaceTrivia",
                                                "text": " "
                                            }
                                        ]
                                    }
                                },
                                "operatorToken": {
                                    "kind": "EqualsToken",
                                    "fullStart": 1343,
                                    "fullEnd": 1345,
                                    "start": 1343,
                                    "end": 1344,
                                    "fullWidth": 2,
                                    "width": 1,
                                    "text": "=",
                                    "value": "=",
                                    "valueText": "=",
                                    "hasTrailingTrivia": true,
                                    "trailingTrivia": [
                                        {
                                            "kind": "WhitespaceTrivia",
                                            "text": " "
                                        }
                                    ]
                                },
                                "right": {
                                    "kind": "NumericLiteral",
                                    "fullStart": 1345,
                                    "fullEnd": 1346,
                                    "start": 1345,
                                    "end": 1346,
                                    "fullWidth": 1,
                                    "width": 1,
                                    "text": "9",
                                    "value": 9,
                                    "valueText": "9"
                                }
                            },
                            "semicolonToken": {
                                "kind": "SemicolonToken",
                                "fullStart": 1346,
                                "fullEnd": 1349,
                                "start": 1346,
                                "end": 1347,
                                "fullWidth": 3,
                                "width": 1,
                                "text": ";",
                                "value": ";",
                                "valueText": ";",
                                "hasTrailingTrivia": true,
                                "hasTrailingNewLine": true,
                                "trailingTrivia": [
                                    {
                                        "kind": "NewLineTrivia",
                                        "text": "\r\n"
                                    }
                                ]
                            }
                        },
                        {
                            "kind": "ReturnStatement",
                            "fullStart": 1349,
                            "fullEnd": 1479,
                            "start": 1359,
                            "end": 1477,
                            "fullWidth": 130,
                            "width": 118,
                            "returnKeyword": {
                                "kind": "ReturnKeyword",
                                "fullStart": 1349,
                                "fullEnd": 1366,
                                "start": 1359,
                                "end": 1365,
                                "fullWidth": 17,
                                "width": 6,
                                "text": "return",
                                "value": "return",
                                "valueText": "return",
                                "hasLeadingTrivia": true,
                                "hasLeadingNewLine": true,
                                "hasTrailingTrivia": true,
                                "leadingTrivia": [
                                    {
                                        "kind": "NewLineTrivia",
                                        "text": "\r\n"
                                    },
                                    {
                                        "kind": "WhitespaceTrivia",
                                        "text": "        "
                                    }
                                ],
                                "trailingTrivia": [
                                    {
                                        "kind": "WhitespaceTrivia",
                                        "text": " "
                                    }
                                ]
                            },
                            "expression": {
                                "kind": "LogicalAndExpression",
                                "fullStart": 1366,
                                "fullEnd": 1476,
                                "start": 1366,
                                "end": 1476,
                                "fullWidth": 110,
                                "width": 110,
                                "left": {
                                    "kind": "InvocationExpression",
                                    "fullStart": 1366,
                                    "fullEnd": 1413,
                                    "start": 1366,
                                    "end": 1412,
                                    "fullWidth": 47,
                                    "width": 46,
                                    "expression": {
                                        "kind": "MemberAccessExpression",
                                        "fullStart": 1366,
                                        "fullEnd": 1392,
                                        "start": 1366,
                                        "end": 1392,
                                        "fullWidth": 26,
                                        "width": 26,
                                        "expression": {
                                            "kind": "MemberAccessExpression",
                                            "fullStart": 1366,
                                            "fullEnd": 1387,
                                            "start": 1366,
                                            "end": 1387,
                                            "fullWidth": 21,
                                            "width": 21,
                                            "expression": {
                                                "kind": "MemberAccessExpression",
                                                "fullStart": 1366,
                                                "fullEnd": 1381,
                                                "start": 1366,
                                                "end": 1381,
                                                "fullWidth": 15,
                                                "width": 15,
                                                "expression": {
                                                    "kind": "IdentifierName",
                                                    "fullStart": 1366,
                                                    "fullEnd": 1371,
                                                    "start": 1366,
                                                    "end": 1371,
                                                    "fullWidth": 5,
                                                    "width": 5,
                                                    "text": "Array",
                                                    "value": "Array",
                                                    "valueText": "Array"
                                                },
                                                "dotToken": {
                                                    "kind": "DotToken",
                                                    "fullStart": 1371,
                                                    "fullEnd": 1372,
                                                    "start": 1371,
                                                    "end": 1372,
                                                    "fullWidth": 1,
                                                    "width": 1,
                                                    "text": ".",
                                                    "value": ".",
                                                    "valueText": "."
                                                },
                                                "name": {
                                                    "kind": "IdentifierName",
                                                    "fullStart": 1372,
                                                    "fullEnd": 1381,
                                                    "start": 1372,
                                                    "end": 1381,
                                                    "fullWidth": 9,
                                                    "width": 9,
                                                    "text": "prototype",
                                                    "value": "prototype",
                                                    "valueText": "prototype"
                                                }
                                            },
                                            "dotToken": {
                                                "kind": "DotToken",
                                                "fullStart": 1381,
                                                "fullEnd": 1382,
                                                "start": 1381,
                                                "end": 1382,
                                                "fullWidth": 1,
                                                "width": 1,
                                                "text": ".",
                                                "value": ".",
                                                "valueText": "."
                                            },
                                            "name": {
                                                "kind": "IdentifierName",
                                                "fullStart": 1382,
                                                "fullEnd": 1387,
                                                "start": 1382,
                                                "end": 1387,
                                                "fullWidth": 5,
                                                "width": 5,
                                                "text": "every",
                                                "value": "every",
                                                "valueText": "every"
                                            }
                                        },
                                        "dotToken": {
                                            "kind": "DotToken",
                                            "fullStart": 1387,
                                            "fullEnd": 1388,
                                            "start": 1387,
                                            "end": 1388,
                                            "fullWidth": 1,
                                            "width": 1,
                                            "text": ".",
                                            "value": ".",
                                            "valueText": "."
                                        },
                                        "name": {
                                            "kind": "IdentifierName",
                                            "fullStart": 1388,
                                            "fullEnd": 1392,
                                            "start": 1388,
                                            "end": 1392,
                                            "fullWidth": 4,
                                            "width": 4,
                                            "text": "call",
                                            "value": "call",
                                            "valueText": "call"
                                        }
                                    },
                                    "argumentList": {
                                        "kind": "ArgumentList",
                                        "fullStart": 1392,
                                        "fullEnd": 1413,
                                        "start": 1392,
                                        "end": 1412,
                                        "fullWidth": 21,
                                        "width": 20,
                                        "openParenToken": {
                                            "kind": "OpenParenToken",
                                            "fullStart": 1392,
                                            "fullEnd": 1393,
                                            "start": 1392,
                                            "end": 1393,
                                            "fullWidth": 1,
                                            "width": 1,
                                            "text": "(",
                                            "value": "(",
                                            "valueText": "("
                                        },
                                        "arguments": [
                                            {
                                                "kind": "IdentifierName",
                                                "fullStart": 1393,
                                                "fullEnd": 1398,
                                                "start": 1393,
                                                "end": 1398,
                                                "fullWidth": 5,
                                                "width": 5,
                                                "text": "child",
                                                "value": "child",
                                                "valueText": "child"
                                            },
                                            {
                                                "kind": "CommaToken",
                                                "fullStart": 1398,
                                                "fullEnd": 1400,
                                                "start": 1398,
                                                "end": 1399,
                                                "fullWidth": 2,
                                                "width": 1,
                                                "text": ",",
                                                "value": ",",
                                                "valueText": ",",
                                                "hasTrailingTrivia": true,
                                                "trailingTrivia": [
                                                    {
                                                        "kind": "WhitespaceTrivia",
                                                        "text": " "
                                                    }
                                                ]
                                            },
                                            {
                                                "kind": "IdentifierName",
                                                "fullStart": 1400,
                                                "fullEnd": 1411,
                                                "start": 1400,
                                                "end": 1411,
                                                "fullWidth": 11,
                                                "width": 11,
                                                "text": "callbackfn1",
                                                "value": "callbackfn1",
                                                "valueText": "callbackfn1"
                                            }
                                        ],
                                        "closeParenToken": {
                                            "kind": "CloseParenToken",
                                            "fullStart": 1411,
                                            "fullEnd": 1413,
                                            "start": 1411,
                                            "end": 1412,
                                            "fullWidth": 2,
                                            "width": 1,
                                            "text": ")",
                                            "value": ")",
                                            "valueText": ")",
                                            "hasTrailingTrivia": true,
                                            "trailingTrivia": [
                                                {
                                                    "kind": "WhitespaceTrivia",
                                                    "text": " "
                                                }
                                            ]
                                        }
                                    }
                                },
                                "operatorToken": {
                                    "kind": "AmpersandAmpersandToken",
                                    "fullStart": 1413,
                                    "fullEnd": 1417,
                                    "start": 1413,
                                    "end": 1415,
                                    "fullWidth": 4,
                                    "width": 2,
                                    "text": "&&",
                                    "value": "&&",
                                    "valueText": "&&",
                                    "hasTrailingTrivia": true,
                                    "hasTrailingNewLine": true,
                                    "trailingTrivia": [
                                        {
                                            "kind": "NewLineTrivia",
                                            "text": "\r\n"
                                        }
                                    ]
                                },
                                "right": {
                                    "kind": "LogicalNotExpression",
                                    "fullStart": 1417,
                                    "fullEnd": 1476,
                                    "start": 1429,
                                    "end": 1476,
                                    "fullWidth": 59,
                                    "width": 47,
                                    "operatorToken": {
                                        "kind": "ExclamationToken",
                                        "fullStart": 1417,
                                        "fullEnd": 1430,
                                        "start": 1429,
                                        "end": 1430,
                                        "fullWidth": 13,
                                        "width": 1,
                                        "text": "!",
                                        "value": "!",
                                        "valueText": "!",
                                        "hasLeadingTrivia": true,
                                        "leadingTrivia": [
                                            {
                                                "kind": "WhitespaceTrivia",
                                                "text": "            "
                                            }
                                        ]
                                    },
                                    "operand": {
                                        "kind": "InvocationExpression",
                                        "fullStart": 1430,
                                        "fullEnd": 1476,
                                        "start": 1430,
                                        "end": 1476,
                                        "fullWidth": 46,
                                        "width": 46,
                                        "expression": {
                                            "kind": "MemberAccessExpression",
                                            "fullStart": 1430,
                                            "fullEnd": 1456,
                                            "start": 1430,
                                            "end": 1456,
                                            "fullWidth": 26,
                                            "width": 26,
                                            "expression": {
                                                "kind": "MemberAccessExpression",
                                                "fullStart": 1430,
                                                "fullEnd": 1451,
                                                "start": 1430,
                                                "end": 1451,
                                                "fullWidth": 21,
                                                "width": 21,
                                                "expression": {
                                                    "kind": "MemberAccessExpression",
                                                    "fullStart": 1430,
                                                    "fullEnd": 1445,
                                                    "start": 1430,
                                                    "end": 1445,
                                                    "fullWidth": 15,
                                                    "width": 15,
                                                    "expression": {
                                                        "kind": "IdentifierName",
                                                        "fullStart": 1430,
                                                        "fullEnd": 1435,
                                                        "start": 1430,
                                                        "end": 1435,
                                                        "fullWidth": 5,
                                                        "width": 5,
                                                        "text": "Array",
                                                        "value": "Array",
                                                        "valueText": "Array"
                                                    },
                                                    "dotToken": {
                                                        "kind": "DotToken",
                                                        "fullStart": 1435,
                                                        "fullEnd": 1436,
                                                        "start": 1435,
                                                        "end": 1436,
                                                        "fullWidth": 1,
                                                        "width": 1,
                                                        "text": ".",
                                                        "value": ".",
                                                        "valueText": "."
                                                    },
                                                    "name": {
                                                        "kind": "IdentifierName",
                                                        "fullStart": 1436,
                                                        "fullEnd": 1445,
                                                        "start": 1436,
                                                        "end": 1445,
                                                        "fullWidth": 9,
                                                        "width": 9,
                                                        "text": "prototype",
                                                        "value": "prototype",
                                                        "valueText": "prototype"
                                                    }
                                                },
                                                "dotToken": {
                                                    "kind": "DotToken",
                                                    "fullStart": 1445,
                                                    "fullEnd": 1446,
                                                    "start": 1445,
                                                    "end": 1446,
                                                    "fullWidth": 1,
                                                    "width": 1,
                                                    "text": ".",
                                                    "value": ".",
                                                    "valueText": "."
                                                },
                                                "name": {
                                                    "kind": "IdentifierName",
                                                    "fullStart": 1446,
                                                    "fullEnd": 1451,
                                                    "start": 1446,
                                                    "end": 1451,
                                                    "fullWidth": 5,
                                                    "width": 5,
                                                    "text": "every",
                                                    "value": "every",
                                                    "valueText": "every"
                                                }
                                            },
                                            "dotToken": {
                                                "kind": "DotToken",
                                                "fullStart": 1451,
                                                "fullEnd": 1452,
                                                "start": 1451,
                                                "end": 1452,
                                                "fullWidth": 1,
                                                "width": 1,
                                                "text": ".",
                                                "value": ".",
                                                "valueText": "."
                                            },
                                            "name": {
                                                "kind": "IdentifierName",
                                                "fullStart": 1452,
                                                "fullEnd": 1456,
                                                "start": 1452,
                                                "end": 1456,
                                                "fullWidth": 4,
                                                "width": 4,
                                                "text": "call",
                                                "value": "call",
                                                "valueText": "call"
                                            }
                                        },
                                        "argumentList": {
                                            "kind": "ArgumentList",
                                            "fullStart": 1456,
                                            "fullEnd": 1476,
                                            "start": 1456,
                                            "end": 1476,
                                            "fullWidth": 20,
                                            "width": 20,
                                            "openParenToken": {
                                                "kind": "OpenParenToken",
                                                "fullStart": 1456,
                                                "fullEnd": 1457,
                                                "start": 1456,
                                                "end": 1457,
                                                "fullWidth": 1,
                                                "width": 1,
                                                "text": "(",
                                                "value": "(",
                                                "valueText": "("
                                            },
                                            "arguments": [
                                                {
                                                    "kind": "IdentifierName",
                                                    "fullStart": 1457,
                                                    "fullEnd": 1462,
                                                    "start": 1457,
                                                    "end": 1462,
                                                    "fullWidth": 5,
                                                    "width": 5,
                                                    "text": "child",
                                                    "value": "child",
                                                    "valueText": "child"
                                                },
                                                {
                                                    "kind": "CommaToken",
                                                    "fullStart": 1462,
                                                    "fullEnd": 1464,
                                                    "start": 1462,
                                                    "end": 1463,
                                                    "fullWidth": 2,
                                                    "width": 1,
                                                    "text": ",",
                                                    "value": ",",
                                                    "valueText": ",",
                                                    "hasTrailingTrivia": true,
                                                    "trailingTrivia": [
                                                        {
                                                            "kind": "WhitespaceTrivia",
                                                            "text": " "
                                                        }
                                                    ]
                                                },
                                                {
                                                    "kind": "IdentifierName",
                                                    "fullStart": 1464,
                                                    "fullEnd": 1475,
                                                    "start": 1464,
                                                    "end": 1475,
                                                    "fullWidth": 11,
                                                    "width": 11,
                                                    "text": "callbackfn2",
                                                    "value": "callbackfn2",
                                                    "valueText": "callbackfn2"
                                                }
                                            ],
                                            "closeParenToken": {
                                                "kind": "CloseParenToken",
                                                "fullStart": 1475,
                                                "fullEnd": 1476,
                                                "start": 1475,
                                                "end": 1476,
                                                "fullWidth": 1,
                                                "width": 1,
                                                "text": ")",
                                                "value": ")",
                                                "valueText": ")"
                                            }
                                        }
                                    }
                                }
                            },
                            "semicolonToken": {
                                "kind": "SemicolonToken",
                                "fullStart": 1476,
                                "fullEnd": 1479,
                                "start": 1476,
                                "end": 1477,
                                "fullWidth": 3,
                                "width": 1,
                                "text": ";",
                                "value": ";",
                                "valueText": ";",
                                "hasTrailingTrivia": true,
                                "hasTrailingNewLine": true,
                                "trailingTrivia": [
                                    {
                                        "kind": "NewLineTrivia",
                                        "text": "\r\n"
                                    }
                                ]
                            }
                        }
                    ],
                    "closeBraceToken": {
                        "kind": "CloseBraceToken",
                        "fullStart": 1479,
                        "fullEnd": 1486,
                        "start": 1483,
                        "end": 1484,
                        "fullWidth": 7,
                        "width": 1,
                        "text": "}",
                        "value": "}",
                        "valueText": "}",
                        "hasLeadingTrivia": true,
                        "hasTrailingTrivia": true,
                        "hasTrailingNewLine": true,
                        "leadingTrivia": [
                            {
                                "kind": "WhitespaceTrivia",
                                "text": "    "
                            }
                        ],
                        "trailingTrivia": [
                            {
                                "kind": "NewLineTrivia",
                                "text": "\r\n"
                            }
                        ]
                    }
                }
            },
            {
                "kind": "ExpressionStatement",
                "fullStart": 1486,
                "fullEnd": 1510,
                "start": 1486,
                "end": 1508,
                "fullWidth": 24,
                "width": 22,
                "expression": {
                    "kind": "InvocationExpression",
                    "fullStart": 1486,
                    "fullEnd": 1507,
                    "start": 1486,
                    "end": 1507,
                    "fullWidth": 21,
                    "width": 21,
                    "expression": {
                        "kind": "IdentifierName",
                        "fullStart": 1486,
                        "fullEnd": 1497,
                        "start": 1486,
                        "end": 1497,
                        "fullWidth": 11,
                        "width": 11,
                        "text": "runTestCase",
                        "value": "runTestCase",
                        "valueText": "runTestCase"
                    },
                    "argumentList": {
                        "kind": "ArgumentList",
                        "fullStart": 1497,
                        "fullEnd": 1507,
                        "start": 1497,
                        "end": 1507,
                        "fullWidth": 10,
                        "width": 10,
                        "openParenToken": {
                            "kind": "OpenParenToken",
                            "fullStart": 1497,
                            "fullEnd": 1498,
                            "start": 1497,
                            "end": 1498,
                            "fullWidth": 1,
                            "width": 1,
                            "text": "(",
                            "value": "(",
                            "valueText": "("
                        },
                        "arguments": [
                            {
                                "kind": "IdentifierName",
                                "fullStart": 1498,
                                "fullEnd": 1506,
                                "start": 1498,
                                "end": 1506,
                                "fullWidth": 8,
                                "width": 8,
                                "text": "testcase",
                                "value": "testcase",
                                "valueText": "testcase"
                            }
                        ],
                        "closeParenToken": {
                            "kind": "CloseParenToken",
                            "fullStart": 1506,
                            "fullEnd": 1507,
                            "start": 1506,
                            "end": 1507,
                            "fullWidth": 1,
                            "width": 1,
                            "text": ")",
                            "value": ")",
                            "valueText": ")"
                        }
                    }
                },
                "semicolonToken": {
                    "kind": "SemicolonToken",
                    "fullStart": 1507,
                    "fullEnd": 1510,
                    "start": 1507,
                    "end": 1508,
                    "fullWidth": 3,
                    "width": 1,
                    "text": ";",
                    "value": ";",
                    "valueText": ";",
                    "hasTrailingTrivia": true,
                    "hasTrailingNewLine": true,
                    "trailingTrivia": [
                        {
                            "kind": "NewLineTrivia",
                            "text": "\r\n"
                        }
                    ]
                }
            }
        ],
        "endOfFileToken": {
            "kind": "EndOfFileToken",
            "fullStart": 1510,
            "fullEnd": 1510,
            "start": 1510,
            "end": 1510,
            "fullWidth": 0,
            "width": 0,
            "text": ""
        }
    },
    "lineMap": {
        "lineStarts": [
            0,
            67,
            152,
            232,
            308,
            380,
            385,
            439,
            591,
            596,
            598,
            600,
            623,
            670,
            700,
            711,
            713,
            760,
            790,
            801,
            803,
            828,
            830,
            880,
            912,
            939,
            955,
            987,
            1000,
            1002,
            1038,
            1070,
            1072,
            1104,
            1106,
            1156,
            1188,
            1215,
            1231,
            1263,
            1276,
            1278,
            1302,
            1326,
            1349,
            1351,
            1417,
            1479,
            1486,
            1510
        ],
        "length": 1510
    }
}<|MERGE_RESOLUTION|>--- conflicted
+++ resolved
@@ -1007,12 +1007,8 @@
                                         "start": 815,
                                         "end": 825,
                                         "fullWidth": 10,
-<<<<<<< HEAD
                                         "width": 10,
-                                        "identifier": {
-=======
                                         "propertyName": {
->>>>>>> 85e84683
                                             "kind": "IdentifierName",
                                             "fullStart": 815,
                                             "fullEnd": 821,
@@ -1749,12 +1745,8 @@
                                         "start": 1014,
                                         "end": 1035,
                                         "fullWidth": 21,
-<<<<<<< HEAD
                                         "width": 21,
-                                        "identifier": {
-=======
                                         "propertyName": {
->>>>>>> 85e84683
                                             "kind": "IdentifierName",
                                             "fullStart": 1014,
                                             "fullEnd": 1018,
@@ -2128,12 +2120,8 @@
                                         "start": 1084,
                                         "end": 1101,
                                         "fullWidth": 17,
-<<<<<<< HEAD
                                         "width": 17,
-                                        "identifier": {
-=======
                                         "propertyName": {
->>>>>>> 85e84683
                                             "kind": "IdentifierName",
                                             "fullStart": 1084,
                                             "fullEnd": 1090,
