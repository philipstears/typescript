{
    "isDeclaration": false,
    "languageVersion": "EcmaScript5",
    "parseOptions": {
        "allowAutomaticSemicolonInsertion": true
    },
    "sourceUnit": {
        "kind": "SourceUnit",
        "fullStart": 0,
        "fullEnd": 822,
        "start": 511,
        "end": 822,
        "fullWidth": 822,
        "width": 311,
        "isIncrementallyUnusable": true,
        "moduleElements": [
            {
                "kind": "FunctionDeclaration",
                "fullStart": 0,
                "fullEnd": 798,
                "start": 511,
                "end": 796,
                "fullWidth": 798,
                "width": 285,
                "modifiers": [],
                "functionKeyword": {
                    "kind": "FunctionKeyword",
                    "fullStart": 0,
                    "fullEnd": 520,
                    "start": 511,
                    "end": 519,
                    "fullWidth": 520,
                    "width": 8,
                    "text": "function",
                    "value": "function",
                    "valueText": "function",
                    "hasLeadingTrivia": true,
                    "hasLeadingComment": true,
                    "hasLeadingNewLine": true,
                    "hasTrailingTrivia": true,
                    "leadingTrivia": [
                        {
                            "kind": "SingleLineCommentTrivia",
                            "text": "/// Copyright (c) 2012 Ecma International.  All rights reserved. "
                        },
                        {
                            "kind": "NewLineTrivia",
                            "text": "\r\n"
                        },
                        {
                            "kind": "SingleLineCommentTrivia",
                            "text": "/// Ecma International makes this code available under the terms and conditions set"
                        },
                        {
                            "kind": "NewLineTrivia",
                            "text": "\r\n"
                        },
                        {
                            "kind": "SingleLineCommentTrivia",
                            "text": "/// forth on http://hg.ecmascript.org/tests/test262/raw-file/tip/LICENSE (the "
                        },
                        {
                            "kind": "NewLineTrivia",
                            "text": "\r\n"
                        },
                        {
                            "kind": "SingleLineCommentTrivia",
                            "text": "/// \"Use Terms\").   Any redistribution of this code must retain the above "
                        },
                        {
                            "kind": "NewLineTrivia",
                            "text": "\r\n"
                        },
                        {
                            "kind": "SingleLineCommentTrivia",
                            "text": "/// copyright and this notice and otherwise comply with the Use Terms."
                        },
                        {
                            "kind": "NewLineTrivia",
                            "text": "\r\n"
                        },
                        {
                            "kind": "MultiLineCommentTrivia",
                            "text": "/**\r\n * @path ch15/15.4/15.4.4/15.4.4.16/15.4.4.16-8-13.js\r\n * @description Array.prototype.every doesn't visit expandos\r\n */"
                        },
                        {
                            "kind": "NewLineTrivia",
                            "text": "\r\n"
                        },
                        {
                            "kind": "NewLineTrivia",
                            "text": "\r\n"
                        },
                        {
                            "kind": "NewLineTrivia",
                            "text": "\r\n"
                        }
                    ],
                    "trailingTrivia": [
                        {
                            "kind": "WhitespaceTrivia",
                            "text": " "
                        }
                    ]
                },
                "identifier": {
                    "kind": "IdentifierName",
                    "fullStart": 520,
                    "fullEnd": 528,
                    "start": 520,
                    "end": 528,
                    "fullWidth": 8,
                    "width": 8,
                    "text": "testcase",
                    "value": "testcase",
                    "valueText": "testcase"
                },
                "callSignature": {
                    "kind": "CallSignature",
                    "fullStart": 528,
                    "fullEnd": 531,
                    "start": 528,
                    "end": 530,
                    "fullWidth": 3,
                    "width": 2,
                    "parameterList": {
                        "kind": "ParameterList",
                        "fullStart": 528,
                        "fullEnd": 531,
                        "start": 528,
                        "end": 530,
                        "fullWidth": 3,
                        "width": 2,
                        "openParenToken": {
                            "kind": "OpenParenToken",
                            "fullStart": 528,
                            "fullEnd": 529,
                            "start": 528,
                            "end": 529,
                            "fullWidth": 1,
                            "width": 1,
                            "text": "(",
                            "value": "(",
                            "valueText": "("
                        },
                        "parameters": [],
                        "closeParenToken": {
                            "kind": "CloseParenToken",
                            "fullStart": 529,
                            "fullEnd": 531,
                            "start": 529,
                            "end": 530,
                            "fullWidth": 2,
                            "width": 1,
                            "text": ")",
                            "value": ")",
                            "valueText": ")",
                            "hasTrailingTrivia": true,
                            "trailingTrivia": [
                                {
                                    "kind": "WhitespaceTrivia",
                                    "text": " "
                                }
                            ]
                        }
                    }
                },
                "block": {
                    "kind": "Block",
                    "fullStart": 531,
                    "fullEnd": 798,
                    "start": 531,
                    "end": 796,
                    "fullWidth": 267,
                    "width": 265,
                    "openBraceToken": {
                        "kind": "OpenBraceToken",
                        "fullStart": 531,
                        "fullEnd": 535,
                        "start": 531,
                        "end": 532,
                        "fullWidth": 4,
                        "width": 1,
                        "text": "{",
                        "value": "{",
                        "valueText": "{",
                        "hasTrailingTrivia": true,
                        "hasTrailingNewLine": true,
                        "trailingTrivia": [
                            {
                                "kind": "WhitespaceTrivia",
                                "text": " "
                            },
                            {
                                "kind": "NewLineTrivia",
                                "text": "\r\n"
                            }
                        ]
                    },
                    "statements": [
                        {
                            "kind": "VariableStatement",
                            "fullStart": 535,
                            "fullEnd": 558,
                            "start": 540,
                            "end": 556,
                            "fullWidth": 23,
                            "width": 16,
                            "modifiers": [],
                            "variableDeclaration": {
                                "kind": "VariableDeclaration",
                                "fullStart": 535,
                                "fullEnd": 555,
                                "start": 540,
                                "end": 555,
                                "fullWidth": 20,
                                "width": 15,
                                "varKeyword": {
                                    "kind": "VarKeyword",
                                    "fullStart": 535,
                                    "fullEnd": 544,
                                    "start": 540,
                                    "end": 543,
                                    "fullWidth": 9,
                                    "width": 3,
                                    "text": "var",
                                    "value": "var",
                                    "valueText": "var",
                                    "hasLeadingTrivia": true,
                                    "hasLeadingNewLine": true,
                                    "hasTrailingTrivia": true,
                                    "leadingTrivia": [
                                        {
                                            "kind": "WhitespaceTrivia",
                                            "text": " "
                                        },
                                        {
                                            "kind": "NewLineTrivia",
                                            "text": "\r\n"
                                        },
                                        {
                                            "kind": "WhitespaceTrivia",
                                            "text": "  "
                                        }
                                    ],
                                    "trailingTrivia": [
                                        {
                                            "kind": "WhitespaceTrivia",
                                            "text": " "
                                        }
                                    ]
                                },
                                "variableDeclarators": [
                                    {
                                        "kind": "VariableDeclarator",
                                        "fullStart": 544,
                                        "fullEnd": 555,
                                        "start": 544,
                                        "end": 555,
                                        "fullWidth": 11,
                                        "width": 11,
                                        "identifier": {
                                            "kind": "IdentifierName",
                                            "fullStart": 544,
                                            "fullEnd": 552,
                                            "start": 544,
                                            "end": 551,
                                            "fullWidth": 8,
                                            "width": 7,
                                            "text": "callCnt",
                                            "value": "callCnt",
                                            "valueText": "callCnt",
                                            "hasTrailingTrivia": true,
                                            "trailingTrivia": [
                                                {
                                                    "kind": "WhitespaceTrivia",
                                                    "text": " "
                                                }
                                            ]
                                        },
                                        "equalsValueClause": {
                                            "kind": "EqualsValueClause",
                                            "fullStart": 552,
                                            "fullEnd": 555,
                                            "start": 552,
                                            "end": 555,
                                            "fullWidth": 3,
                                            "width": 3,
                                            "equalsToken": {
                                                "kind": "EqualsToken",
                                                "fullStart": 552,
                                                "fullEnd": 554,
                                                "start": 552,
                                                "end": 553,
                                                "fullWidth": 2,
                                                "width": 1,
                                                "text": "=",
                                                "value": "=",
                                                "valueText": "=",
                                                "hasTrailingTrivia": true,
                                                "trailingTrivia": [
                                                    {
                                                        "kind": "WhitespaceTrivia",
                                                        "text": " "
                                                    }
                                                ]
                                            },
                                            "value": {
                                                "kind": "NumericLiteral",
                                                "fullStart": 554,
                                                "fullEnd": 555,
                                                "start": 554,
                                                "end": 555,
                                                "fullWidth": 1,
                                                "width": 1,
                                                "text": "0",
                                                "value": 0,
                                                "valueText": "0"
                                            }
                                        }
                                    }
                                ]
                            },
                            "semicolonToken": {
                                "kind": "SemicolonToken",
                                "fullStart": 555,
                                "fullEnd": 558,
                                "start": 555,
                                "end": 556,
                                "fullWidth": 3,
                                "width": 1,
                                "text": ";",
                                "value": ";",
                                "valueText": ";",
                                "hasTrailingTrivia": true,
                                "hasTrailingNewLine": true,
                                "trailingTrivia": [
                                    {
                                        "kind": "NewLineTrivia",
                                        "text": "\r\n"
                                    }
                                ]
                            }
                        },
                        {
                            "kind": "FunctionDeclaration",
                            "fullStart": 558,
                            "fullEnd": 640,
                            "start": 560,
                            "end": 638,
                            "fullWidth": 82,
                            "width": 78,
                            "modifiers": [],
                            "functionKeyword": {
                                "kind": "FunctionKeyword",
                                "fullStart": 558,
                                "fullEnd": 569,
                                "start": 560,
                                "end": 568,
                                "fullWidth": 11,
                                "width": 8,
                                "text": "function",
                                "value": "function",
                                "valueText": "function",
                                "hasLeadingTrivia": true,
                                "hasTrailingTrivia": true,
                                "leadingTrivia": [
                                    {
                                        "kind": "WhitespaceTrivia",
                                        "text": "  "
                                    }
                                ],
                                "trailingTrivia": [
                                    {
                                        "kind": "WhitespaceTrivia",
                                        "text": " "
                                    }
                                ]
                            },
                            "identifier": {
                                "kind": "IdentifierName",
                                "fullStart": 569,
                                "fullEnd": 579,
                                "start": 569,
                                "end": 579,
                                "fullWidth": 10,
                                "width": 10,
                                "text": "callbackfn",
                                "value": "callbackfn",
                                "valueText": "callbackfn"
                            },
                            "callSignature": {
                                "kind": "CallSignature",
                                "fullStart": 579,
                                "fullEnd": 596,
                                "start": 579,
                                "end": 594,
                                "fullWidth": 17,
                                "width": 15,
                                "parameterList": {
                                    "kind": "ParameterList",
                                    "fullStart": 579,
                                    "fullEnd": 596,
                                    "start": 579,
                                    "end": 594,
                                    "fullWidth": 17,
                                    "width": 15,
                                    "openParenToken": {
                                        "kind": "OpenParenToken",
                                        "fullStart": 579,
                                        "fullEnd": 580,
                                        "start": 579,
                                        "end": 580,
                                        "fullWidth": 1,
                                        "width": 1,
                                        "text": "(",
                                        "value": "(",
                                        "valueText": "("
                                    },
                                    "parameters": [
                                        {
                                            "kind": "Parameter",
                                            "fullStart": 580,
                                            "fullEnd": 583,
                                            "start": 580,
                                            "end": 583,
                                            "fullWidth": 3,
<<<<<<< HEAD
                                            "width": 3,
=======
                                            "modifiers": [],
>>>>>>> e3c38734
                                            "identifier": {
                                                "kind": "IdentifierName",
                                                "fullStart": 580,
                                                "fullEnd": 583,
                                                "start": 580,
                                                "end": 583,
                                                "fullWidth": 3,
                                                "width": 3,
                                                "text": "val",
                                                "value": "val",
                                                "valueText": "val"
                                            }
                                        },
                                        {
                                            "kind": "CommaToken",
                                            "fullStart": 583,
                                            "fullEnd": 585,
                                            "start": 583,
                                            "end": 584,
                                            "fullWidth": 2,
                                            "width": 1,
                                            "text": ",",
                                            "value": ",",
                                            "valueText": ",",
                                            "hasTrailingTrivia": true,
                                            "trailingTrivia": [
                                                {
                                                    "kind": "WhitespaceTrivia",
                                                    "text": " "
                                                }
                                            ]
                                        },
                                        {
                                            "kind": "Parameter",
                                            "fullStart": 585,
                                            "fullEnd": 588,
                                            "start": 585,
                                            "end": 588,
                                            "fullWidth": 3,
<<<<<<< HEAD
                                            "width": 3,
=======
                                            "modifiers": [],
>>>>>>> e3c38734
                                            "identifier": {
                                                "kind": "IdentifierName",
                                                "fullStart": 585,
                                                "fullEnd": 588,
                                                "start": 585,
                                                "end": 588,
                                                "fullWidth": 3,
                                                "width": 3,
                                                "text": "idx",
                                                "value": "idx",
                                                "valueText": "idx"
                                            }
                                        },
                                        {
                                            "kind": "CommaToken",
                                            "fullStart": 588,
                                            "fullEnd": 590,
                                            "start": 588,
                                            "end": 589,
                                            "fullWidth": 2,
                                            "width": 1,
                                            "text": ",",
                                            "value": ",",
                                            "valueText": ",",
                                            "hasTrailingTrivia": true,
                                            "trailingTrivia": [
                                                {
                                                    "kind": "WhitespaceTrivia",
                                                    "text": " "
                                                }
                                            ]
                                        },
                                        {
                                            "kind": "Parameter",
                                            "fullStart": 590,
                                            "fullEnd": 593,
                                            "start": 590,
                                            "end": 593,
                                            "fullWidth": 3,
<<<<<<< HEAD
                                            "width": 3,
=======
                                            "modifiers": [],
>>>>>>> e3c38734
                                            "identifier": {
                                                "kind": "IdentifierName",
                                                "fullStart": 590,
                                                "fullEnd": 593,
                                                "start": 590,
                                                "end": 593,
                                                "fullWidth": 3,
                                                "width": 3,
                                                "text": "obj",
                                                "value": "obj",
                                                "valueText": "obj"
                                            }
                                        }
                                    ],
                                    "closeParenToken": {
                                        "kind": "CloseParenToken",
                                        "fullStart": 593,
                                        "fullEnd": 596,
                                        "start": 593,
                                        "end": 594,
                                        "fullWidth": 3,
                                        "width": 1,
                                        "text": ")",
                                        "value": ")",
                                        "valueText": ")",
                                        "hasTrailingTrivia": true,
                                        "hasTrailingNewLine": true,
                                        "trailingTrivia": [
                                            {
                                                "kind": "NewLineTrivia",
                                                "text": "\r\n"
                                            }
                                        ]
                                    }
                                }
                            },
                            "block": {
                                "kind": "Block",
                                "fullStart": 596,
                                "fullEnd": 640,
                                "start": 598,
                                "end": 638,
                                "fullWidth": 44,
                                "width": 40,
                                "openBraceToken": {
                                    "kind": "OpenBraceToken",
                                    "fullStart": 596,
                                    "fullEnd": 601,
                                    "start": 598,
                                    "end": 599,
                                    "fullWidth": 5,
                                    "width": 1,
                                    "text": "{",
                                    "value": "{",
                                    "valueText": "{",
                                    "hasLeadingTrivia": true,
                                    "hasTrailingTrivia": true,
                                    "hasTrailingNewLine": true,
                                    "leadingTrivia": [
                                        {
                                            "kind": "WhitespaceTrivia",
                                            "text": "  "
                                        }
                                    ],
                                    "trailingTrivia": [
                                        {
                                            "kind": "NewLineTrivia",
                                            "text": "\r\n"
                                        }
                                    ]
                                },
                                "statements": [
                                    {
                                        "kind": "ExpressionStatement",
                                        "fullStart": 601,
                                        "fullEnd": 617,
                                        "start": 605,
                                        "end": 615,
                                        "fullWidth": 16,
                                        "width": 10,
                                        "expression": {
                                            "kind": "PostIncrementExpression",
                                            "fullStart": 601,
                                            "fullEnd": 614,
                                            "start": 605,
                                            "end": 614,
                                            "fullWidth": 13,
                                            "width": 9,
                                            "operand": {
                                                "kind": "IdentifierName",
                                                "fullStart": 601,
                                                "fullEnd": 612,
                                                "start": 605,
                                                "end": 612,
                                                "fullWidth": 11,
                                                "width": 7,
                                                "text": "callCnt",
                                                "value": "callCnt",
                                                "valueText": "callCnt",
                                                "hasLeadingTrivia": true,
                                                "leadingTrivia": [
                                                    {
                                                        "kind": "WhitespaceTrivia",
                                                        "text": "    "
                                                    }
                                                ]
                                            },
                                            "operatorToken": {
                                                "kind": "PlusPlusToken",
                                                "fullStart": 612,
                                                "fullEnd": 614,
                                                "start": 612,
                                                "end": 614,
                                                "fullWidth": 2,
                                                "width": 2,
                                                "text": "++",
                                                "value": "++",
                                                "valueText": "++"
                                            }
                                        },
                                        "semicolonToken": {
                                            "kind": "SemicolonToken",
                                            "fullStart": 614,
                                            "fullEnd": 617,
                                            "start": 614,
                                            "end": 615,
                                            "fullWidth": 3,
                                            "width": 1,
                                            "text": ";",
                                            "value": ";",
                                            "valueText": ";",
                                            "hasTrailingTrivia": true,
                                            "hasTrailingNewLine": true,
                                            "trailingTrivia": [
                                                {
                                                    "kind": "NewLineTrivia",
                                                    "text": "\r\n"
                                                }
                                            ]
                                        }
                                    },
                                    {
                                        "kind": "ReturnStatement",
                                        "fullStart": 617,
                                        "fullEnd": 635,
                                        "start": 621,
                                        "end": 633,
                                        "fullWidth": 18,
                                        "width": 12,
                                        "returnKeyword": {
                                            "kind": "ReturnKeyword",
                                            "fullStart": 617,
                                            "fullEnd": 628,
                                            "start": 621,
                                            "end": 627,
                                            "fullWidth": 11,
                                            "width": 6,
                                            "text": "return",
                                            "value": "return",
                                            "valueText": "return",
                                            "hasLeadingTrivia": true,
                                            "hasTrailingTrivia": true,
                                            "leadingTrivia": [
                                                {
                                                    "kind": "WhitespaceTrivia",
                                                    "text": "    "
                                                }
                                            ],
                                            "trailingTrivia": [
                                                {
                                                    "kind": "WhitespaceTrivia",
                                                    "text": " "
                                                }
                                            ]
                                        },
                                        "expression": {
                                            "kind": "TrueKeyword",
                                            "fullStart": 628,
                                            "fullEnd": 632,
                                            "start": 628,
                                            "end": 632,
                                            "fullWidth": 4,
                                            "width": 4,
                                            "text": "true",
                                            "value": true,
                                            "valueText": "true"
                                        },
                                        "semicolonToken": {
                                            "kind": "SemicolonToken",
                                            "fullStart": 632,
                                            "fullEnd": 635,
                                            "start": 632,
                                            "end": 633,
                                            "fullWidth": 3,
                                            "width": 1,
                                            "text": ";",
                                            "value": ";",
                                            "valueText": ";",
                                            "hasTrailingTrivia": true,
                                            "hasTrailingNewLine": true,
                                            "trailingTrivia": [
                                                {
                                                    "kind": "NewLineTrivia",
                                                    "text": "\r\n"
                                                }
                                            ]
                                        }
                                    }
                                ],
                                "closeBraceToken": {
                                    "kind": "CloseBraceToken",
                                    "fullStart": 635,
                                    "fullEnd": 640,
                                    "start": 637,
                                    "end": 638,
                                    "fullWidth": 5,
                                    "width": 1,
                                    "text": "}",
                                    "value": "}",
                                    "valueText": "}",
                                    "hasLeadingTrivia": true,
                                    "hasTrailingTrivia": true,
                                    "hasTrailingNewLine": true,
                                    "leadingTrivia": [
                                        {
                                            "kind": "WhitespaceTrivia",
                                            "text": "  "
                                        }
                                    ],
                                    "trailingTrivia": [
                                        {
                                            "kind": "NewLineTrivia",
                                            "text": "\r\n"
                                        }
                                    ]
                                }
                            }
                        },
                        {
                            "kind": "VariableStatement",
                            "fullStart": 640,
                            "fullEnd": 678,
                            "start": 644,
                            "end": 676,
                            "fullWidth": 38,
                            "width": 32,
                            "modifiers": [],
                            "variableDeclaration": {
                                "kind": "VariableDeclaration",
                                "fullStart": 640,
                                "fullEnd": 675,
                                "start": 644,
                                "end": 675,
                                "fullWidth": 35,
                                "width": 31,
                                "varKeyword": {
                                    "kind": "VarKeyword",
                                    "fullStart": 640,
                                    "fullEnd": 648,
                                    "start": 644,
                                    "end": 647,
                                    "fullWidth": 8,
                                    "width": 3,
                                    "text": "var",
                                    "value": "var",
                                    "valueText": "var",
                                    "hasLeadingTrivia": true,
                                    "hasLeadingNewLine": true,
                                    "hasTrailingTrivia": true,
                                    "leadingTrivia": [
                                        {
                                            "kind": "NewLineTrivia",
                                            "text": "\r\n"
                                        },
                                        {
                                            "kind": "WhitespaceTrivia",
                                            "text": "  "
                                        }
                                    ],
                                    "trailingTrivia": [
                                        {
                                            "kind": "WhitespaceTrivia",
                                            "text": " "
                                        }
                                    ]
                                },
                                "variableDeclarators": [
                                    {
                                        "kind": "VariableDeclarator",
                                        "fullStart": 648,
                                        "fullEnd": 675,
                                        "start": 648,
                                        "end": 675,
                                        "fullWidth": 27,
                                        "width": 27,
                                        "identifier": {
                                            "kind": "IdentifierName",
                                            "fullStart": 648,
                                            "fullEnd": 652,
                                            "start": 648,
                                            "end": 651,
                                            "fullWidth": 4,
                                            "width": 3,
                                            "text": "arr",
                                            "value": "arr",
                                            "valueText": "arr",
                                            "hasTrailingTrivia": true,
                                            "trailingTrivia": [
                                                {
                                                    "kind": "WhitespaceTrivia",
                                                    "text": " "
                                                }
                                            ]
                                        },
                                        "equalsValueClause": {
                                            "kind": "EqualsValueClause",
                                            "fullStart": 652,
                                            "fullEnd": 675,
                                            "start": 652,
                                            "end": 675,
                                            "fullWidth": 23,
                                            "width": 23,
                                            "equalsToken": {
                                                "kind": "EqualsToken",
                                                "fullStart": 652,
                                                "fullEnd": 654,
                                                "start": 652,
                                                "end": 653,
                                                "fullWidth": 2,
                                                "width": 1,
                                                "text": "=",
                                                "value": "=",
                                                "valueText": "=",
                                                "hasTrailingTrivia": true,
                                                "trailingTrivia": [
                                                    {
                                                        "kind": "WhitespaceTrivia",
                                                        "text": " "
                                                    }
                                                ]
                                            },
                                            "value": {
                                                "kind": "ArrayLiteralExpression",
                                                "fullStart": 654,
                                                "fullEnd": 675,
                                                "start": 654,
                                                "end": 675,
                                                "fullWidth": 21,
                                                "width": 21,
                                                "openBracketToken": {
                                                    "kind": "OpenBracketToken",
                                                    "fullStart": 654,
                                                    "fullEnd": 655,
                                                    "start": 654,
                                                    "end": 655,
                                                    "fullWidth": 1,
                                                    "width": 1,
                                                    "text": "[",
                                                    "value": "[",
                                                    "valueText": "["
                                                },
                                                "expressions": [
                                                    {
                                                        "kind": "NumericLiteral",
                                                        "fullStart": 655,
                                                        "fullEnd": 656,
                                                        "start": 655,
                                                        "end": 656,
                                                        "fullWidth": 1,
                                                        "width": 1,
                                                        "text": "0",
                                                        "value": 0,
                                                        "valueText": "0"
                                                    },
                                                    {
                                                        "kind": "CommaToken",
                                                        "fullStart": 656,
                                                        "fullEnd": 657,
                                                        "start": 656,
                                                        "end": 657,
                                                        "fullWidth": 1,
                                                        "width": 1,
                                                        "text": ",",
                                                        "value": ",",
                                                        "valueText": ","
                                                    },
                                                    {
                                                        "kind": "NumericLiteral",
                                                        "fullStart": 657,
                                                        "fullEnd": 658,
                                                        "start": 657,
                                                        "end": 658,
                                                        "fullWidth": 1,
                                                        "width": 1,
                                                        "text": "1",
                                                        "value": 1,
                                                        "valueText": "1"
                                                    },
                                                    {
                                                        "kind": "CommaToken",
                                                        "fullStart": 658,
                                                        "fullEnd": 659,
                                                        "start": 658,
                                                        "end": 659,
                                                        "fullWidth": 1,
                                                        "width": 1,
                                                        "text": ",",
                                                        "value": ",",
                                                        "valueText": ","
                                                    },
                                                    {
                                                        "kind": "NumericLiteral",
                                                        "fullStart": 659,
                                                        "fullEnd": 660,
                                                        "start": 659,
                                                        "end": 660,
                                                        "fullWidth": 1,
                                                        "width": 1,
                                                        "text": "2",
                                                        "value": 2,
                                                        "valueText": "2"
                                                    },
                                                    {
                                                        "kind": "CommaToken",
                                                        "fullStart": 660,
                                                        "fullEnd": 661,
                                                        "start": 660,
                                                        "end": 661,
                                                        "fullWidth": 1,
                                                        "width": 1,
                                                        "text": ",",
                                                        "value": ",",
                                                        "valueText": ","
                                                    },
                                                    {
                                                        "kind": "NumericLiteral",
                                                        "fullStart": 661,
                                                        "fullEnd": 662,
                                                        "start": 661,
                                                        "end": 662,
                                                        "fullWidth": 1,
                                                        "width": 1,
                                                        "text": "3",
                                                        "value": 3,
                                                        "valueText": "3"
                                                    },
                                                    {
                                                        "kind": "CommaToken",
                                                        "fullStart": 662,
                                                        "fullEnd": 663,
                                                        "start": 662,
                                                        "end": 663,
                                                        "fullWidth": 1,
                                                        "width": 1,
                                                        "text": ",",
                                                        "value": ",",
                                                        "valueText": ","
                                                    },
                                                    {
                                                        "kind": "NumericLiteral",
                                                        "fullStart": 663,
                                                        "fullEnd": 664,
                                                        "start": 663,
                                                        "end": 664,
                                                        "fullWidth": 1,
                                                        "width": 1,
                                                        "text": "4",
                                                        "value": 4,
                                                        "valueText": "4"
                                                    },
                                                    {
                                                        "kind": "CommaToken",
                                                        "fullStart": 664,
                                                        "fullEnd": 665,
                                                        "start": 664,
                                                        "end": 665,
                                                        "fullWidth": 1,
                                                        "width": 1,
                                                        "text": ",",
                                                        "value": ",",
                                                        "valueText": ","
                                                    },
                                                    {
                                                        "kind": "NumericLiteral",
                                                        "fullStart": 665,
                                                        "fullEnd": 666,
                                                        "start": 665,
                                                        "end": 666,
                                                        "fullWidth": 1,
                                                        "width": 1,
                                                        "text": "5",
                                                        "value": 5,
                                                        "valueText": "5"
                                                    },
                                                    {
                                                        "kind": "CommaToken",
                                                        "fullStart": 666,
                                                        "fullEnd": 667,
                                                        "start": 666,
                                                        "end": 667,
                                                        "fullWidth": 1,
                                                        "width": 1,
                                                        "text": ",",
                                                        "value": ",",
                                                        "valueText": ","
                                                    },
                                                    {
                                                        "kind": "NumericLiteral",
                                                        "fullStart": 667,
                                                        "fullEnd": 668,
                                                        "start": 667,
                                                        "end": 668,
                                                        "fullWidth": 1,
                                                        "width": 1,
                                                        "text": "6",
                                                        "value": 6,
                                                        "valueText": "6"
                                                    },
                                                    {
                                                        "kind": "CommaToken",
                                                        "fullStart": 668,
                                                        "fullEnd": 669,
                                                        "start": 668,
                                                        "end": 669,
                                                        "fullWidth": 1,
                                                        "width": 1,
                                                        "text": ",",
                                                        "value": ",",
                                                        "valueText": ","
                                                    },
                                                    {
                                                        "kind": "NumericLiteral",
                                                        "fullStart": 669,
                                                        "fullEnd": 670,
                                                        "start": 669,
                                                        "end": 670,
                                                        "fullWidth": 1,
                                                        "width": 1,
                                                        "text": "7",
                                                        "value": 7,
                                                        "valueText": "7"
                                                    },
                                                    {
                                                        "kind": "CommaToken",
                                                        "fullStart": 670,
                                                        "fullEnd": 671,
                                                        "start": 670,
                                                        "end": 671,
                                                        "fullWidth": 1,
                                                        "width": 1,
                                                        "text": ",",
                                                        "value": ",",
                                                        "valueText": ","
                                                    },
                                                    {
                                                        "kind": "NumericLiteral",
                                                        "fullStart": 671,
                                                        "fullEnd": 672,
                                                        "start": 671,
                                                        "end": 672,
                                                        "fullWidth": 1,
                                                        "width": 1,
                                                        "text": "8",
                                                        "value": 8,
                                                        "valueText": "8"
                                                    },
                                                    {
                                                        "kind": "CommaToken",
                                                        "fullStart": 672,
                                                        "fullEnd": 673,
                                                        "start": 672,
                                                        "end": 673,
                                                        "fullWidth": 1,
                                                        "width": 1,
                                                        "text": ",",
                                                        "value": ",",
                                                        "valueText": ","
                                                    },
                                                    {
                                                        "kind": "NumericLiteral",
                                                        "fullStart": 673,
                                                        "fullEnd": 674,
                                                        "start": 673,
                                                        "end": 674,
                                                        "fullWidth": 1,
                                                        "width": 1,
                                                        "text": "9",
                                                        "value": 9,
                                                        "valueText": "9"
                                                    }
                                                ],
                                                "closeBracketToken": {
                                                    "kind": "CloseBracketToken",
                                                    "fullStart": 674,
                                                    "fullEnd": 675,
                                                    "start": 674,
                                                    "end": 675,
                                                    "fullWidth": 1,
                                                    "width": 1,
                                                    "text": "]",
                                                    "value": "]",
                                                    "valueText": "]"
                                                }
                                            }
                                        }
                                    }
                                ]
                            },
                            "semicolonToken": {
                                "kind": "SemicolonToken",
                                "fullStart": 675,
                                "fullEnd": 678,
                                "start": 675,
                                "end": 676,
                                "fullWidth": 3,
                                "width": 1,
                                "text": ";",
                                "value": ";",
                                "valueText": ";",
                                "hasTrailingTrivia": true,
                                "hasTrailingNewLine": true,
                                "trailingTrivia": [
                                    {
                                        "kind": "NewLineTrivia",
                                        "text": "\r\n"
                                    }
                                ]
                            }
                        },
                        {
                            "kind": "ExpressionStatement",
                            "fullStart": 678,
                            "fullEnd": 696,
                            "start": 680,
                            "end": 694,
                            "fullWidth": 18,
                            "width": 14,
                            "expression": {
                                "kind": "AssignmentExpression",
                                "fullStart": 678,
                                "fullEnd": 693,
                                "start": 680,
                                "end": 693,
                                "fullWidth": 15,
                                "width": 13,
                                "left": {
                                    "kind": "ElementAccessExpression",
                                    "fullStart": 678,
                                    "fullEnd": 689,
                                    "start": 680,
                                    "end": 688,
                                    "fullWidth": 11,
                                    "width": 8,
                                    "expression": {
                                        "kind": "IdentifierName",
                                        "fullStart": 678,
                                        "fullEnd": 683,
                                        "start": 680,
                                        "end": 683,
                                        "fullWidth": 5,
                                        "width": 3,
                                        "text": "arr",
                                        "value": "arr",
                                        "valueText": "arr",
                                        "hasLeadingTrivia": true,
                                        "leadingTrivia": [
                                            {
                                                "kind": "WhitespaceTrivia",
                                                "text": "  "
                                            }
                                        ]
                                    },
                                    "openBracketToken": {
                                        "kind": "OpenBracketToken",
                                        "fullStart": 683,
                                        "fullEnd": 684,
                                        "start": 683,
                                        "end": 684,
                                        "fullWidth": 1,
                                        "width": 1,
                                        "text": "[",
                                        "value": "[",
                                        "valueText": "["
                                    },
                                    "argumentExpression": {
                                        "kind": "StringLiteral",
                                        "fullStart": 684,
                                        "fullEnd": 687,
                                        "start": 684,
                                        "end": 687,
                                        "fullWidth": 3,
                                        "width": 3,
                                        "text": "\"i\"",
                                        "value": "i",
                                        "valueText": "i"
                                    },
                                    "closeBracketToken": {
                                        "kind": "CloseBracketToken",
                                        "fullStart": 687,
                                        "fullEnd": 689,
                                        "start": 687,
                                        "end": 688,
                                        "fullWidth": 2,
                                        "width": 1,
                                        "text": "]",
                                        "value": "]",
                                        "valueText": "]",
                                        "hasTrailingTrivia": true,
                                        "trailingTrivia": [
                                            {
                                                "kind": "WhitespaceTrivia",
                                                "text": " "
                                            }
                                        ]
                                    }
                                },
                                "operatorToken": {
                                    "kind": "EqualsToken",
                                    "fullStart": 689,
                                    "fullEnd": 691,
                                    "start": 689,
                                    "end": 690,
                                    "fullWidth": 2,
                                    "width": 1,
                                    "text": "=",
                                    "value": "=",
                                    "valueText": "=",
                                    "hasTrailingTrivia": true,
                                    "trailingTrivia": [
                                        {
                                            "kind": "WhitespaceTrivia",
                                            "text": " "
                                        }
                                    ]
                                },
                                "right": {
                                    "kind": "NumericLiteral",
                                    "fullStart": 691,
                                    "fullEnd": 693,
                                    "start": 691,
                                    "end": 693,
                                    "fullWidth": 2,
                                    "width": 2,
                                    "text": "10",
                                    "value": 10,
                                    "valueText": "10"
                                }
                            },
                            "semicolonToken": {
                                "kind": "SemicolonToken",
                                "fullStart": 693,
                                "fullEnd": 696,
                                "start": 693,
                                "end": 694,
                                "fullWidth": 3,
                                "width": 1,
                                "text": ";",
                                "value": ";",
                                "valueText": ";",
                                "hasTrailingTrivia": true,
                                "hasTrailingNewLine": true,
                                "trailingTrivia": [
                                    {
                                        "kind": "NewLineTrivia",
                                        "text": "\r\n"
                                    }
                                ]
                            }
                        },
                        {
                            "kind": "ExpressionStatement",
                            "fullStart": 696,
                            "fullEnd": 715,
                            "start": 698,
                            "end": 713,
                            "fullWidth": 19,
                            "width": 15,
                            "expression": {
                                "kind": "AssignmentExpression",
                                "fullStart": 696,
                                "fullEnd": 712,
                                "start": 698,
                                "end": 712,
                                "fullWidth": 16,
                                "width": 14,
                                "left": {
                                    "kind": "ElementAccessExpression",
                                    "fullStart": 696,
                                    "fullEnd": 708,
                                    "start": 698,
                                    "end": 707,
                                    "fullWidth": 12,
                                    "width": 9,
                                    "expression": {
                                        "kind": "IdentifierName",
                                        "fullStart": 696,
                                        "fullEnd": 701,
                                        "start": 698,
                                        "end": 701,
                                        "fullWidth": 5,
                                        "width": 3,
                                        "text": "arr",
                                        "value": "arr",
                                        "valueText": "arr",
                                        "hasLeadingTrivia": true,
                                        "leadingTrivia": [
                                            {
                                                "kind": "WhitespaceTrivia",
                                                "text": "  "
                                            }
                                        ]
                                    },
                                    "openBracketToken": {
                                        "kind": "OpenBracketToken",
                                        "fullStart": 701,
                                        "fullEnd": 702,
                                        "start": 701,
                                        "end": 702,
                                        "fullWidth": 1,
                                        "width": 1,
                                        "text": "[",
                                        "value": "[",
                                        "valueText": "["
                                    },
                                    "argumentExpression": {
                                        "kind": "TrueKeyword",
                                        "fullStart": 702,
                                        "fullEnd": 706,
                                        "start": 702,
                                        "end": 706,
                                        "fullWidth": 4,
                                        "width": 4,
                                        "text": "true",
                                        "value": true,
                                        "valueText": "true"
                                    },
                                    "closeBracketToken": {
                                        "kind": "CloseBracketToken",
                                        "fullStart": 706,
                                        "fullEnd": 708,
                                        "start": 706,
                                        "end": 707,
                                        "fullWidth": 2,
                                        "width": 1,
                                        "text": "]",
                                        "value": "]",
                                        "valueText": "]",
                                        "hasTrailingTrivia": true,
                                        "trailingTrivia": [
                                            {
                                                "kind": "WhitespaceTrivia",
                                                "text": " "
                                            }
                                        ]
                                    }
                                },
                                "operatorToken": {
                                    "kind": "EqualsToken",
                                    "fullStart": 708,
                                    "fullEnd": 710,
                                    "start": 708,
                                    "end": 709,
                                    "fullWidth": 2,
                                    "width": 1,
                                    "text": "=",
                                    "value": "=",
                                    "valueText": "=",
                                    "hasTrailingTrivia": true,
                                    "trailingTrivia": [
                                        {
                                            "kind": "WhitespaceTrivia",
                                            "text": " "
                                        }
                                    ]
                                },
                                "right": {
                                    "kind": "NumericLiteral",
                                    "fullStart": 710,
                                    "fullEnd": 712,
                                    "start": 710,
                                    "end": 712,
                                    "fullWidth": 2,
                                    "width": 2,
                                    "text": "11",
                                    "value": 11,
                                    "valueText": "11"
                                }
                            },
                            "semicolonToken": {
                                "kind": "SemicolonToken",
                                "fullStart": 712,
                                "fullEnd": 715,
                                "start": 712,
                                "end": 713,
                                "fullWidth": 3,
                                "width": 1,
                                "text": ";",
                                "value": ";",
                                "valueText": ";",
                                "hasTrailingTrivia": true,
                                "hasTrailingNewLine": true,
                                "trailingTrivia": [
                                    {
                                        "kind": "NewLineTrivia",
                                        "text": "\r\n"
                                    }
                                ]
                            }
                        },
                        {
                            "kind": "IfStatement",
                            "fullStart": 715,
                            "fullEnd": 794,
                            "start": 721,
                            "end": 792,
                            "fullWidth": 79,
                            "width": 71,
                            "ifKeyword": {
                                "kind": "IfKeyword",
                                "fullStart": 715,
                                "fullEnd": 723,
                                "start": 721,
                                "end": 723,
                                "fullWidth": 8,
                                "width": 2,
                                "text": "if",
                                "value": "if",
                                "valueText": "if",
                                "hasLeadingTrivia": true,
                                "hasLeadingNewLine": true,
                                "leadingTrivia": [
                                    {
                                        "kind": "WhitespaceTrivia",
                                        "text": "  "
                                    },
                                    {
                                        "kind": "NewLineTrivia",
                                        "text": "\r\n"
                                    },
                                    {
                                        "kind": "WhitespaceTrivia",
                                        "text": "  "
                                    }
                                ]
                            },
                            "openParenToken": {
                                "kind": "OpenParenToken",
                                "fullStart": 723,
                                "fullEnd": 724,
                                "start": 723,
                                "end": 724,
                                "fullWidth": 1,
                                "width": 1,
                                "text": "(",
                                "value": "(",
                                "valueText": "("
                            },
                            "condition": {
                                "kind": "LogicalAndExpression",
                                "fullStart": 724,
                                "fullEnd": 772,
                                "start": 724,
                                "end": 772,
                                "fullWidth": 48,
                                "width": 48,
                                "left": {
                                    "kind": "EqualsExpression",
                                    "fullStart": 724,
                                    "fullEnd": 755,
                                    "start": 724,
                                    "end": 754,
                                    "fullWidth": 31,
                                    "width": 30,
                                    "left": {
                                        "kind": "InvocationExpression",
                                        "fullStart": 724,
                                        "fullEnd": 746,
                                        "start": 724,
                                        "end": 745,
                                        "fullWidth": 22,
                                        "width": 21,
                                        "expression": {
                                            "kind": "MemberAccessExpression",
                                            "fullStart": 724,
                                            "fullEnd": 733,
                                            "start": 724,
                                            "end": 733,
                                            "fullWidth": 9,
                                            "width": 9,
                                            "expression": {
                                                "kind": "IdentifierName",
                                                "fullStart": 724,
                                                "fullEnd": 727,
                                                "start": 724,
                                                "end": 727,
                                                "fullWidth": 3,
                                                "width": 3,
                                                "text": "arr",
                                                "value": "arr",
                                                "valueText": "arr"
                                            },
                                            "dotToken": {
                                                "kind": "DotToken",
                                                "fullStart": 727,
                                                "fullEnd": 728,
                                                "start": 727,
                                                "end": 728,
                                                "fullWidth": 1,
                                                "width": 1,
                                                "text": ".",
                                                "value": ".",
                                                "valueText": "."
                                            },
                                            "name": {
                                                "kind": "IdentifierName",
                                                "fullStart": 728,
                                                "fullEnd": 733,
                                                "start": 728,
                                                "end": 733,
                                                "fullWidth": 5,
                                                "width": 5,
                                                "text": "every",
                                                "value": "every",
                                                "valueText": "every"
                                            }
                                        },
                                        "argumentList": {
                                            "kind": "ArgumentList",
                                            "fullStart": 733,
                                            "fullEnd": 746,
                                            "start": 733,
                                            "end": 745,
                                            "fullWidth": 13,
                                            "width": 12,
                                            "openParenToken": {
                                                "kind": "OpenParenToken",
                                                "fullStart": 733,
                                                "fullEnd": 734,
                                                "start": 733,
                                                "end": 734,
                                                "fullWidth": 1,
                                                "width": 1,
                                                "text": "(",
                                                "value": "(",
                                                "valueText": "("
                                            },
                                            "arguments": [
                                                {
                                                    "kind": "IdentifierName",
                                                    "fullStart": 734,
                                                    "fullEnd": 744,
                                                    "start": 734,
                                                    "end": 744,
                                                    "fullWidth": 10,
                                                    "width": 10,
                                                    "text": "callbackfn",
                                                    "value": "callbackfn",
                                                    "valueText": "callbackfn"
                                                }
                                            ],
                                            "closeParenToken": {
                                                "kind": "CloseParenToken",
                                                "fullStart": 744,
                                                "fullEnd": 746,
                                                "start": 744,
                                                "end": 745,
                                                "fullWidth": 2,
                                                "width": 1,
                                                "text": ")",
                                                "value": ")",
                                                "valueText": ")",
                                                "hasTrailingTrivia": true,
                                                "trailingTrivia": [
                                                    {
                                                        "kind": "WhitespaceTrivia",
                                                        "text": " "
                                                    }
                                                ]
                                            }
                                        }
                                    },
                                    "operatorToken": {
                                        "kind": "EqualsEqualsEqualsToken",
                                        "fullStart": 746,
                                        "fullEnd": 750,
                                        "start": 746,
                                        "end": 749,
                                        "fullWidth": 4,
                                        "width": 3,
                                        "text": "===",
                                        "value": "===",
                                        "valueText": "===",
                                        "hasTrailingTrivia": true,
                                        "trailingTrivia": [
                                            {
                                                "kind": "WhitespaceTrivia",
                                                "text": " "
                                            }
                                        ]
                                    },
                                    "right": {
                                        "kind": "TrueKeyword",
                                        "fullStart": 750,
                                        "fullEnd": 755,
                                        "start": 750,
                                        "end": 754,
                                        "fullWidth": 5,
                                        "width": 4,
                                        "text": "true",
                                        "value": true,
                                        "valueText": "true",
                                        "hasTrailingTrivia": true,
                                        "trailingTrivia": [
                                            {
                                                "kind": "WhitespaceTrivia",
                                                "text": " "
                                            }
                                        ]
                                    }
                                },
                                "operatorToken": {
                                    "kind": "AmpersandAmpersandToken",
                                    "fullStart": 755,
                                    "fullEnd": 758,
                                    "start": 755,
                                    "end": 757,
                                    "fullWidth": 3,
                                    "width": 2,
                                    "text": "&&",
                                    "value": "&&",
                                    "valueText": "&&",
                                    "hasTrailingTrivia": true,
                                    "trailingTrivia": [
                                        {
                                            "kind": "WhitespaceTrivia",
                                            "text": " "
                                        }
                                    ]
                                },
                                "right": {
                                    "kind": "EqualsExpression",
                                    "fullStart": 758,
                                    "fullEnd": 772,
                                    "start": 758,
                                    "end": 772,
                                    "fullWidth": 14,
                                    "width": 14,
                                    "left": {
                                        "kind": "IdentifierName",
                                        "fullStart": 758,
                                        "fullEnd": 766,
                                        "start": 758,
                                        "end": 765,
                                        "fullWidth": 8,
                                        "width": 7,
                                        "text": "callCnt",
                                        "value": "callCnt",
                                        "valueText": "callCnt",
                                        "hasTrailingTrivia": true,
                                        "trailingTrivia": [
                                            {
                                                "kind": "WhitespaceTrivia",
                                                "text": " "
                                            }
                                        ]
                                    },
                                    "operatorToken": {
                                        "kind": "EqualsEqualsEqualsToken",
                                        "fullStart": 766,
                                        "fullEnd": 770,
                                        "start": 766,
                                        "end": 769,
                                        "fullWidth": 4,
                                        "width": 3,
                                        "text": "===",
                                        "value": "===",
                                        "valueText": "===",
                                        "hasTrailingTrivia": true,
                                        "trailingTrivia": [
                                            {
                                                "kind": "WhitespaceTrivia",
                                                "text": " "
                                            }
                                        ]
                                    },
                                    "right": {
                                        "kind": "NumericLiteral",
                                        "fullStart": 770,
                                        "fullEnd": 772,
                                        "start": 770,
                                        "end": 772,
                                        "fullWidth": 2,
                                        "width": 2,
                                        "text": "10",
                                        "value": 10,
                                        "valueText": "10"
                                    }
                                }
                            },
                            "closeParenToken": {
                                "kind": "CloseParenToken",
                                "fullStart": 772,
                                "fullEnd": 776,
                                "start": 772,
                                "end": 773,
                                "fullWidth": 4,
                                "width": 1,
                                "text": ")",
                                "value": ")",
                                "valueText": ")",
                                "hasTrailingTrivia": true,
                                "hasTrailingNewLine": true,
                                "trailingTrivia": [
                                    {
                                        "kind": "WhitespaceTrivia",
                                        "text": " "
                                    },
                                    {
                                        "kind": "NewLineTrivia",
                                        "text": "\r\n"
                                    }
                                ]
                            },
                            "statement": {
                                "kind": "ReturnStatement",
                                "fullStart": 776,
                                "fullEnd": 794,
                                "start": 780,
                                "end": 792,
                                "fullWidth": 18,
                                "width": 12,
                                "returnKeyword": {
                                    "kind": "ReturnKeyword",
                                    "fullStart": 776,
                                    "fullEnd": 787,
                                    "start": 780,
                                    "end": 786,
                                    "fullWidth": 11,
                                    "width": 6,
                                    "text": "return",
                                    "value": "return",
                                    "valueText": "return",
                                    "hasLeadingTrivia": true,
                                    "hasTrailingTrivia": true,
                                    "leadingTrivia": [
                                        {
                                            "kind": "WhitespaceTrivia",
                                            "text": "    "
                                        }
                                    ],
                                    "trailingTrivia": [
                                        {
                                            "kind": "WhitespaceTrivia",
                                            "text": " "
                                        }
                                    ]
                                },
                                "expression": {
                                    "kind": "TrueKeyword",
                                    "fullStart": 787,
                                    "fullEnd": 791,
                                    "start": 787,
                                    "end": 791,
                                    "fullWidth": 4,
                                    "width": 4,
                                    "text": "true",
                                    "value": true,
                                    "valueText": "true"
                                },
                                "semicolonToken": {
                                    "kind": "SemicolonToken",
                                    "fullStart": 791,
                                    "fullEnd": 794,
                                    "start": 791,
                                    "end": 792,
                                    "fullWidth": 3,
                                    "width": 1,
                                    "text": ";",
                                    "value": ";",
                                    "valueText": ";",
                                    "hasTrailingTrivia": true,
                                    "hasTrailingNewLine": true,
                                    "trailingTrivia": [
                                        {
                                            "kind": "NewLineTrivia",
                                            "text": "\r\n"
                                        }
                                    ]
                                }
                            }
                        }
                    ],
                    "closeBraceToken": {
                        "kind": "CloseBraceToken",
                        "fullStart": 794,
                        "fullEnd": 798,
                        "start": 795,
                        "end": 796,
                        "fullWidth": 4,
                        "width": 1,
                        "text": "}",
                        "value": "}",
                        "valueText": "}",
                        "hasLeadingTrivia": true,
                        "hasTrailingTrivia": true,
                        "hasTrailingNewLine": true,
                        "leadingTrivia": [
                            {
                                "kind": "WhitespaceTrivia",
                                "text": " "
                            }
                        ],
                        "trailingTrivia": [
                            {
                                "kind": "NewLineTrivia",
                                "text": "\r\n"
                            }
                        ]
                    }
                }
            },
            {
                "kind": "ExpressionStatement",
                "fullStart": 798,
                "fullEnd": 822,
                "start": 798,
                "end": 820,
                "fullWidth": 24,
                "width": 22,
                "expression": {
                    "kind": "InvocationExpression",
                    "fullStart": 798,
                    "fullEnd": 819,
                    "start": 798,
                    "end": 819,
                    "fullWidth": 21,
                    "width": 21,
                    "expression": {
                        "kind": "IdentifierName",
                        "fullStart": 798,
                        "fullEnd": 809,
                        "start": 798,
                        "end": 809,
                        "fullWidth": 11,
                        "width": 11,
                        "text": "runTestCase",
                        "value": "runTestCase",
                        "valueText": "runTestCase"
                    },
                    "argumentList": {
                        "kind": "ArgumentList",
                        "fullStart": 809,
                        "fullEnd": 819,
                        "start": 809,
                        "end": 819,
                        "fullWidth": 10,
                        "width": 10,
                        "openParenToken": {
                            "kind": "OpenParenToken",
                            "fullStart": 809,
                            "fullEnd": 810,
                            "start": 809,
                            "end": 810,
                            "fullWidth": 1,
                            "width": 1,
                            "text": "(",
                            "value": "(",
                            "valueText": "("
                        },
                        "arguments": [
                            {
                                "kind": "IdentifierName",
                                "fullStart": 810,
                                "fullEnd": 818,
                                "start": 810,
                                "end": 818,
                                "fullWidth": 8,
                                "width": 8,
                                "text": "testcase",
                                "value": "testcase",
                                "valueText": "testcase"
                            }
                        ],
                        "closeParenToken": {
                            "kind": "CloseParenToken",
                            "fullStart": 818,
                            "fullEnd": 819,
                            "start": 818,
                            "end": 819,
                            "fullWidth": 1,
                            "width": 1,
                            "text": ")",
                            "value": ")",
                            "valueText": ")"
                        }
                    }
                },
                "semicolonToken": {
                    "kind": "SemicolonToken",
                    "fullStart": 819,
                    "fullEnd": 822,
                    "start": 819,
                    "end": 820,
                    "fullWidth": 3,
                    "width": 1,
                    "text": ";",
                    "value": ";",
                    "valueText": ";",
                    "hasTrailingTrivia": true,
                    "hasTrailingNewLine": true,
                    "trailingTrivia": [
                        {
                            "kind": "NewLineTrivia",
                            "text": "\r\n"
                        }
                    ]
                }
            }
        ],
        "endOfFileToken": {
            "kind": "EndOfFileToken",
            "fullStart": 822,
            "fullEnd": 822,
            "start": 822,
            "end": 822,
            "fullWidth": 0,
            "width": 0,
            "text": ""
        }
    },
    "lineMap": {
        "lineStarts": [
            0,
            67,
            152,
            232,
            308,
            380,
            385,
            440,
            502,
            507,
            509,
            511,
            535,
            538,
            558,
            596,
            601,
            617,
            635,
            640,
            642,
            678,
            696,
            715,
            719,
            776,
            794,
            798,
            822
        ],
        "length": 822
    }
}<|MERGE_RESOLUTION|>--- conflicted
+++ resolved
@@ -425,11 +425,8 @@
                                             "start": 580,
                                             "end": 583,
                                             "fullWidth": 3,
-<<<<<<< HEAD
                                             "width": 3,
-=======
                                             "modifiers": [],
->>>>>>> e3c38734
                                             "identifier": {
                                                 "kind": "IdentifierName",
                                                 "fullStart": 580,
@@ -469,11 +466,8 @@
                                             "start": 585,
                                             "end": 588,
                                             "fullWidth": 3,
-<<<<<<< HEAD
                                             "width": 3,
-=======
                                             "modifiers": [],
->>>>>>> e3c38734
                                             "identifier": {
                                                 "kind": "IdentifierName",
                                                 "fullStart": 585,
@@ -513,11 +507,8 @@
                                             "start": 590,
                                             "end": 593,
                                             "fullWidth": 3,
-<<<<<<< HEAD
                                             "width": 3,
-=======
                                             "modifiers": [],
->>>>>>> e3c38734
                                             "identifier": {
                                                 "kind": "IdentifierName",
                                                 "fullStart": 590,
