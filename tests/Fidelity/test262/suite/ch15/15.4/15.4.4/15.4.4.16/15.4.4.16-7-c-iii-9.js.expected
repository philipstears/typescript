--- conflicted
+++ resolved
@@ -250,12 +250,8 @@
                                         "start": 598,
                                         "end": 614,
                                         "fullWidth": 16,
-<<<<<<< HEAD
                                         "width": 16,
-                                        "identifier": {
-=======
                                         "propertyName": {
->>>>>>> 85e84683
                                             "kind": "IdentifierName",
                                             "fullStart": 598,
                                             "fullEnd": 607,
