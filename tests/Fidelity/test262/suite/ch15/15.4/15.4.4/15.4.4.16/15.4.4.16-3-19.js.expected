--- conflicted
+++ resolved
@@ -1005,12 +1005,8 @@
                                         "start": 769,
                                         "end": 793,
                                         "fullWidth": 24,
-<<<<<<< HEAD
                                         "width": 24,
-                                        "identifier": {
-=======
                                         "propertyName": {
->>>>>>> 85e84683
                                             "kind": "IdentifierName",
                                             "fullStart": 769,
                                             "fullEnd": 786,
@@ -1144,12 +1140,8 @@
                                         "start": 808,
                                         "end": 1064,
                                         "fullWidth": 256,
-<<<<<<< HEAD
                                         "width": 256,
-                                        "identifier": {
-=======
                                         "propertyName": {
->>>>>>> 85e84683
                                             "kind": "IdentifierName",
                                             "fullStart": 808,
                                             "fullEnd": 812,
