{
    "isDeclaration": false,
    "languageVersion": "EcmaScript5",
    "parseOptions": {
        "allowAutomaticSemicolonInsertion": true
    },
    "sourceUnit": {
        "kind": "SourceUnit",
        "fullStart": 0,
        "fullEnd": 994,
        "start": 541,
        "end": 994,
        "fullWidth": 994,
        "width": 453,
        "isIncrementallyUnusable": true,
        "moduleElements": [
            {
                "kind": "FunctionDeclaration",
                "fullStart": 0,
                "fullEnd": 970,
                "start": 541,
                "end": 968,
                "fullWidth": 970,
                "width": 427,
                "modifiers": [],
                "functionKeyword": {
                    "kind": "FunctionKeyword",
                    "fullStart": 0,
                    "fullEnd": 550,
                    "start": 541,
                    "end": 549,
                    "fullWidth": 550,
                    "width": 8,
                    "text": "function",
                    "value": "function",
                    "valueText": "function",
                    "hasLeadingTrivia": true,
                    "hasLeadingComment": true,
                    "hasLeadingNewLine": true,
                    "hasTrailingTrivia": true,
                    "leadingTrivia": [
                        {
                            "kind": "SingleLineCommentTrivia",
                            "text": "/// Copyright (c) 2012 Ecma International.  All rights reserved. "
                        },
                        {
                            "kind": "NewLineTrivia",
                            "text": "\r\n"
                        },
                        {
                            "kind": "SingleLineCommentTrivia",
                            "text": "/// Ecma International makes this code available under the terms and conditions set"
                        },
                        {
                            "kind": "NewLineTrivia",
                            "text": "\r\n"
                        },
                        {
                            "kind": "SingleLineCommentTrivia",
                            "text": "/// forth on http://hg.ecmascript.org/tests/test262/raw-file/tip/LICENSE (the "
                        },
                        {
                            "kind": "NewLineTrivia",
                            "text": "\r\n"
                        },
                        {
                            "kind": "SingleLineCommentTrivia",
                            "text": "/// \"Use Terms\").   Any redistribution of this code must retain the above "
                        },
                        {
                            "kind": "NewLineTrivia",
                            "text": "\r\n"
                        },
                        {
                            "kind": "SingleLineCommentTrivia",
                            "text": "/// copyright and this notice and otherwise comply with the Use Terms."
                        },
                        {
                            "kind": "NewLineTrivia",
                            "text": "\r\n"
                        },
                        {
                            "kind": "MultiLineCommentTrivia",
                            "text": "/**\r\n * @path ch15/15.4/15.4.4/15.4.4.16/15.4.4.16-7-c-ii-4.js\r\n * @description Array.prototype.every - k values are passed in ascending numeric order\r\n */"
                        },
                        {
                            "kind": "NewLineTrivia",
                            "text": "\r\n"
                        },
                        {
                            "kind": "NewLineTrivia",
                            "text": "\r\n"
                        },
                        {
                            "kind": "NewLineTrivia",
                            "text": "\r\n"
                        }
                    ],
                    "trailingTrivia": [
                        {
                            "kind": "WhitespaceTrivia",
                            "text": " "
                        }
                    ]
                },
                "identifier": {
                    "kind": "IdentifierName",
                    "fullStart": 550,
                    "fullEnd": 558,
                    "start": 550,
                    "end": 558,
                    "fullWidth": 8,
                    "width": 8,
                    "text": "testcase",
                    "value": "testcase",
                    "valueText": "testcase"
                },
                "callSignature": {
                    "kind": "CallSignature",
                    "fullStart": 558,
                    "fullEnd": 561,
                    "start": 558,
                    "end": 560,
                    "fullWidth": 3,
                    "width": 2,
                    "parameterList": {
                        "kind": "ParameterList",
                        "fullStart": 558,
                        "fullEnd": 561,
                        "start": 558,
                        "end": 560,
                        "fullWidth": 3,
                        "width": 2,
                        "openParenToken": {
                            "kind": "OpenParenToken",
                            "fullStart": 558,
                            "fullEnd": 559,
                            "start": 558,
                            "end": 559,
                            "fullWidth": 1,
                            "width": 1,
                            "text": "(",
                            "value": "(",
                            "valueText": "("
                        },
                        "parameters": [],
                        "closeParenToken": {
                            "kind": "CloseParenToken",
                            "fullStart": 559,
                            "fullEnd": 561,
                            "start": 559,
                            "end": 560,
                            "fullWidth": 2,
                            "width": 1,
                            "text": ")",
                            "value": ")",
                            "valueText": ")",
                            "hasTrailingTrivia": true,
                            "trailingTrivia": [
                                {
                                    "kind": "WhitespaceTrivia",
                                    "text": " "
                                }
                            ]
                        }
                    }
                },
                "block": {
                    "kind": "Block",
                    "fullStart": 561,
                    "fullEnd": 970,
                    "start": 561,
                    "end": 968,
                    "fullWidth": 409,
                    "width": 407,
                    "openBraceToken": {
                        "kind": "OpenBraceToken",
                        "fullStart": 561,
                        "fullEnd": 564,
                        "start": 561,
                        "end": 562,
                        "fullWidth": 3,
                        "width": 1,
                        "text": "{",
                        "value": "{",
                        "valueText": "{",
                        "hasTrailingTrivia": true,
                        "hasTrailingNewLine": true,
                        "trailingTrivia": [
                            {
                                "kind": "NewLineTrivia",
                                "text": "\r\n"
                            }
                        ]
                    },
                    "statements": [
                        {
                            "kind": "VariableStatement",
                            "fullStart": 564,
                            "fullEnd": 605,
                            "start": 574,
                            "end": 603,
                            "fullWidth": 41,
                            "width": 29,
                            "modifiers": [],
                            "variableDeclaration": {
                                "kind": "VariableDeclaration",
                                "fullStart": 564,
                                "fullEnd": 602,
                                "start": 574,
                                "end": 602,
                                "fullWidth": 38,
                                "width": 28,
                                "varKeyword": {
                                    "kind": "VarKeyword",
                                    "fullStart": 564,
                                    "fullEnd": 578,
                                    "start": 574,
                                    "end": 577,
                                    "fullWidth": 14,
                                    "width": 3,
                                    "text": "var",
                                    "value": "var",
                                    "valueText": "var",
                                    "hasLeadingTrivia": true,
                                    "hasLeadingNewLine": true,
                                    "hasTrailingTrivia": true,
                                    "leadingTrivia": [
                                        {
                                            "kind": "NewLineTrivia",
                                            "text": "\r\n"
                                        },
                                        {
                                            "kind": "WhitespaceTrivia",
                                            "text": "        "
                                        }
                                    ],
                                    "trailingTrivia": [
                                        {
                                            "kind": "WhitespaceTrivia",
                                            "text": " "
                                        }
                                    ]
                                },
                                "variableDeclarators": [
                                    {
                                        "kind": "VariableDeclarator",
                                        "fullStart": 578,
                                        "fullEnd": 602,
                                        "start": 578,
                                        "end": 602,
                                        "fullWidth": 24,
<<<<<<< HEAD
                                        "width": 24,
                                        "identifier": {
=======
                                        "propertyName": {
>>>>>>> 85e84683
                                            "kind": "IdentifierName",
                                            "fullStart": 578,
                                            "fullEnd": 582,
                                            "start": 578,
                                            "end": 581,
                                            "fullWidth": 4,
                                            "width": 3,
                                            "text": "arr",
                                            "value": "arr",
                                            "valueText": "arr",
                                            "hasTrailingTrivia": true,
                                            "trailingTrivia": [
                                                {
                                                    "kind": "WhitespaceTrivia",
                                                    "text": " "
                                                }
                                            ]
                                        },
                                        "equalsValueClause": {
                                            "kind": "EqualsValueClause",
                                            "fullStart": 582,
                                            "fullEnd": 602,
                                            "start": 582,
                                            "end": 602,
                                            "fullWidth": 20,
                                            "width": 20,
                                            "equalsToken": {
                                                "kind": "EqualsToken",
                                                "fullStart": 582,
                                                "fullEnd": 584,
                                                "start": 582,
                                                "end": 583,
                                                "fullWidth": 2,
                                                "width": 1,
                                                "text": "=",
                                                "value": "=",
                                                "valueText": "=",
                                                "hasTrailingTrivia": true,
                                                "trailingTrivia": [
                                                    {
                                                        "kind": "WhitespaceTrivia",
                                                        "text": " "
                                                    }
                                                ]
                                            },
                                            "value": {
                                                "kind": "ArrayLiteralExpression",
                                                "fullStart": 584,
                                                "fullEnd": 602,
                                                "start": 584,
                                                "end": 602,
                                                "fullWidth": 18,
                                                "width": 18,
                                                "openBracketToken": {
                                                    "kind": "OpenBracketToken",
                                                    "fullStart": 584,
                                                    "fullEnd": 585,
                                                    "start": 584,
                                                    "end": 585,
                                                    "fullWidth": 1,
                                                    "width": 1,
                                                    "text": "[",
                                                    "value": "[",
                                                    "valueText": "["
                                                },
                                                "expressions": [
                                                    {
                                                        "kind": "NumericLiteral",
                                                        "fullStart": 585,
                                                        "fullEnd": 586,
                                                        "start": 585,
                                                        "end": 586,
                                                        "fullWidth": 1,
                                                        "width": 1,
                                                        "text": "0",
                                                        "value": 0,
                                                        "valueText": "0"
                                                    },
                                                    {
                                                        "kind": "CommaToken",
                                                        "fullStart": 586,
                                                        "fullEnd": 588,
                                                        "start": 586,
                                                        "end": 587,
                                                        "fullWidth": 2,
                                                        "width": 1,
                                                        "text": ",",
                                                        "value": ",",
                                                        "valueText": ",",
                                                        "hasTrailingTrivia": true,
                                                        "trailingTrivia": [
                                                            {
                                                                "kind": "WhitespaceTrivia",
                                                                "text": " "
                                                            }
                                                        ]
                                                    },
                                                    {
                                                        "kind": "NumericLiteral",
                                                        "fullStart": 588,
                                                        "fullEnd": 589,
                                                        "start": 588,
                                                        "end": 589,
                                                        "fullWidth": 1,
                                                        "width": 1,
                                                        "text": "1",
                                                        "value": 1,
                                                        "valueText": "1"
                                                    },
                                                    {
                                                        "kind": "CommaToken",
                                                        "fullStart": 589,
                                                        "fullEnd": 591,
                                                        "start": 589,
                                                        "end": 590,
                                                        "fullWidth": 2,
                                                        "width": 1,
                                                        "text": ",",
                                                        "value": ",",
                                                        "valueText": ",",
                                                        "hasTrailingTrivia": true,
                                                        "trailingTrivia": [
                                                            {
                                                                "kind": "WhitespaceTrivia",
                                                                "text": " "
                                                            }
                                                        ]
                                                    },
                                                    {
                                                        "kind": "NumericLiteral",
                                                        "fullStart": 591,
                                                        "fullEnd": 592,
                                                        "start": 591,
                                                        "end": 592,
                                                        "fullWidth": 1,
                                                        "width": 1,
                                                        "text": "2",
                                                        "value": 2,
                                                        "valueText": "2"
                                                    },
                                                    {
                                                        "kind": "CommaToken",
                                                        "fullStart": 592,
                                                        "fullEnd": 594,
                                                        "start": 592,
                                                        "end": 593,
                                                        "fullWidth": 2,
                                                        "width": 1,
                                                        "text": ",",
                                                        "value": ",",
                                                        "valueText": ",",
                                                        "hasTrailingTrivia": true,
                                                        "trailingTrivia": [
                                                            {
                                                                "kind": "WhitespaceTrivia",
                                                                "text": " "
                                                            }
                                                        ]
                                                    },
                                                    {
                                                        "kind": "NumericLiteral",
                                                        "fullStart": 594,
                                                        "fullEnd": 595,
                                                        "start": 594,
                                                        "end": 595,
                                                        "fullWidth": 1,
                                                        "width": 1,
                                                        "text": "3",
                                                        "value": 3,
                                                        "valueText": "3"
                                                    },
                                                    {
                                                        "kind": "CommaToken",
                                                        "fullStart": 595,
                                                        "fullEnd": 597,
                                                        "start": 595,
                                                        "end": 596,
                                                        "fullWidth": 2,
                                                        "width": 1,
                                                        "text": ",",
                                                        "value": ",",
                                                        "valueText": ",",
                                                        "hasTrailingTrivia": true,
                                                        "trailingTrivia": [
                                                            {
                                                                "kind": "WhitespaceTrivia",
                                                                "text": " "
                                                            }
                                                        ]
                                                    },
                                                    {
                                                        "kind": "NumericLiteral",
                                                        "fullStart": 597,
                                                        "fullEnd": 598,
                                                        "start": 597,
                                                        "end": 598,
                                                        "fullWidth": 1,
                                                        "width": 1,
                                                        "text": "4",
                                                        "value": 4,
                                                        "valueText": "4"
                                                    },
                                                    {
                                                        "kind": "CommaToken",
                                                        "fullStart": 598,
                                                        "fullEnd": 600,
                                                        "start": 598,
                                                        "end": 599,
                                                        "fullWidth": 2,
                                                        "width": 1,
                                                        "text": ",",
                                                        "value": ",",
                                                        "valueText": ",",
                                                        "hasTrailingTrivia": true,
                                                        "trailingTrivia": [
                                                            {
                                                                "kind": "WhitespaceTrivia",
                                                                "text": " "
                                                            }
                                                        ]
                                                    },
                                                    {
                                                        "kind": "NumericLiteral",
                                                        "fullStart": 600,
                                                        "fullEnd": 601,
                                                        "start": 600,
                                                        "end": 601,
                                                        "fullWidth": 1,
                                                        "width": 1,
                                                        "text": "5",
                                                        "value": 5,
                                                        "valueText": "5"
                                                    }
                                                ],
                                                "closeBracketToken": {
                                                    "kind": "CloseBracketToken",
                                                    "fullStart": 601,
                                                    "fullEnd": 602,
                                                    "start": 601,
                                                    "end": 602,
                                                    "fullWidth": 1,
                                                    "width": 1,
                                                    "text": "]",
                                                    "value": "]",
                                                    "valueText": "]"
                                                }
                                            }
                                        }
                                    }
                                ]
                            },
                            "semicolonToken": {
                                "kind": "SemicolonToken",
                                "fullStart": 602,
                                "fullEnd": 605,
                                "start": 602,
                                "end": 603,
                                "fullWidth": 3,
                                "width": 1,
                                "text": ";",
                                "value": ";",
                                "valueText": ";",
                                "hasTrailingTrivia": true,
                                "hasTrailingNewLine": true,
                                "trailingTrivia": [
                                    {
                                        "kind": "NewLineTrivia",
                                        "text": "\r\n"
                                    }
                                ]
                            }
                        },
                        {
                            "kind": "VariableStatement",
                            "fullStart": 605,
                            "fullEnd": 631,
                            "start": 613,
                            "end": 629,
                            "fullWidth": 26,
                            "width": 16,
                            "modifiers": [],
                            "variableDeclaration": {
                                "kind": "VariableDeclaration",
                                "fullStart": 605,
                                "fullEnd": 628,
                                "start": 613,
                                "end": 628,
                                "fullWidth": 23,
                                "width": 15,
                                "varKeyword": {
                                    "kind": "VarKeyword",
                                    "fullStart": 605,
                                    "fullEnd": 617,
                                    "start": 613,
                                    "end": 616,
                                    "fullWidth": 12,
                                    "width": 3,
                                    "text": "var",
                                    "value": "var",
                                    "valueText": "var",
                                    "hasLeadingTrivia": true,
                                    "hasTrailingTrivia": true,
                                    "leadingTrivia": [
                                        {
                                            "kind": "WhitespaceTrivia",
                                            "text": "        "
                                        }
                                    ],
                                    "trailingTrivia": [
                                        {
                                            "kind": "WhitespaceTrivia",
                                            "text": " "
                                        }
                                    ]
                                },
                                "variableDeclarators": [
                                    {
                                        "kind": "VariableDeclarator",
                                        "fullStart": 617,
                                        "fullEnd": 628,
                                        "start": 617,
                                        "end": 628,
                                        "fullWidth": 11,
<<<<<<< HEAD
                                        "width": 11,
                                        "identifier": {
=======
                                        "propertyName": {
>>>>>>> 85e84683
                                            "kind": "IdentifierName",
                                            "fullStart": 617,
                                            "fullEnd": 625,
                                            "start": 617,
                                            "end": 624,
                                            "fullWidth": 8,
                                            "width": 7,
                                            "text": "lastIdx",
                                            "value": "lastIdx",
                                            "valueText": "lastIdx",
                                            "hasTrailingTrivia": true,
                                            "trailingTrivia": [
                                                {
                                                    "kind": "WhitespaceTrivia",
                                                    "text": " "
                                                }
                                            ]
                                        },
                                        "equalsValueClause": {
                                            "kind": "EqualsValueClause",
                                            "fullStart": 625,
                                            "fullEnd": 628,
                                            "start": 625,
                                            "end": 628,
                                            "fullWidth": 3,
                                            "width": 3,
                                            "equalsToken": {
                                                "kind": "EqualsToken",
                                                "fullStart": 625,
                                                "fullEnd": 627,
                                                "start": 625,
                                                "end": 626,
                                                "fullWidth": 2,
                                                "width": 1,
                                                "text": "=",
                                                "value": "=",
                                                "valueText": "=",
                                                "hasTrailingTrivia": true,
                                                "trailingTrivia": [
                                                    {
                                                        "kind": "WhitespaceTrivia",
                                                        "text": " "
                                                    }
                                                ]
                                            },
                                            "value": {
                                                "kind": "NumericLiteral",
                                                "fullStart": 627,
                                                "fullEnd": 628,
                                                "start": 627,
                                                "end": 628,
                                                "fullWidth": 1,
                                                "width": 1,
                                                "text": "0",
                                                "value": 0,
                                                "valueText": "0"
                                            }
                                        }
                                    }
                                ]
                            },
                            "semicolonToken": {
                                "kind": "SemicolonToken",
                                "fullStart": 628,
                                "fullEnd": 631,
                                "start": 628,
                                "end": 629,
                                "fullWidth": 3,
                                "width": 1,
                                "text": ";",
                                "value": ";",
                                "valueText": ";",
                                "hasTrailingTrivia": true,
                                "hasTrailingNewLine": true,
                                "trailingTrivia": [
                                    {
                                        "kind": "NewLineTrivia",
                                        "text": "\r\n"
                                    }
                                ]
                            }
                        },
                        {
                            "kind": "VariableStatement",
                            "fullStart": 631,
                            "fullEnd": 656,
                            "start": 639,
                            "end": 654,
                            "fullWidth": 25,
                            "width": 15,
                            "modifiers": [],
                            "variableDeclaration": {
                                "kind": "VariableDeclaration",
                                "fullStart": 631,
                                "fullEnd": 653,
                                "start": 639,
                                "end": 653,
                                "fullWidth": 22,
                                "width": 14,
                                "varKeyword": {
                                    "kind": "VarKeyword",
                                    "fullStart": 631,
                                    "fullEnd": 643,
                                    "start": 639,
                                    "end": 642,
                                    "fullWidth": 12,
                                    "width": 3,
                                    "text": "var",
                                    "value": "var",
                                    "valueText": "var",
                                    "hasLeadingTrivia": true,
                                    "hasTrailingTrivia": true,
                                    "leadingTrivia": [
                                        {
                                            "kind": "WhitespaceTrivia",
                                            "text": "        "
                                        }
                                    ],
                                    "trailingTrivia": [
                                        {
                                            "kind": "WhitespaceTrivia",
                                            "text": " "
                                        }
                                    ]
                                },
                                "variableDeclarators": [
                                    {
                                        "kind": "VariableDeclarator",
                                        "fullStart": 643,
                                        "fullEnd": 653,
                                        "start": 643,
                                        "end": 653,
                                        "fullWidth": 10,
<<<<<<< HEAD
                                        "width": 10,
                                        "identifier": {
=======
                                        "propertyName": {
>>>>>>> 85e84683
                                            "kind": "IdentifierName",
                                            "fullStart": 643,
                                            "fullEnd": 650,
                                            "start": 643,
                                            "end": 649,
                                            "fullWidth": 7,
                                            "width": 6,
                                            "text": "called",
                                            "value": "called",
                                            "valueText": "called",
                                            "hasTrailingTrivia": true,
                                            "trailingTrivia": [
                                                {
                                                    "kind": "WhitespaceTrivia",
                                                    "text": " "
                                                }
                                            ]
                                        },
                                        "equalsValueClause": {
                                            "kind": "EqualsValueClause",
                                            "fullStart": 650,
                                            "fullEnd": 653,
                                            "start": 650,
                                            "end": 653,
                                            "fullWidth": 3,
                                            "width": 3,
                                            "equalsToken": {
                                                "kind": "EqualsToken",
                                                "fullStart": 650,
                                                "fullEnd": 652,
                                                "start": 650,
                                                "end": 651,
                                                "fullWidth": 2,
                                                "width": 1,
                                                "text": "=",
                                                "value": "=",
                                                "valueText": "=",
                                                "hasTrailingTrivia": true,
                                                "trailingTrivia": [
                                                    {
                                                        "kind": "WhitespaceTrivia",
                                                        "text": " "
                                                    }
                                                ]
                                            },
                                            "value": {
                                                "kind": "NumericLiteral",
                                                "fullStart": 652,
                                                "fullEnd": 653,
                                                "start": 652,
                                                "end": 653,
                                                "fullWidth": 1,
                                                "width": 1,
                                                "text": "0",
                                                "value": 0,
                                                "valueText": "0"
                                            }
                                        }
                                    }
                                ]
                            },
                            "semicolonToken": {
                                "kind": "SemicolonToken",
                                "fullStart": 653,
                                "fullEnd": 656,
                                "start": 653,
                                "end": 654,
                                "fullWidth": 3,
                                "width": 1,
                                "text": ";",
                                "value": ";",
                                "valueText": ";",
                                "hasTrailingTrivia": true,
                                "hasTrailingNewLine": true,
                                "trailingTrivia": [
                                    {
                                        "kind": "NewLineTrivia",
                                        "text": "\r\n"
                                    }
                                ]
                            }
                        },
                        {
                            "kind": "FunctionDeclaration",
                            "fullStart": 656,
                            "fullEnd": 896,
                            "start": 664,
                            "end": 894,
                            "fullWidth": 240,
                            "width": 230,
                            "modifiers": [],
                            "functionKeyword": {
                                "kind": "FunctionKeyword",
                                "fullStart": 656,
                                "fullEnd": 673,
                                "start": 664,
                                "end": 672,
                                "fullWidth": 17,
                                "width": 8,
                                "text": "function",
                                "value": "function",
                                "valueText": "function",
                                "hasLeadingTrivia": true,
                                "hasTrailingTrivia": true,
                                "leadingTrivia": [
                                    {
                                        "kind": "WhitespaceTrivia",
                                        "text": "        "
                                    }
                                ],
                                "trailingTrivia": [
                                    {
                                        "kind": "WhitespaceTrivia",
                                        "text": " "
                                    }
                                ]
                            },
                            "identifier": {
                                "kind": "IdentifierName",
                                "fullStart": 673,
                                "fullEnd": 683,
                                "start": 673,
                                "end": 683,
                                "fullWidth": 10,
                                "width": 10,
                                "text": "callbackfn",
                                "value": "callbackfn",
                                "valueText": "callbackfn"
                            },
                            "callSignature": {
                                "kind": "CallSignature",
                                "fullStart": 683,
                                "fullEnd": 697,
                                "start": 683,
                                "end": 696,
                                "fullWidth": 14,
                                "width": 13,
                                "parameterList": {
                                    "kind": "ParameterList",
                                    "fullStart": 683,
                                    "fullEnd": 697,
                                    "start": 683,
                                    "end": 696,
                                    "fullWidth": 14,
                                    "width": 13,
                                    "openParenToken": {
                                        "kind": "OpenParenToken",
                                        "fullStart": 683,
                                        "fullEnd": 684,
                                        "start": 683,
                                        "end": 684,
                                        "fullWidth": 1,
                                        "width": 1,
                                        "text": "(",
                                        "value": "(",
                                        "valueText": "("
                                    },
                                    "parameters": [
                                        {
                                            "kind": "Parameter",
                                            "fullStart": 684,
                                            "fullEnd": 687,
                                            "start": 684,
                                            "end": 687,
                                            "fullWidth": 3,
                                            "width": 3,
                                            "modifiers": [],
                                            "identifier": {
                                                "kind": "IdentifierName",
                                                "fullStart": 684,
                                                "fullEnd": 687,
                                                "start": 684,
                                                "end": 687,
                                                "fullWidth": 3,
                                                "width": 3,
                                                "text": "val",
                                                "value": "val",
                                                "valueText": "val"
                                            }
                                        },
                                        {
                                            "kind": "CommaToken",
                                            "fullStart": 687,
                                            "fullEnd": 689,
                                            "start": 687,
                                            "end": 688,
                                            "fullWidth": 2,
                                            "width": 1,
                                            "text": ",",
                                            "value": ",",
                                            "valueText": ",",
                                            "hasTrailingTrivia": true,
                                            "trailingTrivia": [
                                                {
                                                    "kind": "WhitespaceTrivia",
                                                    "text": " "
                                                }
                                            ]
                                        },
                                        {
                                            "kind": "Parameter",
                                            "fullStart": 689,
                                            "fullEnd": 692,
                                            "start": 689,
                                            "end": 692,
                                            "fullWidth": 3,
                                            "width": 3,
                                            "modifiers": [],
                                            "identifier": {
                                                "kind": "IdentifierName",
                                                "fullStart": 689,
                                                "fullEnd": 692,
                                                "start": 689,
                                                "end": 692,
                                                "fullWidth": 3,
                                                "width": 3,
                                                "text": "idx",
                                                "value": "idx",
                                                "valueText": "idx"
                                            }
                                        },
                                        {
                                            "kind": "CommaToken",
                                            "fullStart": 692,
                                            "fullEnd": 694,
                                            "start": 692,
                                            "end": 693,
                                            "fullWidth": 2,
                                            "width": 1,
                                            "text": ",",
                                            "value": ",",
                                            "valueText": ",",
                                            "hasTrailingTrivia": true,
                                            "trailingTrivia": [
                                                {
                                                    "kind": "WhitespaceTrivia",
                                                    "text": " "
                                                }
                                            ]
                                        },
                                        {
                                            "kind": "Parameter",
                                            "fullStart": 694,
                                            "fullEnd": 695,
                                            "start": 694,
                                            "end": 695,
                                            "fullWidth": 1,
                                            "width": 1,
                                            "modifiers": [],
                                            "identifier": {
                                                "kind": "IdentifierName",
                                                "fullStart": 694,
                                                "fullEnd": 695,
                                                "start": 694,
                                                "end": 695,
                                                "fullWidth": 1,
                                                "width": 1,
                                                "text": "o",
                                                "value": "o",
                                                "valueText": "o"
                                            }
                                        }
                                    ],
                                    "closeParenToken": {
                                        "kind": "CloseParenToken",
                                        "fullStart": 695,
                                        "fullEnd": 697,
                                        "start": 695,
                                        "end": 696,
                                        "fullWidth": 2,
                                        "width": 1,
                                        "text": ")",
                                        "value": ")",
                                        "valueText": ")",
                                        "hasTrailingTrivia": true,
                                        "trailingTrivia": [
                                            {
                                                "kind": "WhitespaceTrivia",
                                                "text": " "
                                            }
                                        ]
                                    }
                                }
                            },
                            "block": {
                                "kind": "Block",
                                "fullStart": 697,
                                "fullEnd": 896,
                                "start": 697,
                                "end": 894,
                                "fullWidth": 199,
                                "width": 197,
                                "openBraceToken": {
                                    "kind": "OpenBraceToken",
                                    "fullStart": 697,
                                    "fullEnd": 700,
                                    "start": 697,
                                    "end": 698,
                                    "fullWidth": 3,
                                    "width": 1,
                                    "text": "{",
                                    "value": "{",
                                    "valueText": "{",
                                    "hasTrailingTrivia": true,
                                    "hasTrailingNewLine": true,
                                    "trailingTrivia": [
                                        {
                                            "kind": "NewLineTrivia",
                                            "text": "\r\n"
                                        }
                                    ]
                                },
                                "statements": [
                                    {
                                        "kind": "ExpressionStatement",
                                        "fullStart": 700,
                                        "fullEnd": 723,
                                        "start": 712,
                                        "end": 721,
                                        "fullWidth": 23,
                                        "width": 9,
                                        "expression": {
                                            "kind": "PostIncrementExpression",
                                            "fullStart": 700,
                                            "fullEnd": 720,
                                            "start": 712,
                                            "end": 720,
                                            "fullWidth": 20,
                                            "width": 8,
                                            "operand": {
                                                "kind": "IdentifierName",
                                                "fullStart": 700,
                                                "fullEnd": 718,
                                                "start": 712,
                                                "end": 718,
                                                "fullWidth": 18,
                                                "width": 6,
                                                "text": "called",
                                                "value": "called",
                                                "valueText": "called",
                                                "hasLeadingTrivia": true,
                                                "leadingTrivia": [
                                                    {
                                                        "kind": "WhitespaceTrivia",
                                                        "text": "            "
                                                    }
                                                ]
                                            },
                                            "operatorToken": {
                                                "kind": "PlusPlusToken",
                                                "fullStart": 718,
                                                "fullEnd": 720,
                                                "start": 718,
                                                "end": 720,
                                                "fullWidth": 2,
                                                "width": 2,
                                                "text": "++",
                                                "value": "++",
                                                "valueText": "++"
                                            }
                                        },
                                        "semicolonToken": {
                                            "kind": "SemicolonToken",
                                            "fullStart": 720,
                                            "fullEnd": 723,
                                            "start": 720,
                                            "end": 721,
                                            "fullWidth": 3,
                                            "width": 1,
                                            "text": ";",
                                            "value": ";",
                                            "valueText": ";",
                                            "hasTrailingTrivia": true,
                                            "hasTrailingNewLine": true,
                                            "trailingTrivia": [
                                                {
                                                    "kind": "NewLineTrivia",
                                                    "text": "\r\n"
                                                }
                                            ]
                                        }
                                    },
                                    {
                                        "kind": "IfStatement",
                                        "fullStart": 723,
                                        "fullEnd": 885,
                                        "start": 735,
                                        "end": 883,
                                        "fullWidth": 162,
                                        "width": 148,
                                        "ifKeyword": {
                                            "kind": "IfKeyword",
                                            "fullStart": 723,
                                            "fullEnd": 738,
                                            "start": 735,
                                            "end": 737,
                                            "fullWidth": 15,
                                            "width": 2,
                                            "text": "if",
                                            "value": "if",
                                            "valueText": "if",
                                            "hasLeadingTrivia": true,
                                            "hasTrailingTrivia": true,
                                            "leadingTrivia": [
                                                {
                                                    "kind": "WhitespaceTrivia",
                                                    "text": "            "
                                                }
                                            ],
                                            "trailingTrivia": [
                                                {
                                                    "kind": "WhitespaceTrivia",
                                                    "text": " "
                                                }
                                            ]
                                        },
                                        "openParenToken": {
                                            "kind": "OpenParenToken",
                                            "fullStart": 738,
                                            "fullEnd": 739,
                                            "start": 738,
                                            "end": 739,
                                            "fullWidth": 1,
                                            "width": 1,
                                            "text": "(",
                                            "value": "(",
                                            "valueText": "("
                                        },
                                        "condition": {
                                            "kind": "NotEqualsExpression",
                                            "fullStart": 739,
                                            "fullEnd": 754,
                                            "start": 739,
                                            "end": 754,
                                            "fullWidth": 15,
                                            "width": 15,
                                            "left": {
                                                "kind": "IdentifierName",
                                                "fullStart": 739,
                                                "fullEnd": 747,
                                                "start": 739,
                                                "end": 746,
                                                "fullWidth": 8,
                                                "width": 7,
                                                "text": "lastIdx",
                                                "value": "lastIdx",
                                                "valueText": "lastIdx",
                                                "hasTrailingTrivia": true,
                                                "trailingTrivia": [
                                                    {
                                                        "kind": "WhitespaceTrivia",
                                                        "text": " "
                                                    }
                                                ]
                                            },
                                            "operatorToken": {
                                                "kind": "ExclamationEqualsEqualsToken",
                                                "fullStart": 747,
                                                "fullEnd": 751,
                                                "start": 747,
                                                "end": 750,
                                                "fullWidth": 4,
                                                "width": 3,
                                                "text": "!==",
                                                "value": "!==",
                                                "valueText": "!==",
                                                "hasTrailingTrivia": true,
                                                "trailingTrivia": [
                                                    {
                                                        "kind": "WhitespaceTrivia",
                                                        "text": " "
                                                    }
                                                ]
                                            },
                                            "right": {
                                                "kind": "IdentifierName",
                                                "fullStart": 751,
                                                "fullEnd": 754,
                                                "start": 751,
                                                "end": 754,
                                                "fullWidth": 3,
                                                "width": 3,
                                                "text": "idx",
                                                "value": "idx",
                                                "valueText": "idx"
                                            }
                                        },
                                        "closeParenToken": {
                                            "kind": "CloseParenToken",
                                            "fullStart": 754,
                                            "fullEnd": 756,
                                            "start": 754,
                                            "end": 755,
                                            "fullWidth": 2,
                                            "width": 1,
                                            "text": ")",
                                            "value": ")",
                                            "valueText": ")",
                                            "hasTrailingTrivia": true,
                                            "trailingTrivia": [
                                                {
                                                    "kind": "WhitespaceTrivia",
                                                    "text": " "
                                                }
                                            ]
                                        },
                                        "statement": {
                                            "kind": "Block",
                                            "fullStart": 756,
                                            "fullEnd": 804,
                                            "start": 756,
                                            "end": 803,
                                            "fullWidth": 48,
                                            "width": 47,
                                            "openBraceToken": {
                                                "kind": "OpenBraceToken",
                                                "fullStart": 756,
                                                "fullEnd": 759,
                                                "start": 756,
                                                "end": 757,
                                                "fullWidth": 3,
                                                "width": 1,
                                                "text": "{",
                                                "value": "{",
                                                "valueText": "{",
                                                "hasTrailingTrivia": true,
                                                "hasTrailingNewLine": true,
                                                "trailingTrivia": [
                                                    {
                                                        "kind": "NewLineTrivia",
                                                        "text": "\r\n"
                                                    }
                                                ]
                                            },
                                            "statements": [
                                                {
                                                    "kind": "ReturnStatement",
                                                    "fullStart": 759,
                                                    "fullEnd": 790,
                                                    "start": 775,
                                                    "end": 788,
                                                    "fullWidth": 31,
                                                    "width": 13,
                                                    "returnKeyword": {
                                                        "kind": "ReturnKeyword",
                                                        "fullStart": 759,
                                                        "fullEnd": 782,
                                                        "start": 775,
                                                        "end": 781,
                                                        "fullWidth": 23,
                                                        "width": 6,
                                                        "text": "return",
                                                        "value": "return",
                                                        "valueText": "return",
                                                        "hasLeadingTrivia": true,
                                                        "hasTrailingTrivia": true,
                                                        "leadingTrivia": [
                                                            {
                                                                "kind": "WhitespaceTrivia",
                                                                "text": "                "
                                                            }
                                                        ],
                                                        "trailingTrivia": [
                                                            {
                                                                "kind": "WhitespaceTrivia",
                                                                "text": " "
                                                            }
                                                        ]
                                                    },
                                                    "expression": {
                                                        "kind": "FalseKeyword",
                                                        "fullStart": 782,
                                                        "fullEnd": 787,
                                                        "start": 782,
                                                        "end": 787,
                                                        "fullWidth": 5,
                                                        "width": 5,
                                                        "text": "false",
                                                        "value": false,
                                                        "valueText": "false"
                                                    },
                                                    "semicolonToken": {
                                                        "kind": "SemicolonToken",
                                                        "fullStart": 787,
                                                        "fullEnd": 790,
                                                        "start": 787,
                                                        "end": 788,
                                                        "fullWidth": 3,
                                                        "width": 1,
                                                        "text": ";",
                                                        "value": ";",
                                                        "valueText": ";",
                                                        "hasTrailingTrivia": true,
                                                        "hasTrailingNewLine": true,
                                                        "trailingTrivia": [
                                                            {
                                                                "kind": "NewLineTrivia",
                                                                "text": "\r\n"
                                                            }
                                                        ]
                                                    }
                                                }
                                            ],
                                            "closeBraceToken": {
                                                "kind": "CloseBraceToken",
                                                "fullStart": 790,
                                                "fullEnd": 804,
                                                "start": 802,
                                                "end": 803,
                                                "fullWidth": 14,
                                                "width": 1,
                                                "text": "}",
                                                "value": "}",
                                                "valueText": "}",
                                                "hasLeadingTrivia": true,
                                                "hasTrailingTrivia": true,
                                                "leadingTrivia": [
                                                    {
                                                        "kind": "WhitespaceTrivia",
                                                        "text": "            "
                                                    }
                                                ],
                                                "trailingTrivia": [
                                                    {
                                                        "kind": "WhitespaceTrivia",
                                                        "text": " "
                                                    }
                                                ]
                                            }
                                        },
                                        "elseClause": {
                                            "kind": "ElseClause",
                                            "fullStart": 804,
                                            "fullEnd": 885,
                                            "start": 804,
                                            "end": 883,
                                            "fullWidth": 81,
                                            "width": 79,
                                            "elseKeyword": {
                                                "kind": "ElseKeyword",
                                                "fullStart": 804,
                                                "fullEnd": 809,
                                                "start": 804,
                                                "end": 808,
                                                "fullWidth": 5,
                                                "width": 4,
                                                "text": "else",
                                                "value": "else",
                                                "valueText": "else",
                                                "hasTrailingTrivia": true,
                                                "trailingTrivia": [
                                                    {
                                                        "kind": "WhitespaceTrivia",
                                                        "text": " "
                                                    }
                                                ]
                                            },
                                            "statement": {
                                                "kind": "Block",
                                                "fullStart": 809,
                                                "fullEnd": 885,
                                                "start": 809,
                                                "end": 883,
                                                "fullWidth": 76,
                                                "width": 74,
                                                "openBraceToken": {
                                                    "kind": "OpenBraceToken",
                                                    "fullStart": 809,
                                                    "fullEnd": 812,
                                                    "start": 809,
                                                    "end": 810,
                                                    "fullWidth": 3,
                                                    "width": 1,
                                                    "text": "{",
                                                    "value": "{",
                                                    "valueText": "{",
                                                    "hasTrailingTrivia": true,
                                                    "hasTrailingNewLine": true,
                                                    "trailingTrivia": [
                                                        {
                                                            "kind": "NewLineTrivia",
                                                            "text": "\r\n"
                                                        }
                                                    ]
                                                },
                                                "statements": [
                                                    {
                                                        "kind": "ExpressionStatement",
                                                        "fullStart": 812,
                                                        "fullEnd": 840,
                                                        "start": 828,
                                                        "end": 838,
                                                        "fullWidth": 28,
                                                        "width": 10,
                                                        "expression": {
                                                            "kind": "PostIncrementExpression",
                                                            "fullStart": 812,
                                                            "fullEnd": 837,
                                                            "start": 828,
                                                            "end": 837,
                                                            "fullWidth": 25,
                                                            "width": 9,
                                                            "operand": {
                                                                "kind": "IdentifierName",
                                                                "fullStart": 812,
                                                                "fullEnd": 835,
                                                                "start": 828,
                                                                "end": 835,
                                                                "fullWidth": 23,
                                                                "width": 7,
                                                                "text": "lastIdx",
                                                                "value": "lastIdx",
                                                                "valueText": "lastIdx",
                                                                "hasLeadingTrivia": true,
                                                                "leadingTrivia": [
                                                                    {
                                                                        "kind": "WhitespaceTrivia",
                                                                        "text": "                "
                                                                    }
                                                                ]
                                                            },
                                                            "operatorToken": {
                                                                "kind": "PlusPlusToken",
                                                                "fullStart": 835,
                                                                "fullEnd": 837,
                                                                "start": 835,
                                                                "end": 837,
                                                                "fullWidth": 2,
                                                                "width": 2,
                                                                "text": "++",
                                                                "value": "++",
                                                                "valueText": "++"
                                                            }
                                                        },
                                                        "semicolonToken": {
                                                            "kind": "SemicolonToken",
                                                            "fullStart": 837,
                                                            "fullEnd": 840,
                                                            "start": 837,
                                                            "end": 838,
                                                            "fullWidth": 3,
                                                            "width": 1,
                                                            "text": ";",
                                                            "value": ";",
                                                            "valueText": ";",
                                                            "hasTrailingTrivia": true,
                                                            "hasTrailingNewLine": true,
                                                            "trailingTrivia": [
                                                                {
                                                                    "kind": "NewLineTrivia",
                                                                    "text": "\r\n"
                                                                }
                                                            ]
                                                        }
                                                    },
                                                    {
                                                        "kind": "ReturnStatement",
                                                        "fullStart": 840,
                                                        "fullEnd": 870,
                                                        "start": 856,
                                                        "end": 868,
                                                        "fullWidth": 30,
                                                        "width": 12,
                                                        "returnKeyword": {
                                                            "kind": "ReturnKeyword",
                                                            "fullStart": 840,
                                                            "fullEnd": 863,
                                                            "start": 856,
                                                            "end": 862,
                                                            "fullWidth": 23,
                                                            "width": 6,
                                                            "text": "return",
                                                            "value": "return",
                                                            "valueText": "return",
                                                            "hasLeadingTrivia": true,
                                                            "hasTrailingTrivia": true,
                                                            "leadingTrivia": [
                                                                {
                                                                    "kind": "WhitespaceTrivia",
                                                                    "text": "                "
                                                                }
                                                            ],
                                                            "trailingTrivia": [
                                                                {
                                                                    "kind": "WhitespaceTrivia",
                                                                    "text": " "
                                                                }
                                                            ]
                                                        },
                                                        "expression": {
                                                            "kind": "TrueKeyword",
                                                            "fullStart": 863,
                                                            "fullEnd": 867,
                                                            "start": 863,
                                                            "end": 867,
                                                            "fullWidth": 4,
                                                            "width": 4,
                                                            "text": "true",
                                                            "value": true,
                                                            "valueText": "true"
                                                        },
                                                        "semicolonToken": {
                                                            "kind": "SemicolonToken",
                                                            "fullStart": 867,
                                                            "fullEnd": 870,
                                                            "start": 867,
                                                            "end": 868,
                                                            "fullWidth": 3,
                                                            "width": 1,
                                                            "text": ";",
                                                            "value": ";",
                                                            "valueText": ";",
                                                            "hasTrailingTrivia": true,
                                                            "hasTrailingNewLine": true,
                                                            "trailingTrivia": [
                                                                {
                                                                    "kind": "NewLineTrivia",
                                                                    "text": "\r\n"
                                                                }
                                                            ]
                                                        }
                                                    }
                                                ],
                                                "closeBraceToken": {
                                                    "kind": "CloseBraceToken",
                                                    "fullStart": 870,
                                                    "fullEnd": 885,
                                                    "start": 882,
                                                    "end": 883,
                                                    "fullWidth": 15,
                                                    "width": 1,
                                                    "text": "}",
                                                    "value": "}",
                                                    "valueText": "}",
                                                    "hasLeadingTrivia": true,
                                                    "hasTrailingTrivia": true,
                                                    "hasTrailingNewLine": true,
                                                    "leadingTrivia": [
                                                        {
                                                            "kind": "WhitespaceTrivia",
                                                            "text": "            "
                                                        }
                                                    ],
                                                    "trailingTrivia": [
                                                        {
                                                            "kind": "NewLineTrivia",
                                                            "text": "\r\n"
                                                        }
                                                    ]
                                                }
                                            }
                                        }
                                    }
                                ],
                                "closeBraceToken": {
                                    "kind": "CloseBraceToken",
                                    "fullStart": 885,
                                    "fullEnd": 896,
                                    "start": 893,
                                    "end": 894,
                                    "fullWidth": 11,
                                    "width": 1,
                                    "text": "}",
                                    "value": "}",
                                    "valueText": "}",
                                    "hasLeadingTrivia": true,
                                    "hasTrailingTrivia": true,
                                    "hasTrailingNewLine": true,
                                    "leadingTrivia": [
                                        {
                                            "kind": "WhitespaceTrivia",
                                            "text": "        "
                                        }
                                    ],
                                    "trailingTrivia": [
                                        {
                                            "kind": "NewLineTrivia",
                                            "text": "\r\n"
                                        }
                                    ]
                                }
                            }
                        },
                        {
                            "kind": "ReturnStatement",
                            "fullStart": 896,
                            "fullEnd": 963,
                            "start": 906,
                            "end": 961,
                            "fullWidth": 67,
                            "width": 55,
                            "returnKeyword": {
                                "kind": "ReturnKeyword",
                                "fullStart": 896,
                                "fullEnd": 913,
                                "start": 906,
                                "end": 912,
                                "fullWidth": 17,
                                "width": 6,
                                "text": "return",
                                "value": "return",
                                "valueText": "return",
                                "hasLeadingTrivia": true,
                                "hasLeadingNewLine": true,
                                "hasTrailingTrivia": true,
                                "leadingTrivia": [
                                    {
                                        "kind": "NewLineTrivia",
                                        "text": "\r\n"
                                    },
                                    {
                                        "kind": "WhitespaceTrivia",
                                        "text": "        "
                                    }
                                ],
                                "trailingTrivia": [
                                    {
                                        "kind": "WhitespaceTrivia",
                                        "text": " "
                                    }
                                ]
                            },
                            "expression": {
                                "kind": "LogicalAndExpression",
                                "fullStart": 913,
                                "fullEnd": 960,
                                "start": 913,
                                "end": 960,
                                "fullWidth": 47,
                                "width": 47,
                                "left": {
                                    "kind": "InvocationExpression",
                                    "fullStart": 913,
                                    "fullEnd": 935,
                                    "start": 913,
                                    "end": 934,
                                    "fullWidth": 22,
                                    "width": 21,
                                    "expression": {
                                        "kind": "MemberAccessExpression",
                                        "fullStart": 913,
                                        "fullEnd": 922,
                                        "start": 913,
                                        "end": 922,
                                        "fullWidth": 9,
                                        "width": 9,
                                        "expression": {
                                            "kind": "IdentifierName",
                                            "fullStart": 913,
                                            "fullEnd": 916,
                                            "start": 913,
                                            "end": 916,
                                            "fullWidth": 3,
                                            "width": 3,
                                            "text": "arr",
                                            "value": "arr",
                                            "valueText": "arr"
                                        },
                                        "dotToken": {
                                            "kind": "DotToken",
                                            "fullStart": 916,
                                            "fullEnd": 917,
                                            "start": 916,
                                            "end": 917,
                                            "fullWidth": 1,
                                            "width": 1,
                                            "text": ".",
                                            "value": ".",
                                            "valueText": "."
                                        },
                                        "name": {
                                            "kind": "IdentifierName",
                                            "fullStart": 917,
                                            "fullEnd": 922,
                                            "start": 917,
                                            "end": 922,
                                            "fullWidth": 5,
                                            "width": 5,
                                            "text": "every",
                                            "value": "every",
                                            "valueText": "every"
                                        }
                                    },
                                    "argumentList": {
                                        "kind": "ArgumentList",
                                        "fullStart": 922,
                                        "fullEnd": 935,
                                        "start": 922,
                                        "end": 934,
                                        "fullWidth": 13,
                                        "width": 12,
                                        "openParenToken": {
                                            "kind": "OpenParenToken",
                                            "fullStart": 922,
                                            "fullEnd": 923,
                                            "start": 922,
                                            "end": 923,
                                            "fullWidth": 1,
                                            "width": 1,
                                            "text": "(",
                                            "value": "(",
                                            "valueText": "("
                                        },
                                        "arguments": [
                                            {
                                                "kind": "IdentifierName",
                                                "fullStart": 923,
                                                "fullEnd": 933,
                                                "start": 923,
                                                "end": 933,
                                                "fullWidth": 10,
                                                "width": 10,
                                                "text": "callbackfn",
                                                "value": "callbackfn",
                                                "valueText": "callbackfn"
                                            }
                                        ],
                                        "closeParenToken": {
                                            "kind": "CloseParenToken",
                                            "fullStart": 933,
                                            "fullEnd": 935,
                                            "start": 933,
                                            "end": 934,
                                            "fullWidth": 2,
                                            "width": 1,
                                            "text": ")",
                                            "value": ")",
                                            "valueText": ")",
                                            "hasTrailingTrivia": true,
                                            "trailingTrivia": [
                                                {
                                                    "kind": "WhitespaceTrivia",
                                                    "text": " "
                                                }
                                            ]
                                        }
                                    }
                                },
                                "operatorToken": {
                                    "kind": "AmpersandAmpersandToken",
                                    "fullStart": 935,
                                    "fullEnd": 939,
                                    "start": 935,
                                    "end": 937,
                                    "fullWidth": 4,
                                    "width": 2,
                                    "text": "&&",
                                    "value": "&&",
                                    "valueText": "&&",
                                    "hasTrailingTrivia": true,
                                    "trailingTrivia": [
                                        {
                                            "kind": "WhitespaceTrivia",
                                            "text": "  "
                                        }
                                    ]
                                },
                                "right": {
                                    "kind": "EqualsExpression",
                                    "fullStart": 939,
                                    "fullEnd": 960,
                                    "start": 939,
                                    "end": 960,
                                    "fullWidth": 21,
                                    "width": 21,
                                    "left": {
                                        "kind": "MemberAccessExpression",
                                        "fullStart": 939,
                                        "fullEnd": 950,
                                        "start": 939,
                                        "end": 949,
                                        "fullWidth": 11,
                                        "width": 10,
                                        "expression": {
                                            "kind": "IdentifierName",
                                            "fullStart": 939,
                                            "fullEnd": 942,
                                            "start": 939,
                                            "end": 942,
                                            "fullWidth": 3,
                                            "width": 3,
                                            "text": "arr",
                                            "value": "arr",
                                            "valueText": "arr"
                                        },
                                        "dotToken": {
                                            "kind": "DotToken",
                                            "fullStart": 942,
                                            "fullEnd": 943,
                                            "start": 942,
                                            "end": 943,
                                            "fullWidth": 1,
                                            "width": 1,
                                            "text": ".",
                                            "value": ".",
                                            "valueText": "."
                                        },
                                        "name": {
                                            "kind": "IdentifierName",
                                            "fullStart": 943,
                                            "fullEnd": 950,
                                            "start": 943,
                                            "end": 949,
                                            "fullWidth": 7,
                                            "width": 6,
                                            "text": "length",
                                            "value": "length",
                                            "valueText": "length",
                                            "hasTrailingTrivia": true,
                                            "trailingTrivia": [
                                                {
                                                    "kind": "WhitespaceTrivia",
                                                    "text": " "
                                                }
                                            ]
                                        }
                                    },
                                    "operatorToken": {
                                        "kind": "EqualsEqualsEqualsToken",
                                        "fullStart": 950,
                                        "fullEnd": 954,
                                        "start": 950,
                                        "end": 953,
                                        "fullWidth": 4,
                                        "width": 3,
                                        "text": "===",
                                        "value": "===",
                                        "valueText": "===",
                                        "hasTrailingTrivia": true,
                                        "trailingTrivia": [
                                            {
                                                "kind": "WhitespaceTrivia",
                                                "text": " "
                                            }
                                        ]
                                    },
                                    "right": {
                                        "kind": "IdentifierName",
                                        "fullStart": 954,
                                        "fullEnd": 960,
                                        "start": 954,
                                        "end": 960,
                                        "fullWidth": 6,
                                        "width": 6,
                                        "text": "called",
                                        "value": "called",
                                        "valueText": "called"
                                    }
                                }
                            },
                            "semicolonToken": {
                                "kind": "SemicolonToken",
                                "fullStart": 960,
                                "fullEnd": 963,
                                "start": 960,
                                "end": 961,
                                "fullWidth": 3,
                                "width": 1,
                                "text": ";",
                                "value": ";",
                                "valueText": ";",
                                "hasTrailingTrivia": true,
                                "hasTrailingNewLine": true,
                                "trailingTrivia": [
                                    {
                                        "kind": "NewLineTrivia",
                                        "text": "\r\n"
                                    }
                                ]
                            }
                        }
                    ],
                    "closeBraceToken": {
                        "kind": "CloseBraceToken",
                        "fullStart": 963,
                        "fullEnd": 970,
                        "start": 967,
                        "end": 968,
                        "fullWidth": 7,
                        "width": 1,
                        "text": "}",
                        "value": "}",
                        "valueText": "}",
                        "hasLeadingTrivia": true,
                        "hasTrailingTrivia": true,
                        "hasTrailingNewLine": true,
                        "leadingTrivia": [
                            {
                                "kind": "WhitespaceTrivia",
                                "text": "    "
                            }
                        ],
                        "trailingTrivia": [
                            {
                                "kind": "NewLineTrivia",
                                "text": "\r\n"
                            }
                        ]
                    }
                }
            },
            {
                "kind": "ExpressionStatement",
                "fullStart": 970,
                "fullEnd": 994,
                "start": 970,
                "end": 992,
                "fullWidth": 24,
                "width": 22,
                "expression": {
                    "kind": "InvocationExpression",
                    "fullStart": 970,
                    "fullEnd": 991,
                    "start": 970,
                    "end": 991,
                    "fullWidth": 21,
                    "width": 21,
                    "expression": {
                        "kind": "IdentifierName",
                        "fullStart": 970,
                        "fullEnd": 981,
                        "start": 970,
                        "end": 981,
                        "fullWidth": 11,
                        "width": 11,
                        "text": "runTestCase",
                        "value": "runTestCase",
                        "valueText": "runTestCase"
                    },
                    "argumentList": {
                        "kind": "ArgumentList",
                        "fullStart": 981,
                        "fullEnd": 991,
                        "start": 981,
                        "end": 991,
                        "fullWidth": 10,
                        "width": 10,
                        "openParenToken": {
                            "kind": "OpenParenToken",
                            "fullStart": 981,
                            "fullEnd": 982,
                            "start": 981,
                            "end": 982,
                            "fullWidth": 1,
                            "width": 1,
                            "text": "(",
                            "value": "(",
                            "valueText": "("
                        },
                        "arguments": [
                            {
                                "kind": "IdentifierName",
                                "fullStart": 982,
                                "fullEnd": 990,
                                "start": 982,
                                "end": 990,
                                "fullWidth": 8,
                                "width": 8,
                                "text": "testcase",
                                "value": "testcase",
                                "valueText": "testcase"
                            }
                        ],
                        "closeParenToken": {
                            "kind": "CloseParenToken",
                            "fullStart": 990,
                            "fullEnd": 991,
                            "start": 990,
                            "end": 991,
                            "fullWidth": 1,
                            "width": 1,
                            "text": ")",
                            "value": ")",
                            "valueText": ")"
                        }
                    }
                },
                "semicolonToken": {
                    "kind": "SemicolonToken",
                    "fullStart": 991,
                    "fullEnd": 994,
                    "start": 991,
                    "end": 992,
                    "fullWidth": 3,
                    "width": 1,
                    "text": ";",
                    "value": ";",
                    "valueText": ";",
                    "hasTrailingTrivia": true,
                    "hasTrailingNewLine": true,
                    "trailingTrivia": [
                        {
                            "kind": "NewLineTrivia",
                            "text": "\r\n"
                        }
                    ]
                }
            }
        ],
        "endOfFileToken": {
            "kind": "EndOfFileToken",
            "fullStart": 994,
            "fullEnd": 994,
            "start": 994,
            "end": 994,
            "fullWidth": 0,
            "width": 0,
            "text": ""
        }
    },
    "lineMap": {
        "lineStarts": [
            0,
            67,
            152,
            232,
            308,
            380,
            385,
            444,
            532,
            537,
            539,
            541,
            564,
            566,
            605,
            631,
            656,
            700,
            723,
            759,
            790,
            812,
            840,
            870,
            885,
            896,
            898,
            963,
            970,
            994
        ],
        "length": 994
    }
}<|MERGE_RESOLUTION|>--- conflicted
+++ resolved
@@ -250,12 +250,8 @@
                                         "start": 578,
                                         "end": 602,
                                         "fullWidth": 24,
-<<<<<<< HEAD
                                         "width": 24,
-                                        "identifier": {
-=======
                                         "propertyName": {
->>>>>>> 85e84683
                                             "kind": "IdentifierName",
                                             "fullStart": 578,
                                             "fullEnd": 582,
@@ -579,12 +575,8 @@
                                         "start": 617,
                                         "end": 628,
                                         "fullWidth": 11,
-<<<<<<< HEAD
                                         "width": 11,
-                                        "identifier": {
-=======
                                         "propertyName": {
->>>>>>> 85e84683
                                             "kind": "IdentifierName",
                                             "fullStart": 617,
                                             "fullEnd": 625,
@@ -718,12 +710,8 @@
                                         "start": 643,
                                         "end": 653,
                                         "fullWidth": 10,
-<<<<<<< HEAD
                                         "width": 10,
-                                        "identifier": {
-=======
                                         "propertyName": {
->>>>>>> 85e84683
                                             "kind": "IdentifierName",
                                             "fullStart": 643,
                                             "fullEnd": 650,
