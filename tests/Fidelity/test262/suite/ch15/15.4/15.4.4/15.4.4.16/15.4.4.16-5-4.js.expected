{
    "isDeclaration": false,
    "languageVersion": "EcmaScript5",
    "parseOptions": {
        "allowAutomaticSemicolonInsertion": true
    },
    "sourceUnit": {
        "kind": "SourceUnit",
        "fullStart": 0,
        "fullEnd": 843,
        "start": 539,
        "end": 843,
        "fullWidth": 843,
        "width": 304,
        "isIncrementallyUnusable": true,
        "moduleElements": [
            {
                "kind": "FunctionDeclaration",
                "fullStart": 0,
                "fullEnd": 819,
                "start": 539,
                "end": 817,
                "fullWidth": 819,
                "width": 278,
                "modifiers": [],
                "functionKeyword": {
                    "kind": "FunctionKeyword",
                    "fullStart": 0,
                    "fullEnd": 548,
                    "start": 539,
                    "end": 547,
                    "fullWidth": 548,
                    "width": 8,
                    "text": "function",
                    "value": "function",
                    "valueText": "function",
                    "hasLeadingTrivia": true,
                    "hasLeadingComment": true,
                    "hasLeadingNewLine": true,
                    "hasTrailingTrivia": true,
                    "leadingTrivia": [
                        {
                            "kind": "SingleLineCommentTrivia",
                            "text": "/// Copyright (c) 2012 Ecma International.  All rights reserved. "
                        },
                        {
                            "kind": "NewLineTrivia",
                            "text": "\r\n"
                        },
                        {
                            "kind": "SingleLineCommentTrivia",
                            "text": "/// Ecma International makes this code available under the terms and conditions set"
                        },
                        {
                            "kind": "NewLineTrivia",
                            "text": "\r\n"
                        },
                        {
                            "kind": "SingleLineCommentTrivia",
                            "text": "/// forth on http://hg.ecmascript.org/tests/test262/raw-file/tip/LICENSE (the "
                        },
                        {
                            "kind": "NewLineTrivia",
                            "text": "\r\n"
                        },
                        {
                            "kind": "SingleLineCommentTrivia",
                            "text": "/// \"Use Terms\").   Any redistribution of this code must retain the above "
                        },
                        {
                            "kind": "NewLineTrivia",
                            "text": "\r\n"
                        },
                        {
                            "kind": "SingleLineCommentTrivia",
                            "text": "/// copyright and this notice and otherwise comply with the Use Terms."
                        },
                        {
                            "kind": "NewLineTrivia",
                            "text": "\r\n"
                        },
                        {
                            "kind": "MultiLineCommentTrivia",
                            "text": "/**\r\n * @path ch15/15.4/15.4.4/15.4.4.16/15.4.4.16-5-4.js\r\n * @description Array.prototype.every - thisArg is object from object template(prototype)\r\n */"
                        },
                        {
                            "kind": "NewLineTrivia",
                            "text": "\r\n"
                        },
                        {
                            "kind": "NewLineTrivia",
                            "text": "\r\n"
                        },
                        {
                            "kind": "NewLineTrivia",
                            "text": "\r\n"
                        }
                    ],
                    "trailingTrivia": [
                        {
                            "kind": "WhitespaceTrivia",
                            "text": " "
                        }
                    ]
                },
                "identifier": {
                    "kind": "IdentifierName",
                    "fullStart": 548,
                    "fullEnd": 556,
                    "start": 548,
                    "end": 556,
                    "fullWidth": 8,
                    "width": 8,
                    "text": "testcase",
                    "value": "testcase",
                    "valueText": "testcase"
                },
                "callSignature": {
                    "kind": "CallSignature",
                    "fullStart": 556,
                    "fullEnd": 559,
                    "start": 556,
                    "end": 558,
                    "fullWidth": 3,
                    "width": 2,
                    "parameterList": {
                        "kind": "ParameterList",
                        "fullStart": 556,
                        "fullEnd": 559,
                        "start": 556,
                        "end": 558,
                        "fullWidth": 3,
                        "width": 2,
                        "openParenToken": {
                            "kind": "OpenParenToken",
                            "fullStart": 556,
                            "fullEnd": 557,
                            "start": 556,
                            "end": 557,
                            "fullWidth": 1,
                            "width": 1,
                            "text": "(",
                            "value": "(",
                            "valueText": "("
                        },
                        "parameters": [],
                        "closeParenToken": {
                            "kind": "CloseParenToken",
                            "fullStart": 557,
                            "fullEnd": 559,
                            "start": 557,
                            "end": 558,
                            "fullWidth": 2,
                            "width": 1,
                            "text": ")",
                            "value": ")",
                            "valueText": ")",
                            "hasTrailingTrivia": true,
                            "trailingTrivia": [
                                {
                                    "kind": "WhitespaceTrivia",
                                    "text": " "
                                }
                            ]
                        }
                    }
                },
                "block": {
                    "kind": "Block",
                    "fullStart": 559,
                    "fullEnd": 819,
                    "start": 559,
                    "end": 817,
                    "fullWidth": 260,
                    "width": 258,
                    "openBraceToken": {
                        "kind": "OpenBraceToken",
                        "fullStart": 559,
                        "fullEnd": 562,
                        "start": 559,
                        "end": 560,
                        "fullWidth": 3,
                        "width": 1,
                        "text": "{",
                        "value": "{",
                        "valueText": "{",
                        "hasTrailingTrivia": true,
                        "hasTrailingNewLine": true,
                        "trailingTrivia": [
                            {
                                "kind": "NewLineTrivia",
                                "text": "\r\n"
                            }
                        ]
                    },
                    "statements": [
                        {
                            "kind": "VariableStatement",
                            "fullStart": 562,
                            "fullEnd": 582,
                            "start": 564,
                            "end": 580,
                            "fullWidth": 20,
                            "width": 16,
                            "modifiers": [],
                            "variableDeclaration": {
                                "kind": "VariableDeclaration",
                                "fullStart": 562,
                                "fullEnd": 579,
                                "start": 564,
                                "end": 579,
                                "fullWidth": 17,
                                "width": 15,
                                "varKeyword": {
                                    "kind": "VarKeyword",
                                    "fullStart": 562,
                                    "fullEnd": 568,
                                    "start": 564,
                                    "end": 567,
                                    "fullWidth": 6,
                                    "width": 3,
                                    "text": "var",
                                    "value": "var",
                                    "valueText": "var",
                                    "hasLeadingTrivia": true,
                                    "hasTrailingTrivia": true,
                                    "leadingTrivia": [
                                        {
                                            "kind": "WhitespaceTrivia",
                                            "text": "  "
                                        }
                                    ],
                                    "trailingTrivia": [
                                        {
                                            "kind": "WhitespaceTrivia",
                                            "text": " "
                                        }
                                    ]
                                },
                                "variableDeclarators": [
                                    {
                                        "kind": "VariableDeclarator",
                                        "fullStart": 568,
                                        "fullEnd": 579,
                                        "start": 568,
                                        "end": 579,
                                        "fullWidth": 11,
<<<<<<< HEAD
                                        "width": 11,
                                        "identifier": {
=======
                                        "propertyName": {
>>>>>>> 85e84683
                                            "kind": "IdentifierName",
                                            "fullStart": 568,
                                            "fullEnd": 572,
                                            "start": 568,
                                            "end": 571,
                                            "fullWidth": 4,
                                            "width": 3,
                                            "text": "res",
                                            "value": "res",
                                            "valueText": "res",
                                            "hasTrailingTrivia": true,
                                            "trailingTrivia": [
                                                {
                                                    "kind": "WhitespaceTrivia",
                                                    "text": " "
                                                }
                                            ]
                                        },
                                        "equalsValueClause": {
                                            "kind": "EqualsValueClause",
                                            "fullStart": 572,
                                            "fullEnd": 579,
                                            "start": 572,
                                            "end": 579,
                                            "fullWidth": 7,
                                            "width": 7,
                                            "equalsToken": {
                                                "kind": "EqualsToken",
                                                "fullStart": 572,
                                                "fullEnd": 574,
                                                "start": 572,
                                                "end": 573,
                                                "fullWidth": 2,
                                                "width": 1,
                                                "text": "=",
                                                "value": "=",
                                                "valueText": "=",
                                                "hasTrailingTrivia": true,
                                                "trailingTrivia": [
                                                    {
                                                        "kind": "WhitespaceTrivia",
                                                        "text": " "
                                                    }
                                                ]
                                            },
                                            "value": {
                                                "kind": "FalseKeyword",
                                                "fullStart": 574,
                                                "fullEnd": 579,
                                                "start": 574,
                                                "end": 579,
                                                "fullWidth": 5,
                                                "width": 5,
                                                "text": "false",
                                                "value": false,
                                                "valueText": "false"
                                            }
                                        }
                                    }
                                ]
                            },
                            "semicolonToken": {
                                "kind": "SemicolonToken",
                                "fullStart": 579,
                                "fullEnd": 582,
                                "start": 579,
                                "end": 580,
                                "fullWidth": 3,
                                "width": 1,
                                "text": ";",
                                "value": ";",
                                "valueText": ";",
                                "hasTrailingTrivia": true,
                                "hasTrailingNewLine": true,
                                "trailingTrivia": [
                                    {
                                        "kind": "NewLineTrivia",
                                        "text": "\r\n"
                                    }
                                ]
                            }
                        },
                        {
                            "kind": "FunctionDeclaration",
                            "fullStart": 582,
                            "fullEnd": 652,
                            "start": 584,
                            "end": 650,
                            "fullWidth": 70,
                            "width": 66,
                            "modifiers": [],
                            "functionKeyword": {
                                "kind": "FunctionKeyword",
                                "fullStart": 582,
                                "fullEnd": 593,
                                "start": 584,
                                "end": 592,
                                "fullWidth": 11,
                                "width": 8,
                                "text": "function",
                                "value": "function",
                                "valueText": "function",
                                "hasLeadingTrivia": true,
                                "hasTrailingTrivia": true,
                                "leadingTrivia": [
                                    {
                                        "kind": "WhitespaceTrivia",
                                        "text": "  "
                                    }
                                ],
                                "trailingTrivia": [
                                    {
                                        "kind": "WhitespaceTrivia",
                                        "text": " "
                                    }
                                ]
                            },
                            "identifier": {
                                "kind": "IdentifierName",
                                "fullStart": 593,
                                "fullEnd": 603,
                                "start": 593,
                                "end": 603,
                                "fullWidth": 10,
                                "width": 10,
                                "text": "callbackfn",
                                "value": "callbackfn",
                                "valueText": "callbackfn"
                            },
                            "callSignature": {
                                "kind": "CallSignature",
                                "fullStart": 603,
                                "fullEnd": 620,
                                "start": 603,
                                "end": 618,
                                "fullWidth": 17,
                                "width": 15,
                                "parameterList": {
                                    "kind": "ParameterList",
                                    "fullStart": 603,
                                    "fullEnd": 620,
                                    "start": 603,
                                    "end": 618,
                                    "fullWidth": 17,
                                    "width": 15,
                                    "openParenToken": {
                                        "kind": "OpenParenToken",
                                        "fullStart": 603,
                                        "fullEnd": 604,
                                        "start": 603,
                                        "end": 604,
                                        "fullWidth": 1,
                                        "width": 1,
                                        "text": "(",
                                        "value": "(",
                                        "valueText": "("
                                    },
                                    "parameters": [
                                        {
                                            "kind": "Parameter",
                                            "fullStart": 604,
                                            "fullEnd": 607,
                                            "start": 604,
                                            "end": 607,
                                            "fullWidth": 3,
                                            "width": 3,
                                            "modifiers": [],
                                            "identifier": {
                                                "kind": "IdentifierName",
                                                "fullStart": 604,
                                                "fullEnd": 607,
                                                "start": 604,
                                                "end": 607,
                                                "fullWidth": 3,
                                                "width": 3,
                                                "text": "val",
                                                "value": "val",
                                                "valueText": "val"
                                            }
                                        },
                                        {
                                            "kind": "CommaToken",
                                            "fullStart": 607,
                                            "fullEnd": 609,
                                            "start": 607,
                                            "end": 608,
                                            "fullWidth": 2,
                                            "width": 1,
                                            "text": ",",
                                            "value": ",",
                                            "valueText": ",",
                                            "hasTrailingTrivia": true,
                                            "trailingTrivia": [
                                                {
                                                    "kind": "WhitespaceTrivia",
                                                    "text": " "
                                                }
                                            ]
                                        },
                                        {
                                            "kind": "Parameter",
                                            "fullStart": 609,
                                            "fullEnd": 612,
                                            "start": 609,
                                            "end": 612,
                                            "fullWidth": 3,
                                            "width": 3,
                                            "modifiers": [],
                                            "identifier": {
                                                "kind": "IdentifierName",
                                                "fullStart": 609,
                                                "fullEnd": 612,
                                                "start": 609,
                                                "end": 612,
                                                "fullWidth": 3,
                                                "width": 3,
                                                "text": "idx",
                                                "value": "idx",
                                                "valueText": "idx"
                                            }
                                        },
                                        {
                                            "kind": "CommaToken",
                                            "fullStart": 612,
                                            "fullEnd": 614,
                                            "start": 612,
                                            "end": 613,
                                            "fullWidth": 2,
                                            "width": 1,
                                            "text": ",",
                                            "value": ",",
                                            "valueText": ",",
                                            "hasTrailingTrivia": true,
                                            "trailingTrivia": [
                                                {
                                                    "kind": "WhitespaceTrivia",
                                                    "text": " "
                                                }
                                            ]
                                        },
                                        {
                                            "kind": "Parameter",
                                            "fullStart": 614,
                                            "fullEnd": 617,
                                            "start": 614,
                                            "end": 617,
                                            "fullWidth": 3,
                                            "width": 3,
                                            "modifiers": [],
                                            "identifier": {
                                                "kind": "IdentifierName",
                                                "fullStart": 614,
                                                "fullEnd": 617,
                                                "start": 614,
                                                "end": 617,
                                                "fullWidth": 3,
                                                "width": 3,
                                                "text": "obj",
                                                "value": "obj",
                                                "valueText": "obj"
                                            }
                                        }
                                    ],
                                    "closeParenToken": {
                                        "kind": "CloseParenToken",
                                        "fullStart": 617,
                                        "fullEnd": 620,
                                        "start": 617,
                                        "end": 618,
                                        "fullWidth": 3,
                                        "width": 1,
                                        "text": ")",
                                        "value": ")",
                                        "valueText": ")",
                                        "hasTrailingTrivia": true,
                                        "hasTrailingNewLine": true,
                                        "trailingTrivia": [
                                            {
                                                "kind": "NewLineTrivia",
                                                "text": "\r\n"
                                            }
                                        ]
                                    }
                                }
                            },
                            "block": {
                                "kind": "Block",
                                "fullStart": 620,
                                "fullEnd": 652,
                                "start": 622,
                                "end": 650,
                                "fullWidth": 32,
                                "width": 28,
                                "openBraceToken": {
                                    "kind": "OpenBraceToken",
                                    "fullStart": 620,
                                    "fullEnd": 625,
                                    "start": 622,
                                    "end": 623,
                                    "fullWidth": 5,
                                    "width": 1,
                                    "text": "{",
                                    "value": "{",
                                    "valueText": "{",
                                    "hasLeadingTrivia": true,
                                    "hasTrailingTrivia": true,
                                    "hasTrailingNewLine": true,
                                    "leadingTrivia": [
                                        {
                                            "kind": "WhitespaceTrivia",
                                            "text": "  "
                                        }
                                    ],
                                    "trailingTrivia": [
                                        {
                                            "kind": "NewLineTrivia",
                                            "text": "\r\n"
                                        }
                                    ]
                                },
                                "statements": [
                                    {
                                        "kind": "ReturnStatement",
                                        "fullStart": 625,
                                        "fullEnd": 647,
                                        "start": 629,
                                        "end": 645,
                                        "fullWidth": 22,
                                        "width": 16,
                                        "returnKeyword": {
                                            "kind": "ReturnKeyword",
                                            "fullStart": 625,
                                            "fullEnd": 636,
                                            "start": 629,
                                            "end": 635,
                                            "fullWidth": 11,
                                            "width": 6,
                                            "text": "return",
                                            "value": "return",
                                            "valueText": "return",
                                            "hasLeadingTrivia": true,
                                            "hasTrailingTrivia": true,
                                            "leadingTrivia": [
                                                {
                                                    "kind": "WhitespaceTrivia",
                                                    "text": "    "
                                                }
                                            ],
                                            "trailingTrivia": [
                                                {
                                                    "kind": "WhitespaceTrivia",
                                                    "text": " "
                                                }
                                            ]
                                        },
                                        "expression": {
                                            "kind": "MemberAccessExpression",
                                            "fullStart": 636,
                                            "fullEnd": 644,
                                            "start": 636,
                                            "end": 644,
                                            "fullWidth": 8,
                                            "width": 8,
                                            "expression": {
                                                "kind": "ThisKeyword",
                                                "fullStart": 636,
                                                "fullEnd": 640,
                                                "start": 636,
                                                "end": 640,
                                                "fullWidth": 4,
                                                "width": 4,
                                                "text": "this",
                                                "value": "this",
                                                "valueText": "this"
                                            },
                                            "dotToken": {
                                                "kind": "DotToken",
                                                "fullStart": 640,
                                                "fullEnd": 641,
                                                "start": 640,
                                                "end": 641,
                                                "fullWidth": 1,
                                                "width": 1,
                                                "text": ".",
                                                "value": ".",
                                                "valueText": "."
                                            },
                                            "name": {
                                                "kind": "IdentifierName",
                                                "fullStart": 641,
                                                "fullEnd": 644,
                                                "start": 641,
                                                "end": 644,
                                                "fullWidth": 3,
                                                "width": 3,
                                                "text": "res",
                                                "value": "res",
                                                "valueText": "res"
                                            }
                                        },
                                        "semicolonToken": {
                                            "kind": "SemicolonToken",
                                            "fullStart": 644,
                                            "fullEnd": 647,
                                            "start": 644,
                                            "end": 645,
                                            "fullWidth": 3,
                                            "width": 1,
                                            "text": ";",
                                            "value": ";",
                                            "valueText": ";",
                                            "hasTrailingTrivia": true,
                                            "hasTrailingNewLine": true,
                                            "trailingTrivia": [
                                                {
                                                    "kind": "NewLineTrivia",
                                                    "text": "\r\n"
                                                }
                                            ]
                                        }
                                    }
                                ],
                                "closeBraceToken": {
                                    "kind": "CloseBraceToken",
                                    "fullStart": 647,
                                    "fullEnd": 652,
                                    "start": 649,
                                    "end": 650,
                                    "fullWidth": 5,
                                    "width": 1,
                                    "text": "}",
                                    "value": "}",
                                    "valueText": "}",
                                    "hasLeadingTrivia": true,
                                    "hasTrailingTrivia": true,
                                    "hasTrailingNewLine": true,
                                    "leadingTrivia": [
                                        {
                                            "kind": "WhitespaceTrivia",
                                            "text": "  "
                                        }
                                    ],
                                    "trailingTrivia": [
                                        {
                                            "kind": "NewLineTrivia",
                                            "text": "\r\n"
                                        }
                                    ]
                                }
                            }
                        },
                        {
                            "kind": "FunctionDeclaration",
                            "fullStart": 652,
                            "fullEnd": 676,
                            "start": 658,
                            "end": 674,
                            "fullWidth": 24,
                            "width": 16,
                            "modifiers": [],
                            "functionKeyword": {
                                "kind": "FunctionKeyword",
                                "fullStart": 652,
                                "fullEnd": 667,
                                "start": 658,
                                "end": 666,
                                "fullWidth": 15,
                                "width": 8,
                                "text": "function",
                                "value": "function",
                                "valueText": "function",
                                "hasLeadingTrivia": true,
                                "hasLeadingNewLine": true,
                                "hasTrailingTrivia": true,
                                "leadingTrivia": [
                                    {
                                        "kind": "WhitespaceTrivia",
                                        "text": "  "
                                    },
                                    {
                                        "kind": "NewLineTrivia",
                                        "text": "\r\n"
                                    },
                                    {
                                        "kind": "WhitespaceTrivia",
                                        "text": "  "
                                    }
                                ],
                                "trailingTrivia": [
                                    {
                                        "kind": "WhitespaceTrivia",
                                        "text": " "
                                    }
                                ]
                            },
                            "identifier": {
                                "kind": "IdentifierName",
                                "fullStart": 667,
                                "fullEnd": 670,
                                "start": 667,
                                "end": 670,
                                "fullWidth": 3,
                                "width": 3,
                                "text": "foo",
                                "value": "foo",
                                "valueText": "foo"
                            },
                            "callSignature": {
                                "kind": "CallSignature",
                                "fullStart": 670,
                                "fullEnd": 672,
                                "start": 670,
                                "end": 672,
                                "fullWidth": 2,
                                "width": 2,
                                "parameterList": {
                                    "kind": "ParameterList",
                                    "fullStart": 670,
                                    "fullEnd": 672,
                                    "start": 670,
                                    "end": 672,
                                    "fullWidth": 2,
                                    "width": 2,
                                    "openParenToken": {
                                        "kind": "OpenParenToken",
                                        "fullStart": 670,
                                        "fullEnd": 671,
                                        "start": 670,
                                        "end": 671,
                                        "fullWidth": 1,
                                        "width": 1,
                                        "text": "(",
                                        "value": "(",
                                        "valueText": "("
                                    },
                                    "parameters": [],
                                    "closeParenToken": {
                                        "kind": "CloseParenToken",
                                        "fullStart": 671,
                                        "fullEnd": 672,
                                        "start": 671,
                                        "end": 672,
                                        "fullWidth": 1,
                                        "width": 1,
                                        "text": ")",
                                        "value": ")",
                                        "valueText": ")"
                                    }
                                }
                            },
                            "block": {
                                "kind": "Block",
                                "fullStart": 672,
                                "fullEnd": 676,
                                "start": 672,
                                "end": 674,
                                "fullWidth": 4,
                                "width": 2,
                                "openBraceToken": {
                                    "kind": "OpenBraceToken",
                                    "fullStart": 672,
                                    "fullEnd": 673,
                                    "start": 672,
                                    "end": 673,
                                    "fullWidth": 1,
                                    "width": 1,
                                    "text": "{",
                                    "value": "{",
                                    "valueText": "{"
                                },
                                "statements": [],
                                "closeBraceToken": {
                                    "kind": "CloseBraceToken",
                                    "fullStart": 673,
                                    "fullEnd": 676,
                                    "start": 673,
                                    "end": 674,
                                    "fullWidth": 3,
                                    "width": 1,
                                    "text": "}",
                                    "value": "}",
                                    "valueText": "}",
                                    "hasTrailingTrivia": true,
                                    "hasTrailingNewLine": true,
                                    "trailingTrivia": [
                                        {
                                            "kind": "NewLineTrivia",
                                            "text": "\r\n"
                                        }
                                    ]
                                }
                            }
                        },
                        {
                            "kind": "ExpressionStatement",
                            "fullStart": 676,
                            "fullEnd": 705,
                            "start": 678,
                            "end": 703,
                            "fullWidth": 29,
                            "width": 25,
                            "expression": {
                                "kind": "AssignmentExpression",
                                "fullStart": 676,
                                "fullEnd": 702,
                                "start": 678,
                                "end": 702,
                                "fullWidth": 26,
                                "width": 24,
                                "left": {
                                    "kind": "MemberAccessExpression",
                                    "fullStart": 676,
                                    "fullEnd": 696,
                                    "start": 678,
                                    "end": 695,
                                    "fullWidth": 20,
                                    "width": 17,
                                    "expression": {
                                        "kind": "MemberAccessExpression",
                                        "fullStart": 676,
                                        "fullEnd": 691,
                                        "start": 678,
                                        "end": 691,
                                        "fullWidth": 15,
                                        "width": 13,
                                        "expression": {
                                            "kind": "IdentifierName",
                                            "fullStart": 676,
                                            "fullEnd": 681,
                                            "start": 678,
                                            "end": 681,
                                            "fullWidth": 5,
                                            "width": 3,
                                            "text": "foo",
                                            "value": "foo",
                                            "valueText": "foo",
                                            "hasLeadingTrivia": true,
                                            "leadingTrivia": [
                                                {
                                                    "kind": "WhitespaceTrivia",
                                                    "text": "  "
                                                }
                                            ]
                                        },
                                        "dotToken": {
                                            "kind": "DotToken",
                                            "fullStart": 681,
                                            "fullEnd": 682,
                                            "start": 681,
                                            "end": 682,
                                            "fullWidth": 1,
                                            "width": 1,
                                            "text": ".",
                                            "value": ".",
                                            "valueText": "."
                                        },
                                        "name": {
                                            "kind": "IdentifierName",
                                            "fullStart": 682,
                                            "fullEnd": 691,
                                            "start": 682,
                                            "end": 691,
                                            "fullWidth": 9,
                                            "width": 9,
                                            "text": "prototype",
                                            "value": "prototype",
                                            "valueText": "prototype"
                                        }
                                    },
                                    "dotToken": {
                                        "kind": "DotToken",
                                        "fullStart": 691,
                                        "fullEnd": 692,
                                        "start": 691,
                                        "end": 692,
                                        "fullWidth": 1,
                                        "width": 1,
                                        "text": ".",
                                        "value": ".",
                                        "valueText": "."
                                    },
                                    "name": {
                                        "kind": "IdentifierName",
                                        "fullStart": 692,
                                        "fullEnd": 696,
                                        "start": 692,
                                        "end": 695,
                                        "fullWidth": 4,
                                        "width": 3,
                                        "text": "res",
                                        "value": "res",
                                        "valueText": "res",
                                        "hasTrailingTrivia": true,
                                        "trailingTrivia": [
                                            {
                                                "kind": "WhitespaceTrivia",
                                                "text": " "
                                            }
                                        ]
                                    }
                                },
                                "operatorToken": {
                                    "kind": "EqualsToken",
                                    "fullStart": 696,
                                    "fullEnd": 698,
                                    "start": 696,
                                    "end": 697,
                                    "fullWidth": 2,
                                    "width": 1,
                                    "text": "=",
                                    "value": "=",
                                    "valueText": "=",
                                    "hasTrailingTrivia": true,
                                    "trailingTrivia": [
                                        {
                                            "kind": "WhitespaceTrivia",
                                            "text": " "
                                        }
                                    ]
                                },
                                "right": {
                                    "kind": "TrueKeyword",
                                    "fullStart": 698,
                                    "fullEnd": 702,
                                    "start": 698,
                                    "end": 702,
                                    "fullWidth": 4,
                                    "width": 4,
                                    "text": "true",
                                    "value": true,
                                    "valueText": "true"
                                }
                            },
                            "semicolonToken": {
                                "kind": "SemicolonToken",
                                "fullStart": 702,
                                "fullEnd": 705,
                                "start": 702,
                                "end": 703,
                                "fullWidth": 3,
                                "width": 1,
                                "text": ";",
                                "value": ";",
                                "valueText": ";",
                                "hasTrailingTrivia": true,
                                "hasTrailingNewLine": true,
                                "trailingTrivia": [
                                    {
                                        "kind": "NewLineTrivia",
                                        "text": "\r\n"
                                    }
                                ]
                            }
                        },
                        {
                            "kind": "VariableStatement",
                            "fullStart": 705,
                            "fullEnd": 727,
                            "start": 707,
                            "end": 725,
                            "fullWidth": 22,
                            "width": 18,
                            "modifiers": [],
                            "variableDeclaration": {
                                "kind": "VariableDeclaration",
                                "fullStart": 705,
                                "fullEnd": 724,
                                "start": 707,
                                "end": 724,
                                "fullWidth": 19,
                                "width": 17,
                                "varKeyword": {
                                    "kind": "VarKeyword",
                                    "fullStart": 705,
                                    "fullEnd": 711,
                                    "start": 707,
                                    "end": 710,
                                    "fullWidth": 6,
                                    "width": 3,
                                    "text": "var",
                                    "value": "var",
                                    "valueText": "var",
                                    "hasLeadingTrivia": true,
                                    "hasTrailingTrivia": true,
                                    "leadingTrivia": [
                                        {
                                            "kind": "WhitespaceTrivia",
                                            "text": "  "
                                        }
                                    ],
                                    "trailingTrivia": [
                                        {
                                            "kind": "WhitespaceTrivia",
                                            "text": " "
                                        }
                                    ]
                                },
                                "variableDeclarators": [
                                    {
                                        "kind": "VariableDeclarator",
                                        "fullStart": 711,
                                        "fullEnd": 724,
                                        "start": 711,
                                        "end": 724,
                                        "fullWidth": 13,
<<<<<<< HEAD
                                        "width": 13,
                                        "identifier": {
=======
                                        "propertyName": {
>>>>>>> 85e84683
                                            "kind": "IdentifierName",
                                            "fullStart": 711,
                                            "fullEnd": 713,
                                            "start": 711,
                                            "end": 712,
                                            "fullWidth": 2,
                                            "width": 1,
                                            "text": "f",
                                            "value": "f",
                                            "valueText": "f",
                                            "hasTrailingTrivia": true,
                                            "trailingTrivia": [
                                                {
                                                    "kind": "WhitespaceTrivia",
                                                    "text": " "
                                                }
                                            ]
                                        },
                                        "equalsValueClause": {
                                            "kind": "EqualsValueClause",
                                            "fullStart": 713,
                                            "fullEnd": 724,
                                            "start": 713,
                                            "end": 724,
                                            "fullWidth": 11,
                                            "width": 11,
                                            "equalsToken": {
                                                "kind": "EqualsToken",
                                                "fullStart": 713,
                                                "fullEnd": 715,
                                                "start": 713,
                                                "end": 714,
                                                "fullWidth": 2,
                                                "width": 1,
                                                "text": "=",
                                                "value": "=",
                                                "valueText": "=",
                                                "hasTrailingTrivia": true,
                                                "trailingTrivia": [
                                                    {
                                                        "kind": "WhitespaceTrivia",
                                                        "text": " "
                                                    }
                                                ]
                                            },
                                            "value": {
                                                "kind": "ObjectCreationExpression",
                                                "fullStart": 715,
                                                "fullEnd": 724,
                                                "start": 715,
                                                "end": 724,
                                                "fullWidth": 9,
                                                "width": 9,
                                                "newKeyword": {
                                                    "kind": "NewKeyword",
                                                    "fullStart": 715,
                                                    "fullEnd": 719,
                                                    "start": 715,
                                                    "end": 718,
                                                    "fullWidth": 4,
                                                    "width": 3,
                                                    "text": "new",
                                                    "value": "new",
                                                    "valueText": "new",
                                                    "hasTrailingTrivia": true,
                                                    "trailingTrivia": [
                                                        {
                                                            "kind": "WhitespaceTrivia",
                                                            "text": " "
                                                        }
                                                    ]
                                                },
                                                "expression": {
                                                    "kind": "IdentifierName",
                                                    "fullStart": 719,
                                                    "fullEnd": 722,
                                                    "start": 719,
                                                    "end": 722,
                                                    "fullWidth": 3,
                                                    "width": 3,
                                                    "text": "foo",
                                                    "value": "foo",
                                                    "valueText": "foo"
                                                },
                                                "argumentList": {
                                                    "kind": "ArgumentList",
                                                    "fullStart": 722,
                                                    "fullEnd": 724,
                                                    "start": 722,
                                                    "end": 724,
                                                    "fullWidth": 2,
                                                    "width": 2,
                                                    "openParenToken": {
                                                        "kind": "OpenParenToken",
                                                        "fullStart": 722,
                                                        "fullEnd": 723,
                                                        "start": 722,
                                                        "end": 723,
                                                        "fullWidth": 1,
                                                        "width": 1,
                                                        "text": "(",
                                                        "value": "(",
                                                        "valueText": "("
                                                    },
                                                    "arguments": [],
                                                    "closeParenToken": {
                                                        "kind": "CloseParenToken",
                                                        "fullStart": 723,
                                                        "fullEnd": 724,
                                                        "start": 723,
                                                        "end": 724,
                                                        "fullWidth": 1,
                                                        "width": 1,
                                                        "text": ")",
                                                        "value": ")",
                                                        "valueText": ")"
                                                    }
                                                }
                                            }
                                        }
                                    }
                                ]
                            },
                            "semicolonToken": {
                                "kind": "SemicolonToken",
                                "fullStart": 724,
                                "fullEnd": 727,
                                "start": 724,
                                "end": 725,
                                "fullWidth": 3,
                                "width": 1,
                                "text": ";",
                                "value": ";",
                                "valueText": ";",
                                "hasTrailingTrivia": true,
                                "hasTrailingNewLine": true,
                                "trailingTrivia": [
                                    {
                                        "kind": "NewLineTrivia",
                                        "text": "\r\n"
                                    }
                                ]
                            }
                        },
                        {
                            "kind": "VariableStatement",
                            "fullStart": 727,
                            "fullEnd": 745,
                            "start": 729,
                            "end": 743,
                            "fullWidth": 18,
                            "width": 14,
                            "modifiers": [],
                            "variableDeclaration": {
                                "kind": "VariableDeclaration",
                                "fullStart": 727,
                                "fullEnd": 742,
                                "start": 729,
                                "end": 742,
                                "fullWidth": 15,
                                "width": 13,
                                "varKeyword": {
                                    "kind": "VarKeyword",
                                    "fullStart": 727,
                                    "fullEnd": 733,
                                    "start": 729,
                                    "end": 732,
                                    "fullWidth": 6,
                                    "width": 3,
                                    "text": "var",
                                    "value": "var",
                                    "valueText": "var",
                                    "hasLeadingTrivia": true,
                                    "hasTrailingTrivia": true,
                                    "leadingTrivia": [
                                        {
                                            "kind": "WhitespaceTrivia",
                                            "text": "  "
                                        }
                                    ],
                                    "trailingTrivia": [
                                        {
                                            "kind": "WhitespaceTrivia",
                                            "text": " "
                                        }
                                    ]
                                },
                                "variableDeclarators": [
                                    {
                                        "kind": "VariableDeclarator",
                                        "fullStart": 733,
                                        "fullEnd": 742,
                                        "start": 733,
                                        "end": 742,
                                        "fullWidth": 9,
<<<<<<< HEAD
                                        "width": 9,
                                        "identifier": {
=======
                                        "propertyName": {
>>>>>>> 85e84683
                                            "kind": "IdentifierName",
                                            "fullStart": 733,
                                            "fullEnd": 737,
                                            "start": 733,
                                            "end": 736,
                                            "fullWidth": 4,
                                            "width": 3,
                                            "text": "arr",
                                            "value": "arr",
                                            "valueText": "arr",
                                            "hasTrailingTrivia": true,
                                            "trailingTrivia": [
                                                {
                                                    "kind": "WhitespaceTrivia",
                                                    "text": " "
                                                }
                                            ]
                                        },
                                        "equalsValueClause": {
                                            "kind": "EqualsValueClause",
                                            "fullStart": 737,
                                            "fullEnd": 742,
                                            "start": 737,
                                            "end": 742,
                                            "fullWidth": 5,
                                            "width": 5,
                                            "equalsToken": {
                                                "kind": "EqualsToken",
                                                "fullStart": 737,
                                                "fullEnd": 739,
                                                "start": 737,
                                                "end": 738,
                                                "fullWidth": 2,
                                                "width": 1,
                                                "text": "=",
                                                "value": "=",
                                                "valueText": "=",
                                                "hasTrailingTrivia": true,
                                                "trailingTrivia": [
                                                    {
                                                        "kind": "WhitespaceTrivia",
                                                        "text": " "
                                                    }
                                                ]
                                            },
                                            "value": {
                                                "kind": "ArrayLiteralExpression",
                                                "fullStart": 739,
                                                "fullEnd": 742,
                                                "start": 739,
                                                "end": 742,
                                                "fullWidth": 3,
                                                "width": 3,
                                                "openBracketToken": {
                                                    "kind": "OpenBracketToken",
                                                    "fullStart": 739,
                                                    "fullEnd": 740,
                                                    "start": 739,
                                                    "end": 740,
                                                    "fullWidth": 1,
                                                    "width": 1,
                                                    "text": "[",
                                                    "value": "[",
                                                    "valueText": "["
                                                },
                                                "expressions": [
                                                    {
                                                        "kind": "NumericLiteral",
                                                        "fullStart": 740,
                                                        "fullEnd": 741,
                                                        "start": 740,
                                                        "end": 741,
                                                        "fullWidth": 1,
                                                        "width": 1,
                                                        "text": "1",
                                                        "value": 1,
                                                        "valueText": "1"
                                                    }
                                                ],
                                                "closeBracketToken": {
                                                    "kind": "CloseBracketToken",
                                                    "fullStart": 741,
                                                    "fullEnd": 742,
                                                    "start": 741,
                                                    "end": 742,
                                                    "fullWidth": 1,
                                                    "width": 1,
                                                    "text": "]",
                                                    "value": "]",
                                                    "valueText": "]"
                                                }
                                            }
                                        }
                                    }
                                ]
                            },
                            "semicolonToken": {
                                "kind": "SemicolonToken",
                                "fullStart": 742,
                                "fullEnd": 745,
                                "start": 742,
                                "end": 743,
                                "fullWidth": 3,
                                "width": 1,
                                "text": ";",
                                "value": ";",
                                "valueText": ";",
                                "hasTrailingTrivia": true,
                                "hasTrailingNewLine": true,
                                "trailingTrivia": [
                                    {
                                        "kind": "NewLineTrivia",
                                        "text": "\r\n"
                                    }
                                ]
                            }
                        },
                        {
                            "kind": "IfStatement",
                            "fullStart": 745,
                            "fullEnd": 813,
                            "start": 751,
                            "end": 807,
                            "fullWidth": 68,
                            "width": 56,
                            "ifKeyword": {
                                "kind": "IfKeyword",
                                "fullStart": 745,
                                "fullEnd": 753,
                                "start": 751,
                                "end": 753,
                                "fullWidth": 8,
                                "width": 2,
                                "text": "if",
                                "value": "if",
                                "valueText": "if",
                                "hasLeadingTrivia": true,
                                "hasLeadingNewLine": true,
                                "leadingTrivia": [
                                    {
                                        "kind": "NewLineTrivia",
                                        "text": "\r\n"
                                    },
                                    {
                                        "kind": "WhitespaceTrivia",
                                        "text": "    "
                                    }
                                ]
                            },
                            "openParenToken": {
                                "kind": "OpenParenToken",
                                "fullStart": 753,
                                "fullEnd": 754,
                                "start": 753,
                                "end": 754,
                                "fullWidth": 1,
                                "width": 1,
                                "text": "(",
                                "value": "(",
                                "valueText": "("
                            },
                            "condition": {
                                "kind": "EqualsExpression",
                                "fullStart": 754,
                                "fullEnd": 786,
                                "start": 754,
                                "end": 786,
                                "fullWidth": 32,
                                "width": 32,
                                "left": {
                                    "kind": "InvocationExpression",
                                    "fullStart": 754,
                                    "fullEnd": 778,
                                    "start": 754,
                                    "end": 777,
                                    "fullWidth": 24,
                                    "width": 23,
                                    "expression": {
                                        "kind": "MemberAccessExpression",
                                        "fullStart": 754,
                                        "fullEnd": 763,
                                        "start": 754,
                                        "end": 763,
                                        "fullWidth": 9,
                                        "width": 9,
                                        "expression": {
                                            "kind": "IdentifierName",
                                            "fullStart": 754,
                                            "fullEnd": 757,
                                            "start": 754,
                                            "end": 757,
                                            "fullWidth": 3,
                                            "width": 3,
                                            "text": "arr",
                                            "value": "arr",
                                            "valueText": "arr"
                                        },
                                        "dotToken": {
                                            "kind": "DotToken",
                                            "fullStart": 757,
                                            "fullEnd": 758,
                                            "start": 757,
                                            "end": 758,
                                            "fullWidth": 1,
                                            "width": 1,
                                            "text": ".",
                                            "value": ".",
                                            "valueText": "."
                                        },
                                        "name": {
                                            "kind": "IdentifierName",
                                            "fullStart": 758,
                                            "fullEnd": 763,
                                            "start": 758,
                                            "end": 763,
                                            "fullWidth": 5,
                                            "width": 5,
                                            "text": "every",
                                            "value": "every",
                                            "valueText": "every"
                                        }
                                    },
                                    "argumentList": {
                                        "kind": "ArgumentList",
                                        "fullStart": 763,
                                        "fullEnd": 778,
                                        "start": 763,
                                        "end": 777,
                                        "fullWidth": 15,
                                        "width": 14,
                                        "openParenToken": {
                                            "kind": "OpenParenToken",
                                            "fullStart": 763,
                                            "fullEnd": 764,
                                            "start": 763,
                                            "end": 764,
                                            "fullWidth": 1,
                                            "width": 1,
                                            "text": "(",
                                            "value": "(",
                                            "valueText": "("
                                        },
                                        "arguments": [
                                            {
                                                "kind": "IdentifierName",
                                                "fullStart": 764,
                                                "fullEnd": 774,
                                                "start": 764,
                                                "end": 774,
                                                "fullWidth": 10,
                                                "width": 10,
                                                "text": "callbackfn",
                                                "value": "callbackfn",
                                                "valueText": "callbackfn"
                                            },
                                            {
                                                "kind": "CommaToken",
                                                "fullStart": 774,
                                                "fullEnd": 775,
                                                "start": 774,
                                                "end": 775,
                                                "fullWidth": 1,
                                                "width": 1,
                                                "text": ",",
                                                "value": ",",
                                                "valueText": ","
                                            },
                                            {
                                                "kind": "IdentifierName",
                                                "fullStart": 775,
                                                "fullEnd": 776,
                                                "start": 775,
                                                "end": 776,
                                                "fullWidth": 1,
                                                "width": 1,
                                                "text": "f",
                                                "value": "f",
                                                "valueText": "f"
                                            }
                                        ],
                                        "closeParenToken": {
                                            "kind": "CloseParenToken",
                                            "fullStart": 776,
                                            "fullEnd": 778,
                                            "start": 776,
                                            "end": 777,
                                            "fullWidth": 2,
                                            "width": 1,
                                            "text": ")",
                                            "value": ")",
                                            "valueText": ")",
                                            "hasTrailingTrivia": true,
                                            "trailingTrivia": [
                                                {
                                                    "kind": "WhitespaceTrivia",
                                                    "text": " "
                                                }
                                            ]
                                        }
                                    }
                                },
                                "operatorToken": {
                                    "kind": "EqualsEqualsEqualsToken",
                                    "fullStart": 778,
                                    "fullEnd": 782,
                                    "start": 778,
                                    "end": 781,
                                    "fullWidth": 4,
                                    "width": 3,
                                    "text": "===",
                                    "value": "===",
                                    "valueText": "===",
                                    "hasTrailingTrivia": true,
                                    "trailingTrivia": [
                                        {
                                            "kind": "WhitespaceTrivia",
                                            "text": " "
                                        }
                                    ]
                                },
                                "right": {
                                    "kind": "TrueKeyword",
                                    "fullStart": 782,
                                    "fullEnd": 786,
                                    "start": 782,
                                    "end": 786,
                                    "fullWidth": 4,
                                    "width": 4,
                                    "text": "true",
                                    "value": true,
                                    "valueText": "true"
                                }
                            },
                            "closeParenToken": {
                                "kind": "CloseParenToken",
                                "fullStart": 786,
                                "fullEnd": 789,
                                "start": 786,
                                "end": 787,
                                "fullWidth": 3,
                                "width": 1,
                                "text": ")",
                                "value": ")",
                                "valueText": ")",
                                "hasTrailingTrivia": true,
                                "hasTrailingNewLine": true,
                                "trailingTrivia": [
                                    {
                                        "kind": "NewLineTrivia",
                                        "text": "\r\n"
                                    }
                                ]
                            },
                            "statement": {
                                "kind": "ReturnStatement",
                                "fullStart": 789,
                                "fullEnd": 813,
                                "start": 795,
                                "end": 807,
                                "fullWidth": 24,
                                "width": 12,
                                "returnKeyword": {
                                    "kind": "ReturnKeyword",
                                    "fullStart": 789,
                                    "fullEnd": 802,
                                    "start": 795,
                                    "end": 801,
                                    "fullWidth": 13,
                                    "width": 6,
                                    "text": "return",
                                    "value": "return",
                                    "valueText": "return",
                                    "hasLeadingTrivia": true,
                                    "hasTrailingTrivia": true,
                                    "leadingTrivia": [
                                        {
                                            "kind": "WhitespaceTrivia",
                                            "text": "      "
                                        }
                                    ],
                                    "trailingTrivia": [
                                        {
                                            "kind": "WhitespaceTrivia",
                                            "text": " "
                                        }
                                    ]
                                },
                                "expression": {
                                    "kind": "TrueKeyword",
                                    "fullStart": 802,
                                    "fullEnd": 806,
                                    "start": 802,
                                    "end": 806,
                                    "fullWidth": 4,
                                    "width": 4,
                                    "text": "true",
                                    "value": true,
                                    "valueText": "true"
                                },
                                "semicolonToken": {
                                    "kind": "SemicolonToken",
                                    "fullStart": 806,
                                    "fullEnd": 813,
                                    "start": 806,
                                    "end": 807,
                                    "fullWidth": 7,
                                    "width": 1,
                                    "text": ";",
                                    "value": ";",
                                    "valueText": ";",
                                    "hasTrailingTrivia": true,
                                    "hasTrailingNewLine": true,
                                    "trailingTrivia": [
                                        {
                                            "kind": "WhitespaceTrivia",
                                            "text": "    "
                                        },
                                        {
                                            "kind": "NewLineTrivia",
                                            "text": "\r\n"
                                        }
                                    ]
                                }
                            }
                        }
                    ],
                    "closeBraceToken": {
                        "kind": "CloseBraceToken",
                        "fullStart": 813,
                        "fullEnd": 819,
                        "start": 816,
                        "end": 817,
                        "fullWidth": 6,
                        "width": 1,
                        "text": "}",
                        "value": "}",
                        "valueText": "}",
                        "hasLeadingTrivia": true,
                        "hasLeadingNewLine": true,
                        "hasTrailingTrivia": true,
                        "hasTrailingNewLine": true,
                        "leadingTrivia": [
                            {
                                "kind": "NewLineTrivia",
                                "text": "\r\n"
                            },
                            {
                                "kind": "WhitespaceTrivia",
                                "text": " "
                            }
                        ],
                        "trailingTrivia": [
                            {
                                "kind": "NewLineTrivia",
                                "text": "\r\n"
                            }
                        ]
                    }
                }
            },
            {
                "kind": "ExpressionStatement",
                "fullStart": 819,
                "fullEnd": 843,
                "start": 819,
                "end": 841,
                "fullWidth": 24,
                "width": 22,
                "expression": {
                    "kind": "InvocationExpression",
                    "fullStart": 819,
                    "fullEnd": 840,
                    "start": 819,
                    "end": 840,
                    "fullWidth": 21,
                    "width": 21,
                    "expression": {
                        "kind": "IdentifierName",
                        "fullStart": 819,
                        "fullEnd": 830,
                        "start": 819,
                        "end": 830,
                        "fullWidth": 11,
                        "width": 11,
                        "text": "runTestCase",
                        "value": "runTestCase",
                        "valueText": "runTestCase"
                    },
                    "argumentList": {
                        "kind": "ArgumentList",
                        "fullStart": 830,
                        "fullEnd": 840,
                        "start": 830,
                        "end": 840,
                        "fullWidth": 10,
                        "width": 10,
                        "openParenToken": {
                            "kind": "OpenParenToken",
                            "fullStart": 830,
                            "fullEnd": 831,
                            "start": 830,
                            "end": 831,
                            "fullWidth": 1,
                            "width": 1,
                            "text": "(",
                            "value": "(",
                            "valueText": "("
                        },
                        "arguments": [
                            {
                                "kind": "IdentifierName",
                                "fullStart": 831,
                                "fullEnd": 839,
                                "start": 831,
                                "end": 839,
                                "fullWidth": 8,
                                "width": 8,
                                "text": "testcase",
                                "value": "testcase",
                                "valueText": "testcase"
                            }
                        ],
                        "closeParenToken": {
                            "kind": "CloseParenToken",
                            "fullStart": 839,
                            "fullEnd": 840,
                            "start": 839,
                            "end": 840,
                            "fullWidth": 1,
                            "width": 1,
                            "text": ")",
                            "value": ")",
                            "valueText": ")"
                        }
                    }
                },
                "semicolonToken": {
                    "kind": "SemicolonToken",
                    "fullStart": 840,
                    "fullEnd": 843,
                    "start": 840,
                    "end": 841,
                    "fullWidth": 3,
                    "width": 1,
                    "text": ";",
                    "value": ";",
                    "valueText": ";",
                    "hasTrailingTrivia": true,
                    "hasTrailingNewLine": true,
                    "trailingTrivia": [
                        {
                            "kind": "NewLineTrivia",
                            "text": "\r\n"
                        }
                    ]
                }
            }
        ],
        "endOfFileToken": {
            "kind": "EndOfFileToken",
            "fullStart": 843,
            "fullEnd": 843,
            "start": 843,
            "end": 843,
            "fullWidth": 0,
            "width": 0,
            "text": ""
        }
    },
    "lineMap": {
        "lineStarts": [
            0,
            67,
            152,
            232,
            308,
            380,
            385,
            439,
            530,
            535,
            537,
            539,
            562,
            582,
            620,
            625,
            647,
            652,
            656,
            676,
            705,
            727,
            745,
            747,
            789,
            813,
            815,
            819,
            843
        ],
        "length": 843
    }
}<|MERGE_RESOLUTION|>--- conflicted
+++ resolved
@@ -245,12 +245,8 @@
                                         "start": 568,
                                         "end": 579,
                                         "fullWidth": 11,
-<<<<<<< HEAD
                                         "width": 11,
-                                        "identifier": {
-=======
                                         "propertyName": {
->>>>>>> 85e84683
                                             "kind": "IdentifierName",
                                             "fullStart": 568,
                                             "fullEnd": 572,
@@ -1056,12 +1052,8 @@
                                         "start": 711,
                                         "end": 724,
                                         "fullWidth": 13,
-<<<<<<< HEAD
                                         "width": 13,
-                                        "identifier": {
-=======
                                         "propertyName": {
->>>>>>> 85e84683
                                             "kind": "IdentifierName",
                                             "fullStart": 711,
                                             "fullEnd": 713,
@@ -1257,12 +1249,8 @@
                                         "start": 733,
                                         "end": 742,
                                         "fullWidth": 9,
-<<<<<<< HEAD
                                         "width": 9,
-                                        "identifier": {
-=======
                                         "propertyName": {
->>>>>>> 85e84683
                                             "kind": "IdentifierName",
                                             "fullStart": 733,
                                             "fullEnd": 737,
