--- conflicted
+++ resolved
@@ -250,12 +250,8 @@
                                         "start": 585,
                                         "end": 601,
                                         "fullWidth": 16,
-<<<<<<< HEAD
                                         "width": 16,
-                                        "identifier": {
-=======
                                         "propertyName": {
->>>>>>> 85e84683
                                             "kind": "IdentifierName",
                                             "fullStart": 585,
                                             "fullEnd": 594,
