{
    "isDeclaration": false,
    "languageVersion": "EcmaScript5",
    "parseOptions": {
        "allowAutomaticSemicolonInsertion": true
    },
    "sourceUnit": {
        "kind": "SourceUnit",
        "fullStart": 0,
        "fullEnd": 1207,
        "start": 585,
        "end": 1207,
        "fullWidth": 1207,
        "width": 622,
        "isIncrementallyUnusable": true,
        "moduleElements": [
            {
                "kind": "FunctionDeclaration",
                "fullStart": 0,
                "fullEnd": 1183,
                "start": 585,
                "end": 1181,
                "fullWidth": 1183,
                "width": 596,
                "isIncrementallyUnusable": true,
                "modifiers": [],
                "functionKeyword": {
                    "kind": "FunctionKeyword",
                    "fullStart": 0,
                    "fullEnd": 594,
                    "start": 585,
                    "end": 593,
                    "fullWidth": 594,
                    "width": 8,
                    "text": "function",
                    "value": "function",
                    "valueText": "function",
                    "hasLeadingTrivia": true,
                    "hasLeadingComment": true,
                    "hasLeadingNewLine": true,
                    "hasTrailingTrivia": true,
                    "leadingTrivia": [
                        {
                            "kind": "SingleLineCommentTrivia",
                            "text": "/// Copyright (c) 2012 Ecma International.  All rights reserved. "
                        },
                        {
                            "kind": "NewLineTrivia",
                            "text": "\r\n"
                        },
                        {
                            "kind": "SingleLineCommentTrivia",
                            "text": "/// Ecma International makes this code available under the terms and conditions set"
                        },
                        {
                            "kind": "NewLineTrivia",
                            "text": "\r\n"
                        },
                        {
                            "kind": "SingleLineCommentTrivia",
                            "text": "/// forth on http://hg.ecmascript.org/tests/test262/raw-file/tip/LICENSE (the "
                        },
                        {
                            "kind": "NewLineTrivia",
                            "text": "\r\n"
                        },
                        {
                            "kind": "SingleLineCommentTrivia",
                            "text": "/// \"Use Terms\").   Any redistribution of this code must retain the above "
                        },
                        {
                            "kind": "NewLineTrivia",
                            "text": "\r\n"
                        },
                        {
                            "kind": "SingleLineCommentTrivia",
                            "text": "/// copyright and this notice and otherwise comply with the Use Terms."
                        },
                        {
                            "kind": "NewLineTrivia",
                            "text": "\r\n"
                        },
                        {
                            "kind": "MultiLineCommentTrivia",
                            "text": "/**\r\n * @path ch15/15.4/15.4.4/15.4.4.16/15.4.4.16-7-b-11.js\r\n * @description Array.prototype.every - deleting property of prototype causes prototype index property not to be visited on an Array\r\n */"
                        },
                        {
                            "kind": "NewLineTrivia",
                            "text": "\r\n"
                        },
                        {
                            "kind": "NewLineTrivia",
                            "text": "\r\n"
                        },
                        {
                            "kind": "NewLineTrivia",
                            "text": "\r\n"
                        }
                    ],
                    "trailingTrivia": [
                        {
                            "kind": "WhitespaceTrivia",
                            "text": " "
                        }
                    ]
                },
                "identifier": {
                    "kind": "IdentifierName",
                    "fullStart": 594,
                    "fullEnd": 602,
                    "start": 594,
                    "end": 602,
                    "fullWidth": 8,
                    "width": 8,
                    "text": "testcase",
                    "value": "testcase",
                    "valueText": "testcase"
                },
                "callSignature": {
                    "kind": "CallSignature",
                    "fullStart": 602,
                    "fullEnd": 605,
                    "start": 602,
                    "end": 604,
                    "fullWidth": 3,
                    "width": 2,
                    "parameterList": {
                        "kind": "ParameterList",
                        "fullStart": 602,
                        "fullEnd": 605,
                        "start": 602,
                        "end": 604,
                        "fullWidth": 3,
                        "width": 2,
                        "openParenToken": {
                            "kind": "OpenParenToken",
                            "fullStart": 602,
                            "fullEnd": 603,
                            "start": 602,
                            "end": 603,
                            "fullWidth": 1,
                            "width": 1,
                            "text": "(",
                            "value": "(",
                            "valueText": "("
                        },
                        "parameters": [],
                        "closeParenToken": {
                            "kind": "CloseParenToken",
                            "fullStart": 603,
                            "fullEnd": 605,
                            "start": 603,
                            "end": 604,
                            "fullWidth": 2,
                            "width": 1,
                            "text": ")",
                            "value": ")",
                            "valueText": ")",
                            "hasTrailingTrivia": true,
                            "trailingTrivia": [
                                {
                                    "kind": "WhitespaceTrivia",
                                    "text": " "
                                }
                            ]
                        }
                    }
                },
                "block": {
                    "kind": "Block",
                    "fullStart": 605,
                    "fullEnd": 1183,
                    "start": 605,
                    "end": 1181,
                    "fullWidth": 578,
                    "width": 576,
                    "isIncrementallyUnusable": true,
                    "openBraceToken": {
                        "kind": "OpenBraceToken",
                        "fullStart": 605,
                        "fullEnd": 608,
                        "start": 605,
                        "end": 606,
                        "fullWidth": 3,
                        "width": 1,
                        "text": "{",
                        "value": "{",
                        "valueText": "{",
                        "hasTrailingTrivia": true,
                        "hasTrailingNewLine": true,
                        "trailingTrivia": [
                            {
                                "kind": "NewLineTrivia",
                                "text": "\r\n"
                            }
                        ]
                    },
                    "statements": [
                        {
                            "kind": "VariableStatement",
                            "fullStart": 608,
                            "fullEnd": 639,
                            "start": 616,
                            "end": 637,
                            "fullWidth": 31,
                            "width": 21,
                            "modifiers": [],
                            "variableDeclaration": {
                                "kind": "VariableDeclaration",
                                "fullStart": 608,
                                "fullEnd": 636,
                                "start": 616,
                                "end": 636,
                                "fullWidth": 28,
                                "width": 20,
                                "varKeyword": {
                                    "kind": "VarKeyword",
                                    "fullStart": 608,
                                    "fullEnd": 620,
                                    "start": 616,
                                    "end": 619,
                                    "fullWidth": 12,
                                    "width": 3,
                                    "text": "var",
                                    "value": "var",
                                    "valueText": "var",
                                    "hasLeadingTrivia": true,
                                    "hasTrailingTrivia": true,
                                    "leadingTrivia": [
                                        {
                                            "kind": "WhitespaceTrivia",
                                            "text": "        "
                                        }
                                    ],
                                    "trailingTrivia": [
                                        {
                                            "kind": "WhitespaceTrivia",
                                            "text": " "
                                        }
                                    ]
                                },
                                "variableDeclarators": [
                                    {
                                        "kind": "VariableDeclarator",
                                        "fullStart": 620,
                                        "fullEnd": 636,
                                        "start": 620,
                                        "end": 636,
                                        "fullWidth": 16,
                                        "width": 16,
                                        "identifier": {
                                            "kind": "IdentifierName",
                                            "fullStart": 620,
                                            "fullEnd": 629,
                                            "start": 620,
                                            "end": 628,
                                            "fullWidth": 9,
                                            "width": 8,
                                            "text": "accessed",
                                            "value": "accessed",
                                            "valueText": "accessed",
                                            "hasTrailingTrivia": true,
                                            "trailingTrivia": [
                                                {
                                                    "kind": "WhitespaceTrivia",
                                                    "text": " "
                                                }
                                            ]
                                        },
                                        "equalsValueClause": {
                                            "kind": "EqualsValueClause",
                                            "fullStart": 629,
                                            "fullEnd": 636,
                                            "start": 629,
                                            "end": 636,
                                            "fullWidth": 7,
                                            "width": 7,
                                            "equalsToken": {
                                                "kind": "EqualsToken",
                                                "fullStart": 629,
                                                "fullEnd": 631,
                                                "start": 629,
                                                "end": 630,
                                                "fullWidth": 2,
                                                "width": 1,
                                                "text": "=",
                                                "value": "=",
                                                "valueText": "=",
                                                "hasTrailingTrivia": true,
                                                "trailingTrivia": [
                                                    {
                                                        "kind": "WhitespaceTrivia",
                                                        "text": " "
                                                    }
                                                ]
                                            },
                                            "value": {
                                                "kind": "FalseKeyword",
                                                "fullStart": 631,
                                                "fullEnd": 636,
                                                "start": 631,
                                                "end": 636,
                                                "fullWidth": 5,
                                                "width": 5,
                                                "text": "false",
                                                "value": false,
                                                "valueText": "false"
                                            }
                                        }
                                    }
                                ]
                            },
                            "semicolonToken": {
                                "kind": "SemicolonToken",
                                "fullStart": 636,
                                "fullEnd": 639,
                                "start": 636,
                                "end": 637,
                                "fullWidth": 3,
                                "width": 1,
                                "text": ";",
                                "value": ";",
                                "valueText": ";",
                                "hasTrailingTrivia": true,
                                "hasTrailingNewLine": true,
                                "trailingTrivia": [
                                    {
                                        "kind": "NewLineTrivia",
                                        "text": "\r\n"
                                    }
                                ]
                            }
                        },
                        {
                            "kind": "FunctionDeclaration",
                            "fullStart": 639,
                            "fullEnd": 757,
                            "start": 647,
                            "end": 755,
                            "fullWidth": 118,
                            "width": 108,
                            "modifiers": [],
                            "functionKeyword": {
                                "kind": "FunctionKeyword",
                                "fullStart": 639,
                                "fullEnd": 656,
                                "start": 647,
                                "end": 655,
                                "fullWidth": 17,
                                "width": 8,
                                "text": "function",
                                "value": "function",
                                "valueText": "function",
                                "hasLeadingTrivia": true,
                                "hasTrailingTrivia": true,
                                "leadingTrivia": [
                                    {
                                        "kind": "WhitespaceTrivia",
                                        "text": "        "
                                    }
                                ],
                                "trailingTrivia": [
                                    {
                                        "kind": "WhitespaceTrivia",
                                        "text": " "
                                    }
                                ]
                            },
                            "identifier": {
                                "kind": "IdentifierName",
                                "fullStart": 656,
                                "fullEnd": 666,
                                "start": 656,
                                "end": 666,
                                "fullWidth": 10,
                                "width": 10,
                                "text": "callbackfn",
                                "value": "callbackfn",
                                "valueText": "callbackfn"
                            },
                            "callSignature": {
                                "kind": "CallSignature",
                                "fullStart": 666,
                                "fullEnd": 682,
                                "start": 666,
                                "end": 681,
                                "fullWidth": 16,
                                "width": 15,
                                "parameterList": {
                                    "kind": "ParameterList",
                                    "fullStart": 666,
                                    "fullEnd": 682,
                                    "start": 666,
                                    "end": 681,
                                    "fullWidth": 16,
                                    "width": 15,
                                    "openParenToken": {
                                        "kind": "OpenParenToken",
                                        "fullStart": 666,
                                        "fullEnd": 667,
                                        "start": 666,
                                        "end": 667,
                                        "fullWidth": 1,
                                        "width": 1,
                                        "text": "(",
                                        "value": "(",
                                        "valueText": "("
                                    },
                                    "parameters": [
                                        {
                                            "kind": "Parameter",
                                            "fullStart": 667,
                                            "fullEnd": 670,
                                            "start": 667,
                                            "end": 670,
                                            "fullWidth": 3,
<<<<<<< HEAD
                                            "width": 3,
=======
                                            "modifiers": [],
>>>>>>> e3c38734
                                            "identifier": {
                                                "kind": "IdentifierName",
                                                "fullStart": 667,
                                                "fullEnd": 670,
                                                "start": 667,
                                                "end": 670,
                                                "fullWidth": 3,
                                                "width": 3,
                                                "text": "val",
                                                "value": "val",
                                                "valueText": "val"
                                            }
                                        },
                                        {
                                            "kind": "CommaToken",
                                            "fullStart": 670,
                                            "fullEnd": 672,
                                            "start": 670,
                                            "end": 671,
                                            "fullWidth": 2,
                                            "width": 1,
                                            "text": ",",
                                            "value": ",",
                                            "valueText": ",",
                                            "hasTrailingTrivia": true,
                                            "trailingTrivia": [
                                                {
                                                    "kind": "WhitespaceTrivia",
                                                    "text": " "
                                                }
                                            ]
                                        },
                                        {
                                            "kind": "Parameter",
                                            "fullStart": 672,
                                            "fullEnd": 675,
                                            "start": 672,
                                            "end": 675,
                                            "fullWidth": 3,
<<<<<<< HEAD
                                            "width": 3,
=======
                                            "modifiers": [],
>>>>>>> e3c38734
                                            "identifier": {
                                                "kind": "IdentifierName",
                                                "fullStart": 672,
                                                "fullEnd": 675,
                                                "start": 672,
                                                "end": 675,
                                                "fullWidth": 3,
                                                "width": 3,
                                                "text": "idx",
                                                "value": "idx",
                                                "valueText": "idx"
                                            }
                                        },
                                        {
                                            "kind": "CommaToken",
                                            "fullStart": 675,
                                            "fullEnd": 677,
                                            "start": 675,
                                            "end": 676,
                                            "fullWidth": 2,
                                            "width": 1,
                                            "text": ",",
                                            "value": ",",
                                            "valueText": ",",
                                            "hasTrailingTrivia": true,
                                            "trailingTrivia": [
                                                {
                                                    "kind": "WhitespaceTrivia",
                                                    "text": " "
                                                }
                                            ]
                                        },
                                        {
                                            "kind": "Parameter",
                                            "fullStart": 677,
                                            "fullEnd": 680,
                                            "start": 677,
                                            "end": 680,
                                            "fullWidth": 3,
<<<<<<< HEAD
                                            "width": 3,
=======
                                            "modifiers": [],
>>>>>>> e3c38734
                                            "identifier": {
                                                "kind": "IdentifierName",
                                                "fullStart": 677,
                                                "fullEnd": 680,
                                                "start": 677,
                                                "end": 680,
                                                "fullWidth": 3,
                                                "width": 3,
                                                "text": "obj",
                                                "value": "obj",
                                                "valueText": "obj"
                                            }
                                        }
                                    ],
                                    "closeParenToken": {
                                        "kind": "CloseParenToken",
                                        "fullStart": 680,
                                        "fullEnd": 682,
                                        "start": 680,
                                        "end": 681,
                                        "fullWidth": 2,
                                        "width": 1,
                                        "text": ")",
                                        "value": ")",
                                        "valueText": ")",
                                        "hasTrailingTrivia": true,
                                        "trailingTrivia": [
                                            {
                                                "kind": "WhitespaceTrivia",
                                                "text": " "
                                            }
                                        ]
                                    }
                                }
                            },
                            "block": {
                                "kind": "Block",
                                "fullStart": 682,
                                "fullEnd": 757,
                                "start": 682,
                                "end": 755,
                                "fullWidth": 75,
                                "width": 73,
                                "openBraceToken": {
                                    "kind": "OpenBraceToken",
                                    "fullStart": 682,
                                    "fullEnd": 685,
                                    "start": 682,
                                    "end": 683,
                                    "fullWidth": 3,
                                    "width": 1,
                                    "text": "{",
                                    "value": "{",
                                    "valueText": "{",
                                    "hasTrailingTrivia": true,
                                    "hasTrailingNewLine": true,
                                    "trailingTrivia": [
                                        {
                                            "kind": "NewLineTrivia",
                                            "text": "\r\n"
                                        }
                                    ]
                                },
                                "statements": [
                                    {
                                        "kind": "ExpressionStatement",
                                        "fullStart": 685,
                                        "fullEnd": 715,
                                        "start": 697,
                                        "end": 713,
                                        "fullWidth": 30,
                                        "width": 16,
                                        "expression": {
                                            "kind": "AssignmentExpression",
                                            "fullStart": 685,
                                            "fullEnd": 712,
                                            "start": 697,
                                            "end": 712,
                                            "fullWidth": 27,
                                            "width": 15,
                                            "left": {
                                                "kind": "IdentifierName",
                                                "fullStart": 685,
                                                "fullEnd": 706,
                                                "start": 697,
                                                "end": 705,
                                                "fullWidth": 21,
                                                "width": 8,
                                                "text": "accessed",
                                                "value": "accessed",
                                                "valueText": "accessed",
                                                "hasLeadingTrivia": true,
                                                "hasTrailingTrivia": true,
                                                "leadingTrivia": [
                                                    {
                                                        "kind": "WhitespaceTrivia",
                                                        "text": "            "
                                                    }
                                                ],
                                                "trailingTrivia": [
                                                    {
                                                        "kind": "WhitespaceTrivia",
                                                        "text": " "
                                                    }
                                                ]
                                            },
                                            "operatorToken": {
                                                "kind": "EqualsToken",
                                                "fullStart": 706,
                                                "fullEnd": 708,
                                                "start": 706,
                                                "end": 707,
                                                "fullWidth": 2,
                                                "width": 1,
                                                "text": "=",
                                                "value": "=",
                                                "valueText": "=",
                                                "hasTrailingTrivia": true,
                                                "trailingTrivia": [
                                                    {
                                                        "kind": "WhitespaceTrivia",
                                                        "text": " "
                                                    }
                                                ]
                                            },
                                            "right": {
                                                "kind": "TrueKeyword",
                                                "fullStart": 708,
                                                "fullEnd": 712,
                                                "start": 708,
                                                "end": 712,
                                                "fullWidth": 4,
                                                "width": 4,
                                                "text": "true",
                                                "value": true,
                                                "valueText": "true"
                                            }
                                        },
                                        "semicolonToken": {
                                            "kind": "SemicolonToken",
                                            "fullStart": 712,
                                            "fullEnd": 715,
                                            "start": 712,
                                            "end": 713,
                                            "fullWidth": 3,
                                            "width": 1,
                                            "text": ";",
                                            "value": ";",
                                            "valueText": ";",
                                            "hasTrailingTrivia": true,
                                            "hasTrailingNewLine": true,
                                            "trailingTrivia": [
                                                {
                                                    "kind": "NewLineTrivia",
                                                    "text": "\r\n"
                                                }
                                            ]
                                        }
                                    },
                                    {
                                        "kind": "ReturnStatement",
                                        "fullStart": 715,
                                        "fullEnd": 746,
                                        "start": 727,
                                        "end": 744,
                                        "fullWidth": 31,
                                        "width": 17,
                                        "returnKeyword": {
                                            "kind": "ReturnKeyword",
                                            "fullStart": 715,
                                            "fullEnd": 734,
                                            "start": 727,
                                            "end": 733,
                                            "fullWidth": 19,
                                            "width": 6,
                                            "text": "return",
                                            "value": "return",
                                            "valueText": "return",
                                            "hasLeadingTrivia": true,
                                            "hasTrailingTrivia": true,
                                            "leadingTrivia": [
                                                {
                                                    "kind": "WhitespaceTrivia",
                                                    "text": "            "
                                                }
                                            ],
                                            "trailingTrivia": [
                                                {
                                                    "kind": "WhitespaceTrivia",
                                                    "text": " "
                                                }
                                            ]
                                        },
                                        "expression": {
                                            "kind": "NotEqualsExpression",
                                            "fullStart": 734,
                                            "fullEnd": 743,
                                            "start": 734,
                                            "end": 743,
                                            "fullWidth": 9,
                                            "width": 9,
                                            "left": {
                                                "kind": "IdentifierName",
                                                "fullStart": 734,
                                                "fullEnd": 738,
                                                "start": 734,
                                                "end": 737,
                                                "fullWidth": 4,
                                                "width": 3,
                                                "text": "idx",
                                                "value": "idx",
                                                "valueText": "idx",
                                                "hasTrailingTrivia": true,
                                                "trailingTrivia": [
                                                    {
                                                        "kind": "WhitespaceTrivia",
                                                        "text": " "
                                                    }
                                                ]
                                            },
                                            "operatorToken": {
                                                "kind": "ExclamationEqualsEqualsToken",
                                                "fullStart": 738,
                                                "fullEnd": 742,
                                                "start": 738,
                                                "end": 741,
                                                "fullWidth": 4,
                                                "width": 3,
                                                "text": "!==",
                                                "value": "!==",
                                                "valueText": "!==",
                                                "hasTrailingTrivia": true,
                                                "trailingTrivia": [
                                                    {
                                                        "kind": "WhitespaceTrivia",
                                                        "text": " "
                                                    }
                                                ]
                                            },
                                            "right": {
                                                "kind": "NumericLiteral",
                                                "fullStart": 742,
                                                "fullEnd": 743,
                                                "start": 742,
                                                "end": 743,
                                                "fullWidth": 1,
                                                "width": 1,
                                                "text": "1",
                                                "value": 1,
                                                "valueText": "1"
                                            }
                                        },
                                        "semicolonToken": {
                                            "kind": "SemicolonToken",
                                            "fullStart": 743,
                                            "fullEnd": 746,
                                            "start": 743,
                                            "end": 744,
                                            "fullWidth": 3,
                                            "width": 1,
                                            "text": ";",
                                            "value": ";",
                                            "valueText": ";",
                                            "hasTrailingTrivia": true,
                                            "hasTrailingNewLine": true,
                                            "trailingTrivia": [
                                                {
                                                    "kind": "NewLineTrivia",
                                                    "text": "\r\n"
                                                }
                                            ]
                                        }
                                    }
                                ],
                                "closeBraceToken": {
                                    "kind": "CloseBraceToken",
                                    "fullStart": 746,
                                    "fullEnd": 757,
                                    "start": 754,
                                    "end": 755,
                                    "fullWidth": 11,
                                    "width": 1,
                                    "text": "}",
                                    "value": "}",
                                    "valueText": "}",
                                    "hasLeadingTrivia": true,
                                    "hasTrailingTrivia": true,
                                    "hasTrailingNewLine": true,
                                    "leadingTrivia": [
                                        {
                                            "kind": "WhitespaceTrivia",
                                            "text": "        "
                                        }
                                    ],
                                    "trailingTrivia": [
                                        {
                                            "kind": "NewLineTrivia",
                                            "text": "\r\n"
                                        }
                                    ]
                                }
                            }
                        },
                        {
                            "kind": "VariableStatement",
                            "fullStart": 757,
                            "fullEnd": 786,
                            "start": 765,
                            "end": 784,
                            "fullWidth": 29,
                            "width": 19,
                            "isIncrementallyUnusable": true,
                            "modifiers": [],
                            "variableDeclaration": {
                                "kind": "VariableDeclaration",
                                "fullStart": 757,
                                "fullEnd": 783,
                                "start": 765,
                                "end": 783,
                                "fullWidth": 26,
                                "width": 18,
                                "isIncrementallyUnusable": true,
                                "varKeyword": {
                                    "kind": "VarKeyword",
                                    "fullStart": 757,
                                    "fullEnd": 769,
                                    "start": 765,
                                    "end": 768,
                                    "fullWidth": 12,
                                    "width": 3,
                                    "text": "var",
                                    "value": "var",
                                    "valueText": "var",
                                    "hasLeadingTrivia": true,
                                    "hasTrailingTrivia": true,
                                    "leadingTrivia": [
                                        {
                                            "kind": "WhitespaceTrivia",
                                            "text": "        "
                                        }
                                    ],
                                    "trailingTrivia": [
                                        {
                                            "kind": "WhitespaceTrivia",
                                            "text": " "
                                        }
                                    ]
                                },
                                "variableDeclarators": [
                                    {
                                        "kind": "VariableDeclarator",
                                        "fullStart": 769,
                                        "fullEnd": 783,
                                        "start": 769,
                                        "end": 783,
                                        "fullWidth": 14,
                                        "width": 14,
                                        "isIncrementallyUnusable": true,
                                        "identifier": {
                                            "kind": "IdentifierName",
                                            "fullStart": 769,
                                            "fullEnd": 773,
                                            "start": 769,
                                            "end": 772,
                                            "fullWidth": 4,
                                            "width": 3,
                                            "text": "arr",
                                            "value": "arr",
                                            "valueText": "arr",
                                            "hasTrailingTrivia": true,
                                            "trailingTrivia": [
                                                {
                                                    "kind": "WhitespaceTrivia",
                                                    "text": " "
                                                }
                                            ]
                                        },
                                        "equalsValueClause": {
                                            "kind": "EqualsValueClause",
                                            "fullStart": 773,
                                            "fullEnd": 783,
                                            "start": 773,
                                            "end": 783,
                                            "fullWidth": 10,
                                            "width": 10,
                                            "isIncrementallyUnusable": true,
                                            "equalsToken": {
                                                "kind": "EqualsToken",
                                                "fullStart": 773,
                                                "fullEnd": 775,
                                                "start": 773,
                                                "end": 774,
                                                "fullWidth": 2,
                                                "width": 1,
                                                "text": "=",
                                                "value": "=",
                                                "valueText": "=",
                                                "hasTrailingTrivia": true,
                                                "trailingTrivia": [
                                                    {
                                                        "kind": "WhitespaceTrivia",
                                                        "text": " "
                                                    }
                                                ]
                                            },
                                            "value": {
                                                "kind": "ArrayLiteralExpression",
                                                "fullStart": 775,
                                                "fullEnd": 783,
                                                "start": 775,
                                                "end": 783,
                                                "fullWidth": 8,
                                                "width": 8,
                                                "isIncrementallyUnusable": true,
                                                "openBracketToken": {
                                                    "kind": "OpenBracketToken",
                                                    "fullStart": 775,
                                                    "fullEnd": 776,
                                                    "start": 775,
                                                    "end": 776,
                                                    "fullWidth": 1,
                                                    "width": 1,
                                                    "text": "[",
                                                    "value": "[",
                                                    "valueText": "["
                                                },
                                                "expressions": [
                                                    {
                                                        "kind": "NumericLiteral",
                                                        "fullStart": 776,
                                                        "fullEnd": 777,
                                                        "start": 776,
                                                        "end": 777,
                                                        "fullWidth": 1,
                                                        "width": 1,
                                                        "text": "0",
                                                        "value": 0,
                                                        "valueText": "0"
                                                    },
                                                    {
                                                        "kind": "CommaToken",
                                                        "fullStart": 777,
                                                        "fullEnd": 779,
                                                        "start": 777,
                                                        "end": 778,
                                                        "fullWidth": 2,
                                                        "width": 1,
                                                        "text": ",",
                                                        "value": ",",
                                                        "valueText": ",",
                                                        "hasTrailingTrivia": true,
                                                        "trailingTrivia": [
                                                            {
                                                                "kind": "WhitespaceTrivia",
                                                                "text": " "
                                                            }
                                                        ]
                                                    },
                                                    {
                                                        "kind": "OmittedExpression",
                                                        "fullStart": -1,
                                                        "fullEnd": -1,
                                                        "start": -1,
                                                        "end": -1,
                                                        "fullWidth": 0,
                                                        "width": 0,
                                                        "isIncrementallyUnusable": true
                                                    },
                                                    {
                                                        "kind": "CommaToken",
                                                        "fullStart": 779,
                                                        "fullEnd": 781,
                                                        "start": 779,
                                                        "end": 780,
                                                        "fullWidth": 2,
                                                        "width": 1,
                                                        "text": ",",
                                                        "value": ",",
                                                        "valueText": ",",
                                                        "hasTrailingTrivia": true,
                                                        "trailingTrivia": [
                                                            {
                                                                "kind": "WhitespaceTrivia",
                                                                "text": " "
                                                            }
                                                        ]
                                                    },
                                                    {
                                                        "kind": "NumericLiteral",
                                                        "fullStart": 781,
                                                        "fullEnd": 782,
                                                        "start": 781,
                                                        "end": 782,
                                                        "fullWidth": 1,
                                                        "width": 1,
                                                        "text": "2",
                                                        "value": 2,
                                                        "valueText": "2"
                                                    }
                                                ],
                                                "closeBracketToken": {
                                                    "kind": "CloseBracketToken",
                                                    "fullStart": 782,
                                                    "fullEnd": 783,
                                                    "start": 782,
                                                    "end": 783,
                                                    "fullWidth": 1,
                                                    "width": 1,
                                                    "text": "]",
                                                    "value": "]",
                                                    "valueText": "]"
                                                }
                                            }
                                        }
                                    }
                                ]
                            },
                            "semicolonToken": {
                                "kind": "SemicolonToken",
                                "fullStart": 783,
                                "fullEnd": 786,
                                "start": 783,
                                "end": 784,
                                "fullWidth": 3,
                                "width": 1,
                                "text": ";",
                                "value": ";",
                                "valueText": ";",
                                "hasTrailingTrivia": true,
                                "hasTrailingNewLine": true,
                                "trailingTrivia": [
                                    {
                                        "kind": "NewLineTrivia",
                                        "text": "\r\n"
                                    }
                                ]
                            }
                        },
                        {
                            "kind": "ExpressionStatement",
                            "fullStart": 786,
                            "fullEnd": 995,
                            "start": 796,
                            "end": 993,
                            "fullWidth": 209,
                            "width": 197,
                            "isIncrementallyUnusable": true,
                            "expression": {
                                "kind": "InvocationExpression",
                                "fullStart": 786,
                                "fullEnd": 992,
                                "start": 796,
                                "end": 992,
                                "fullWidth": 206,
                                "width": 196,
                                "isIncrementallyUnusable": true,
                                "expression": {
                                    "kind": "MemberAccessExpression",
                                    "fullStart": 786,
                                    "fullEnd": 817,
                                    "start": 796,
                                    "end": 817,
                                    "fullWidth": 31,
                                    "width": 21,
                                    "expression": {
                                        "kind": "IdentifierName",
                                        "fullStart": 786,
                                        "fullEnd": 802,
                                        "start": 796,
                                        "end": 802,
                                        "fullWidth": 16,
                                        "width": 6,
                                        "text": "Object",
                                        "value": "Object",
                                        "valueText": "Object",
                                        "hasLeadingTrivia": true,
                                        "hasLeadingNewLine": true,
                                        "leadingTrivia": [
                                            {
                                                "kind": "NewLineTrivia",
                                                "text": "\r\n"
                                            },
                                            {
                                                "kind": "WhitespaceTrivia",
                                                "text": "        "
                                            }
                                        ]
                                    },
                                    "dotToken": {
                                        "kind": "DotToken",
                                        "fullStart": 802,
                                        "fullEnd": 803,
                                        "start": 802,
                                        "end": 803,
                                        "fullWidth": 1,
                                        "width": 1,
                                        "text": ".",
                                        "value": ".",
                                        "valueText": "."
                                    },
                                    "name": {
                                        "kind": "IdentifierName",
                                        "fullStart": 803,
                                        "fullEnd": 817,
                                        "start": 803,
                                        "end": 817,
                                        "fullWidth": 14,
                                        "width": 14,
                                        "text": "defineProperty",
                                        "value": "defineProperty",
                                        "valueText": "defineProperty"
                                    }
                                },
                                "argumentList": {
                                    "kind": "ArgumentList",
                                    "fullStart": 817,
                                    "fullEnd": 992,
                                    "start": 817,
                                    "end": 992,
                                    "fullWidth": 175,
                                    "width": 175,
                                    "isIncrementallyUnusable": true,
                                    "openParenToken": {
                                        "kind": "OpenParenToken",
                                        "fullStart": 817,
                                        "fullEnd": 818,
                                        "start": 817,
                                        "end": 818,
                                        "fullWidth": 1,
                                        "width": 1,
                                        "text": "(",
                                        "value": "(",
                                        "valueText": "("
                                    },
                                    "arguments": [
                                        {
                                            "kind": "IdentifierName",
                                            "fullStart": 818,
                                            "fullEnd": 821,
                                            "start": 818,
                                            "end": 821,
                                            "fullWidth": 3,
                                            "width": 3,
                                            "text": "arr",
                                            "value": "arr",
                                            "valueText": "arr"
                                        },
                                        {
                                            "kind": "CommaToken",
                                            "fullStart": 821,
                                            "fullEnd": 823,
                                            "start": 821,
                                            "end": 822,
                                            "fullWidth": 2,
                                            "width": 1,
                                            "text": ",",
                                            "value": ",",
                                            "valueText": ",",
                                            "hasTrailingTrivia": true,
                                            "trailingTrivia": [
                                                {
                                                    "kind": "WhitespaceTrivia",
                                                    "text": " "
                                                }
                                            ]
                                        },
                                        {
                                            "kind": "StringLiteral",
                                            "fullStart": 823,
                                            "fullEnd": 826,
                                            "start": 823,
                                            "end": 826,
                                            "fullWidth": 3,
                                            "width": 3,
                                            "text": "\"0\"",
                                            "value": "0",
                                            "valueText": "0"
                                        },
                                        {
                                            "kind": "CommaToken",
                                            "fullStart": 826,
                                            "fullEnd": 828,
                                            "start": 826,
                                            "end": 827,
                                            "fullWidth": 2,
                                            "width": 1,
                                            "text": ",",
                                            "value": ",",
                                            "valueText": ",",
                                            "hasTrailingTrivia": true,
                                            "trailingTrivia": [
                                                {
                                                    "kind": "WhitespaceTrivia",
                                                    "text": " "
                                                }
                                            ]
                                        },
                                        {
                                            "kind": "ObjectLiteralExpression",
                                            "fullStart": 828,
                                            "fullEnd": 991,
                                            "start": 828,
                                            "end": 991,
                                            "fullWidth": 163,
                                            "width": 163,
                                            "isIncrementallyUnusable": true,
                                            "openBraceToken": {
                                                "kind": "OpenBraceToken",
                                                "fullStart": 828,
                                                "fullEnd": 831,
                                                "start": 828,
                                                "end": 829,
                                                "fullWidth": 3,
                                                "width": 1,
                                                "text": "{",
                                                "value": "{",
                                                "valueText": "{",
                                                "hasTrailingTrivia": true,
                                                "hasTrailingNewLine": true,
                                                "trailingTrivia": [
                                                    {
                                                        "kind": "NewLineTrivia",
                                                        "text": "\r\n"
                                                    }
                                                ]
                                            },
                                            "propertyAssignments": [
                                                {
                                                    "kind": "SimplePropertyAssignment",
                                                    "fullStart": 831,
                                                    "fullEnd": 947,
                                                    "start": 843,
                                                    "end": 947,
                                                    "fullWidth": 116,
                                                    "width": 104,
                                                    "isIncrementallyUnusable": true,
                                                    "propertyName": {
                                                        "kind": "IdentifierName",
                                                        "fullStart": 831,
                                                        "fullEnd": 846,
                                                        "start": 843,
                                                        "end": 846,
                                                        "fullWidth": 15,
                                                        "width": 3,
                                                        "text": "get",
                                                        "value": "get",
                                                        "valueText": "get",
                                                        "hasLeadingTrivia": true,
                                                        "leadingTrivia": [
                                                            {
                                                                "kind": "WhitespaceTrivia",
                                                                "text": "            "
                                                            }
                                                        ]
                                                    },
                                                    "colonToken": {
                                                        "kind": "ColonToken",
                                                        "fullStart": 846,
                                                        "fullEnd": 848,
                                                        "start": 846,
                                                        "end": 847,
                                                        "fullWidth": 2,
                                                        "width": 1,
                                                        "text": ":",
                                                        "value": ":",
                                                        "valueText": ":",
                                                        "hasTrailingTrivia": true,
                                                        "trailingTrivia": [
                                                            {
                                                                "kind": "WhitespaceTrivia",
                                                                "text": " "
                                                            }
                                                        ]
                                                    },
                                                    "expression": {
                                                        "kind": "FunctionExpression",
                                                        "fullStart": 848,
                                                        "fullEnd": 947,
                                                        "start": 848,
                                                        "end": 947,
                                                        "fullWidth": 99,
                                                        "width": 99,
                                                        "functionKeyword": {
                                                            "kind": "FunctionKeyword",
                                                            "fullStart": 848,
                                                            "fullEnd": 857,
                                                            "start": 848,
                                                            "end": 856,
                                                            "fullWidth": 9,
                                                            "width": 8,
                                                            "text": "function",
                                                            "value": "function",
                                                            "valueText": "function",
                                                            "hasTrailingTrivia": true,
                                                            "trailingTrivia": [
                                                                {
                                                                    "kind": "WhitespaceTrivia",
                                                                    "text": " "
                                                                }
                                                            ]
                                                        },
                                                        "callSignature": {
                                                            "kind": "CallSignature",
                                                            "fullStart": 857,
                                                            "fullEnd": 860,
                                                            "start": 857,
                                                            "end": 859,
                                                            "fullWidth": 3,
                                                            "width": 2,
                                                            "parameterList": {
                                                                "kind": "ParameterList",
                                                                "fullStart": 857,
                                                                "fullEnd": 860,
                                                                "start": 857,
                                                                "end": 859,
                                                                "fullWidth": 3,
                                                                "width": 2,
                                                                "openParenToken": {
                                                                    "kind": "OpenParenToken",
                                                                    "fullStart": 857,
                                                                    "fullEnd": 858,
                                                                    "start": 857,
                                                                    "end": 858,
                                                                    "fullWidth": 1,
                                                                    "width": 1,
                                                                    "text": "(",
                                                                    "value": "(",
                                                                    "valueText": "("
                                                                },
                                                                "parameters": [],
                                                                "closeParenToken": {
                                                                    "kind": "CloseParenToken",
                                                                    "fullStart": 858,
                                                                    "fullEnd": 860,
                                                                    "start": 858,
                                                                    "end": 859,
                                                                    "fullWidth": 2,
                                                                    "width": 1,
                                                                    "text": ")",
                                                                    "value": ")",
                                                                    "valueText": ")",
                                                                    "hasTrailingTrivia": true,
                                                                    "trailingTrivia": [
                                                                        {
                                                                            "kind": "WhitespaceTrivia",
                                                                            "text": " "
                                                                        }
                                                                    ]
                                                                }
                                                            }
                                                        },
                                                        "block": {
                                                            "kind": "Block",
                                                            "fullStart": 860,
                                                            "fullEnd": 947,
                                                            "start": 860,
                                                            "end": 947,
                                                            "fullWidth": 87,
                                                            "width": 87,
                                                            "openBraceToken": {
                                                                "kind": "OpenBraceToken",
                                                                "fullStart": 860,
                                                                "fullEnd": 863,
                                                                "start": 860,
                                                                "end": 861,
                                                                "fullWidth": 3,
                                                                "width": 1,
                                                                "text": "{",
                                                                "value": "{",
                                                                "valueText": "{",
                                                                "hasTrailingTrivia": true,
                                                                "hasTrailingNewLine": true,
                                                                "trailingTrivia": [
                                                                    {
                                                                        "kind": "NewLineTrivia",
                                                                        "text": "\r\n"
                                                                    }
                                                                ]
                                                            },
                                                            "statements": [
                                                                {
                                                                    "kind": "ExpressionStatement",
                                                                    "fullStart": 863,
                                                                    "fullEnd": 907,
                                                                    "start": 879,
                                                                    "end": 905,
                                                                    "fullWidth": 44,
                                                                    "width": 26,
                                                                    "expression": {
                                                                        "kind": "DeleteExpression",
                                                                        "fullStart": 863,
                                                                        "fullEnd": 904,
                                                                        "start": 879,
                                                                        "end": 904,
                                                                        "fullWidth": 41,
                                                                        "width": 25,
                                                                        "deleteKeyword": {
                                                                            "kind": "DeleteKeyword",
                                                                            "fullStart": 863,
                                                                            "fullEnd": 886,
                                                                            "start": 879,
                                                                            "end": 885,
                                                                            "fullWidth": 23,
                                                                            "width": 6,
                                                                            "text": "delete",
                                                                            "value": "delete",
                                                                            "valueText": "delete",
                                                                            "hasLeadingTrivia": true,
                                                                            "hasTrailingTrivia": true,
                                                                            "leadingTrivia": [
                                                                                {
                                                                                    "kind": "WhitespaceTrivia",
                                                                                    "text": "                "
                                                                                }
                                                                            ],
                                                                            "trailingTrivia": [
                                                                                {
                                                                                    "kind": "WhitespaceTrivia",
                                                                                    "text": " "
                                                                                }
                                                                            ]
                                                                        },
                                                                        "expression": {
                                                                            "kind": "ElementAccessExpression",
                                                                            "fullStart": 886,
                                                                            "fullEnd": 904,
                                                                            "start": 886,
                                                                            "end": 904,
                                                                            "fullWidth": 18,
                                                                            "width": 18,
                                                                            "expression": {
                                                                                "kind": "MemberAccessExpression",
                                                                                "fullStart": 886,
                                                                                "fullEnd": 901,
                                                                                "start": 886,
                                                                                "end": 901,
                                                                                "fullWidth": 15,
                                                                                "width": 15,
                                                                                "expression": {
                                                                                    "kind": "IdentifierName",
                                                                                    "fullStart": 886,
                                                                                    "fullEnd": 891,
                                                                                    "start": 886,
                                                                                    "end": 891,
                                                                                    "fullWidth": 5,
                                                                                    "width": 5,
                                                                                    "text": "Array",
                                                                                    "value": "Array",
                                                                                    "valueText": "Array"
                                                                                },
                                                                                "dotToken": {
                                                                                    "kind": "DotToken",
                                                                                    "fullStart": 891,
                                                                                    "fullEnd": 892,
                                                                                    "start": 891,
                                                                                    "end": 892,
                                                                                    "fullWidth": 1,
                                                                                    "width": 1,
                                                                                    "text": ".",
                                                                                    "value": ".",
                                                                                    "valueText": "."
                                                                                },
                                                                                "name": {
                                                                                    "kind": "IdentifierName",
                                                                                    "fullStart": 892,
                                                                                    "fullEnd": 901,
                                                                                    "start": 892,
                                                                                    "end": 901,
                                                                                    "fullWidth": 9,
                                                                                    "width": 9,
                                                                                    "text": "prototype",
                                                                                    "value": "prototype",
                                                                                    "valueText": "prototype"
                                                                                }
                                                                            },
                                                                            "openBracketToken": {
                                                                                "kind": "OpenBracketToken",
                                                                                "fullStart": 901,
                                                                                "fullEnd": 902,
                                                                                "start": 901,
                                                                                "end": 902,
                                                                                "fullWidth": 1,
                                                                                "width": 1,
                                                                                "text": "[",
                                                                                "value": "[",
                                                                                "valueText": "["
                                                                            },
                                                                            "argumentExpression": {
                                                                                "kind": "NumericLiteral",
                                                                                "fullStart": 902,
                                                                                "fullEnd": 903,
                                                                                "start": 902,
                                                                                "end": 903,
                                                                                "fullWidth": 1,
                                                                                "width": 1,
                                                                                "text": "1",
                                                                                "value": 1,
                                                                                "valueText": "1"
                                                                            },
                                                                            "closeBracketToken": {
                                                                                "kind": "CloseBracketToken",
                                                                                "fullStart": 903,
                                                                                "fullEnd": 904,
                                                                                "start": 903,
                                                                                "end": 904,
                                                                                "fullWidth": 1,
                                                                                "width": 1,
                                                                                "text": "]",
                                                                                "value": "]",
                                                                                "valueText": "]"
                                                                            }
                                                                        }
                                                                    },
                                                                    "semicolonToken": {
                                                                        "kind": "SemicolonToken",
                                                                        "fullStart": 904,
                                                                        "fullEnd": 907,
                                                                        "start": 904,
                                                                        "end": 905,
                                                                        "fullWidth": 3,
                                                                        "width": 1,
                                                                        "text": ";",
                                                                        "value": ";",
                                                                        "valueText": ";",
                                                                        "hasTrailingTrivia": true,
                                                                        "hasTrailingNewLine": true,
                                                                        "trailingTrivia": [
                                                                            {
                                                                                "kind": "NewLineTrivia",
                                                                                "text": "\r\n"
                                                                            }
                                                                        ]
                                                                    }
                                                                },
                                                                {
                                                                    "kind": "ReturnStatement",
                                                                    "fullStart": 907,
                                                                    "fullEnd": 934,
                                                                    "start": 923,
                                                                    "end": 932,
                                                                    "fullWidth": 27,
                                                                    "width": 9,
                                                                    "returnKeyword": {
                                                                        "kind": "ReturnKeyword",
                                                                        "fullStart": 907,
                                                                        "fullEnd": 930,
                                                                        "start": 923,
                                                                        "end": 929,
                                                                        "fullWidth": 23,
                                                                        "width": 6,
                                                                        "text": "return",
                                                                        "value": "return",
                                                                        "valueText": "return",
                                                                        "hasLeadingTrivia": true,
                                                                        "hasTrailingTrivia": true,
                                                                        "leadingTrivia": [
                                                                            {
                                                                                "kind": "WhitespaceTrivia",
                                                                                "text": "                "
                                                                            }
                                                                        ],
                                                                        "trailingTrivia": [
                                                                            {
                                                                                "kind": "WhitespaceTrivia",
                                                                                "text": " "
                                                                            }
                                                                        ]
                                                                    },
                                                                    "expression": {
                                                                        "kind": "NumericLiteral",
                                                                        "fullStart": 930,
                                                                        "fullEnd": 931,
                                                                        "start": 930,
                                                                        "end": 931,
                                                                        "fullWidth": 1,
                                                                        "width": 1,
                                                                        "text": "0",
                                                                        "value": 0,
                                                                        "valueText": "0"
                                                                    },
                                                                    "semicolonToken": {
                                                                        "kind": "SemicolonToken",
                                                                        "fullStart": 931,
                                                                        "fullEnd": 934,
                                                                        "start": 931,
                                                                        "end": 932,
                                                                        "fullWidth": 3,
                                                                        "width": 1,
                                                                        "text": ";",
                                                                        "value": ";",
                                                                        "valueText": ";",
                                                                        "hasTrailingTrivia": true,
                                                                        "hasTrailingNewLine": true,
                                                                        "trailingTrivia": [
                                                                            {
                                                                                "kind": "NewLineTrivia",
                                                                                "text": "\r\n"
                                                                            }
                                                                        ]
                                                                    }
                                                                }
                                                            ],
                                                            "closeBraceToken": {
                                                                "kind": "CloseBraceToken",
                                                                "fullStart": 934,
                                                                "fullEnd": 947,
                                                                "start": 946,
                                                                "end": 947,
                                                                "fullWidth": 13,
                                                                "width": 1,
                                                                "text": "}",
                                                                "value": "}",
                                                                "valueText": "}",
                                                                "hasLeadingTrivia": true,
                                                                "leadingTrivia": [
                                                                    {
                                                                        "kind": "WhitespaceTrivia",
                                                                        "text": "            "
                                                                    }
                                                                ]
                                                            }
                                                        }
                                                    }
                                                },
                                                {
                                                    "kind": "CommaToken",
                                                    "fullStart": 947,
                                                    "fullEnd": 950,
                                                    "start": 947,
                                                    "end": 948,
                                                    "fullWidth": 3,
                                                    "width": 1,
                                                    "text": ",",
                                                    "value": ",",
                                                    "valueText": ",",
                                                    "hasTrailingTrivia": true,
                                                    "hasTrailingNewLine": true,
                                                    "trailingTrivia": [
                                                        {
                                                            "kind": "NewLineTrivia",
                                                            "text": "\r\n"
                                                        }
                                                    ]
                                                },
                                                {
                                                    "kind": "SimplePropertyAssignment",
                                                    "fullStart": 950,
                                                    "fullEnd": 982,
                                                    "start": 962,
                                                    "end": 980,
                                                    "fullWidth": 32,
                                                    "width": 18,
                                                    "propertyName": {
                                                        "kind": "IdentifierName",
                                                        "fullStart": 950,
                                                        "fullEnd": 974,
                                                        "start": 962,
                                                        "end": 974,
                                                        "fullWidth": 24,
                                                        "width": 12,
                                                        "text": "configurable",
                                                        "value": "configurable",
                                                        "valueText": "configurable",
                                                        "hasLeadingTrivia": true,
                                                        "leadingTrivia": [
                                                            {
                                                                "kind": "WhitespaceTrivia",
                                                                "text": "            "
                                                            }
                                                        ]
                                                    },
                                                    "colonToken": {
                                                        "kind": "ColonToken",
                                                        "fullStart": 974,
                                                        "fullEnd": 976,
                                                        "start": 974,
                                                        "end": 975,
                                                        "fullWidth": 2,
                                                        "width": 1,
                                                        "text": ":",
                                                        "value": ":",
                                                        "valueText": ":",
                                                        "hasTrailingTrivia": true,
                                                        "trailingTrivia": [
                                                            {
                                                                "kind": "WhitespaceTrivia",
                                                                "text": " "
                                                            }
                                                        ]
                                                    },
                                                    "expression": {
                                                        "kind": "TrueKeyword",
                                                        "fullStart": 976,
                                                        "fullEnd": 982,
                                                        "start": 976,
                                                        "end": 980,
                                                        "fullWidth": 6,
                                                        "width": 4,
                                                        "text": "true",
                                                        "value": true,
                                                        "valueText": "true",
                                                        "hasTrailingTrivia": true,
                                                        "hasTrailingNewLine": true,
                                                        "trailingTrivia": [
                                                            {
                                                                "kind": "NewLineTrivia",
                                                                "text": "\r\n"
                                                            }
                                                        ]
                                                    }
                                                }
                                            ],
                                            "closeBraceToken": {
                                                "kind": "CloseBraceToken",
                                                "fullStart": 982,
                                                "fullEnd": 991,
                                                "start": 990,
                                                "end": 991,
                                                "fullWidth": 9,
                                                "width": 1,
                                                "text": "}",
                                                "value": "}",
                                                "valueText": "}",
                                                "hasLeadingTrivia": true,
                                                "leadingTrivia": [
                                                    {
                                                        "kind": "WhitespaceTrivia",
                                                        "text": "        "
                                                    }
                                                ]
                                            }
                                        }
                                    ],
                                    "closeParenToken": {
                                        "kind": "CloseParenToken",
                                        "fullStart": 991,
                                        "fullEnd": 992,
                                        "start": 991,
                                        "end": 992,
                                        "fullWidth": 1,
                                        "width": 1,
                                        "text": ")",
                                        "value": ")",
                                        "valueText": ")"
                                    }
                                }
                            },
                            "semicolonToken": {
                                "kind": "SemicolonToken",
                                "fullStart": 992,
                                "fullEnd": 995,
                                "start": 992,
                                "end": 993,
                                "fullWidth": 3,
                                "width": 1,
                                "text": ";",
                                "value": ";",
                                "valueText": ";",
                                "hasTrailingTrivia": true,
                                "hasTrailingNewLine": true,
                                "trailingTrivia": [
                                    {
                                        "kind": "NewLineTrivia",
                                        "text": "\r\n"
                                    }
                                ]
                            }
                        },
                        {
                            "kind": "TryStatement",
                            "fullStart": 995,
                            "fullEnd": 1176,
                            "start": 1005,
                            "end": 1174,
                            "fullWidth": 181,
                            "width": 169,
                            "tryKeyword": {
                                "kind": "TryKeyword",
                                "fullStart": 995,
                                "fullEnd": 1009,
                                "start": 1005,
                                "end": 1008,
                                "fullWidth": 14,
                                "width": 3,
                                "text": "try",
                                "value": "try",
                                "valueText": "try",
                                "hasLeadingTrivia": true,
                                "hasLeadingNewLine": true,
                                "hasTrailingTrivia": true,
                                "leadingTrivia": [
                                    {
                                        "kind": "NewLineTrivia",
                                        "text": "\r\n"
                                    },
                                    {
                                        "kind": "WhitespaceTrivia",
                                        "text": "        "
                                    }
                                ],
                                "trailingTrivia": [
                                    {
                                        "kind": "WhitespaceTrivia",
                                        "text": " "
                                    }
                                ]
                            },
                            "block": {
                                "kind": "Block",
                                "fullStart": 1009,
                                "fullEnd": 1114,
                                "start": 1009,
                                "end": 1113,
                                "fullWidth": 105,
                                "width": 104,
                                "openBraceToken": {
                                    "kind": "OpenBraceToken",
                                    "fullStart": 1009,
                                    "fullEnd": 1012,
                                    "start": 1009,
                                    "end": 1010,
                                    "fullWidth": 3,
                                    "width": 1,
                                    "text": "{",
                                    "value": "{",
                                    "valueText": "{",
                                    "hasTrailingTrivia": true,
                                    "hasTrailingNewLine": true,
                                    "trailingTrivia": [
                                        {
                                            "kind": "NewLineTrivia",
                                            "text": "\r\n"
                                        }
                                    ]
                                },
                                "statements": [
                                    {
                                        "kind": "ExpressionStatement",
                                        "fullStart": 1012,
                                        "fullEnd": 1049,
                                        "start": 1024,
                                        "end": 1047,
                                        "fullWidth": 37,
                                        "width": 23,
                                        "expression": {
                                            "kind": "AssignmentExpression",
                                            "fullStart": 1012,
                                            "fullEnd": 1046,
                                            "start": 1024,
                                            "end": 1046,
                                            "fullWidth": 34,
                                            "width": 22,
                                            "left": {
                                                "kind": "ElementAccessExpression",
                                                "fullStart": 1012,
                                                "fullEnd": 1043,
                                                "start": 1024,
                                                "end": 1042,
                                                "fullWidth": 31,
                                                "width": 18,
                                                "expression": {
                                                    "kind": "MemberAccessExpression",
                                                    "fullStart": 1012,
                                                    "fullEnd": 1039,
                                                    "start": 1024,
                                                    "end": 1039,
                                                    "fullWidth": 27,
                                                    "width": 15,
                                                    "expression": {
                                                        "kind": "IdentifierName",
                                                        "fullStart": 1012,
                                                        "fullEnd": 1029,
                                                        "start": 1024,
                                                        "end": 1029,
                                                        "fullWidth": 17,
                                                        "width": 5,
                                                        "text": "Array",
                                                        "value": "Array",
                                                        "valueText": "Array",
                                                        "hasLeadingTrivia": true,
                                                        "leadingTrivia": [
                                                            {
                                                                "kind": "WhitespaceTrivia",
                                                                "text": "            "
                                                            }
                                                        ]
                                                    },
                                                    "dotToken": {
                                                        "kind": "DotToken",
                                                        "fullStart": 1029,
                                                        "fullEnd": 1030,
                                                        "start": 1029,
                                                        "end": 1030,
                                                        "fullWidth": 1,
                                                        "width": 1,
                                                        "text": ".",
                                                        "value": ".",
                                                        "valueText": "."
                                                    },
                                                    "name": {
                                                        "kind": "IdentifierName",
                                                        "fullStart": 1030,
                                                        "fullEnd": 1039,
                                                        "start": 1030,
                                                        "end": 1039,
                                                        "fullWidth": 9,
                                                        "width": 9,
                                                        "text": "prototype",
                                                        "value": "prototype",
                                                        "valueText": "prototype"
                                                    }
                                                },
                                                "openBracketToken": {
                                                    "kind": "OpenBracketToken",
                                                    "fullStart": 1039,
                                                    "fullEnd": 1040,
                                                    "start": 1039,
                                                    "end": 1040,
                                                    "fullWidth": 1,
                                                    "width": 1,
                                                    "text": "[",
                                                    "value": "[",
                                                    "valueText": "["
                                                },
                                                "argumentExpression": {
                                                    "kind": "NumericLiteral",
                                                    "fullStart": 1040,
                                                    "fullEnd": 1041,
                                                    "start": 1040,
                                                    "end": 1041,
                                                    "fullWidth": 1,
                                                    "width": 1,
                                                    "text": "1",
                                                    "value": 1,
                                                    "valueText": "1"
                                                },
                                                "closeBracketToken": {
                                                    "kind": "CloseBracketToken",
                                                    "fullStart": 1041,
                                                    "fullEnd": 1043,
                                                    "start": 1041,
                                                    "end": 1042,
                                                    "fullWidth": 2,
                                                    "width": 1,
                                                    "text": "]",
                                                    "value": "]",
                                                    "valueText": "]",
                                                    "hasTrailingTrivia": true,
                                                    "trailingTrivia": [
                                                        {
                                                            "kind": "WhitespaceTrivia",
                                                            "text": " "
                                                        }
                                                    ]
                                                }
                                            },
                                            "operatorToken": {
                                                "kind": "EqualsToken",
                                                "fullStart": 1043,
                                                "fullEnd": 1045,
                                                "start": 1043,
                                                "end": 1044,
                                                "fullWidth": 2,
                                                "width": 1,
                                                "text": "=",
                                                "value": "=",
                                                "valueText": "=",
                                                "hasTrailingTrivia": true,
                                                "trailingTrivia": [
                                                    {
                                                        "kind": "WhitespaceTrivia",
                                                        "text": " "
                                                    }
                                                ]
                                            },
                                            "right": {
                                                "kind": "NumericLiteral",
                                                "fullStart": 1045,
                                                "fullEnd": 1046,
                                                "start": 1045,
                                                "end": 1046,
                                                "fullWidth": 1,
                                                "width": 1,
                                                "text": "1",
                                                "value": 1,
                                                "valueText": "1"
                                            }
                                        },
                                        "semicolonToken": {
                                            "kind": "SemicolonToken",
                                            "fullStart": 1046,
                                            "fullEnd": 1049,
                                            "start": 1046,
                                            "end": 1047,
                                            "fullWidth": 3,
                                            "width": 1,
                                            "text": ";",
                                            "value": ";",
                                            "valueText": ";",
                                            "hasTrailingTrivia": true,
                                            "hasTrailingNewLine": true,
                                            "trailingTrivia": [
                                                {
                                                    "kind": "NewLineTrivia",
                                                    "text": "\r\n"
                                                }
                                            ]
                                        }
                                    },
                                    {
                                        "kind": "ReturnStatement",
                                        "fullStart": 1049,
                                        "fullEnd": 1104,
                                        "start": 1061,
                                        "end": 1102,
                                        "fullWidth": 55,
                                        "width": 41,
                                        "returnKeyword": {
                                            "kind": "ReturnKeyword",
                                            "fullStart": 1049,
                                            "fullEnd": 1068,
                                            "start": 1061,
                                            "end": 1067,
                                            "fullWidth": 19,
                                            "width": 6,
                                            "text": "return",
                                            "value": "return",
                                            "valueText": "return",
                                            "hasLeadingTrivia": true,
                                            "hasTrailingTrivia": true,
                                            "leadingTrivia": [
                                                {
                                                    "kind": "WhitespaceTrivia",
                                                    "text": "            "
                                                }
                                            ],
                                            "trailingTrivia": [
                                                {
                                                    "kind": "WhitespaceTrivia",
                                                    "text": " "
                                                }
                                            ]
                                        },
                                        "expression": {
                                            "kind": "LogicalAndExpression",
                                            "fullStart": 1068,
                                            "fullEnd": 1101,
                                            "start": 1068,
                                            "end": 1101,
                                            "fullWidth": 33,
                                            "width": 33,
                                            "left": {
                                                "kind": "InvocationExpression",
                                                "fullStart": 1068,
                                                "fullEnd": 1090,
                                                "start": 1068,
                                                "end": 1089,
                                                "fullWidth": 22,
                                                "width": 21,
                                                "expression": {
                                                    "kind": "MemberAccessExpression",
                                                    "fullStart": 1068,
                                                    "fullEnd": 1077,
                                                    "start": 1068,
                                                    "end": 1077,
                                                    "fullWidth": 9,
                                                    "width": 9,
                                                    "expression": {
                                                        "kind": "IdentifierName",
                                                        "fullStart": 1068,
                                                        "fullEnd": 1071,
                                                        "start": 1068,
                                                        "end": 1071,
                                                        "fullWidth": 3,
                                                        "width": 3,
                                                        "text": "arr",
                                                        "value": "arr",
                                                        "valueText": "arr"
                                                    },
                                                    "dotToken": {
                                                        "kind": "DotToken",
                                                        "fullStart": 1071,
                                                        "fullEnd": 1072,
                                                        "start": 1071,
                                                        "end": 1072,
                                                        "fullWidth": 1,
                                                        "width": 1,
                                                        "text": ".",
                                                        "value": ".",
                                                        "valueText": "."
                                                    },
                                                    "name": {
                                                        "kind": "IdentifierName",
                                                        "fullStart": 1072,
                                                        "fullEnd": 1077,
                                                        "start": 1072,
                                                        "end": 1077,
                                                        "fullWidth": 5,
                                                        "width": 5,
                                                        "text": "every",
                                                        "value": "every",
                                                        "valueText": "every"
                                                    }
                                                },
                                                "argumentList": {
                                                    "kind": "ArgumentList",
                                                    "fullStart": 1077,
                                                    "fullEnd": 1090,
                                                    "start": 1077,
                                                    "end": 1089,
                                                    "fullWidth": 13,
                                                    "width": 12,
                                                    "openParenToken": {
                                                        "kind": "OpenParenToken",
                                                        "fullStart": 1077,
                                                        "fullEnd": 1078,
                                                        "start": 1077,
                                                        "end": 1078,
                                                        "fullWidth": 1,
                                                        "width": 1,
                                                        "text": "(",
                                                        "value": "(",
                                                        "valueText": "("
                                                    },
                                                    "arguments": [
                                                        {
                                                            "kind": "IdentifierName",
                                                            "fullStart": 1078,
                                                            "fullEnd": 1088,
                                                            "start": 1078,
                                                            "end": 1088,
                                                            "fullWidth": 10,
                                                            "width": 10,
                                                            "text": "callbackfn",
                                                            "value": "callbackfn",
                                                            "valueText": "callbackfn"
                                                        }
                                                    ],
                                                    "closeParenToken": {
                                                        "kind": "CloseParenToken",
                                                        "fullStart": 1088,
                                                        "fullEnd": 1090,
                                                        "start": 1088,
                                                        "end": 1089,
                                                        "fullWidth": 2,
                                                        "width": 1,
                                                        "text": ")",
                                                        "value": ")",
                                                        "valueText": ")",
                                                        "hasTrailingTrivia": true,
                                                        "trailingTrivia": [
                                                            {
                                                                "kind": "WhitespaceTrivia",
                                                                "text": " "
                                                            }
                                                        ]
                                                    }
                                                }
                                            },
                                            "operatorToken": {
                                                "kind": "AmpersandAmpersandToken",
                                                "fullStart": 1090,
                                                "fullEnd": 1093,
                                                "start": 1090,
                                                "end": 1092,
                                                "fullWidth": 3,
                                                "width": 2,
                                                "text": "&&",
                                                "value": "&&",
                                                "valueText": "&&",
                                                "hasTrailingTrivia": true,
                                                "trailingTrivia": [
                                                    {
                                                        "kind": "WhitespaceTrivia",
                                                        "text": " "
                                                    }
                                                ]
                                            },
                                            "right": {
                                                "kind": "IdentifierName",
                                                "fullStart": 1093,
                                                "fullEnd": 1101,
                                                "start": 1093,
                                                "end": 1101,
                                                "fullWidth": 8,
                                                "width": 8,
                                                "text": "accessed",
                                                "value": "accessed",
                                                "valueText": "accessed"
                                            }
                                        },
                                        "semicolonToken": {
                                            "kind": "SemicolonToken",
                                            "fullStart": 1101,
                                            "fullEnd": 1104,
                                            "start": 1101,
                                            "end": 1102,
                                            "fullWidth": 3,
                                            "width": 1,
                                            "text": ";",
                                            "value": ";",
                                            "valueText": ";",
                                            "hasTrailingTrivia": true,
                                            "hasTrailingNewLine": true,
                                            "trailingTrivia": [
                                                {
                                                    "kind": "NewLineTrivia",
                                                    "text": "\r\n"
                                                }
                                            ]
                                        }
                                    }
                                ],
                                "closeBraceToken": {
                                    "kind": "CloseBraceToken",
                                    "fullStart": 1104,
                                    "fullEnd": 1114,
                                    "start": 1112,
                                    "end": 1113,
                                    "fullWidth": 10,
                                    "width": 1,
                                    "text": "}",
                                    "value": "}",
                                    "valueText": "}",
                                    "hasLeadingTrivia": true,
                                    "hasTrailingTrivia": true,
                                    "leadingTrivia": [
                                        {
                                            "kind": "WhitespaceTrivia",
                                            "text": "        "
                                        }
                                    ],
                                    "trailingTrivia": [
                                        {
                                            "kind": "WhitespaceTrivia",
                                            "text": " "
                                        }
                                    ]
                                }
                            },
                            "finallyClause": {
                                "kind": "FinallyClause",
                                "fullStart": 1114,
                                "fullEnd": 1176,
                                "start": 1114,
                                "end": 1174,
                                "fullWidth": 62,
                                "width": 60,
                                "finallyKeyword": {
                                    "kind": "FinallyKeyword",
                                    "fullStart": 1114,
                                    "fullEnd": 1122,
                                    "start": 1114,
                                    "end": 1121,
                                    "fullWidth": 8,
                                    "width": 7,
                                    "text": "finally",
                                    "value": "finally",
                                    "valueText": "finally",
                                    "hasTrailingTrivia": true,
                                    "trailingTrivia": [
                                        {
                                            "kind": "WhitespaceTrivia",
                                            "text": " "
                                        }
                                    ]
                                },
                                "block": {
                                    "kind": "Block",
                                    "fullStart": 1122,
                                    "fullEnd": 1176,
                                    "start": 1122,
                                    "end": 1174,
                                    "fullWidth": 54,
                                    "width": 52,
                                    "openBraceToken": {
                                        "kind": "OpenBraceToken",
                                        "fullStart": 1122,
                                        "fullEnd": 1125,
                                        "start": 1122,
                                        "end": 1123,
                                        "fullWidth": 3,
                                        "width": 1,
                                        "text": "{",
                                        "value": "{",
                                        "valueText": "{",
                                        "hasTrailingTrivia": true,
                                        "hasTrailingNewLine": true,
                                        "trailingTrivia": [
                                            {
                                                "kind": "NewLineTrivia",
                                                "text": "\r\n"
                                            }
                                        ]
                                    },
                                    "statements": [
                                        {
                                            "kind": "ExpressionStatement",
                                            "fullStart": 1125,
                                            "fullEnd": 1165,
                                            "start": 1137,
                                            "end": 1163,
                                            "fullWidth": 40,
                                            "width": 26,
                                            "expression": {
                                                "kind": "DeleteExpression",
                                                "fullStart": 1125,
                                                "fullEnd": 1162,
                                                "start": 1137,
                                                "end": 1162,
                                                "fullWidth": 37,
                                                "width": 25,
                                                "deleteKeyword": {
                                                    "kind": "DeleteKeyword",
                                                    "fullStart": 1125,
                                                    "fullEnd": 1144,
                                                    "start": 1137,
                                                    "end": 1143,
                                                    "fullWidth": 19,
                                                    "width": 6,
                                                    "text": "delete",
                                                    "value": "delete",
                                                    "valueText": "delete",
                                                    "hasLeadingTrivia": true,
                                                    "hasTrailingTrivia": true,
                                                    "leadingTrivia": [
                                                        {
                                                            "kind": "WhitespaceTrivia",
                                                            "text": "            "
                                                        }
                                                    ],
                                                    "trailingTrivia": [
                                                        {
                                                            "kind": "WhitespaceTrivia",
                                                            "text": " "
                                                        }
                                                    ]
                                                },
                                                "expression": {
                                                    "kind": "ElementAccessExpression",
                                                    "fullStart": 1144,
                                                    "fullEnd": 1162,
                                                    "start": 1144,
                                                    "end": 1162,
                                                    "fullWidth": 18,
                                                    "width": 18,
                                                    "expression": {
                                                        "kind": "MemberAccessExpression",
                                                        "fullStart": 1144,
                                                        "fullEnd": 1159,
                                                        "start": 1144,
                                                        "end": 1159,
                                                        "fullWidth": 15,
                                                        "width": 15,
                                                        "expression": {
                                                            "kind": "IdentifierName",
                                                            "fullStart": 1144,
                                                            "fullEnd": 1149,
                                                            "start": 1144,
                                                            "end": 1149,
                                                            "fullWidth": 5,
                                                            "width": 5,
                                                            "text": "Array",
                                                            "value": "Array",
                                                            "valueText": "Array"
                                                        },
                                                        "dotToken": {
                                                            "kind": "DotToken",
                                                            "fullStart": 1149,
                                                            "fullEnd": 1150,
                                                            "start": 1149,
                                                            "end": 1150,
                                                            "fullWidth": 1,
                                                            "width": 1,
                                                            "text": ".",
                                                            "value": ".",
                                                            "valueText": "."
                                                        },
                                                        "name": {
                                                            "kind": "IdentifierName",
                                                            "fullStart": 1150,
                                                            "fullEnd": 1159,
                                                            "start": 1150,
                                                            "end": 1159,
                                                            "fullWidth": 9,
                                                            "width": 9,
                                                            "text": "prototype",
                                                            "value": "prototype",
                                                            "valueText": "prototype"
                                                        }
                                                    },
                                                    "openBracketToken": {
                                                        "kind": "OpenBracketToken",
                                                        "fullStart": 1159,
                                                        "fullEnd": 1160,
                                                        "start": 1159,
                                                        "end": 1160,
                                                        "fullWidth": 1,
                                                        "width": 1,
                                                        "text": "[",
                                                        "value": "[",
                                                        "valueText": "["
                                                    },
                                                    "argumentExpression": {
                                                        "kind": "NumericLiteral",
                                                        "fullStart": 1160,
                                                        "fullEnd": 1161,
                                                        "start": 1160,
                                                        "end": 1161,
                                                        "fullWidth": 1,
                                                        "width": 1,
                                                        "text": "1",
                                                        "value": 1,
                                                        "valueText": "1"
                                                    },
                                                    "closeBracketToken": {
                                                        "kind": "CloseBracketToken",
                                                        "fullStart": 1161,
                                                        "fullEnd": 1162,
                                                        "start": 1161,
                                                        "end": 1162,
                                                        "fullWidth": 1,
                                                        "width": 1,
                                                        "text": "]",
                                                        "value": "]",
                                                        "valueText": "]"
                                                    }
                                                }
                                            },
                                            "semicolonToken": {
                                                "kind": "SemicolonToken",
                                                "fullStart": 1162,
                                                "fullEnd": 1165,
                                                "start": 1162,
                                                "end": 1163,
                                                "fullWidth": 3,
                                                "width": 1,
                                                "text": ";",
                                                "value": ";",
                                                "valueText": ";",
                                                "hasTrailingTrivia": true,
                                                "hasTrailingNewLine": true,
                                                "trailingTrivia": [
                                                    {
                                                        "kind": "NewLineTrivia",
                                                        "text": "\r\n"
                                                    }
                                                ]
                                            }
                                        }
                                    ],
                                    "closeBraceToken": {
                                        "kind": "CloseBraceToken",
                                        "fullStart": 1165,
                                        "fullEnd": 1176,
                                        "start": 1173,
                                        "end": 1174,
                                        "fullWidth": 11,
                                        "width": 1,
                                        "text": "}",
                                        "value": "}",
                                        "valueText": "}",
                                        "hasLeadingTrivia": true,
                                        "hasTrailingTrivia": true,
                                        "hasTrailingNewLine": true,
                                        "leadingTrivia": [
                                            {
                                                "kind": "WhitespaceTrivia",
                                                "text": "        "
                                            }
                                        ],
                                        "trailingTrivia": [
                                            {
                                                "kind": "NewLineTrivia",
                                                "text": "\r\n"
                                            }
                                        ]
                                    }
                                }
                            }
                        }
                    ],
                    "closeBraceToken": {
                        "kind": "CloseBraceToken",
                        "fullStart": 1176,
                        "fullEnd": 1183,
                        "start": 1180,
                        "end": 1181,
                        "fullWidth": 7,
                        "width": 1,
                        "text": "}",
                        "value": "}",
                        "valueText": "}",
                        "hasLeadingTrivia": true,
                        "hasTrailingTrivia": true,
                        "hasTrailingNewLine": true,
                        "leadingTrivia": [
                            {
                                "kind": "WhitespaceTrivia",
                                "text": "    "
                            }
                        ],
                        "trailingTrivia": [
                            {
                                "kind": "NewLineTrivia",
                                "text": "\r\n"
                            }
                        ]
                    }
                }
            },
            {
                "kind": "ExpressionStatement",
                "fullStart": 1183,
                "fullEnd": 1207,
                "start": 1183,
                "end": 1205,
                "fullWidth": 24,
                "width": 22,
                "expression": {
                    "kind": "InvocationExpression",
                    "fullStart": 1183,
                    "fullEnd": 1204,
                    "start": 1183,
                    "end": 1204,
                    "fullWidth": 21,
                    "width": 21,
                    "expression": {
                        "kind": "IdentifierName",
                        "fullStart": 1183,
                        "fullEnd": 1194,
                        "start": 1183,
                        "end": 1194,
                        "fullWidth": 11,
                        "width": 11,
                        "text": "runTestCase",
                        "value": "runTestCase",
                        "valueText": "runTestCase"
                    },
                    "argumentList": {
                        "kind": "ArgumentList",
                        "fullStart": 1194,
                        "fullEnd": 1204,
                        "start": 1194,
                        "end": 1204,
                        "fullWidth": 10,
                        "width": 10,
                        "openParenToken": {
                            "kind": "OpenParenToken",
                            "fullStart": 1194,
                            "fullEnd": 1195,
                            "start": 1194,
                            "end": 1195,
                            "fullWidth": 1,
                            "width": 1,
                            "text": "(",
                            "value": "(",
                            "valueText": "("
                        },
                        "arguments": [
                            {
                                "kind": "IdentifierName",
                                "fullStart": 1195,
                                "fullEnd": 1203,
                                "start": 1195,
                                "end": 1203,
                                "fullWidth": 8,
                                "width": 8,
                                "text": "testcase",
                                "value": "testcase",
                                "valueText": "testcase"
                            }
                        ],
                        "closeParenToken": {
                            "kind": "CloseParenToken",
                            "fullStart": 1203,
                            "fullEnd": 1204,
                            "start": 1203,
                            "end": 1204,
                            "fullWidth": 1,
                            "width": 1,
                            "text": ")",
                            "value": ")",
                            "valueText": ")"
                        }
                    }
                },
                "semicolonToken": {
                    "kind": "SemicolonToken",
                    "fullStart": 1204,
                    "fullEnd": 1207,
                    "start": 1204,
                    "end": 1205,
                    "fullWidth": 3,
                    "width": 1,
                    "text": ";",
                    "value": ";",
                    "valueText": ";",
                    "hasTrailingTrivia": true,
                    "hasTrailingNewLine": true,
                    "trailingTrivia": [
                        {
                            "kind": "NewLineTrivia",
                            "text": "\r\n"
                        }
                    ]
                }
            }
        ],
        "endOfFileToken": {
            "kind": "EndOfFileToken",
            "fullStart": 1207,
            "fullEnd": 1207,
            "start": 1207,
            "end": 1207,
            "fullWidth": 0,
            "width": 0,
            "text": ""
        }
    },
    "lineMap": {
        "lineStarts": [
            0,
            67,
            152,
            232,
            308,
            380,
            385,
            442,
            576,
            581,
            583,
            585,
            608,
            639,
            685,
            715,
            746,
            757,
            786,
            788,
            831,
            863,
            907,
            934,
            950,
            982,
            995,
            997,
            1012,
            1049,
            1104,
            1125,
            1165,
            1176,
            1183,
            1207
        ],
        "length": 1207
    }
}<|MERGE_RESOLUTION|>--- conflicted
+++ resolved
@@ -414,11 +414,8 @@
                                             "start": 667,
                                             "end": 670,
                                             "fullWidth": 3,
-<<<<<<< HEAD
                                             "width": 3,
-=======
                                             "modifiers": [],
->>>>>>> e3c38734
                                             "identifier": {
                                                 "kind": "IdentifierName",
                                                 "fullStart": 667,
@@ -458,11 +455,8 @@
                                             "start": 672,
                                             "end": 675,
                                             "fullWidth": 3,
-<<<<<<< HEAD
                                             "width": 3,
-=======
                                             "modifiers": [],
->>>>>>> e3c38734
                                             "identifier": {
                                                 "kind": "IdentifierName",
                                                 "fullStart": 672,
@@ -502,11 +496,8 @@
                                             "start": 677,
                                             "end": 680,
                                             "fullWidth": 3,
-<<<<<<< HEAD
                                             "width": 3,
-=======
                                             "modifiers": [],
->>>>>>> e3c38734
                                             "identifier": {
                                                 "kind": "IdentifierName",
                                                 "fullStart": 677,
