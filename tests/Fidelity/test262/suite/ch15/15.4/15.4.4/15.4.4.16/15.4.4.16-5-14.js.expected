{
    "isDeclaration": false,
    "languageVersion": "EcmaScript5",
    "parseOptions": {
        "allowAutomaticSemicolonInsertion": true
    },
    "sourceUnit": {
        "kind": "SourceUnit",
        "fullStart": 0,
        "fullEnd": 800,
        "start": 529,
        "end": 800,
        "fullWidth": 800,
        "width": 271,
        "isIncrementallyUnusable": true,
        "moduleElements": [
            {
                "kind": "FunctionDeclaration",
                "fullStart": 0,
                "fullEnd": 776,
                "start": 529,
                "end": 774,
                "fullWidth": 776,
                "width": 245,
                "modifiers": [],
                "functionKeyword": {
                    "kind": "FunctionKeyword",
                    "fullStart": 0,
                    "fullEnd": 538,
                    "start": 529,
                    "end": 537,
                    "fullWidth": 538,
                    "width": 8,
                    "text": "function",
                    "value": "function",
                    "valueText": "function",
                    "hasLeadingTrivia": true,
                    "hasLeadingComment": true,
                    "hasLeadingNewLine": true,
                    "hasTrailingTrivia": true,
                    "leadingTrivia": [
                        {
                            "kind": "SingleLineCommentTrivia",
                            "text": "/// Copyright (c) 2012 Ecma International.  All rights reserved. "
                        },
                        {
                            "kind": "NewLineTrivia",
                            "text": "\r\n"
                        },
                        {
                            "kind": "SingleLineCommentTrivia",
                            "text": "/// Ecma International makes this code available under the terms and conditions set"
                        },
                        {
                            "kind": "NewLineTrivia",
                            "text": "\r\n"
                        },
                        {
                            "kind": "SingleLineCommentTrivia",
                            "text": "/// forth on http://hg.ecmascript.org/tests/test262/raw-file/tip/LICENSE (the "
                        },
                        {
                            "kind": "NewLineTrivia",
                            "text": "\r\n"
                        },
                        {
                            "kind": "SingleLineCommentTrivia",
                            "text": "/// \"Use Terms\").   Any redistribution of this code must retain the above "
                        },
                        {
                            "kind": "NewLineTrivia",
                            "text": "\r\n"
                        },
                        {
                            "kind": "SingleLineCommentTrivia",
                            "text": "/// copyright and this notice and otherwise comply with the Use Terms."
                        },
                        {
                            "kind": "NewLineTrivia",
                            "text": "\r\n"
                        },
                        {
                            "kind": "MultiLineCommentTrivia",
                            "text": "/**\r\n * @path ch15/15.4/15.4.4/15.4.4.16/15.4.4.16-5-14.js\r\n * @description Array.prototype.every - the Math object can be used as thisArg\r\n */"
                        },
                        {
                            "kind": "NewLineTrivia",
                            "text": "\r\n"
                        },
                        {
                            "kind": "NewLineTrivia",
                            "text": "\r\n"
                        },
                        {
                            "kind": "NewLineTrivia",
                            "text": "\r\n"
                        }
                    ],
                    "trailingTrivia": [
                        {
                            "kind": "WhitespaceTrivia",
                            "text": " "
                        }
                    ]
                },
                "identifier": {
                    "kind": "IdentifierName",
                    "fullStart": 538,
                    "fullEnd": 546,
                    "start": 538,
                    "end": 546,
                    "fullWidth": 8,
                    "width": 8,
                    "text": "testcase",
                    "value": "testcase",
                    "valueText": "testcase"
                },
                "callSignature": {
                    "kind": "CallSignature",
                    "fullStart": 546,
                    "fullEnd": 549,
                    "start": 546,
                    "end": 548,
                    "fullWidth": 3,
                    "width": 2,
                    "parameterList": {
                        "kind": "ParameterList",
                        "fullStart": 546,
                        "fullEnd": 549,
                        "start": 546,
                        "end": 548,
                        "fullWidth": 3,
                        "width": 2,
                        "openParenToken": {
                            "kind": "OpenParenToken",
                            "fullStart": 546,
                            "fullEnd": 547,
                            "start": 546,
                            "end": 547,
                            "fullWidth": 1,
                            "width": 1,
                            "text": "(",
                            "value": "(",
                            "valueText": "("
                        },
                        "parameters": [],
                        "closeParenToken": {
                            "kind": "CloseParenToken",
                            "fullStart": 547,
                            "fullEnd": 549,
                            "start": 547,
                            "end": 548,
                            "fullWidth": 2,
                            "width": 1,
                            "text": ")",
                            "value": ")",
                            "valueText": ")",
                            "hasTrailingTrivia": true,
                            "trailingTrivia": [
                                {
                                    "kind": "WhitespaceTrivia",
                                    "text": " "
                                }
                            ]
                        }
                    }
                },
                "block": {
                    "kind": "Block",
                    "fullStart": 549,
                    "fullEnd": 776,
                    "start": 549,
                    "end": 774,
                    "fullWidth": 227,
                    "width": 225,
                    "openBraceToken": {
                        "kind": "OpenBraceToken",
                        "fullStart": 549,
                        "fullEnd": 552,
                        "start": 549,
                        "end": 550,
                        "fullWidth": 3,
                        "width": 1,
                        "text": "{",
                        "value": "{",
                        "valueText": "{",
                        "hasTrailingTrivia": true,
                        "hasTrailingNewLine": true,
                        "trailingTrivia": [
                            {
                                "kind": "NewLineTrivia",
                                "text": "\r\n"
                            }
                        ]
                    },
                    "statements": [
                        {
                            "kind": "VariableStatement",
                            "fullStart": 552,
                            "fullEnd": 585,
                            "start": 562,
                            "end": 583,
                            "fullWidth": 33,
                            "width": 21,
                            "modifiers": [],
                            "variableDeclaration": {
                                "kind": "VariableDeclaration",
                                "fullStart": 552,
                                "fullEnd": 582,
                                "start": 562,
                                "end": 582,
                                "fullWidth": 30,
                                "width": 20,
                                "varKeyword": {
                                    "kind": "VarKeyword",
                                    "fullStart": 552,
                                    "fullEnd": 566,
                                    "start": 562,
                                    "end": 565,
                                    "fullWidth": 14,
                                    "width": 3,
                                    "text": "var",
                                    "value": "var",
                                    "valueText": "var",
                                    "hasLeadingTrivia": true,
                                    "hasLeadingNewLine": true,
                                    "hasTrailingTrivia": true,
                                    "leadingTrivia": [
                                        {
                                            "kind": "NewLineTrivia",
                                            "text": "\r\n"
                                        },
                                        {
                                            "kind": "WhitespaceTrivia",
                                            "text": "        "
                                        }
                                    ],
                                    "trailingTrivia": [
                                        {
                                            "kind": "WhitespaceTrivia",
                                            "text": " "
                                        }
                                    ]
                                },
                                "variableDeclarators": [
                                    {
                                        "kind": "VariableDeclarator",
                                        "fullStart": 566,
                                        "fullEnd": 582,
                                        "start": 566,
                                        "end": 582,
                                        "fullWidth": 16,
                                        "width": 16,
                                        "identifier": {
                                            "kind": "IdentifierName",
                                            "fullStart": 566,
                                            "fullEnd": 575,
                                            "start": 566,
                                            "end": 574,
                                            "fullWidth": 9,
                                            "width": 8,
                                            "text": "accessed",
                                            "value": "accessed",
                                            "valueText": "accessed",
                                            "hasTrailingTrivia": true,
                                            "trailingTrivia": [
                                                {
                                                    "kind": "WhitespaceTrivia",
                                                    "text": " "
                                                }
                                            ]
                                        },
                                        "equalsValueClause": {
                                            "kind": "EqualsValueClause",
                                            "fullStart": 575,
                                            "fullEnd": 582,
                                            "start": 575,
                                            "end": 582,
                                            "fullWidth": 7,
                                            "width": 7,
                                            "equalsToken": {
                                                "kind": "EqualsToken",
                                                "fullStart": 575,
                                                "fullEnd": 577,
                                                "start": 575,
                                                "end": 576,
                                                "fullWidth": 2,
                                                "width": 1,
                                                "text": "=",
                                                "value": "=",
                                                "valueText": "=",
                                                "hasTrailingTrivia": true,
                                                "trailingTrivia": [
                                                    {
                                                        "kind": "WhitespaceTrivia",
                                                        "text": " "
                                                    }
                                                ]
                                            },
                                            "value": {
                                                "kind": "FalseKeyword",
                                                "fullStart": 577,
                                                "fullEnd": 582,
                                                "start": 577,
                                                "end": 582,
                                                "fullWidth": 5,
                                                "width": 5,
                                                "text": "false",
                                                "value": false,
                                                "valueText": "false"
                                            }
                                        }
                                    }
                                ]
                            },
                            "semicolonToken": {
                                "kind": "SemicolonToken",
                                "fullStart": 582,
                                "fullEnd": 585,
                                "start": 582,
                                "end": 583,
                                "fullWidth": 3,
                                "width": 1,
                                "text": ";",
                                "value": ";",
                                "valueText": ";",
                                "hasTrailingTrivia": true,
                                "hasTrailingNewLine": true,
                                "trailingTrivia": [
                                    {
                                        "kind": "NewLineTrivia",
                                        "text": "\r\n"
                                    }
                                ]
                            }
                        },
                        {
                            "kind": "FunctionDeclaration",
                            "fullStart": 585,
                            "fullEnd": 709,
                            "start": 595,
                            "end": 707,
                            "fullWidth": 124,
                            "width": 112,
                            "modifiers": [],
                            "functionKeyword": {
                                "kind": "FunctionKeyword",
                                "fullStart": 585,
                                "fullEnd": 604,
                                "start": 595,
                                "end": 603,
                                "fullWidth": 19,
                                "width": 8,
                                "text": "function",
                                "value": "function",
                                "valueText": "function",
                                "hasLeadingTrivia": true,
                                "hasLeadingNewLine": true,
                                "hasTrailingTrivia": true,
                                "leadingTrivia": [
                                    {
                                        "kind": "NewLineTrivia",
                                        "text": "\r\n"
                                    },
                                    {
                                        "kind": "WhitespaceTrivia",
                                        "text": "        "
                                    }
                                ],
                                "trailingTrivia": [
                                    {
                                        "kind": "WhitespaceTrivia",
                                        "text": " "
                                    }
                                ]
                            },
                            "identifier": {
                                "kind": "IdentifierName",
                                "fullStart": 604,
                                "fullEnd": 614,
                                "start": 604,
                                "end": 614,
                                "fullWidth": 10,
                                "width": 10,
                                "text": "callbackfn",
                                "value": "callbackfn",
                                "valueText": "callbackfn"
                            },
                            "callSignature": {
                                "kind": "CallSignature",
                                "fullStart": 614,
                                "fullEnd": 630,
                                "start": 614,
                                "end": 629,
                                "fullWidth": 16,
                                "width": 15,
                                "parameterList": {
                                    "kind": "ParameterList",
                                    "fullStart": 614,
                                    "fullEnd": 630,
                                    "start": 614,
                                    "end": 629,
                                    "fullWidth": 16,
                                    "width": 15,
                                    "openParenToken": {
                                        "kind": "OpenParenToken",
                                        "fullStart": 614,
                                        "fullEnd": 615,
                                        "start": 614,
                                        "end": 615,
                                        "fullWidth": 1,
                                        "width": 1,
                                        "text": "(",
                                        "value": "(",
                                        "valueText": "("
                                    },
                                    "parameters": [
                                        {
                                            "kind": "Parameter",
                                            "fullStart": 615,
                                            "fullEnd": 618,
                                            "start": 615,
                                            "end": 618,
                                            "fullWidth": 3,
<<<<<<< HEAD
                                            "width": 3,
=======
                                            "modifiers": [],
>>>>>>> e3c38734
                                            "identifier": {
                                                "kind": "IdentifierName",
                                                "fullStart": 615,
                                                "fullEnd": 618,
                                                "start": 615,
                                                "end": 618,
                                                "fullWidth": 3,
                                                "width": 3,
                                                "text": "val",
                                                "value": "val",
                                                "valueText": "val"
                                            }
                                        },
                                        {
                                            "kind": "CommaToken",
                                            "fullStart": 618,
                                            "fullEnd": 620,
                                            "start": 618,
                                            "end": 619,
                                            "fullWidth": 2,
                                            "width": 1,
                                            "text": ",",
                                            "value": ",",
                                            "valueText": ",",
                                            "hasTrailingTrivia": true,
                                            "trailingTrivia": [
                                                {
                                                    "kind": "WhitespaceTrivia",
                                                    "text": " "
                                                }
                                            ]
                                        },
                                        {
                                            "kind": "Parameter",
                                            "fullStart": 620,
                                            "fullEnd": 623,
                                            "start": 620,
                                            "end": 623,
                                            "fullWidth": 3,
<<<<<<< HEAD
                                            "width": 3,
=======
                                            "modifiers": [],
>>>>>>> e3c38734
                                            "identifier": {
                                                "kind": "IdentifierName",
                                                "fullStart": 620,
                                                "fullEnd": 623,
                                                "start": 620,
                                                "end": 623,
                                                "fullWidth": 3,
                                                "width": 3,
                                                "text": "idx",
                                                "value": "idx",
                                                "valueText": "idx"
                                            }
                                        },
                                        {
                                            "kind": "CommaToken",
                                            "fullStart": 623,
                                            "fullEnd": 625,
                                            "start": 623,
                                            "end": 624,
                                            "fullWidth": 2,
                                            "width": 1,
                                            "text": ",",
                                            "value": ",",
                                            "valueText": ",",
                                            "hasTrailingTrivia": true,
                                            "trailingTrivia": [
                                                {
                                                    "kind": "WhitespaceTrivia",
                                                    "text": " "
                                                }
                                            ]
                                        },
                                        {
                                            "kind": "Parameter",
                                            "fullStart": 625,
                                            "fullEnd": 628,
                                            "start": 625,
                                            "end": 628,
                                            "fullWidth": 3,
<<<<<<< HEAD
                                            "width": 3,
=======
                                            "modifiers": [],
>>>>>>> e3c38734
                                            "identifier": {
                                                "kind": "IdentifierName",
                                                "fullStart": 625,
                                                "fullEnd": 628,
                                                "start": 625,
                                                "end": 628,
                                                "fullWidth": 3,
                                                "width": 3,
                                                "text": "obj",
                                                "value": "obj",
                                                "valueText": "obj"
                                            }
                                        }
                                    ],
                                    "closeParenToken": {
                                        "kind": "CloseParenToken",
                                        "fullStart": 628,
                                        "fullEnd": 630,
                                        "start": 628,
                                        "end": 629,
                                        "fullWidth": 2,
                                        "width": 1,
                                        "text": ")",
                                        "value": ")",
                                        "valueText": ")",
                                        "hasTrailingTrivia": true,
                                        "trailingTrivia": [
                                            {
                                                "kind": "WhitespaceTrivia",
                                                "text": " "
                                            }
                                        ]
                                    }
                                }
                            },
                            "block": {
                                "kind": "Block",
                                "fullStart": 630,
                                "fullEnd": 709,
                                "start": 630,
                                "end": 707,
                                "fullWidth": 79,
                                "width": 77,
                                "openBraceToken": {
                                    "kind": "OpenBraceToken",
                                    "fullStart": 630,
                                    "fullEnd": 633,
                                    "start": 630,
                                    "end": 631,
                                    "fullWidth": 3,
                                    "width": 1,
                                    "text": "{",
                                    "value": "{",
                                    "valueText": "{",
                                    "hasTrailingTrivia": true,
                                    "hasTrailingNewLine": true,
                                    "trailingTrivia": [
                                        {
                                            "kind": "NewLineTrivia",
                                            "text": "\r\n"
                                        }
                                    ]
                                },
                                "statements": [
                                    {
                                        "kind": "ExpressionStatement",
                                        "fullStart": 633,
                                        "fullEnd": 663,
                                        "start": 645,
                                        "end": 661,
                                        "fullWidth": 30,
                                        "width": 16,
                                        "expression": {
                                            "kind": "AssignmentExpression",
                                            "fullStart": 633,
                                            "fullEnd": 660,
                                            "start": 645,
                                            "end": 660,
                                            "fullWidth": 27,
                                            "width": 15,
                                            "left": {
                                                "kind": "IdentifierName",
                                                "fullStart": 633,
                                                "fullEnd": 654,
                                                "start": 645,
                                                "end": 653,
                                                "fullWidth": 21,
                                                "width": 8,
                                                "text": "accessed",
                                                "value": "accessed",
                                                "valueText": "accessed",
                                                "hasLeadingTrivia": true,
                                                "hasTrailingTrivia": true,
                                                "leadingTrivia": [
                                                    {
                                                        "kind": "WhitespaceTrivia",
                                                        "text": "            "
                                                    }
                                                ],
                                                "trailingTrivia": [
                                                    {
                                                        "kind": "WhitespaceTrivia",
                                                        "text": " "
                                                    }
                                                ]
                                            },
                                            "operatorToken": {
                                                "kind": "EqualsToken",
                                                "fullStart": 654,
                                                "fullEnd": 656,
                                                "start": 654,
                                                "end": 655,
                                                "fullWidth": 2,
                                                "width": 1,
                                                "text": "=",
                                                "value": "=",
                                                "valueText": "=",
                                                "hasTrailingTrivia": true,
                                                "trailingTrivia": [
                                                    {
                                                        "kind": "WhitespaceTrivia",
                                                        "text": " "
                                                    }
                                                ]
                                            },
                                            "right": {
                                                "kind": "TrueKeyword",
                                                "fullStart": 656,
                                                "fullEnd": 660,
                                                "start": 656,
                                                "end": 660,
                                                "fullWidth": 4,
                                                "width": 4,
                                                "text": "true",
                                                "value": true,
                                                "valueText": "true"
                                            }
                                        },
                                        "semicolonToken": {
                                            "kind": "SemicolonToken",
                                            "fullStart": 660,
                                            "fullEnd": 663,
                                            "start": 660,
                                            "end": 661,
                                            "fullWidth": 3,
                                            "width": 1,
                                            "text": ";",
                                            "value": ";",
                                            "valueText": ";",
                                            "hasTrailingTrivia": true,
                                            "hasTrailingNewLine": true,
                                            "trailingTrivia": [
                                                {
                                                    "kind": "NewLineTrivia",
                                                    "text": "\r\n"
                                                }
                                            ]
                                        }
                                    },
                                    {
                                        "kind": "ReturnStatement",
                                        "fullStart": 663,
                                        "fullEnd": 698,
                                        "start": 675,
                                        "end": 696,
                                        "fullWidth": 35,
                                        "width": 21,
                                        "returnKeyword": {
                                            "kind": "ReturnKeyword",
                                            "fullStart": 663,
                                            "fullEnd": 682,
                                            "start": 675,
                                            "end": 681,
                                            "fullWidth": 19,
                                            "width": 6,
                                            "text": "return",
                                            "value": "return",
                                            "valueText": "return",
                                            "hasLeadingTrivia": true,
                                            "hasTrailingTrivia": true,
                                            "leadingTrivia": [
                                                {
                                                    "kind": "WhitespaceTrivia",
                                                    "text": "            "
                                                }
                                            ],
                                            "trailingTrivia": [
                                                {
                                                    "kind": "WhitespaceTrivia",
                                                    "text": " "
                                                }
                                            ]
                                        },
                                        "expression": {
                                            "kind": "EqualsExpression",
                                            "fullStart": 682,
                                            "fullEnd": 695,
                                            "start": 682,
                                            "end": 695,
                                            "fullWidth": 13,
                                            "width": 13,
                                            "left": {
                                                "kind": "ThisKeyword",
                                                "fullStart": 682,
                                                "fullEnd": 687,
                                                "start": 682,
                                                "end": 686,
                                                "fullWidth": 5,
                                                "width": 4,
                                                "text": "this",
                                                "value": "this",
                                                "valueText": "this",
                                                "hasTrailingTrivia": true,
                                                "trailingTrivia": [
                                                    {
                                                        "kind": "WhitespaceTrivia",
                                                        "text": " "
                                                    }
                                                ]
                                            },
                                            "operatorToken": {
                                                "kind": "EqualsEqualsEqualsToken",
                                                "fullStart": 687,
                                                "fullEnd": 691,
                                                "start": 687,
                                                "end": 690,
                                                "fullWidth": 4,
                                                "width": 3,
                                                "text": "===",
                                                "value": "===",
                                                "valueText": "===",
                                                "hasTrailingTrivia": true,
                                                "trailingTrivia": [
                                                    {
                                                        "kind": "WhitespaceTrivia",
                                                        "text": " "
                                                    }
                                                ]
                                            },
                                            "right": {
                                                "kind": "IdentifierName",
                                                "fullStart": 691,
                                                "fullEnd": 695,
                                                "start": 691,
                                                "end": 695,
                                                "fullWidth": 4,
                                                "width": 4,
                                                "text": "Math",
                                                "value": "Math",
                                                "valueText": "Math"
                                            }
                                        },
                                        "semicolonToken": {
                                            "kind": "SemicolonToken",
                                            "fullStart": 695,
                                            "fullEnd": 698,
                                            "start": 695,
                                            "end": 696,
                                            "fullWidth": 3,
                                            "width": 1,
                                            "text": ";",
                                            "value": ";",
                                            "valueText": ";",
                                            "hasTrailingTrivia": true,
                                            "hasTrailingNewLine": true,
                                            "trailingTrivia": [
                                                {
                                                    "kind": "NewLineTrivia",
                                                    "text": "\r\n"
                                                }
                                            ]
                                        }
                                    }
                                ],
                                "closeBraceToken": {
                                    "kind": "CloseBraceToken",
                                    "fullStart": 698,
                                    "fullEnd": 709,
                                    "start": 706,
                                    "end": 707,
                                    "fullWidth": 11,
                                    "width": 1,
                                    "text": "}",
                                    "value": "}",
                                    "valueText": "}",
                                    "hasLeadingTrivia": true,
                                    "hasTrailingTrivia": true,
                                    "hasTrailingNewLine": true,
                                    "leadingTrivia": [
                                        {
                                            "kind": "WhitespaceTrivia",
                                            "text": "        "
                                        }
                                    ],
                                    "trailingTrivia": [
                                        {
                                            "kind": "NewLineTrivia",
                                            "text": "\r\n"
                                        }
                                    ]
                                }
                            }
                        },
                        {
                            "kind": "ReturnStatement",
                            "fullStart": 709,
                            "fullEnd": 769,
                            "start": 719,
                            "end": 767,
                            "fullWidth": 60,
                            "width": 48,
                            "returnKeyword": {
                                "kind": "ReturnKeyword",
                                "fullStart": 709,
                                "fullEnd": 726,
                                "start": 719,
                                "end": 725,
                                "fullWidth": 17,
                                "width": 6,
                                "text": "return",
                                "value": "return",
                                "valueText": "return",
                                "hasLeadingTrivia": true,
                                "hasLeadingNewLine": true,
                                "hasTrailingTrivia": true,
                                "leadingTrivia": [
                                    {
                                        "kind": "NewLineTrivia",
                                        "text": "\r\n"
                                    },
                                    {
                                        "kind": "WhitespaceTrivia",
                                        "text": "        "
                                    }
                                ],
                                "trailingTrivia": [
                                    {
                                        "kind": "WhitespaceTrivia",
                                        "text": " "
                                    }
                                ]
                            },
                            "expression": {
                                "kind": "LogicalAndExpression",
                                "fullStart": 726,
                                "fullEnd": 766,
                                "start": 726,
                                "end": 766,
                                "fullWidth": 40,
                                "width": 40,
                                "left": {
                                    "kind": "InvocationExpression",
                                    "fullStart": 726,
                                    "fullEnd": 755,
                                    "start": 726,
                                    "end": 754,
                                    "fullWidth": 29,
                                    "width": 28,
                                    "expression": {
                                        "kind": "MemberAccessExpression",
                                        "fullStart": 726,
                                        "fullEnd": 736,
                                        "start": 726,
                                        "end": 736,
                                        "fullWidth": 10,
                                        "width": 10,
                                        "expression": {
                                            "kind": "ArrayLiteralExpression",
                                            "fullStart": 726,
                                            "fullEnd": 730,
                                            "start": 726,
                                            "end": 730,
                                            "fullWidth": 4,
                                            "width": 4,
                                            "openBracketToken": {
                                                "kind": "OpenBracketToken",
                                                "fullStart": 726,
                                                "fullEnd": 727,
                                                "start": 726,
                                                "end": 727,
                                                "fullWidth": 1,
                                                "width": 1,
                                                "text": "[",
                                                "value": "[",
                                                "valueText": "["
                                            },
                                            "expressions": [
                                                {
                                                    "kind": "NumericLiteral",
                                                    "fullStart": 727,
                                                    "fullEnd": 729,
                                                    "start": 727,
                                                    "end": 729,
                                                    "fullWidth": 2,
                                                    "width": 2,
                                                    "text": "11",
                                                    "value": 11,
                                                    "valueText": "11"
                                                }
                                            ],
                                            "closeBracketToken": {
                                                "kind": "CloseBracketToken",
                                                "fullStart": 729,
                                                "fullEnd": 730,
                                                "start": 729,
                                                "end": 730,
                                                "fullWidth": 1,
                                                "width": 1,
                                                "text": "]",
                                                "value": "]",
                                                "valueText": "]"
                                            }
                                        },
                                        "dotToken": {
                                            "kind": "DotToken",
                                            "fullStart": 730,
                                            "fullEnd": 731,
                                            "start": 730,
                                            "end": 731,
                                            "fullWidth": 1,
                                            "width": 1,
                                            "text": ".",
                                            "value": ".",
                                            "valueText": "."
                                        },
                                        "name": {
                                            "kind": "IdentifierName",
                                            "fullStart": 731,
                                            "fullEnd": 736,
                                            "start": 731,
                                            "end": 736,
                                            "fullWidth": 5,
                                            "width": 5,
                                            "text": "every",
                                            "value": "every",
                                            "valueText": "every"
                                        }
                                    },
                                    "argumentList": {
                                        "kind": "ArgumentList",
                                        "fullStart": 736,
                                        "fullEnd": 755,
                                        "start": 736,
                                        "end": 754,
                                        "fullWidth": 19,
                                        "width": 18,
                                        "openParenToken": {
                                            "kind": "OpenParenToken",
                                            "fullStart": 736,
                                            "fullEnd": 737,
                                            "start": 736,
                                            "end": 737,
                                            "fullWidth": 1,
                                            "width": 1,
                                            "text": "(",
                                            "value": "(",
                                            "valueText": "("
                                        },
                                        "arguments": [
                                            {
                                                "kind": "IdentifierName",
                                                "fullStart": 737,
                                                "fullEnd": 747,
                                                "start": 737,
                                                "end": 747,
                                                "fullWidth": 10,
                                                "width": 10,
                                                "text": "callbackfn",
                                                "value": "callbackfn",
                                                "valueText": "callbackfn"
                                            },
                                            {
                                                "kind": "CommaToken",
                                                "fullStart": 747,
                                                "fullEnd": 749,
                                                "start": 747,
                                                "end": 748,
                                                "fullWidth": 2,
                                                "width": 1,
                                                "text": ",",
                                                "value": ",",
                                                "valueText": ",",
                                                "hasTrailingTrivia": true,
                                                "trailingTrivia": [
                                                    {
                                                        "kind": "WhitespaceTrivia",
                                                        "text": " "
                                                    }
                                                ]
                                            },
                                            {
                                                "kind": "IdentifierName",
                                                "fullStart": 749,
                                                "fullEnd": 753,
                                                "start": 749,
                                                "end": 753,
                                                "fullWidth": 4,
                                                "width": 4,
                                                "text": "Math",
                                                "value": "Math",
                                                "valueText": "Math"
                                            }
                                        ],
                                        "closeParenToken": {
                                            "kind": "CloseParenToken",
                                            "fullStart": 753,
                                            "fullEnd": 755,
                                            "start": 753,
                                            "end": 754,
                                            "fullWidth": 2,
                                            "width": 1,
                                            "text": ")",
                                            "value": ")",
                                            "valueText": ")",
                                            "hasTrailingTrivia": true,
                                            "trailingTrivia": [
                                                {
                                                    "kind": "WhitespaceTrivia",
                                                    "text": " "
                                                }
                                            ]
                                        }
                                    }
                                },
                                "operatorToken": {
                                    "kind": "AmpersandAmpersandToken",
                                    "fullStart": 755,
                                    "fullEnd": 758,
                                    "start": 755,
                                    "end": 757,
                                    "fullWidth": 3,
                                    "width": 2,
                                    "text": "&&",
                                    "value": "&&",
                                    "valueText": "&&",
                                    "hasTrailingTrivia": true,
                                    "trailingTrivia": [
                                        {
                                            "kind": "WhitespaceTrivia",
                                            "text": " "
                                        }
                                    ]
                                },
                                "right": {
                                    "kind": "IdentifierName",
                                    "fullStart": 758,
                                    "fullEnd": 766,
                                    "start": 758,
                                    "end": 766,
                                    "fullWidth": 8,
                                    "width": 8,
                                    "text": "accessed",
                                    "value": "accessed",
                                    "valueText": "accessed"
                                }
                            },
                            "semicolonToken": {
                                "kind": "SemicolonToken",
                                "fullStart": 766,
                                "fullEnd": 769,
                                "start": 766,
                                "end": 767,
                                "fullWidth": 3,
                                "width": 1,
                                "text": ";",
                                "value": ";",
                                "valueText": ";",
                                "hasTrailingTrivia": true,
                                "hasTrailingNewLine": true,
                                "trailingTrivia": [
                                    {
                                        "kind": "NewLineTrivia",
                                        "text": "\r\n"
                                    }
                                ]
                            }
                        }
                    ],
                    "closeBraceToken": {
                        "kind": "CloseBraceToken",
                        "fullStart": 769,
                        "fullEnd": 776,
                        "start": 773,
                        "end": 774,
                        "fullWidth": 7,
                        "width": 1,
                        "text": "}",
                        "value": "}",
                        "valueText": "}",
                        "hasLeadingTrivia": true,
                        "hasTrailingTrivia": true,
                        "hasTrailingNewLine": true,
                        "leadingTrivia": [
                            {
                                "kind": "WhitespaceTrivia",
                                "text": "    "
                            }
                        ],
                        "trailingTrivia": [
                            {
                                "kind": "NewLineTrivia",
                                "text": "\r\n"
                            }
                        ]
                    }
                }
            },
            {
                "kind": "ExpressionStatement",
                "fullStart": 776,
                "fullEnd": 800,
                "start": 776,
                "end": 798,
                "fullWidth": 24,
                "width": 22,
                "expression": {
                    "kind": "InvocationExpression",
                    "fullStart": 776,
                    "fullEnd": 797,
                    "start": 776,
                    "end": 797,
                    "fullWidth": 21,
                    "width": 21,
                    "expression": {
                        "kind": "IdentifierName",
                        "fullStart": 776,
                        "fullEnd": 787,
                        "start": 776,
                        "end": 787,
                        "fullWidth": 11,
                        "width": 11,
                        "text": "runTestCase",
                        "value": "runTestCase",
                        "valueText": "runTestCase"
                    },
                    "argumentList": {
                        "kind": "ArgumentList",
                        "fullStart": 787,
                        "fullEnd": 797,
                        "start": 787,
                        "end": 797,
                        "fullWidth": 10,
                        "width": 10,
                        "openParenToken": {
                            "kind": "OpenParenToken",
                            "fullStart": 787,
                            "fullEnd": 788,
                            "start": 787,
                            "end": 788,
                            "fullWidth": 1,
                            "width": 1,
                            "text": "(",
                            "value": "(",
                            "valueText": "("
                        },
                        "arguments": [
                            {
                                "kind": "IdentifierName",
                                "fullStart": 788,
                                "fullEnd": 796,
                                "start": 788,
                                "end": 796,
                                "fullWidth": 8,
                                "width": 8,
                                "text": "testcase",
                                "value": "testcase",
                                "valueText": "testcase"
                            }
                        ],
                        "closeParenToken": {
                            "kind": "CloseParenToken",
                            "fullStart": 796,
                            "fullEnd": 797,
                            "start": 796,
                            "end": 797,
                            "fullWidth": 1,
                            "width": 1,
                            "text": ")",
                            "value": ")",
                            "valueText": ")"
                        }
                    }
                },
                "semicolonToken": {
                    "kind": "SemicolonToken",
                    "fullStart": 797,
                    "fullEnd": 800,
                    "start": 797,
                    "end": 798,
                    "fullWidth": 3,
                    "width": 1,
                    "text": ";",
                    "value": ";",
                    "valueText": ";",
                    "hasTrailingTrivia": true,
                    "hasTrailingNewLine": true,
                    "trailingTrivia": [
                        {
                            "kind": "NewLineTrivia",
                            "text": "\r\n"
                        }
                    ]
                }
            }
        ],
        "endOfFileToken": {
            "kind": "EndOfFileToken",
            "fullStart": 800,
            "fullEnd": 800,
            "start": 800,
            "end": 800,
            "fullWidth": 0,
            "width": 0,
            "text": ""
        }
    },
    "lineMap": {
        "lineStarts": [
            0,
            67,
            152,
            232,
            308,
            380,
            385,
            440,
            520,
            525,
            527,
            529,
            552,
            554,
            585,
            587,
            633,
            663,
            698,
            709,
            711,
            769,
            776,
            800
        ],
        "length": 800
    }
}<|MERGE_RESOLUTION|>--- conflicted
+++ resolved
@@ -422,11 +422,8 @@
                                             "start": 615,
                                             "end": 618,
                                             "fullWidth": 3,
-<<<<<<< HEAD
                                             "width": 3,
-=======
                                             "modifiers": [],
->>>>>>> e3c38734
                                             "identifier": {
                                                 "kind": "IdentifierName",
                                                 "fullStart": 615,
@@ -466,11 +463,8 @@
                                             "start": 620,
                                             "end": 623,
                                             "fullWidth": 3,
-<<<<<<< HEAD
                                             "width": 3,
-=======
                                             "modifiers": [],
->>>>>>> e3c38734
                                             "identifier": {
                                                 "kind": "IdentifierName",
                                                 "fullStart": 620,
@@ -510,11 +504,8 @@
                                             "start": 625,
                                             "end": 628,
                                             "fullWidth": 3,
-<<<<<<< HEAD
                                             "width": 3,
-=======
                                             "modifiers": [],
->>>>>>> e3c38734
                                             "identifier": {
                                                 "kind": "IdentifierName",
                                                 "fullStart": 625,
