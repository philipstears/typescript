{
    "isDeclaration": false,
    "languageVersion": "EcmaScript5",
    "parseOptions": {
        "allowAutomaticSemicolonInsertion": true
    },
    "sourceUnit": {
        "kind": "SourceUnit",
        "fullStart": 0,
        "fullEnd": 1098,
        "start": 535,
        "end": 1098,
        "fullWidth": 1098,
        "width": 563,
        "isIncrementallyUnusable": true,
        "moduleElements": [
            {
                "kind": "FunctionDeclaration",
                "fullStart": 0,
                "fullEnd": 1074,
                "start": 535,
                "end": 1072,
                "fullWidth": 1074,
                "width": 537,
                "isIncrementallyUnusable": true,
                "modifiers": [],
                "functionKeyword": {
                    "kind": "FunctionKeyword",
                    "fullStart": 0,
                    "fullEnd": 544,
                    "start": 535,
                    "end": 543,
                    "fullWidth": 544,
                    "width": 8,
                    "text": "function",
                    "value": "function",
                    "valueText": "function",
                    "hasLeadingTrivia": true,
                    "hasLeadingComment": true,
                    "hasLeadingNewLine": true,
                    "hasTrailingTrivia": true,
                    "leadingTrivia": [
                        {
                            "kind": "SingleLineCommentTrivia",
                            "text": "/// Copyright (c) 2012 Ecma International.  All rights reserved. "
                        },
                        {
                            "kind": "NewLineTrivia",
                            "text": "\r\n"
                        },
                        {
                            "kind": "SingleLineCommentTrivia",
                            "text": "/// Ecma International makes this code available under the terms and conditions set"
                        },
                        {
                            "kind": "NewLineTrivia",
                            "text": "\r\n"
                        },
                        {
                            "kind": "SingleLineCommentTrivia",
                            "text": "/// forth on http://hg.ecmascript.org/tests/test262/raw-file/tip/LICENSE (the "
                        },
                        {
                            "kind": "NewLineTrivia",
                            "text": "\r\n"
                        },
                        {
                            "kind": "SingleLineCommentTrivia",
                            "text": "/// \"Use Terms\").   Any redistribution of this code must retain the above "
                        },
                        {
                            "kind": "NewLineTrivia",
                            "text": "\r\n"
                        },
                        {
                            "kind": "SingleLineCommentTrivia",
                            "text": "/// copyright and this notice and otherwise comply with the Use Terms."
                        },
                        {
                            "kind": "NewLineTrivia",
                            "text": "\r\n"
                        },
                        {
                            "kind": "MultiLineCommentTrivia",
                            "text": "/**\r\n * @path ch15/15.4/15.4.4/15.4.4.16/15.4.4.16-7-b-2.js\r\n * @description Array.prototype.every - added properties in step 2 are visible here\r\n */"
                        },
                        {
                            "kind": "NewLineTrivia",
                            "text": "\r\n"
                        },
                        {
                            "kind": "NewLineTrivia",
                            "text": "\r\n"
                        },
                        {
                            "kind": "NewLineTrivia",
                            "text": "\r\n"
                        }
                    ],
                    "trailingTrivia": [
                        {
                            "kind": "WhitespaceTrivia",
                            "text": " "
                        }
                    ]
                },
                "identifier": {
                    "kind": "IdentifierName",
                    "fullStart": 544,
                    "fullEnd": 552,
                    "start": 544,
                    "end": 552,
                    "fullWidth": 8,
                    "width": 8,
                    "text": "testcase",
                    "value": "testcase",
                    "valueText": "testcase"
                },
                "callSignature": {
                    "kind": "CallSignature",
                    "fullStart": 552,
                    "fullEnd": 555,
                    "start": 552,
                    "end": 554,
                    "fullWidth": 3,
                    "width": 2,
                    "parameterList": {
                        "kind": "ParameterList",
                        "fullStart": 552,
                        "fullEnd": 555,
                        "start": 552,
                        "end": 554,
                        "fullWidth": 3,
                        "width": 2,
                        "openParenToken": {
                            "kind": "OpenParenToken",
                            "fullStart": 552,
                            "fullEnd": 553,
                            "start": 552,
                            "end": 553,
                            "fullWidth": 1,
                            "width": 1,
                            "text": "(",
                            "value": "(",
                            "valueText": "("
                        },
                        "parameters": [],
                        "closeParenToken": {
                            "kind": "CloseParenToken",
                            "fullStart": 553,
                            "fullEnd": 555,
                            "start": 553,
                            "end": 554,
                            "fullWidth": 2,
                            "width": 1,
                            "text": ")",
                            "value": ")",
                            "valueText": ")",
                            "hasTrailingTrivia": true,
                            "trailingTrivia": [
                                {
                                    "kind": "WhitespaceTrivia",
                                    "text": " "
                                }
                            ]
                        }
                    }
                },
                "block": {
                    "kind": "Block",
                    "fullStart": 555,
                    "fullEnd": 1074,
                    "start": 555,
                    "end": 1072,
                    "fullWidth": 519,
                    "width": 517,
                    "isIncrementallyUnusable": true,
                    "openBraceToken": {
                        "kind": "OpenBraceToken",
                        "fullStart": 555,
                        "fullEnd": 558,
                        "start": 555,
                        "end": 556,
                        "fullWidth": 3,
                        "width": 1,
                        "text": "{",
                        "value": "{",
                        "valueText": "{",
                        "hasTrailingTrivia": true,
                        "hasTrailingNewLine": true,
                        "trailingTrivia": [
                            {
                                "kind": "NewLineTrivia",
                                "text": "\r\n"
                            }
                        ]
                    },
                    "statements": [
                        {
                            "kind": "FunctionDeclaration",
                            "fullStart": 558,
                            "fullEnd": 763,
                            "start": 566,
                            "end": 761,
                            "fullWidth": 205,
                            "width": 195,
                            "modifiers": [],
                            "functionKeyword": {
                                "kind": "FunctionKeyword",
                                "fullStart": 558,
                                "fullEnd": 575,
                                "start": 566,
                                "end": 574,
                                "fullWidth": 17,
                                "width": 8,
                                "text": "function",
                                "value": "function",
                                "valueText": "function",
                                "hasLeadingTrivia": true,
                                "hasTrailingTrivia": true,
                                "leadingTrivia": [
                                    {
                                        "kind": "WhitespaceTrivia",
                                        "text": "        "
                                    }
                                ],
                                "trailingTrivia": [
                                    {
                                        "kind": "WhitespaceTrivia",
                                        "text": " "
                                    }
                                ]
                            },
                            "identifier": {
                                "kind": "IdentifierName",
                                "fullStart": 575,
                                "fullEnd": 585,
                                "start": 575,
                                "end": 585,
                                "fullWidth": 10,
                                "width": 10,
                                "text": "callbackfn",
                                "value": "callbackfn",
                                "valueText": "callbackfn"
                            },
                            "callSignature": {
                                "kind": "CallSignature",
                                "fullStart": 585,
                                "fullEnd": 601,
                                "start": 585,
                                "end": 600,
                                "fullWidth": 16,
                                "width": 15,
                                "parameterList": {
                                    "kind": "ParameterList",
                                    "fullStart": 585,
                                    "fullEnd": 601,
                                    "start": 585,
                                    "end": 600,
                                    "fullWidth": 16,
                                    "width": 15,
                                    "openParenToken": {
                                        "kind": "OpenParenToken",
                                        "fullStart": 585,
                                        "fullEnd": 586,
                                        "start": 585,
                                        "end": 586,
                                        "fullWidth": 1,
                                        "width": 1,
                                        "text": "(",
                                        "value": "(",
                                        "valueText": "("
                                    },
                                    "parameters": [
                                        {
                                            "kind": "Parameter",
                                            "fullStart": 586,
                                            "fullEnd": 589,
                                            "start": 586,
                                            "end": 589,
                                            "fullWidth": 3,
<<<<<<< HEAD
                                            "width": 3,
=======
                                            "modifiers": [],
>>>>>>> e3c38734
                                            "identifier": {
                                                "kind": "IdentifierName",
                                                "fullStart": 586,
                                                "fullEnd": 589,
                                                "start": 586,
                                                "end": 589,
                                                "fullWidth": 3,
                                                "width": 3,
                                                "text": "val",
                                                "value": "val",
                                                "valueText": "val"
                                            }
                                        },
                                        {
                                            "kind": "CommaToken",
                                            "fullStart": 589,
                                            "fullEnd": 591,
                                            "start": 589,
                                            "end": 590,
                                            "fullWidth": 2,
                                            "width": 1,
                                            "text": ",",
                                            "value": ",",
                                            "valueText": ",",
                                            "hasTrailingTrivia": true,
                                            "trailingTrivia": [
                                                {
                                                    "kind": "WhitespaceTrivia",
                                                    "text": " "
                                                }
                                            ]
                                        },
                                        {
                                            "kind": "Parameter",
                                            "fullStart": 591,
                                            "fullEnd": 594,
                                            "start": 591,
                                            "end": 594,
                                            "fullWidth": 3,
<<<<<<< HEAD
                                            "width": 3,
=======
                                            "modifiers": [],
>>>>>>> e3c38734
                                            "identifier": {
                                                "kind": "IdentifierName",
                                                "fullStart": 591,
                                                "fullEnd": 594,
                                                "start": 591,
                                                "end": 594,
                                                "fullWidth": 3,
                                                "width": 3,
                                                "text": "idx",
                                                "value": "idx",
                                                "valueText": "idx"
                                            }
                                        },
                                        {
                                            "kind": "CommaToken",
                                            "fullStart": 594,
                                            "fullEnd": 596,
                                            "start": 594,
                                            "end": 595,
                                            "fullWidth": 2,
                                            "width": 1,
                                            "text": ",",
                                            "value": ",",
                                            "valueText": ",",
                                            "hasTrailingTrivia": true,
                                            "trailingTrivia": [
                                                {
                                                    "kind": "WhitespaceTrivia",
                                                    "text": " "
                                                }
                                            ]
                                        },
                                        {
                                            "kind": "Parameter",
                                            "fullStart": 596,
                                            "fullEnd": 599,
                                            "start": 596,
                                            "end": 599,
                                            "fullWidth": 3,
<<<<<<< HEAD
                                            "width": 3,
=======
                                            "modifiers": [],
>>>>>>> e3c38734
                                            "identifier": {
                                                "kind": "IdentifierName",
                                                "fullStart": 596,
                                                "fullEnd": 599,
                                                "start": 596,
                                                "end": 599,
                                                "fullWidth": 3,
                                                "width": 3,
                                                "text": "obj",
                                                "value": "obj",
                                                "valueText": "obj"
                                            }
                                        }
                                    ],
                                    "closeParenToken": {
                                        "kind": "CloseParenToken",
                                        "fullStart": 599,
                                        "fullEnd": 601,
                                        "start": 599,
                                        "end": 600,
                                        "fullWidth": 2,
                                        "width": 1,
                                        "text": ")",
                                        "value": ")",
                                        "valueText": ")",
                                        "hasTrailingTrivia": true,
                                        "trailingTrivia": [
                                            {
                                                "kind": "WhitespaceTrivia",
                                                "text": " "
                                            }
                                        ]
                                    }
                                }
                            },
                            "block": {
                                "kind": "Block",
                                "fullStart": 601,
                                "fullEnd": 763,
                                "start": 601,
                                "end": 761,
                                "fullWidth": 162,
                                "width": 160,
                                "openBraceToken": {
                                    "kind": "OpenBraceToken",
                                    "fullStart": 601,
                                    "fullEnd": 604,
                                    "start": 601,
                                    "end": 602,
                                    "fullWidth": 3,
                                    "width": 1,
                                    "text": "{",
                                    "value": "{",
                                    "valueText": "{",
                                    "hasTrailingTrivia": true,
                                    "hasTrailingNewLine": true,
                                    "trailingTrivia": [
                                        {
                                            "kind": "NewLineTrivia",
                                            "text": "\r\n"
                                        }
                                    ]
                                },
                                "statements": [
                                    {
                                        "kind": "IfStatement",
                                        "fullStart": 604,
                                        "fullEnd": 752,
                                        "start": 616,
                                        "end": 750,
                                        "fullWidth": 148,
                                        "width": 134,
                                        "ifKeyword": {
                                            "kind": "IfKeyword",
                                            "fullStart": 604,
                                            "fullEnd": 619,
                                            "start": 616,
                                            "end": 618,
                                            "fullWidth": 15,
                                            "width": 2,
                                            "text": "if",
                                            "value": "if",
                                            "valueText": "if",
                                            "hasLeadingTrivia": true,
                                            "hasTrailingTrivia": true,
                                            "leadingTrivia": [
                                                {
                                                    "kind": "WhitespaceTrivia",
                                                    "text": "            "
                                                }
                                            ],
                                            "trailingTrivia": [
                                                {
                                                    "kind": "WhitespaceTrivia",
                                                    "text": " "
                                                }
                                            ]
                                        },
                                        "openParenToken": {
                                            "kind": "OpenParenToken",
                                            "fullStart": 619,
                                            "fullEnd": 620,
                                            "start": 619,
                                            "end": 620,
                                            "fullWidth": 1,
                                            "width": 1,
                                            "text": "(",
                                            "value": "(",
                                            "valueText": "("
                                        },
                                        "condition": {
                                            "kind": "LogicalAndExpression",
                                            "fullStart": 620,
                                            "fullEnd": 649,
                                            "start": 620,
                                            "end": 649,
                                            "fullWidth": 29,
                                            "width": 29,
                                            "left": {
                                                "kind": "EqualsExpression",
                                                "fullStart": 620,
                                                "fullEnd": 630,
                                                "start": 620,
                                                "end": 629,
                                                "fullWidth": 10,
                                                "width": 9,
                                                "left": {
                                                    "kind": "IdentifierName",
                                                    "fullStart": 620,
                                                    "fullEnd": 624,
                                                    "start": 620,
                                                    "end": 623,
                                                    "fullWidth": 4,
                                                    "width": 3,
                                                    "text": "idx",
                                                    "value": "idx",
                                                    "valueText": "idx",
                                                    "hasTrailingTrivia": true,
                                                    "trailingTrivia": [
                                                        {
                                                            "kind": "WhitespaceTrivia",
                                                            "text": " "
                                                        }
                                                    ]
                                                },
                                                "operatorToken": {
                                                    "kind": "EqualsEqualsEqualsToken",
                                                    "fullStart": 624,
                                                    "fullEnd": 628,
                                                    "start": 624,
                                                    "end": 627,
                                                    "fullWidth": 4,
                                                    "width": 3,
                                                    "text": "===",
                                                    "value": "===",
                                                    "valueText": "===",
                                                    "hasTrailingTrivia": true,
                                                    "trailingTrivia": [
                                                        {
                                                            "kind": "WhitespaceTrivia",
                                                            "text": " "
                                                        }
                                                    ]
                                                },
                                                "right": {
                                                    "kind": "NumericLiteral",
                                                    "fullStart": 628,
                                                    "fullEnd": 630,
                                                    "start": 628,
                                                    "end": 629,
                                                    "fullWidth": 2,
                                                    "width": 1,
                                                    "text": "2",
                                                    "value": 2,
                                                    "valueText": "2",
                                                    "hasTrailingTrivia": true,
                                                    "trailingTrivia": [
                                                        {
                                                            "kind": "WhitespaceTrivia",
                                                            "text": " "
                                                        }
                                                    ]
                                                }
                                            },
                                            "operatorToken": {
                                                "kind": "AmpersandAmpersandToken",
                                                "fullStart": 630,
                                                "fullEnd": 633,
                                                "start": 630,
                                                "end": 632,
                                                "fullWidth": 3,
                                                "width": 2,
                                                "text": "&&",
                                                "value": "&&",
                                                "valueText": "&&",
                                                "hasTrailingTrivia": true,
                                                "trailingTrivia": [
                                                    {
                                                        "kind": "WhitespaceTrivia",
                                                        "text": " "
                                                    }
                                                ]
                                            },
                                            "right": {
                                                "kind": "EqualsExpression",
                                                "fullStart": 633,
                                                "fullEnd": 649,
                                                "start": 633,
                                                "end": 649,
                                                "fullWidth": 16,
                                                "width": 16,
                                                "left": {
                                                    "kind": "IdentifierName",
                                                    "fullStart": 633,
                                                    "fullEnd": 637,
                                                    "start": 633,
                                                    "end": 636,
                                                    "fullWidth": 4,
                                                    "width": 3,
                                                    "text": "val",
                                                    "value": "val",
                                                    "valueText": "val",
                                                    "hasTrailingTrivia": true,
                                                    "trailingTrivia": [
                                                        {
                                                            "kind": "WhitespaceTrivia",
                                                            "text": " "
                                                        }
                                                    ]
                                                },
                                                "operatorToken": {
                                                    "kind": "EqualsEqualsEqualsToken",
                                                    "fullStart": 637,
                                                    "fullEnd": 641,
                                                    "start": 637,
                                                    "end": 640,
                                                    "fullWidth": 4,
                                                    "width": 3,
                                                    "text": "===",
                                                    "value": "===",
                                                    "valueText": "===",
                                                    "hasTrailingTrivia": true,
                                                    "trailingTrivia": [
                                                        {
                                                            "kind": "WhitespaceTrivia",
                                                            "text": " "
                                                        }
                                                    ]
                                                },
                                                "right": {
                                                    "kind": "StringLiteral",
                                                    "fullStart": 641,
                                                    "fullEnd": 649,
                                                    "start": 641,
                                                    "end": 649,
                                                    "fullWidth": 8,
                                                    "width": 8,
                                                    "text": "\"length\"",
                                                    "value": "length",
                                                    "valueText": "length"
                                                }
                                            }
                                        },
                                        "closeParenToken": {
                                            "kind": "CloseParenToken",
                                            "fullStart": 649,
                                            "fullEnd": 651,
                                            "start": 649,
                                            "end": 650,
                                            "fullWidth": 2,
                                            "width": 1,
                                            "text": ")",
                                            "value": ")",
                                            "valueText": ")",
                                            "hasTrailingTrivia": true,
                                            "trailingTrivia": [
                                                {
                                                    "kind": "WhitespaceTrivia",
                                                    "text": " "
                                                }
                                            ]
                                        },
                                        "statement": {
                                            "kind": "Block",
                                            "fullStart": 651,
                                            "fullEnd": 699,
                                            "start": 651,
                                            "end": 698,
                                            "fullWidth": 48,
                                            "width": 47,
                                            "openBraceToken": {
                                                "kind": "OpenBraceToken",
                                                "fullStart": 651,
                                                "fullEnd": 654,
                                                "start": 651,
                                                "end": 652,
                                                "fullWidth": 3,
                                                "width": 1,
                                                "text": "{",
                                                "value": "{",
                                                "valueText": "{",
                                                "hasTrailingTrivia": true,
                                                "hasTrailingNewLine": true,
                                                "trailingTrivia": [
                                                    {
                                                        "kind": "NewLineTrivia",
                                                        "text": "\r\n"
                                                    }
                                                ]
                                            },
                                            "statements": [
                                                {
                                                    "kind": "ReturnStatement",
                                                    "fullStart": 654,
                                                    "fullEnd": 685,
                                                    "start": 670,
                                                    "end": 683,
                                                    "fullWidth": 31,
                                                    "width": 13,
                                                    "returnKeyword": {
                                                        "kind": "ReturnKeyword",
                                                        "fullStart": 654,
                                                        "fullEnd": 677,
                                                        "start": 670,
                                                        "end": 676,
                                                        "fullWidth": 23,
                                                        "width": 6,
                                                        "text": "return",
                                                        "value": "return",
                                                        "valueText": "return",
                                                        "hasLeadingTrivia": true,
                                                        "hasTrailingTrivia": true,
                                                        "leadingTrivia": [
                                                            {
                                                                "kind": "WhitespaceTrivia",
                                                                "text": "                "
                                                            }
                                                        ],
                                                        "trailingTrivia": [
                                                            {
                                                                "kind": "WhitespaceTrivia",
                                                                "text": " "
                                                            }
                                                        ]
                                                    },
                                                    "expression": {
                                                        "kind": "FalseKeyword",
                                                        "fullStart": 677,
                                                        "fullEnd": 682,
                                                        "start": 677,
                                                        "end": 682,
                                                        "fullWidth": 5,
                                                        "width": 5,
                                                        "text": "false",
                                                        "value": false,
                                                        "valueText": "false"
                                                    },
                                                    "semicolonToken": {
                                                        "kind": "SemicolonToken",
                                                        "fullStart": 682,
                                                        "fullEnd": 685,
                                                        "start": 682,
                                                        "end": 683,
                                                        "fullWidth": 3,
                                                        "width": 1,
                                                        "text": ";",
                                                        "value": ";",
                                                        "valueText": ";",
                                                        "hasTrailingTrivia": true,
                                                        "hasTrailingNewLine": true,
                                                        "trailingTrivia": [
                                                            {
                                                                "kind": "NewLineTrivia",
                                                                "text": "\r\n"
                                                            }
                                                        ]
                                                    }
                                                }
                                            ],
                                            "closeBraceToken": {
                                                "kind": "CloseBraceToken",
                                                "fullStart": 685,
                                                "fullEnd": 699,
                                                "start": 697,
                                                "end": 698,
                                                "fullWidth": 14,
                                                "width": 1,
                                                "text": "}",
                                                "value": "}",
                                                "valueText": "}",
                                                "hasLeadingTrivia": true,
                                                "hasTrailingTrivia": true,
                                                "leadingTrivia": [
                                                    {
                                                        "kind": "WhitespaceTrivia",
                                                        "text": "            "
                                                    }
                                                ],
                                                "trailingTrivia": [
                                                    {
                                                        "kind": "WhitespaceTrivia",
                                                        "text": " "
                                                    }
                                                ]
                                            }
                                        },
                                        "elseClause": {
                                            "kind": "ElseClause",
                                            "fullStart": 699,
                                            "fullEnd": 752,
                                            "start": 699,
                                            "end": 750,
                                            "fullWidth": 53,
                                            "width": 51,
                                            "elseKeyword": {
                                                "kind": "ElseKeyword",
                                                "fullStart": 699,
                                                "fullEnd": 704,
                                                "start": 699,
                                                "end": 703,
                                                "fullWidth": 5,
                                                "width": 4,
                                                "text": "else",
                                                "value": "else",
                                                "valueText": "else",
                                                "hasTrailingTrivia": true,
                                                "trailingTrivia": [
                                                    {
                                                        "kind": "WhitespaceTrivia",
                                                        "text": " "
                                                    }
                                                ]
                                            },
                                            "statement": {
                                                "kind": "Block",
                                                "fullStart": 704,
                                                "fullEnd": 752,
                                                "start": 704,
                                                "end": 750,
                                                "fullWidth": 48,
                                                "width": 46,
                                                "openBraceToken": {
                                                    "kind": "OpenBraceToken",
                                                    "fullStart": 704,
                                                    "fullEnd": 707,
                                                    "start": 704,
                                                    "end": 705,
                                                    "fullWidth": 3,
                                                    "width": 1,
                                                    "text": "{",
                                                    "value": "{",
                                                    "valueText": "{",
                                                    "hasTrailingTrivia": true,
                                                    "hasTrailingNewLine": true,
                                                    "trailingTrivia": [
                                                        {
                                                            "kind": "NewLineTrivia",
                                                            "text": "\r\n"
                                                        }
                                                    ]
                                                },
                                                "statements": [
                                                    {
                                                        "kind": "ReturnStatement",
                                                        "fullStart": 707,
                                                        "fullEnd": 737,
                                                        "start": 723,
                                                        "end": 735,
                                                        "fullWidth": 30,
                                                        "width": 12,
                                                        "returnKeyword": {
                                                            "kind": "ReturnKeyword",
                                                            "fullStart": 707,
                                                            "fullEnd": 730,
                                                            "start": 723,
                                                            "end": 729,
                                                            "fullWidth": 23,
                                                            "width": 6,
                                                            "text": "return",
                                                            "value": "return",
                                                            "valueText": "return",
                                                            "hasLeadingTrivia": true,
                                                            "hasTrailingTrivia": true,
                                                            "leadingTrivia": [
                                                                {
                                                                    "kind": "WhitespaceTrivia",
                                                                    "text": "                "
                                                                }
                                                            ],
                                                            "trailingTrivia": [
                                                                {
                                                                    "kind": "WhitespaceTrivia",
                                                                    "text": " "
                                                                }
                                                            ]
                                                        },
                                                        "expression": {
                                                            "kind": "TrueKeyword",
                                                            "fullStart": 730,
                                                            "fullEnd": 734,
                                                            "start": 730,
                                                            "end": 734,
                                                            "fullWidth": 4,
                                                            "width": 4,
                                                            "text": "true",
                                                            "value": true,
                                                            "valueText": "true"
                                                        },
                                                        "semicolonToken": {
                                                            "kind": "SemicolonToken",
                                                            "fullStart": 734,
                                                            "fullEnd": 737,
                                                            "start": 734,
                                                            "end": 735,
                                                            "fullWidth": 3,
                                                            "width": 1,
                                                            "text": ";",
                                                            "value": ";",
                                                            "valueText": ";",
                                                            "hasTrailingTrivia": true,
                                                            "hasTrailingNewLine": true,
                                                            "trailingTrivia": [
                                                                {
                                                                    "kind": "NewLineTrivia",
                                                                    "text": "\r\n"
                                                                }
                                                            ]
                                                        }
                                                    }
                                                ],
                                                "closeBraceToken": {
                                                    "kind": "CloseBraceToken",
                                                    "fullStart": 737,
                                                    "fullEnd": 752,
                                                    "start": 749,
                                                    "end": 750,
                                                    "fullWidth": 15,
                                                    "width": 1,
                                                    "text": "}",
                                                    "value": "}",
                                                    "valueText": "}",
                                                    "hasLeadingTrivia": true,
                                                    "hasTrailingTrivia": true,
                                                    "hasTrailingNewLine": true,
                                                    "leadingTrivia": [
                                                        {
                                                            "kind": "WhitespaceTrivia",
                                                            "text": "            "
                                                        }
                                                    ],
                                                    "trailingTrivia": [
                                                        {
                                                            "kind": "NewLineTrivia",
                                                            "text": "\r\n"
                                                        }
                                                    ]
                                                }
                                            }
                                        }
                                    }
                                ],
                                "closeBraceToken": {
                                    "kind": "CloseBraceToken",
                                    "fullStart": 752,
                                    "fullEnd": 763,
                                    "start": 760,
                                    "end": 761,
                                    "fullWidth": 11,
                                    "width": 1,
                                    "text": "}",
                                    "value": "}",
                                    "valueText": "}",
                                    "hasLeadingTrivia": true,
                                    "hasTrailingTrivia": true,
                                    "hasTrailingNewLine": true,
                                    "leadingTrivia": [
                                        {
                                            "kind": "WhitespaceTrivia",
                                            "text": "        "
                                        }
                                    ],
                                    "trailingTrivia": [
                                        {
                                            "kind": "NewLineTrivia",
                                            "text": "\r\n"
                                        }
                                    ]
                                }
                            }
                        },
                        {
                            "kind": "VariableStatement",
                            "fullStart": 763,
                            "fullEnd": 797,
                            "start": 781,
                            "end": 795,
                            "fullWidth": 34,
                            "width": 14,
                            "modifiers": [],
                            "variableDeclaration": {
                                "kind": "VariableDeclaration",
                                "fullStart": 763,
                                "fullEnd": 794,
                                "start": 781,
                                "end": 794,
                                "fullWidth": 31,
                                "width": 13,
                                "varKeyword": {
                                    "kind": "VarKeyword",
                                    "fullStart": 763,
                                    "fullEnd": 785,
                                    "start": 781,
                                    "end": 784,
                                    "fullWidth": 22,
                                    "width": 3,
                                    "text": "var",
                                    "value": "var",
                                    "valueText": "var",
                                    "hasLeadingTrivia": true,
                                    "hasLeadingNewLine": true,
                                    "hasTrailingTrivia": true,
                                    "leadingTrivia": [
                                        {
                                            "kind": "WhitespaceTrivia",
                                            "text": "        "
                                        },
                                        {
                                            "kind": "NewLineTrivia",
                                            "text": "\r\n"
                                        },
                                        {
                                            "kind": "WhitespaceTrivia",
                                            "text": "        "
                                        }
                                    ],
                                    "trailingTrivia": [
                                        {
                                            "kind": "WhitespaceTrivia",
                                            "text": " "
                                        }
                                    ]
                                },
                                "variableDeclarators": [
                                    {
                                        "kind": "VariableDeclarator",
                                        "fullStart": 785,
                                        "fullEnd": 794,
                                        "start": 785,
                                        "end": 794,
                                        "fullWidth": 9,
                                        "width": 9,
                                        "identifier": {
                                            "kind": "IdentifierName",
                                            "fullStart": 785,
                                            "fullEnd": 789,
                                            "start": 785,
                                            "end": 788,
                                            "fullWidth": 4,
                                            "width": 3,
                                            "text": "arr",
                                            "value": "arr",
                                            "valueText": "arr",
                                            "hasTrailingTrivia": true,
                                            "trailingTrivia": [
                                                {
                                                    "kind": "WhitespaceTrivia",
                                                    "text": " "
                                                }
                                            ]
                                        },
                                        "equalsValueClause": {
                                            "kind": "EqualsValueClause",
                                            "fullStart": 789,
                                            "fullEnd": 794,
                                            "start": 789,
                                            "end": 794,
                                            "fullWidth": 5,
                                            "width": 5,
                                            "equalsToken": {
                                                "kind": "EqualsToken",
                                                "fullStart": 789,
                                                "fullEnd": 791,
                                                "start": 789,
                                                "end": 790,
                                                "fullWidth": 2,
                                                "width": 1,
                                                "text": "=",
                                                "value": "=",
                                                "valueText": "=",
                                                "hasTrailingTrivia": true,
                                                "trailingTrivia": [
                                                    {
                                                        "kind": "WhitespaceTrivia",
                                                        "text": " "
                                                    }
                                                ]
                                            },
                                            "value": {
                                                "kind": "ObjectLiteralExpression",
                                                "fullStart": 791,
                                                "fullEnd": 794,
                                                "start": 791,
                                                "end": 794,
                                                "fullWidth": 3,
                                                "width": 3,
                                                "openBraceToken": {
                                                    "kind": "OpenBraceToken",
                                                    "fullStart": 791,
                                                    "fullEnd": 793,
                                                    "start": 791,
                                                    "end": 792,
                                                    "fullWidth": 2,
                                                    "width": 1,
                                                    "text": "{",
                                                    "value": "{",
                                                    "valueText": "{",
                                                    "hasTrailingTrivia": true,
                                                    "trailingTrivia": [
                                                        {
                                                            "kind": "WhitespaceTrivia",
                                                            "text": " "
                                                        }
                                                    ]
                                                },
                                                "propertyAssignments": [],
                                                "closeBraceToken": {
                                                    "kind": "CloseBraceToken",
                                                    "fullStart": 793,
                                                    "fullEnd": 794,
                                                    "start": 793,
                                                    "end": 794,
                                                    "fullWidth": 1,
                                                    "width": 1,
                                                    "text": "}",
                                                    "value": "}",
                                                    "valueText": "}"
                                                }
                                            }
                                        }
                                    }
                                ]
                            },
                            "semicolonToken": {
                                "kind": "SemicolonToken",
                                "fullStart": 794,
                                "fullEnd": 797,
                                "start": 794,
                                "end": 795,
                                "fullWidth": 3,
                                "width": 1,
                                "text": ";",
                                "value": ";",
                                "valueText": ";",
                                "hasTrailingTrivia": true,
                                "hasTrailingNewLine": true,
                                "trailingTrivia": [
                                    {
                                        "kind": "NewLineTrivia",
                                        "text": "\r\n"
                                    }
                                ]
                            }
                        },
                        {
                            "kind": "ExpressionStatement",
                            "fullStart": 797,
                            "fullEnd": 1003,
                            "start": 807,
                            "end": 1001,
                            "fullWidth": 206,
                            "width": 194,
                            "isIncrementallyUnusable": true,
                            "expression": {
                                "kind": "InvocationExpression",
                                "fullStart": 797,
                                "fullEnd": 1000,
                                "start": 807,
                                "end": 1000,
                                "fullWidth": 203,
                                "width": 193,
                                "isIncrementallyUnusable": true,
                                "expression": {
                                    "kind": "MemberAccessExpression",
                                    "fullStart": 797,
                                    "fullEnd": 828,
                                    "start": 807,
                                    "end": 828,
                                    "fullWidth": 31,
                                    "width": 21,
                                    "expression": {
                                        "kind": "IdentifierName",
                                        "fullStart": 797,
                                        "fullEnd": 813,
                                        "start": 807,
                                        "end": 813,
                                        "fullWidth": 16,
                                        "width": 6,
                                        "text": "Object",
                                        "value": "Object",
                                        "valueText": "Object",
                                        "hasLeadingTrivia": true,
                                        "hasLeadingNewLine": true,
                                        "leadingTrivia": [
                                            {
                                                "kind": "NewLineTrivia",
                                                "text": "\r\n"
                                            },
                                            {
                                                "kind": "WhitespaceTrivia",
                                                "text": "        "
                                            }
                                        ]
                                    },
                                    "dotToken": {
                                        "kind": "DotToken",
                                        "fullStart": 813,
                                        "fullEnd": 814,
                                        "start": 813,
                                        "end": 814,
                                        "fullWidth": 1,
                                        "width": 1,
                                        "text": ".",
                                        "value": ".",
                                        "valueText": "."
                                    },
                                    "name": {
                                        "kind": "IdentifierName",
                                        "fullStart": 814,
                                        "fullEnd": 828,
                                        "start": 814,
                                        "end": 828,
                                        "fullWidth": 14,
                                        "width": 14,
                                        "text": "defineProperty",
                                        "value": "defineProperty",
                                        "valueText": "defineProperty"
                                    }
                                },
                                "argumentList": {
                                    "kind": "ArgumentList",
                                    "fullStart": 828,
                                    "fullEnd": 1000,
                                    "start": 828,
                                    "end": 1000,
                                    "fullWidth": 172,
                                    "width": 172,
                                    "isIncrementallyUnusable": true,
                                    "openParenToken": {
                                        "kind": "OpenParenToken",
                                        "fullStart": 828,
                                        "fullEnd": 829,
                                        "start": 828,
                                        "end": 829,
                                        "fullWidth": 1,
                                        "width": 1,
                                        "text": "(",
                                        "value": "(",
                                        "valueText": "("
                                    },
                                    "arguments": [
                                        {
                                            "kind": "IdentifierName",
                                            "fullStart": 829,
                                            "fullEnd": 832,
                                            "start": 829,
                                            "end": 832,
                                            "fullWidth": 3,
                                            "width": 3,
                                            "text": "arr",
                                            "value": "arr",
                                            "valueText": "arr"
                                        },
                                        {
                                            "kind": "CommaToken",
                                            "fullStart": 832,
                                            "fullEnd": 834,
                                            "start": 832,
                                            "end": 833,
                                            "fullWidth": 2,
                                            "width": 1,
                                            "text": ",",
                                            "value": ",",
                                            "valueText": ",",
                                            "hasTrailingTrivia": true,
                                            "trailingTrivia": [
                                                {
                                                    "kind": "WhitespaceTrivia",
                                                    "text": " "
                                                }
                                            ]
                                        },
                                        {
                                            "kind": "StringLiteral",
                                            "fullStart": 834,
                                            "fullEnd": 842,
                                            "start": 834,
                                            "end": 842,
                                            "fullWidth": 8,
                                            "width": 8,
                                            "text": "\"length\"",
                                            "value": "length",
                                            "valueText": "length"
                                        },
                                        {
                                            "kind": "CommaToken",
                                            "fullStart": 842,
                                            "fullEnd": 844,
                                            "start": 842,
                                            "end": 843,
                                            "fullWidth": 2,
                                            "width": 1,
                                            "text": ",",
                                            "value": ",",
                                            "valueText": ",",
                                            "hasTrailingTrivia": true,
                                            "trailingTrivia": [
                                                {
                                                    "kind": "WhitespaceTrivia",
                                                    "text": " "
                                                }
                                            ]
                                        },
                                        {
                                            "kind": "ObjectLiteralExpression",
                                            "fullStart": 844,
                                            "fullEnd": 999,
                                            "start": 844,
                                            "end": 999,
                                            "fullWidth": 155,
                                            "width": 155,
                                            "isIncrementallyUnusable": true,
                                            "openBraceToken": {
                                                "kind": "OpenBraceToken",
                                                "fullStart": 844,
                                                "fullEnd": 847,
                                                "start": 844,
                                                "end": 845,
                                                "fullWidth": 3,
                                                "width": 1,
                                                "text": "{",
                                                "value": "{",
                                                "valueText": "{",
                                                "hasTrailingTrivia": true,
                                                "hasTrailingNewLine": true,
                                                "trailingTrivia": [
                                                    {
                                                        "kind": "NewLineTrivia",
                                                        "text": "\r\n"
                                                    }
                                                ]
                                            },
                                            "propertyAssignments": [
                                                {
                                                    "kind": "SimplePropertyAssignment",
                                                    "fullStart": 847,
                                                    "fullEnd": 955,
                                                    "start": 859,
                                                    "end": 955,
                                                    "fullWidth": 108,
                                                    "width": 96,
                                                    "isIncrementallyUnusable": true,
                                                    "propertyName": {
                                                        "kind": "IdentifierName",
                                                        "fullStart": 847,
                                                        "fullEnd": 862,
                                                        "start": 859,
                                                        "end": 862,
                                                        "fullWidth": 15,
                                                        "width": 3,
                                                        "text": "get",
                                                        "value": "get",
                                                        "valueText": "get",
                                                        "hasLeadingTrivia": true,
                                                        "leadingTrivia": [
                                                            {
                                                                "kind": "WhitespaceTrivia",
                                                                "text": "            "
                                                            }
                                                        ]
                                                    },
                                                    "colonToken": {
                                                        "kind": "ColonToken",
                                                        "fullStart": 862,
                                                        "fullEnd": 864,
                                                        "start": 862,
                                                        "end": 863,
                                                        "fullWidth": 2,
                                                        "width": 1,
                                                        "text": ":",
                                                        "value": ":",
                                                        "valueText": ":",
                                                        "hasTrailingTrivia": true,
                                                        "trailingTrivia": [
                                                            {
                                                                "kind": "WhitespaceTrivia",
                                                                "text": " "
                                                            }
                                                        ]
                                                    },
                                                    "expression": {
                                                        "kind": "FunctionExpression",
                                                        "fullStart": 864,
                                                        "fullEnd": 955,
                                                        "start": 864,
                                                        "end": 955,
                                                        "fullWidth": 91,
                                                        "width": 91,
                                                        "functionKeyword": {
                                                            "kind": "FunctionKeyword",
                                                            "fullStart": 864,
                                                            "fullEnd": 873,
                                                            "start": 864,
                                                            "end": 872,
                                                            "fullWidth": 9,
                                                            "width": 8,
                                                            "text": "function",
                                                            "value": "function",
                                                            "valueText": "function",
                                                            "hasTrailingTrivia": true,
                                                            "trailingTrivia": [
                                                                {
                                                                    "kind": "WhitespaceTrivia",
                                                                    "text": " "
                                                                }
                                                            ]
                                                        },
                                                        "callSignature": {
                                                            "kind": "CallSignature",
                                                            "fullStart": 873,
                                                            "fullEnd": 876,
                                                            "start": 873,
                                                            "end": 875,
                                                            "fullWidth": 3,
                                                            "width": 2,
                                                            "parameterList": {
                                                                "kind": "ParameterList",
                                                                "fullStart": 873,
                                                                "fullEnd": 876,
                                                                "start": 873,
                                                                "end": 875,
                                                                "fullWidth": 3,
                                                                "width": 2,
                                                                "openParenToken": {
                                                                    "kind": "OpenParenToken",
                                                                    "fullStart": 873,
                                                                    "fullEnd": 874,
                                                                    "start": 873,
                                                                    "end": 874,
                                                                    "fullWidth": 1,
                                                                    "width": 1,
                                                                    "text": "(",
                                                                    "value": "(",
                                                                    "valueText": "("
                                                                },
                                                                "parameters": [],
                                                                "closeParenToken": {
                                                                    "kind": "CloseParenToken",
                                                                    "fullStart": 874,
                                                                    "fullEnd": 876,
                                                                    "start": 874,
                                                                    "end": 875,
                                                                    "fullWidth": 2,
                                                                    "width": 1,
                                                                    "text": ")",
                                                                    "value": ")",
                                                                    "valueText": ")",
                                                                    "hasTrailingTrivia": true,
                                                                    "trailingTrivia": [
                                                                        {
                                                                            "kind": "WhitespaceTrivia",
                                                                            "text": " "
                                                                        }
                                                                    ]
                                                                }
                                                            }
                                                        },
                                                        "block": {
                                                            "kind": "Block",
                                                            "fullStart": 876,
                                                            "fullEnd": 955,
                                                            "start": 876,
                                                            "end": 955,
                                                            "fullWidth": 79,
                                                            "width": 79,
                                                            "openBraceToken": {
                                                                "kind": "OpenBraceToken",
                                                                "fullStart": 876,
                                                                "fullEnd": 879,
                                                                "start": 876,
                                                                "end": 877,
                                                                "fullWidth": 3,
                                                                "width": 1,
                                                                "text": "{",
                                                                "value": "{",
                                                                "valueText": "{",
                                                                "hasTrailingTrivia": true,
                                                                "hasTrailingNewLine": true,
                                                                "trailingTrivia": [
                                                                    {
                                                                        "kind": "NewLineTrivia",
                                                                        "text": "\r\n"
                                                                    }
                                                                ]
                                                            },
                                                            "statements": [
                                                                {
                                                                    "kind": "ExpressionStatement",
                                                                    "fullStart": 879,
                                                                    "fullEnd": 915,
                                                                    "start": 895,
                                                                    "end": 913,
                                                                    "fullWidth": 36,
                                                                    "width": 18,
                                                                    "expression": {
                                                                        "kind": "AssignmentExpression",
                                                                        "fullStart": 879,
                                                                        "fullEnd": 912,
                                                                        "start": 895,
                                                                        "end": 912,
                                                                        "fullWidth": 33,
                                                                        "width": 17,
                                                                        "left": {
                                                                            "kind": "ElementAccessExpression",
                                                                            "fullStart": 879,
                                                                            "fullEnd": 902,
                                                                            "start": 895,
                                                                            "end": 901,
                                                                            "fullWidth": 23,
                                                                            "width": 6,
                                                                            "expression": {
                                                                                "kind": "IdentifierName",
                                                                                "fullStart": 879,
                                                                                "fullEnd": 898,
                                                                                "start": 895,
                                                                                "end": 898,
                                                                                "fullWidth": 19,
                                                                                "width": 3,
                                                                                "text": "arr",
                                                                                "value": "arr",
                                                                                "valueText": "arr",
                                                                                "hasLeadingTrivia": true,
                                                                                "leadingTrivia": [
                                                                                    {
                                                                                        "kind": "WhitespaceTrivia",
                                                                                        "text": "                "
                                                                                    }
                                                                                ]
                                                                            },
                                                                            "openBracketToken": {
                                                                                "kind": "OpenBracketToken",
                                                                                "fullStart": 898,
                                                                                "fullEnd": 899,
                                                                                "start": 898,
                                                                                "end": 899,
                                                                                "fullWidth": 1,
                                                                                "width": 1,
                                                                                "text": "[",
                                                                                "value": "[",
                                                                                "valueText": "["
                                                                            },
                                                                            "argumentExpression": {
                                                                                "kind": "NumericLiteral",
                                                                                "fullStart": 899,
                                                                                "fullEnd": 900,
                                                                                "start": 899,
                                                                                "end": 900,
                                                                                "fullWidth": 1,
                                                                                "width": 1,
                                                                                "text": "2",
                                                                                "value": 2,
                                                                                "valueText": "2"
                                                                            },
                                                                            "closeBracketToken": {
                                                                                "kind": "CloseBracketToken",
                                                                                "fullStart": 900,
                                                                                "fullEnd": 902,
                                                                                "start": 900,
                                                                                "end": 901,
                                                                                "fullWidth": 2,
                                                                                "width": 1,
                                                                                "text": "]",
                                                                                "value": "]",
                                                                                "valueText": "]",
                                                                                "hasTrailingTrivia": true,
                                                                                "trailingTrivia": [
                                                                                    {
                                                                                        "kind": "WhitespaceTrivia",
                                                                                        "text": " "
                                                                                    }
                                                                                ]
                                                                            }
                                                                        },
                                                                        "operatorToken": {
                                                                            "kind": "EqualsToken",
                                                                            "fullStart": 902,
                                                                            "fullEnd": 904,
                                                                            "start": 902,
                                                                            "end": 903,
                                                                            "fullWidth": 2,
                                                                            "width": 1,
                                                                            "text": "=",
                                                                            "value": "=",
                                                                            "valueText": "=",
                                                                            "hasTrailingTrivia": true,
                                                                            "trailingTrivia": [
                                                                                {
                                                                                    "kind": "WhitespaceTrivia",
                                                                                    "text": " "
                                                                                }
                                                                            ]
                                                                        },
                                                                        "right": {
                                                                            "kind": "StringLiteral",
                                                                            "fullStart": 904,
                                                                            "fullEnd": 912,
                                                                            "start": 904,
                                                                            "end": 912,
                                                                            "fullWidth": 8,
                                                                            "width": 8,
                                                                            "text": "\"length\"",
                                                                            "value": "length",
                                                                            "valueText": "length"
                                                                        }
                                                                    },
                                                                    "semicolonToken": {
                                                                        "kind": "SemicolonToken",
                                                                        "fullStart": 912,
                                                                        "fullEnd": 915,
                                                                        "start": 912,
                                                                        "end": 913,
                                                                        "fullWidth": 3,
                                                                        "width": 1,
                                                                        "text": ";",
                                                                        "value": ";",
                                                                        "valueText": ";",
                                                                        "hasTrailingTrivia": true,
                                                                        "hasTrailingNewLine": true,
                                                                        "trailingTrivia": [
                                                                            {
                                                                                "kind": "NewLineTrivia",
                                                                                "text": "\r\n"
                                                                            }
                                                                        ]
                                                                    }
                                                                },
                                                                {
                                                                    "kind": "ReturnStatement",
                                                                    "fullStart": 915,
                                                                    "fullEnd": 942,
                                                                    "start": 931,
                                                                    "end": 940,
                                                                    "fullWidth": 27,
                                                                    "width": 9,
                                                                    "returnKeyword": {
                                                                        "kind": "ReturnKeyword",
                                                                        "fullStart": 915,
                                                                        "fullEnd": 938,
                                                                        "start": 931,
                                                                        "end": 937,
                                                                        "fullWidth": 23,
                                                                        "width": 6,
                                                                        "text": "return",
                                                                        "value": "return",
                                                                        "valueText": "return",
                                                                        "hasLeadingTrivia": true,
                                                                        "hasTrailingTrivia": true,
                                                                        "leadingTrivia": [
                                                                            {
                                                                                "kind": "WhitespaceTrivia",
                                                                                "text": "                "
                                                                            }
                                                                        ],
                                                                        "trailingTrivia": [
                                                                            {
                                                                                "kind": "WhitespaceTrivia",
                                                                                "text": " "
                                                                            }
                                                                        ]
                                                                    },
                                                                    "expression": {
                                                                        "kind": "NumericLiteral",
                                                                        "fullStart": 938,
                                                                        "fullEnd": 939,
                                                                        "start": 938,
                                                                        "end": 939,
                                                                        "fullWidth": 1,
                                                                        "width": 1,
                                                                        "text": "3",
                                                                        "value": 3,
                                                                        "valueText": "3"
                                                                    },
                                                                    "semicolonToken": {
                                                                        "kind": "SemicolonToken",
                                                                        "fullStart": 939,
                                                                        "fullEnd": 942,
                                                                        "start": 939,
                                                                        "end": 940,
                                                                        "fullWidth": 3,
                                                                        "width": 1,
                                                                        "text": ";",
                                                                        "value": ";",
                                                                        "valueText": ";",
                                                                        "hasTrailingTrivia": true,
                                                                        "hasTrailingNewLine": true,
                                                                        "trailingTrivia": [
                                                                            {
                                                                                "kind": "NewLineTrivia",
                                                                                "text": "\r\n"
                                                                            }
                                                                        ]
                                                                    }
                                                                }
                                                            ],
                                                            "closeBraceToken": {
                                                                "kind": "CloseBraceToken",
                                                                "fullStart": 942,
                                                                "fullEnd": 955,
                                                                "start": 954,
                                                                "end": 955,
                                                                "fullWidth": 13,
                                                                "width": 1,
                                                                "text": "}",
                                                                "value": "}",
                                                                "valueText": "}",
                                                                "hasLeadingTrivia": true,
                                                                "leadingTrivia": [
                                                                    {
                                                                        "kind": "WhitespaceTrivia",
                                                                        "text": "            "
                                                                    }
                                                                ]
                                                            }
                                                        }
                                                    }
                                                },
                                                {
                                                    "kind": "CommaToken",
                                                    "fullStart": 955,
                                                    "fullEnd": 958,
                                                    "start": 955,
                                                    "end": 956,
                                                    "fullWidth": 3,
                                                    "width": 1,
                                                    "text": ",",
                                                    "value": ",",
                                                    "valueText": ",",
                                                    "hasTrailingTrivia": true,
                                                    "hasTrailingNewLine": true,
                                                    "trailingTrivia": [
                                                        {
                                                            "kind": "NewLineTrivia",
                                                            "text": "\r\n"
                                                        }
                                                    ]
                                                },
                                                {
                                                    "kind": "SimplePropertyAssignment",
                                                    "fullStart": 958,
                                                    "fullEnd": 990,
                                                    "start": 970,
                                                    "end": 988,
                                                    "fullWidth": 32,
                                                    "width": 18,
                                                    "propertyName": {
                                                        "kind": "IdentifierName",
                                                        "fullStart": 958,
                                                        "fullEnd": 982,
                                                        "start": 970,
                                                        "end": 982,
                                                        "fullWidth": 24,
                                                        "width": 12,
                                                        "text": "configurable",
                                                        "value": "configurable",
                                                        "valueText": "configurable",
                                                        "hasLeadingTrivia": true,
                                                        "leadingTrivia": [
                                                            {
                                                                "kind": "WhitespaceTrivia",
                                                                "text": "            "
                                                            }
                                                        ]
                                                    },
                                                    "colonToken": {
                                                        "kind": "ColonToken",
                                                        "fullStart": 982,
                                                        "fullEnd": 984,
                                                        "start": 982,
                                                        "end": 983,
                                                        "fullWidth": 2,
                                                        "width": 1,
                                                        "text": ":",
                                                        "value": ":",
                                                        "valueText": ":",
                                                        "hasTrailingTrivia": true,
                                                        "trailingTrivia": [
                                                            {
                                                                "kind": "WhitespaceTrivia",
                                                                "text": " "
                                                            }
                                                        ]
                                                    },
                                                    "expression": {
                                                        "kind": "TrueKeyword",
                                                        "fullStart": 984,
                                                        "fullEnd": 990,
                                                        "start": 984,
                                                        "end": 988,
                                                        "fullWidth": 6,
                                                        "width": 4,
                                                        "text": "true",
                                                        "value": true,
                                                        "valueText": "true",
                                                        "hasTrailingTrivia": true,
                                                        "hasTrailingNewLine": true,
                                                        "trailingTrivia": [
                                                            {
                                                                "kind": "NewLineTrivia",
                                                                "text": "\r\n"
                                                            }
                                                        ]
                                                    }
                                                }
                                            ],
                                            "closeBraceToken": {
                                                "kind": "CloseBraceToken",
                                                "fullStart": 990,
                                                "fullEnd": 999,
                                                "start": 998,
                                                "end": 999,
                                                "fullWidth": 9,
                                                "width": 1,
                                                "text": "}",
                                                "value": "}",
                                                "valueText": "}",
                                                "hasLeadingTrivia": true,
                                                "leadingTrivia": [
                                                    {
                                                        "kind": "WhitespaceTrivia",
                                                        "text": "        "
                                                    }
                                                ]
                                            }
                                        }
                                    ],
                                    "closeParenToken": {
                                        "kind": "CloseParenToken",
                                        "fullStart": 999,
                                        "fullEnd": 1000,
                                        "start": 999,
                                        "end": 1000,
                                        "fullWidth": 1,
                                        "width": 1,
                                        "text": ")",
                                        "value": ")",
                                        "valueText": ")"
                                    }
                                }
                            },
                            "semicolonToken": {
                                "kind": "SemicolonToken",
                                "fullStart": 1000,
                                "fullEnd": 1003,
                                "start": 1000,
                                "end": 1001,
                                "fullWidth": 3,
                                "width": 1,
                                "text": ";",
                                "value": ";",
                                "valueText": ";",
                                "hasTrailingTrivia": true,
                                "hasTrailingNewLine": true,
                                "trailingTrivia": [
                                    {
                                        "kind": "NewLineTrivia",
                                        "text": "\r\n"
                                    }
                                ]
                            }
                        },
                        {
                            "kind": "ReturnStatement",
                            "fullStart": 1003,
                            "fullEnd": 1067,
                            "start": 1013,
                            "end": 1065,
                            "fullWidth": 64,
                            "width": 52,
                            "returnKeyword": {
                                "kind": "ReturnKeyword",
                                "fullStart": 1003,
                                "fullEnd": 1020,
                                "start": 1013,
                                "end": 1019,
                                "fullWidth": 17,
                                "width": 6,
                                "text": "return",
                                "value": "return",
                                "valueText": "return",
                                "hasLeadingTrivia": true,
                                "hasLeadingNewLine": true,
                                "hasTrailingTrivia": true,
                                "leadingTrivia": [
                                    {
                                        "kind": "NewLineTrivia",
                                        "text": "\r\n"
                                    },
                                    {
                                        "kind": "WhitespaceTrivia",
                                        "text": "        "
                                    }
                                ],
                                "trailingTrivia": [
                                    {
                                        "kind": "WhitespaceTrivia",
                                        "text": " "
                                    }
                                ]
                            },
                            "expression": {
                                "kind": "LogicalNotExpression",
                                "fullStart": 1020,
                                "fullEnd": 1064,
                                "start": 1020,
                                "end": 1064,
                                "fullWidth": 44,
                                "width": 44,
                                "operatorToken": {
                                    "kind": "ExclamationToken",
                                    "fullStart": 1020,
                                    "fullEnd": 1021,
                                    "start": 1020,
                                    "end": 1021,
                                    "fullWidth": 1,
                                    "width": 1,
                                    "text": "!",
                                    "value": "!",
                                    "valueText": "!"
                                },
                                "operand": {
                                    "kind": "InvocationExpression",
                                    "fullStart": 1021,
                                    "fullEnd": 1064,
                                    "start": 1021,
                                    "end": 1064,
                                    "fullWidth": 43,
                                    "width": 43,
                                    "expression": {
                                        "kind": "MemberAccessExpression",
                                        "fullStart": 1021,
                                        "fullEnd": 1047,
                                        "start": 1021,
                                        "end": 1047,
                                        "fullWidth": 26,
                                        "width": 26,
                                        "expression": {
                                            "kind": "MemberAccessExpression",
                                            "fullStart": 1021,
                                            "fullEnd": 1042,
                                            "start": 1021,
                                            "end": 1042,
                                            "fullWidth": 21,
                                            "width": 21,
                                            "expression": {
                                                "kind": "MemberAccessExpression",
                                                "fullStart": 1021,
                                                "fullEnd": 1036,
                                                "start": 1021,
                                                "end": 1036,
                                                "fullWidth": 15,
                                                "width": 15,
                                                "expression": {
                                                    "kind": "IdentifierName",
                                                    "fullStart": 1021,
                                                    "fullEnd": 1026,
                                                    "start": 1021,
                                                    "end": 1026,
                                                    "fullWidth": 5,
                                                    "width": 5,
                                                    "text": "Array",
                                                    "value": "Array",
                                                    "valueText": "Array"
                                                },
                                                "dotToken": {
                                                    "kind": "DotToken",
                                                    "fullStart": 1026,
                                                    "fullEnd": 1027,
                                                    "start": 1026,
                                                    "end": 1027,
                                                    "fullWidth": 1,
                                                    "width": 1,
                                                    "text": ".",
                                                    "value": ".",
                                                    "valueText": "."
                                                },
                                                "name": {
                                                    "kind": "IdentifierName",
                                                    "fullStart": 1027,
                                                    "fullEnd": 1036,
                                                    "start": 1027,
                                                    "end": 1036,
                                                    "fullWidth": 9,
                                                    "width": 9,
                                                    "text": "prototype",
                                                    "value": "prototype",
                                                    "valueText": "prototype"
                                                }
                                            },
                                            "dotToken": {
                                                "kind": "DotToken",
                                                "fullStart": 1036,
                                                "fullEnd": 1037,
                                                "start": 1036,
                                                "end": 1037,
                                                "fullWidth": 1,
                                                "width": 1,
                                                "text": ".",
                                                "value": ".",
                                                "valueText": "."
                                            },
                                            "name": {
                                                "kind": "IdentifierName",
                                                "fullStart": 1037,
                                                "fullEnd": 1042,
                                                "start": 1037,
                                                "end": 1042,
                                                "fullWidth": 5,
                                                "width": 5,
                                                "text": "every",
                                                "value": "every",
                                                "valueText": "every"
                                            }
                                        },
                                        "dotToken": {
                                            "kind": "DotToken",
                                            "fullStart": 1042,
                                            "fullEnd": 1043,
                                            "start": 1042,
                                            "end": 1043,
                                            "fullWidth": 1,
                                            "width": 1,
                                            "text": ".",
                                            "value": ".",
                                            "valueText": "."
                                        },
                                        "name": {
                                            "kind": "IdentifierName",
                                            "fullStart": 1043,
                                            "fullEnd": 1047,
                                            "start": 1043,
                                            "end": 1047,
                                            "fullWidth": 4,
                                            "width": 4,
                                            "text": "call",
                                            "value": "call",
                                            "valueText": "call"
                                        }
                                    },
                                    "argumentList": {
                                        "kind": "ArgumentList",
                                        "fullStart": 1047,
                                        "fullEnd": 1064,
                                        "start": 1047,
                                        "end": 1064,
                                        "fullWidth": 17,
                                        "width": 17,
                                        "openParenToken": {
                                            "kind": "OpenParenToken",
                                            "fullStart": 1047,
                                            "fullEnd": 1048,
                                            "start": 1047,
                                            "end": 1048,
                                            "fullWidth": 1,
                                            "width": 1,
                                            "text": "(",
                                            "value": "(",
                                            "valueText": "("
                                        },
                                        "arguments": [
                                            {
                                                "kind": "IdentifierName",
                                                "fullStart": 1048,
                                                "fullEnd": 1051,
                                                "start": 1048,
                                                "end": 1051,
                                                "fullWidth": 3,
                                                "width": 3,
                                                "text": "arr",
                                                "value": "arr",
                                                "valueText": "arr"
                                            },
                                            {
                                                "kind": "CommaToken",
                                                "fullStart": 1051,
                                                "fullEnd": 1053,
                                                "start": 1051,
                                                "end": 1052,
                                                "fullWidth": 2,
                                                "width": 1,
                                                "text": ",",
                                                "value": ",",
                                                "valueText": ",",
                                                "hasTrailingTrivia": true,
                                                "trailingTrivia": [
                                                    {
                                                        "kind": "WhitespaceTrivia",
                                                        "text": " "
                                                    }
                                                ]
                                            },
                                            {
                                                "kind": "IdentifierName",
                                                "fullStart": 1053,
                                                "fullEnd": 1063,
                                                "start": 1053,
                                                "end": 1063,
                                                "fullWidth": 10,
                                                "width": 10,
                                                "text": "callbackfn",
                                                "value": "callbackfn",
                                                "valueText": "callbackfn"
                                            }
                                        ],
                                        "closeParenToken": {
                                            "kind": "CloseParenToken",
                                            "fullStart": 1063,
                                            "fullEnd": 1064,
                                            "start": 1063,
                                            "end": 1064,
                                            "fullWidth": 1,
                                            "width": 1,
                                            "text": ")",
                                            "value": ")",
                                            "valueText": ")"
                                        }
                                    }
                                }
                            },
                            "semicolonToken": {
                                "kind": "SemicolonToken",
                                "fullStart": 1064,
                                "fullEnd": 1067,
                                "start": 1064,
                                "end": 1065,
                                "fullWidth": 3,
                                "width": 1,
                                "text": ";",
                                "value": ";",
                                "valueText": ";",
                                "hasTrailingTrivia": true,
                                "hasTrailingNewLine": true,
                                "trailingTrivia": [
                                    {
                                        "kind": "NewLineTrivia",
                                        "text": "\r\n"
                                    }
                                ]
                            }
                        }
                    ],
                    "closeBraceToken": {
                        "kind": "CloseBraceToken",
                        "fullStart": 1067,
                        "fullEnd": 1074,
                        "start": 1071,
                        "end": 1072,
                        "fullWidth": 7,
                        "width": 1,
                        "text": "}",
                        "value": "}",
                        "valueText": "}",
                        "hasLeadingTrivia": true,
                        "hasTrailingTrivia": true,
                        "hasTrailingNewLine": true,
                        "leadingTrivia": [
                            {
                                "kind": "WhitespaceTrivia",
                                "text": "    "
                            }
                        ],
                        "trailingTrivia": [
                            {
                                "kind": "NewLineTrivia",
                                "text": "\r\n"
                            }
                        ]
                    }
                }
            },
            {
                "kind": "ExpressionStatement",
                "fullStart": 1074,
                "fullEnd": 1098,
                "start": 1074,
                "end": 1096,
                "fullWidth": 24,
                "width": 22,
                "expression": {
                    "kind": "InvocationExpression",
                    "fullStart": 1074,
                    "fullEnd": 1095,
                    "start": 1074,
                    "end": 1095,
                    "fullWidth": 21,
                    "width": 21,
                    "expression": {
                        "kind": "IdentifierName",
                        "fullStart": 1074,
                        "fullEnd": 1085,
                        "start": 1074,
                        "end": 1085,
                        "fullWidth": 11,
                        "width": 11,
                        "text": "runTestCase",
                        "value": "runTestCase",
                        "valueText": "runTestCase"
                    },
                    "argumentList": {
                        "kind": "ArgumentList",
                        "fullStart": 1085,
                        "fullEnd": 1095,
                        "start": 1085,
                        "end": 1095,
                        "fullWidth": 10,
                        "width": 10,
                        "openParenToken": {
                            "kind": "OpenParenToken",
                            "fullStart": 1085,
                            "fullEnd": 1086,
                            "start": 1085,
                            "end": 1086,
                            "fullWidth": 1,
                            "width": 1,
                            "text": "(",
                            "value": "(",
                            "valueText": "("
                        },
                        "arguments": [
                            {
                                "kind": "IdentifierName",
                                "fullStart": 1086,
                                "fullEnd": 1094,
                                "start": 1086,
                                "end": 1094,
                                "fullWidth": 8,
                                "width": 8,
                                "text": "testcase",
                                "value": "testcase",
                                "valueText": "testcase"
                            }
                        ],
                        "closeParenToken": {
                            "kind": "CloseParenToken",
                            "fullStart": 1094,
                            "fullEnd": 1095,
                            "start": 1094,
                            "end": 1095,
                            "fullWidth": 1,
                            "width": 1,
                            "text": ")",
                            "value": ")",
                            "valueText": ")"
                        }
                    }
                },
                "semicolonToken": {
                    "kind": "SemicolonToken",
                    "fullStart": 1095,
                    "fullEnd": 1098,
                    "start": 1095,
                    "end": 1096,
                    "fullWidth": 3,
                    "width": 1,
                    "text": ";",
                    "value": ";",
                    "valueText": ";",
                    "hasTrailingTrivia": true,
                    "hasTrailingNewLine": true,
                    "trailingTrivia": [
                        {
                            "kind": "NewLineTrivia",
                            "text": "\r\n"
                        }
                    ]
                }
            }
        ],
        "endOfFileToken": {
            "kind": "EndOfFileToken",
            "fullStart": 1098,
            "fullEnd": 1098,
            "start": 1098,
            "end": 1098,
            "fullWidth": 0,
            "width": 0,
            "text": ""
        }
    },
    "lineMap": {
        "lineStarts": [
            0,
            67,
            152,
            232,
            308,
            380,
            385,
            441,
            526,
            531,
            533,
            535,
            558,
            604,
            654,
            685,
            707,
            737,
            752,
            763,
            773,
            797,
            799,
            847,
            879,
            915,
            942,
            958,
            990,
            1003,
            1005,
            1067,
            1074,
            1098
        ],
        "length": 1098
    }
}<|MERGE_RESOLUTION|>--- conflicted
+++ resolved
@@ -279,11 +279,8 @@
                                             "start": 586,
                                             "end": 589,
                                             "fullWidth": 3,
-<<<<<<< HEAD
                                             "width": 3,
-=======
                                             "modifiers": [],
->>>>>>> e3c38734
                                             "identifier": {
                                                 "kind": "IdentifierName",
                                                 "fullStart": 586,
@@ -323,11 +320,8 @@
                                             "start": 591,
                                             "end": 594,
                                             "fullWidth": 3,
-<<<<<<< HEAD
                                             "width": 3,
-=======
                                             "modifiers": [],
->>>>>>> e3c38734
                                             "identifier": {
                                                 "kind": "IdentifierName",
                                                 "fullStart": 591,
@@ -367,11 +361,8 @@
                                             "start": 596,
                                             "end": 599,
                                             "fullWidth": 3,
-<<<<<<< HEAD
                                             "width": 3,
-=======
                                             "modifiers": [],
->>>>>>> e3c38734
                                             "identifier": {
                                                 "kind": "IdentifierName",
                                                 "fullStart": 596,
