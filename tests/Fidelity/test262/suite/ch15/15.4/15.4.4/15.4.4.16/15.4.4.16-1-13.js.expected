--- conflicted
+++ resolved
@@ -277,11 +277,8 @@
                                             "start": 566,
                                             "end": 569,
                                             "fullWidth": 3,
-<<<<<<< HEAD
                                             "width": 3,
-=======
                                             "modifiers": [],
->>>>>>> e3c38734
                                             "identifier": {
                                                 "kind": "IdentifierName",
                                                 "fullStart": 566,
@@ -321,11 +318,8 @@
                                             "start": 571,
                                             "end": 574,
                                             "fullWidth": 3,
-<<<<<<< HEAD
                                             "width": 3,
-=======
                                             "modifiers": [],
->>>>>>> e3c38734
                                             "identifier": {
                                                 "kind": "IdentifierName",
                                                 "fullStart": 571,
@@ -365,11 +359,8 @@
                                             "start": 576,
                                             "end": 579,
                                             "fullWidth": 3,
-<<<<<<< HEAD
                                             "width": 3,
-=======
                                             "modifiers": [],
->>>>>>> e3c38734
                                             "identifier": {
                                                 "kind": "IdentifierName",
                                                 "fullStart": 576,
