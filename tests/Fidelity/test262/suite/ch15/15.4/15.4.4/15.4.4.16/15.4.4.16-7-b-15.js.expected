{
    "isDeclaration": false,
    "languageVersion": "EcmaScript5",
    "parseOptions": {
        "allowAutomaticSemicolonInsertion": true
    },
    "sourceUnit": {
        "kind": "SourceUnit",
        "fullStart": 0,
        "fullEnd": 1451,
        "start": 589,
        "end": 1451,
        "fullWidth": 1451,
        "width": 862,
        "isIncrementallyUnusable": true,
        "moduleElements": [
            {
                "kind": "FunctionDeclaration",
                "fullStart": 0,
                "fullEnd": 1427,
                "start": 589,
                "end": 1425,
                "fullWidth": 1427,
                "width": 836,
                "isIncrementallyUnusable": true,
                "modifiers": [],
                "functionKeyword": {
                    "kind": "FunctionKeyword",
                    "fullStart": 0,
                    "fullEnd": 598,
                    "start": 589,
                    "end": 597,
                    "fullWidth": 598,
                    "width": 8,
                    "text": "function",
                    "value": "function",
                    "valueText": "function",
                    "hasLeadingTrivia": true,
                    "hasLeadingComment": true,
                    "hasLeadingNewLine": true,
                    "hasTrailingTrivia": true,
                    "leadingTrivia": [
                        {
                            "kind": "SingleLineCommentTrivia",
                            "text": "/// Copyright (c) 2012 Ecma International.  All rights reserved. "
                        },
                        {
                            "kind": "NewLineTrivia",
                            "text": "\r\n"
                        },
                        {
                            "kind": "SingleLineCommentTrivia",
                            "text": "/// Ecma International makes this code available under the terms and conditions set"
                        },
                        {
                            "kind": "NewLineTrivia",
                            "text": "\r\n"
                        },
                        {
                            "kind": "SingleLineCommentTrivia",
                            "text": "/// forth on http://hg.ecmascript.org/tests/test262/raw-file/tip/LICENSE (the "
                        },
                        {
                            "kind": "NewLineTrivia",
                            "text": "\r\n"
                        },
                        {
                            "kind": "SingleLineCommentTrivia",
                            "text": "/// \"Use Terms\").   Any redistribution of this code must retain the above "
                        },
                        {
                            "kind": "NewLineTrivia",
                            "text": "\r\n"
                        },
                        {
                            "kind": "SingleLineCommentTrivia",
                            "text": "/// copyright and this notice and otherwise comply with the Use Terms."
                        },
                        {
                            "kind": "NewLineTrivia",
                            "text": "\r\n"
                        },
                        {
                            "kind": "MultiLineCommentTrivia",
                            "text": "/**\r\n * @path ch15/15.4/15.4.4/15.4.4.16/15.4.4.16-7-b-15.js\r\n * @description Array.prototype.every - decreasing length of array with prototype property causes prototype index property to be visited\r\n */"
                        },
                        {
                            "kind": "NewLineTrivia",
                            "text": "\r\n"
                        },
                        {
                            "kind": "NewLineTrivia",
                            "text": "\r\n"
                        },
                        {
                            "kind": "NewLineTrivia",
                            "text": "\r\n"
                        }
                    ],
                    "trailingTrivia": [
                        {
                            "kind": "WhitespaceTrivia",
                            "text": " "
                        }
                    ]
                },
                "identifier": {
                    "kind": "IdentifierName",
                    "fullStart": 598,
                    "fullEnd": 606,
                    "start": 598,
                    "end": 606,
                    "fullWidth": 8,
                    "width": 8,
                    "text": "testcase",
                    "value": "testcase",
                    "valueText": "testcase"
                },
                "callSignature": {
                    "kind": "CallSignature",
                    "fullStart": 606,
                    "fullEnd": 609,
                    "start": 606,
                    "end": 608,
                    "fullWidth": 3,
                    "width": 2,
                    "parameterList": {
                        "kind": "ParameterList",
                        "fullStart": 606,
                        "fullEnd": 609,
                        "start": 606,
                        "end": 608,
                        "fullWidth": 3,
                        "width": 2,
                        "openParenToken": {
                            "kind": "OpenParenToken",
                            "fullStart": 606,
                            "fullEnd": 607,
                            "start": 606,
                            "end": 607,
                            "fullWidth": 1,
                            "width": 1,
                            "text": "(",
                            "value": "(",
                            "valueText": "("
                        },
                        "parameters": [],
                        "closeParenToken": {
                            "kind": "CloseParenToken",
                            "fullStart": 607,
                            "fullEnd": 609,
                            "start": 607,
                            "end": 608,
                            "fullWidth": 2,
                            "width": 1,
                            "text": ")",
                            "value": ")",
                            "valueText": ")",
                            "hasTrailingTrivia": true,
                            "trailingTrivia": [
                                {
                                    "kind": "WhitespaceTrivia",
                                    "text": " "
                                }
                            ]
                        }
                    }
                },
                "block": {
                    "kind": "Block",
                    "fullStart": 609,
                    "fullEnd": 1427,
                    "start": 609,
                    "end": 1425,
                    "fullWidth": 818,
                    "width": 816,
                    "isIncrementallyUnusable": true,
                    "openBraceToken": {
                        "kind": "OpenBraceToken",
                        "fullStart": 609,
                        "fullEnd": 612,
                        "start": 609,
                        "end": 610,
                        "fullWidth": 3,
                        "width": 1,
                        "text": "{",
                        "value": "{",
                        "valueText": "{",
                        "hasTrailingTrivia": true,
                        "hasTrailingNewLine": true,
                        "trailingTrivia": [
                            {
                                "kind": "NewLineTrivia",
                                "text": "\r\n"
                            }
                        ]
                    },
                    "statements": [
                        {
                            "kind": "FunctionDeclaration",
                            "fullStart": 612,
                            "fullEnd": 820,
                            "start": 620,
                            "end": 818,
                            "fullWidth": 208,
                            "width": 198,
                            "modifiers": [],
                            "functionKeyword": {
                                "kind": "FunctionKeyword",
                                "fullStart": 612,
                                "fullEnd": 629,
                                "start": 620,
                                "end": 628,
                                "fullWidth": 17,
                                "width": 8,
                                "text": "function",
                                "value": "function",
                                "valueText": "function",
                                "hasLeadingTrivia": true,
                                "hasTrailingTrivia": true,
                                "leadingTrivia": [
                                    {
                                        "kind": "WhitespaceTrivia",
                                        "text": "        "
                                    }
                                ],
                                "trailingTrivia": [
                                    {
                                        "kind": "WhitespaceTrivia",
                                        "text": " "
                                    }
                                ]
                            },
                            "identifier": {
                                "kind": "IdentifierName",
                                "fullStart": 629,
                                "fullEnd": 639,
                                "start": 629,
                                "end": 639,
                                "fullWidth": 10,
                                "width": 10,
                                "text": "callbackfn",
                                "value": "callbackfn",
                                "valueText": "callbackfn"
                            },
                            "callSignature": {
                                "kind": "CallSignature",
                                "fullStart": 639,
                                "fullEnd": 655,
                                "start": 639,
                                "end": 654,
                                "fullWidth": 16,
                                "width": 15,
                                "parameterList": {
                                    "kind": "ParameterList",
                                    "fullStart": 639,
                                    "fullEnd": 655,
                                    "start": 639,
                                    "end": 654,
                                    "fullWidth": 16,
                                    "width": 15,
                                    "openParenToken": {
                                        "kind": "OpenParenToken",
                                        "fullStart": 639,
                                        "fullEnd": 640,
                                        "start": 639,
                                        "end": 640,
                                        "fullWidth": 1,
                                        "width": 1,
                                        "text": "(",
                                        "value": "(",
                                        "valueText": "("
                                    },
                                    "parameters": [
                                        {
                                            "kind": "Parameter",
                                            "fullStart": 640,
                                            "fullEnd": 643,
                                            "start": 640,
                                            "end": 643,
                                            "fullWidth": 3,
                                            "width": 3,
                                            "modifiers": [],
                                            "identifier": {
                                                "kind": "IdentifierName",
                                                "fullStart": 640,
                                                "fullEnd": 643,
                                                "start": 640,
                                                "end": 643,
                                                "fullWidth": 3,
                                                "width": 3,
                                                "text": "val",
                                                "value": "val",
                                                "valueText": "val"
                                            }
                                        },
                                        {
                                            "kind": "CommaToken",
                                            "fullStart": 643,
                                            "fullEnd": 645,
                                            "start": 643,
                                            "end": 644,
                                            "fullWidth": 2,
                                            "width": 1,
                                            "text": ",",
                                            "value": ",",
                                            "valueText": ",",
                                            "hasTrailingTrivia": true,
                                            "trailingTrivia": [
                                                {
                                                    "kind": "WhitespaceTrivia",
                                                    "text": " "
                                                }
                                            ]
                                        },
                                        {
                                            "kind": "Parameter",
                                            "fullStart": 645,
                                            "fullEnd": 648,
                                            "start": 645,
                                            "end": 648,
                                            "fullWidth": 3,
                                            "width": 3,
                                            "modifiers": [],
                                            "identifier": {
                                                "kind": "IdentifierName",
                                                "fullStart": 645,
                                                "fullEnd": 648,
                                                "start": 645,
                                                "end": 648,
                                                "fullWidth": 3,
                                                "width": 3,
                                                "text": "idx",
                                                "value": "idx",
                                                "valueText": "idx"
                                            }
                                        },
                                        {
                                            "kind": "CommaToken",
                                            "fullStart": 648,
                                            "fullEnd": 650,
                                            "start": 648,
                                            "end": 649,
                                            "fullWidth": 2,
                                            "width": 1,
                                            "text": ",",
                                            "value": ",",
                                            "valueText": ",",
                                            "hasTrailingTrivia": true,
                                            "trailingTrivia": [
                                                {
                                                    "kind": "WhitespaceTrivia",
                                                    "text": " "
                                                }
                                            ]
                                        },
                                        {
                                            "kind": "Parameter",
                                            "fullStart": 650,
                                            "fullEnd": 653,
                                            "start": 650,
                                            "end": 653,
                                            "fullWidth": 3,
                                            "width": 3,
                                            "modifiers": [],
                                            "identifier": {
                                                "kind": "IdentifierName",
                                                "fullStart": 650,
                                                "fullEnd": 653,
                                                "start": 650,
                                                "end": 653,
                                                "fullWidth": 3,
                                                "width": 3,
                                                "text": "obj",
                                                "value": "obj",
                                                "valueText": "obj"
                                            }
                                        }
                                    ],
                                    "closeParenToken": {
                                        "kind": "CloseParenToken",
                                        "fullStart": 653,
                                        "fullEnd": 655,
                                        "start": 653,
                                        "end": 654,
                                        "fullWidth": 2,
                                        "width": 1,
                                        "text": ")",
                                        "value": ")",
                                        "valueText": ")",
                                        "hasTrailingTrivia": true,
                                        "trailingTrivia": [
                                            {
                                                "kind": "WhitespaceTrivia",
                                                "text": " "
                                            }
                                        ]
                                    }
                                }
                            },
                            "block": {
                                "kind": "Block",
                                "fullStart": 655,
                                "fullEnd": 820,
                                "start": 655,
                                "end": 818,
                                "fullWidth": 165,
                                "width": 163,
                                "openBraceToken": {
                                    "kind": "OpenBraceToken",
                                    "fullStart": 655,
                                    "fullEnd": 658,
                                    "start": 655,
                                    "end": 656,
                                    "fullWidth": 3,
                                    "width": 1,
                                    "text": "{",
                                    "value": "{",
                                    "valueText": "{",
                                    "hasTrailingTrivia": true,
                                    "hasTrailingNewLine": true,
                                    "trailingTrivia": [
                                        {
                                            "kind": "NewLineTrivia",
                                            "text": "\r\n"
                                        }
                                    ]
                                },
                                "statements": [
                                    {
                                        "kind": "IfStatement",
                                        "fullStart": 658,
                                        "fullEnd": 809,
                                        "start": 670,
                                        "end": 807,
                                        "fullWidth": 151,
                                        "width": 137,
                                        "ifKeyword": {
                                            "kind": "IfKeyword",
                                            "fullStart": 658,
                                            "fullEnd": 673,
                                            "start": 670,
                                            "end": 672,
                                            "fullWidth": 15,
                                            "width": 2,
                                            "text": "if",
                                            "value": "if",
                                            "valueText": "if",
                                            "hasLeadingTrivia": true,
                                            "hasTrailingTrivia": true,
                                            "leadingTrivia": [
                                                {
                                                    "kind": "WhitespaceTrivia",
                                                    "text": "            "
                                                }
                                            ],
                                            "trailingTrivia": [
                                                {
                                                    "kind": "WhitespaceTrivia",
                                                    "text": " "
                                                }
                                            ]
                                        },
                                        "openParenToken": {
                                            "kind": "OpenParenToken",
                                            "fullStart": 673,
                                            "fullEnd": 674,
                                            "start": 673,
                                            "end": 674,
                                            "fullWidth": 1,
                                            "width": 1,
                                            "text": "(",
                                            "value": "(",
                                            "valueText": "("
                                        },
                                        "condition": {
                                            "kind": "LogicalAndExpression",
                                            "fullStart": 674,
                                            "fullEnd": 706,
                                            "start": 674,
                                            "end": 706,
                                            "fullWidth": 32,
                                            "width": 32,
                                            "left": {
                                                "kind": "EqualsExpression",
                                                "fullStart": 674,
                                                "fullEnd": 684,
                                                "start": 674,
                                                "end": 683,
                                                "fullWidth": 10,
                                                "width": 9,
                                                "left": {
                                                    "kind": "IdentifierName",
                                                    "fullStart": 674,
                                                    "fullEnd": 678,
                                                    "start": 674,
                                                    "end": 677,
                                                    "fullWidth": 4,
                                                    "width": 3,
                                                    "text": "idx",
                                                    "value": "idx",
                                                    "valueText": "idx",
                                                    "hasTrailingTrivia": true,
                                                    "trailingTrivia": [
                                                        {
                                                            "kind": "WhitespaceTrivia",
                                                            "text": " "
                                                        }
                                                    ]
                                                },
                                                "operatorToken": {
                                                    "kind": "EqualsEqualsEqualsToken",
                                                    "fullStart": 678,
                                                    "fullEnd": 682,
                                                    "start": 678,
                                                    "end": 681,
                                                    "fullWidth": 4,
                                                    "width": 3,
                                                    "text": "===",
                                                    "value": "===",
                                                    "valueText": "===",
                                                    "hasTrailingTrivia": true,
                                                    "trailingTrivia": [
                                                        {
                                                            "kind": "WhitespaceTrivia",
                                                            "text": " "
                                                        }
                                                    ]
                                                },
                                                "right": {
                                                    "kind": "NumericLiteral",
                                                    "fullStart": 682,
                                                    "fullEnd": 684,
                                                    "start": 682,
                                                    "end": 683,
                                                    "fullWidth": 2,
                                                    "width": 1,
                                                    "text": "2",
                                                    "value": 2,
                                                    "valueText": "2",
                                                    "hasTrailingTrivia": true,
                                                    "trailingTrivia": [
                                                        {
                                                            "kind": "WhitespaceTrivia",
                                                            "text": " "
                                                        }
                                                    ]
                                                }
                                            },
                                            "operatorToken": {
                                                "kind": "AmpersandAmpersandToken",
                                                "fullStart": 684,
                                                "fullEnd": 687,
                                                "start": 684,
                                                "end": 686,
                                                "fullWidth": 3,
                                                "width": 2,
                                                "text": "&&",
                                                "value": "&&",
                                                "valueText": "&&",
                                                "hasTrailingTrivia": true,
                                                "trailingTrivia": [
                                                    {
                                                        "kind": "WhitespaceTrivia",
                                                        "text": " "
                                                    }
                                                ]
                                            },
                                            "right": {
                                                "kind": "EqualsExpression",
                                                "fullStart": 687,
                                                "fullEnd": 706,
                                                "start": 687,
                                                "end": 706,
                                                "fullWidth": 19,
                                                "width": 19,
                                                "left": {
                                                    "kind": "IdentifierName",
                                                    "fullStart": 687,
                                                    "fullEnd": 691,
                                                    "start": 687,
                                                    "end": 690,
                                                    "fullWidth": 4,
                                                    "width": 3,
                                                    "text": "val",
                                                    "value": "val",
                                                    "valueText": "val",
                                                    "hasTrailingTrivia": true,
                                                    "trailingTrivia": [
                                                        {
                                                            "kind": "WhitespaceTrivia",
                                                            "text": " "
                                                        }
                                                    ]
                                                },
                                                "operatorToken": {
                                                    "kind": "EqualsEqualsEqualsToken",
                                                    "fullStart": 691,
                                                    "fullEnd": 695,
                                                    "start": 691,
                                                    "end": 694,
                                                    "fullWidth": 4,
                                                    "width": 3,
                                                    "text": "===",
                                                    "value": "===",
                                                    "valueText": "===",
                                                    "hasTrailingTrivia": true,
                                                    "trailingTrivia": [
                                                        {
                                                            "kind": "WhitespaceTrivia",
                                                            "text": " "
                                                        }
                                                    ]
                                                },
                                                "right": {
                                                    "kind": "StringLiteral",
                                                    "fullStart": 695,
                                                    "fullEnd": 706,
                                                    "start": 695,
                                                    "end": 706,
                                                    "fullWidth": 11,
                                                    "width": 11,
                                                    "text": "\"prototype\"",
                                                    "value": "prototype",
                                                    "valueText": "prototype"
                                                }
                                            }
                                        },
                                        "closeParenToken": {
                                            "kind": "CloseParenToken",
                                            "fullStart": 706,
                                            "fullEnd": 708,
                                            "start": 706,
                                            "end": 707,
                                            "fullWidth": 2,
                                            "width": 1,
                                            "text": ")",
                                            "value": ")",
                                            "valueText": ")",
                                            "hasTrailingTrivia": true,
                                            "trailingTrivia": [
                                                {
                                                    "kind": "WhitespaceTrivia",
                                                    "text": " "
                                                }
                                            ]
                                        },
                                        "statement": {
                                            "kind": "Block",
                                            "fullStart": 708,
                                            "fullEnd": 756,
                                            "start": 708,
                                            "end": 755,
                                            "fullWidth": 48,
                                            "width": 47,
                                            "openBraceToken": {
                                                "kind": "OpenBraceToken",
                                                "fullStart": 708,
                                                "fullEnd": 711,
                                                "start": 708,
                                                "end": 709,
                                                "fullWidth": 3,
                                                "width": 1,
                                                "text": "{",
                                                "value": "{",
                                                "valueText": "{",
                                                "hasTrailingTrivia": true,
                                                "hasTrailingNewLine": true,
                                                "trailingTrivia": [
                                                    {
                                                        "kind": "NewLineTrivia",
                                                        "text": "\r\n"
                                                    }
                                                ]
                                            },
                                            "statements": [
                                                {
                                                    "kind": "ReturnStatement",
                                                    "fullStart": 711,
                                                    "fullEnd": 742,
                                                    "start": 727,
                                                    "end": 740,
                                                    "fullWidth": 31,
                                                    "width": 13,
                                                    "returnKeyword": {
                                                        "kind": "ReturnKeyword",
                                                        "fullStart": 711,
                                                        "fullEnd": 734,
                                                        "start": 727,
                                                        "end": 733,
                                                        "fullWidth": 23,
                                                        "width": 6,
                                                        "text": "return",
                                                        "value": "return",
                                                        "valueText": "return",
                                                        "hasLeadingTrivia": true,
                                                        "hasTrailingTrivia": true,
                                                        "leadingTrivia": [
                                                            {
                                                                "kind": "WhitespaceTrivia",
                                                                "text": "                "
                                                            }
                                                        ],
                                                        "trailingTrivia": [
                                                            {
                                                                "kind": "WhitespaceTrivia",
                                                                "text": " "
                                                            }
                                                        ]
                                                    },
                                                    "expression": {
                                                        "kind": "FalseKeyword",
                                                        "fullStart": 734,
                                                        "fullEnd": 739,
                                                        "start": 734,
                                                        "end": 739,
                                                        "fullWidth": 5,
                                                        "width": 5,
                                                        "text": "false",
                                                        "value": false,
                                                        "valueText": "false"
                                                    },
                                                    "semicolonToken": {
                                                        "kind": "SemicolonToken",
                                                        "fullStart": 739,
                                                        "fullEnd": 742,
                                                        "start": 739,
                                                        "end": 740,
                                                        "fullWidth": 3,
                                                        "width": 1,
                                                        "text": ";",
                                                        "value": ";",
                                                        "valueText": ";",
                                                        "hasTrailingTrivia": true,
                                                        "hasTrailingNewLine": true,
                                                        "trailingTrivia": [
                                                            {
                                                                "kind": "NewLineTrivia",
                                                                "text": "\r\n"
                                                            }
                                                        ]
                                                    }
                                                }
                                            ],
                                            "closeBraceToken": {
                                                "kind": "CloseBraceToken",
                                                "fullStart": 742,
                                                "fullEnd": 756,
                                                "start": 754,
                                                "end": 755,
                                                "fullWidth": 14,
                                                "width": 1,
                                                "text": "}",
                                                "value": "}",
                                                "valueText": "}",
                                                "hasLeadingTrivia": true,
                                                "hasTrailingTrivia": true,
                                                "leadingTrivia": [
                                                    {
                                                        "kind": "WhitespaceTrivia",
                                                        "text": "            "
                                                    }
                                                ],
                                                "trailingTrivia": [
                                                    {
                                                        "kind": "WhitespaceTrivia",
                                                        "text": " "
                                                    }
                                                ]
                                            }
                                        },
                                        "elseClause": {
                                            "kind": "ElseClause",
                                            "fullStart": 756,
                                            "fullEnd": 809,
                                            "start": 756,
                                            "end": 807,
                                            "fullWidth": 53,
                                            "width": 51,
                                            "elseKeyword": {
                                                "kind": "ElseKeyword",
                                                "fullStart": 756,
                                                "fullEnd": 761,
                                                "start": 756,
                                                "end": 760,
                                                "fullWidth": 5,
                                                "width": 4,
                                                "text": "else",
                                                "value": "else",
                                                "valueText": "else",
                                                "hasTrailingTrivia": true,
                                                "trailingTrivia": [
                                                    {
                                                        "kind": "WhitespaceTrivia",
                                                        "text": " "
                                                    }
                                                ]
                                            },
                                            "statement": {
                                                "kind": "Block",
                                                "fullStart": 761,
                                                "fullEnd": 809,
                                                "start": 761,
                                                "end": 807,
                                                "fullWidth": 48,
                                                "width": 46,
                                                "openBraceToken": {
                                                    "kind": "OpenBraceToken",
                                                    "fullStart": 761,
                                                    "fullEnd": 764,
                                                    "start": 761,
                                                    "end": 762,
                                                    "fullWidth": 3,
                                                    "width": 1,
                                                    "text": "{",
                                                    "value": "{",
                                                    "valueText": "{",
                                                    "hasTrailingTrivia": true,
                                                    "hasTrailingNewLine": true,
                                                    "trailingTrivia": [
                                                        {
                                                            "kind": "NewLineTrivia",
                                                            "text": "\r\n"
                                                        }
                                                    ]
                                                },
                                                "statements": [
                                                    {
                                                        "kind": "ReturnStatement",
                                                        "fullStart": 764,
                                                        "fullEnd": 794,
                                                        "start": 780,
                                                        "end": 792,
                                                        "fullWidth": 30,
                                                        "width": 12,
                                                        "returnKeyword": {
                                                            "kind": "ReturnKeyword",
                                                            "fullStart": 764,
                                                            "fullEnd": 787,
                                                            "start": 780,
                                                            "end": 786,
                                                            "fullWidth": 23,
                                                            "width": 6,
                                                            "text": "return",
                                                            "value": "return",
                                                            "valueText": "return",
                                                            "hasLeadingTrivia": true,
                                                            "hasTrailingTrivia": true,
                                                            "leadingTrivia": [
                                                                {
                                                                    "kind": "WhitespaceTrivia",
                                                                    "text": "                "
                                                                }
                                                            ],
                                                            "trailingTrivia": [
                                                                {
                                                                    "kind": "WhitespaceTrivia",
                                                                    "text": " "
                                                                }
                                                            ]
                                                        },
                                                        "expression": {
                                                            "kind": "TrueKeyword",
                                                            "fullStart": 787,
                                                            "fullEnd": 791,
                                                            "start": 787,
                                                            "end": 791,
                                                            "fullWidth": 4,
                                                            "width": 4,
                                                            "text": "true",
                                                            "value": true,
                                                            "valueText": "true"
                                                        },
                                                        "semicolonToken": {
                                                            "kind": "SemicolonToken",
                                                            "fullStart": 791,
                                                            "fullEnd": 794,
                                                            "start": 791,
                                                            "end": 792,
                                                            "fullWidth": 3,
                                                            "width": 1,
                                                            "text": ";",
                                                            "value": ";",
                                                            "valueText": ";",
                                                            "hasTrailingTrivia": true,
                                                            "hasTrailingNewLine": true,
                                                            "trailingTrivia": [
                                                                {
                                                                    "kind": "NewLineTrivia",
                                                                    "text": "\r\n"
                                                                }
                                                            ]
                                                        }
                                                    }
                                                ],
                                                "closeBraceToken": {
                                                    "kind": "CloseBraceToken",
                                                    "fullStart": 794,
                                                    "fullEnd": 809,
                                                    "start": 806,
                                                    "end": 807,
                                                    "fullWidth": 15,
                                                    "width": 1,
                                                    "text": "}",
                                                    "value": "}",
                                                    "valueText": "}",
                                                    "hasLeadingTrivia": true,
                                                    "hasTrailingTrivia": true,
                                                    "hasTrailingNewLine": true,
                                                    "leadingTrivia": [
                                                        {
                                                            "kind": "WhitespaceTrivia",
                                                            "text": "            "
                                                        }
                                                    ],
                                                    "trailingTrivia": [
                                                        {
                                                            "kind": "NewLineTrivia",
                                                            "text": "\r\n"
                                                        }
                                                    ]
                                                }
                                            }
                                        }
                                    }
                                ],
                                "closeBraceToken": {
                                    "kind": "CloseBraceToken",
                                    "fullStart": 809,
                                    "fullEnd": 820,
                                    "start": 817,
                                    "end": 818,
                                    "fullWidth": 11,
                                    "width": 1,
                                    "text": "}",
                                    "value": "}",
                                    "valueText": "}",
                                    "hasLeadingTrivia": true,
                                    "hasTrailingTrivia": true,
                                    "hasTrailingNewLine": true,
                                    "leadingTrivia": [
                                        {
                                            "kind": "WhitespaceTrivia",
                                            "text": "        "
                                        }
                                    ],
                                    "trailingTrivia": [
                                        {
                                            "kind": "NewLineTrivia",
                                            "text": "\r\n"
                                        }
                                    ]
                                }
                            }
                        },
                        {
                            "kind": "VariableStatement",
                            "fullStart": 820,
                            "fullEnd": 850,
                            "start": 828,
                            "end": 848,
                            "fullWidth": 30,
                            "width": 20,
                            "modifiers": [],
                            "variableDeclaration": {
                                "kind": "VariableDeclaration",
                                "fullStart": 820,
                                "fullEnd": 847,
                                "start": 828,
                                "end": 847,
                                "fullWidth": 27,
                                "width": 19,
                                "varKeyword": {
                                    "kind": "VarKeyword",
                                    "fullStart": 820,
                                    "fullEnd": 832,
                                    "start": 828,
                                    "end": 831,
                                    "fullWidth": 12,
                                    "width": 3,
                                    "text": "var",
                                    "value": "var",
                                    "valueText": "var",
                                    "hasLeadingTrivia": true,
                                    "hasTrailingTrivia": true,
                                    "leadingTrivia": [
                                        {
                                            "kind": "WhitespaceTrivia",
                                            "text": "        "
                                        }
                                    ],
                                    "trailingTrivia": [
                                        {
                                            "kind": "WhitespaceTrivia",
                                            "text": " "
                                        }
                                    ]
                                },
                                "variableDeclarators": [
                                    {
                                        "kind": "VariableDeclarator",
                                        "fullStart": 832,
                                        "fullEnd": 847,
                                        "start": 832,
                                        "end": 847,
                                        "fullWidth": 15,
<<<<<<< HEAD
                                        "width": 15,
                                        "identifier": {
=======
                                        "propertyName": {
>>>>>>> 85e84683
                                            "kind": "IdentifierName",
                                            "fullStart": 832,
                                            "fullEnd": 836,
                                            "start": 832,
                                            "end": 835,
                                            "fullWidth": 4,
                                            "width": 3,
                                            "text": "arr",
                                            "value": "arr",
                                            "valueText": "arr",
                                            "hasTrailingTrivia": true,
                                            "trailingTrivia": [
                                                {
                                                    "kind": "WhitespaceTrivia",
                                                    "text": " "
                                                }
                                            ]
                                        },
                                        "equalsValueClause": {
                                            "kind": "EqualsValueClause",
                                            "fullStart": 836,
                                            "fullEnd": 847,
                                            "start": 836,
                                            "end": 847,
                                            "fullWidth": 11,
                                            "width": 11,
                                            "equalsToken": {
                                                "kind": "EqualsToken",
                                                "fullStart": 836,
                                                "fullEnd": 838,
                                                "start": 836,
                                                "end": 837,
                                                "fullWidth": 2,
                                                "width": 1,
                                                "text": "=",
                                                "value": "=",
                                                "valueText": "=",
                                                "hasTrailingTrivia": true,
                                                "trailingTrivia": [
                                                    {
                                                        "kind": "WhitespaceTrivia",
                                                        "text": " "
                                                    }
                                                ]
                                            },
                                            "value": {
                                                "kind": "ArrayLiteralExpression",
                                                "fullStart": 838,
                                                "fullEnd": 847,
                                                "start": 838,
                                                "end": 847,
                                                "fullWidth": 9,
                                                "width": 9,
                                                "openBracketToken": {
                                                    "kind": "OpenBracketToken",
                                                    "fullStart": 838,
                                                    "fullEnd": 839,
                                                    "start": 838,
                                                    "end": 839,
                                                    "fullWidth": 1,
                                                    "width": 1,
                                                    "text": "[",
                                                    "value": "[",
                                                    "valueText": "["
                                                },
                                                "expressions": [
                                                    {
                                                        "kind": "NumericLiteral",
                                                        "fullStart": 839,
                                                        "fullEnd": 840,
                                                        "start": 839,
                                                        "end": 840,
                                                        "fullWidth": 1,
                                                        "width": 1,
                                                        "text": "0",
                                                        "value": 0,
                                                        "valueText": "0"
                                                    },
                                                    {
                                                        "kind": "CommaToken",
                                                        "fullStart": 840,
                                                        "fullEnd": 842,
                                                        "start": 840,
                                                        "end": 841,
                                                        "fullWidth": 2,
                                                        "width": 1,
                                                        "text": ",",
                                                        "value": ",",
                                                        "valueText": ",",
                                                        "hasTrailingTrivia": true,
                                                        "trailingTrivia": [
                                                            {
                                                                "kind": "WhitespaceTrivia",
                                                                "text": " "
                                                            }
                                                        ]
                                                    },
                                                    {
                                                        "kind": "NumericLiteral",
                                                        "fullStart": 842,
                                                        "fullEnd": 843,
                                                        "start": 842,
                                                        "end": 843,
                                                        "fullWidth": 1,
                                                        "width": 1,
                                                        "text": "1",
                                                        "value": 1,
                                                        "valueText": "1"
                                                    },
                                                    {
                                                        "kind": "CommaToken",
                                                        "fullStart": 843,
                                                        "fullEnd": 845,
                                                        "start": 843,
                                                        "end": 844,
                                                        "fullWidth": 2,
                                                        "width": 1,
                                                        "text": ",",
                                                        "value": ",",
                                                        "valueText": ",",
                                                        "hasTrailingTrivia": true,
                                                        "trailingTrivia": [
                                                            {
                                                                "kind": "WhitespaceTrivia",
                                                                "text": " "
                                                            }
                                                        ]
                                                    },
                                                    {
                                                        "kind": "NumericLiteral",
                                                        "fullStart": 845,
                                                        "fullEnd": 846,
                                                        "start": 845,
                                                        "end": 846,
                                                        "fullWidth": 1,
                                                        "width": 1,
                                                        "text": "2",
                                                        "value": 2,
                                                        "valueText": "2"
                                                    }
                                                ],
                                                "closeBracketToken": {
                                                    "kind": "CloseBracketToken",
                                                    "fullStart": 846,
                                                    "fullEnd": 847,
                                                    "start": 846,
                                                    "end": 847,
                                                    "fullWidth": 1,
                                                    "width": 1,
                                                    "text": "]",
                                                    "value": "]",
                                                    "valueText": "]"
                                                }
                                            }
                                        }
                                    }
                                ]
                            },
                            "semicolonToken": {
                                "kind": "SemicolonToken",
                                "fullStart": 847,
                                "fullEnd": 850,
                                "start": 847,
                                "end": 848,
                                "fullWidth": 3,
                                "width": 1,
                                "text": ";",
                                "value": ";",
                                "valueText": ";",
                                "hasTrailingTrivia": true,
                                "hasTrailingNewLine": true,
                                "trailingTrivia": [
                                    {
                                        "kind": "NewLineTrivia",
                                        "text": "\r\n"
                                    }
                                ]
                            }
                        },
                        {
                            "kind": "TryStatement",
                            "fullStart": 850,
                            "fullEnd": 1420,
                            "start": 860,
                            "end": 1418,
                            "fullWidth": 570,
                            "width": 558,
                            "isIncrementallyUnusable": true,
                            "tryKeyword": {
                                "kind": "TryKeyword",
                                "fullStart": 850,
                                "fullEnd": 864,
                                "start": 860,
                                "end": 863,
                                "fullWidth": 14,
                                "width": 3,
                                "text": "try",
                                "value": "try",
                                "valueText": "try",
                                "hasLeadingTrivia": true,
                                "hasLeadingNewLine": true,
                                "hasTrailingTrivia": true,
                                "leadingTrivia": [
                                    {
                                        "kind": "NewLineTrivia",
                                        "text": "\r\n"
                                    },
                                    {
                                        "kind": "WhitespaceTrivia",
                                        "text": "        "
                                    }
                                ],
                                "trailingTrivia": [
                                    {
                                        "kind": "WhitespaceTrivia",
                                        "text": " "
                                    }
                                ]
                            },
                            "block": {
                                "kind": "Block",
                                "fullStart": 864,
                                "fullEnd": 1358,
                                "start": 864,
                                "end": 1357,
                                "fullWidth": 494,
                                "width": 493,
                                "isIncrementallyUnusable": true,
                                "openBraceToken": {
                                    "kind": "OpenBraceToken",
                                    "fullStart": 864,
                                    "fullEnd": 867,
                                    "start": 864,
                                    "end": 865,
                                    "fullWidth": 3,
                                    "width": 1,
                                    "text": "{",
                                    "value": "{",
                                    "valueText": "{",
                                    "hasTrailingTrivia": true,
                                    "hasTrailingNewLine": true,
                                    "trailingTrivia": [
                                        {
                                            "kind": "NewLineTrivia",
                                            "text": "\r\n"
                                        }
                                    ]
                                },
                                "statements": [
                                    {
                                        "kind": "ExpressionStatement",
                                        "fullStart": 867,
                                        "fullEnd": 1076,
                                        "start": 879,
                                        "end": 1074,
                                        "fullWidth": 209,
                                        "width": 195,
                                        "isIncrementallyUnusable": true,
                                        "expression": {
                                            "kind": "InvocationExpression",
                                            "fullStart": 867,
                                            "fullEnd": 1073,
                                            "start": 879,
                                            "end": 1073,
                                            "fullWidth": 206,
                                            "width": 194,
                                            "isIncrementallyUnusable": true,
                                            "expression": {
                                                "kind": "MemberAccessExpression",
                                                "fullStart": 867,
                                                "fullEnd": 900,
                                                "start": 879,
                                                "end": 900,
                                                "fullWidth": 33,
                                                "width": 21,
                                                "expression": {
                                                    "kind": "IdentifierName",
                                                    "fullStart": 867,
                                                    "fullEnd": 885,
                                                    "start": 879,
                                                    "end": 885,
                                                    "fullWidth": 18,
                                                    "width": 6,
                                                    "text": "Object",
                                                    "value": "Object",
                                                    "valueText": "Object",
                                                    "hasLeadingTrivia": true,
                                                    "leadingTrivia": [
                                                        {
                                                            "kind": "WhitespaceTrivia",
                                                            "text": "            "
                                                        }
                                                    ]
                                                },
                                                "dotToken": {
                                                    "kind": "DotToken",
                                                    "fullStart": 885,
                                                    "fullEnd": 886,
                                                    "start": 885,
                                                    "end": 886,
                                                    "fullWidth": 1,
                                                    "width": 1,
                                                    "text": ".",
                                                    "value": ".",
                                                    "valueText": "."
                                                },
                                                "name": {
                                                    "kind": "IdentifierName",
                                                    "fullStart": 886,
                                                    "fullEnd": 900,
                                                    "start": 886,
                                                    "end": 900,
                                                    "fullWidth": 14,
                                                    "width": 14,
                                                    "text": "defineProperty",
                                                    "value": "defineProperty",
                                                    "valueText": "defineProperty"
                                                }
                                            },
                                            "argumentList": {
                                                "kind": "ArgumentList",
                                                "fullStart": 900,
                                                "fullEnd": 1073,
                                                "start": 900,
                                                "end": 1073,
                                                "fullWidth": 173,
                                                "width": 173,
                                                "isIncrementallyUnusable": true,
                                                "openParenToken": {
                                                    "kind": "OpenParenToken",
                                                    "fullStart": 900,
                                                    "fullEnd": 901,
                                                    "start": 900,
                                                    "end": 901,
                                                    "fullWidth": 1,
                                                    "width": 1,
                                                    "text": "(",
                                                    "value": "(",
                                                    "valueText": "("
                                                },
                                                "arguments": [
                                                    {
                                                        "kind": "MemberAccessExpression",
                                                        "fullStart": 901,
                                                        "fullEnd": 916,
                                                        "start": 901,
                                                        "end": 916,
                                                        "fullWidth": 15,
                                                        "width": 15,
                                                        "expression": {
                                                            "kind": "IdentifierName",
                                                            "fullStart": 901,
                                                            "fullEnd": 906,
                                                            "start": 901,
                                                            "end": 906,
                                                            "fullWidth": 5,
                                                            "width": 5,
                                                            "text": "Array",
                                                            "value": "Array",
                                                            "valueText": "Array"
                                                        },
                                                        "dotToken": {
                                                            "kind": "DotToken",
                                                            "fullStart": 906,
                                                            "fullEnd": 907,
                                                            "start": 906,
                                                            "end": 907,
                                                            "fullWidth": 1,
                                                            "width": 1,
                                                            "text": ".",
                                                            "value": ".",
                                                            "valueText": "."
                                                        },
                                                        "name": {
                                                            "kind": "IdentifierName",
                                                            "fullStart": 907,
                                                            "fullEnd": 916,
                                                            "start": 907,
                                                            "end": 916,
                                                            "fullWidth": 9,
                                                            "width": 9,
                                                            "text": "prototype",
                                                            "value": "prototype",
                                                            "valueText": "prototype"
                                                        }
                                                    },
                                                    {
                                                        "kind": "CommaToken",
                                                        "fullStart": 916,
                                                        "fullEnd": 918,
                                                        "start": 916,
                                                        "end": 917,
                                                        "fullWidth": 2,
                                                        "width": 1,
                                                        "text": ",",
                                                        "value": ",",
                                                        "valueText": ",",
                                                        "hasTrailingTrivia": true,
                                                        "trailingTrivia": [
                                                            {
                                                                "kind": "WhitespaceTrivia",
                                                                "text": " "
                                                            }
                                                        ]
                                                    },
                                                    {
                                                        "kind": "StringLiteral",
                                                        "fullStart": 918,
                                                        "fullEnd": 921,
                                                        "start": 918,
                                                        "end": 921,
                                                        "fullWidth": 3,
                                                        "width": 3,
                                                        "text": "\"2\"",
                                                        "value": "2",
                                                        "valueText": "2"
                                                    },
                                                    {
                                                        "kind": "CommaToken",
                                                        "fullStart": 921,
                                                        "fullEnd": 923,
                                                        "start": 921,
                                                        "end": 922,
                                                        "fullWidth": 2,
                                                        "width": 1,
                                                        "text": ",",
                                                        "value": ",",
                                                        "valueText": ",",
                                                        "hasTrailingTrivia": true,
                                                        "trailingTrivia": [
                                                            {
                                                                "kind": "WhitespaceTrivia",
                                                                "text": " "
                                                            }
                                                        ]
                                                    },
                                                    {
                                                        "kind": "ObjectLiteralExpression",
                                                        "fullStart": 923,
                                                        "fullEnd": 1072,
                                                        "start": 923,
                                                        "end": 1072,
                                                        "fullWidth": 149,
                                                        "width": 149,
                                                        "isIncrementallyUnusable": true,
                                                        "openBraceToken": {
                                                            "kind": "OpenBraceToken",
                                                            "fullStart": 923,
                                                            "fullEnd": 926,
                                                            "start": 923,
                                                            "end": 924,
                                                            "fullWidth": 3,
                                                            "width": 1,
                                                            "text": "{",
                                                            "value": "{",
                                                            "valueText": "{",
                                                            "hasTrailingTrivia": true,
                                                            "hasTrailingNewLine": true,
                                                            "trailingTrivia": [
                                                                {
                                                                    "kind": "NewLineTrivia",
                                                                    "text": "\r\n"
                                                                }
                                                            ]
                                                        },
                                                        "propertyAssignments": [
                                                            {
                                                                "kind": "SimplePropertyAssignment",
                                                                "fullStart": 926,
                                                                "fullEnd": 1020,
                                                                "start": 942,
                                                                "end": 1020,
                                                                "fullWidth": 94,
                                                                "width": 78,
                                                                "isIncrementallyUnusable": true,
                                                                "propertyName": {
                                                                    "kind": "IdentifierName",
                                                                    "fullStart": 926,
                                                                    "fullEnd": 945,
                                                                    "start": 942,
                                                                    "end": 945,
                                                                    "fullWidth": 19,
                                                                    "width": 3,
                                                                    "text": "get",
                                                                    "value": "get",
                                                                    "valueText": "get",
                                                                    "hasLeadingTrivia": true,
                                                                    "leadingTrivia": [
                                                                        {
                                                                            "kind": "WhitespaceTrivia",
                                                                            "text": "                "
                                                                        }
                                                                    ]
                                                                },
                                                                "colonToken": {
                                                                    "kind": "ColonToken",
                                                                    "fullStart": 945,
                                                                    "fullEnd": 947,
                                                                    "start": 945,
                                                                    "end": 946,
                                                                    "fullWidth": 2,
                                                                    "width": 1,
                                                                    "text": ":",
                                                                    "value": ":",
                                                                    "valueText": ":",
                                                                    "hasTrailingTrivia": true,
                                                                    "trailingTrivia": [
                                                                        {
                                                                            "kind": "WhitespaceTrivia",
                                                                            "text": " "
                                                                        }
                                                                    ]
                                                                },
                                                                "expression": {
                                                                    "kind": "FunctionExpression",
                                                                    "fullStart": 947,
                                                                    "fullEnd": 1020,
                                                                    "start": 947,
                                                                    "end": 1020,
                                                                    "fullWidth": 73,
                                                                    "width": 73,
                                                                    "functionKeyword": {
                                                                        "kind": "FunctionKeyword",
                                                                        "fullStart": 947,
                                                                        "fullEnd": 956,
                                                                        "start": 947,
                                                                        "end": 955,
                                                                        "fullWidth": 9,
                                                                        "width": 8,
                                                                        "text": "function",
                                                                        "value": "function",
                                                                        "valueText": "function",
                                                                        "hasTrailingTrivia": true,
                                                                        "trailingTrivia": [
                                                                            {
                                                                                "kind": "WhitespaceTrivia",
                                                                                "text": " "
                                                                            }
                                                                        ]
                                                                    },
                                                                    "callSignature": {
                                                                        "kind": "CallSignature",
                                                                        "fullStart": 956,
                                                                        "fullEnd": 959,
                                                                        "start": 956,
                                                                        "end": 958,
                                                                        "fullWidth": 3,
                                                                        "width": 2,
                                                                        "parameterList": {
                                                                            "kind": "ParameterList",
                                                                            "fullStart": 956,
                                                                            "fullEnd": 959,
                                                                            "start": 956,
                                                                            "end": 958,
                                                                            "fullWidth": 3,
                                                                            "width": 2,
                                                                            "openParenToken": {
                                                                                "kind": "OpenParenToken",
                                                                                "fullStart": 956,
                                                                                "fullEnd": 957,
                                                                                "start": 956,
                                                                                "end": 957,
                                                                                "fullWidth": 1,
                                                                                "width": 1,
                                                                                "text": "(",
                                                                                "value": "(",
                                                                                "valueText": "("
                                                                            },
                                                                            "parameters": [],
                                                                            "closeParenToken": {
                                                                                "kind": "CloseParenToken",
                                                                                "fullStart": 957,
                                                                                "fullEnd": 959,
                                                                                "start": 957,
                                                                                "end": 958,
                                                                                "fullWidth": 2,
                                                                                "width": 1,
                                                                                "text": ")",
                                                                                "value": ")",
                                                                                "valueText": ")",
                                                                                "hasTrailingTrivia": true,
                                                                                "trailingTrivia": [
                                                                                    {
                                                                                        "kind": "WhitespaceTrivia",
                                                                                        "text": " "
                                                                                    }
                                                                                ]
                                                                            }
                                                                        }
                                                                    },
                                                                    "block": {
                                                                        "kind": "Block",
                                                                        "fullStart": 959,
                                                                        "fullEnd": 1020,
                                                                        "start": 959,
                                                                        "end": 1020,
                                                                        "fullWidth": 61,
                                                                        "width": 61,
                                                                        "openBraceToken": {
                                                                            "kind": "OpenBraceToken",
                                                                            "fullStart": 959,
                                                                            "fullEnd": 962,
                                                                            "start": 959,
                                                                            "end": 960,
                                                                            "fullWidth": 3,
                                                                            "width": 1,
                                                                            "text": "{",
                                                                            "value": "{",
                                                                            "valueText": "{",
                                                                            "hasTrailingTrivia": true,
                                                                            "hasTrailingNewLine": true,
                                                                            "trailingTrivia": [
                                                                                {
                                                                                    "kind": "NewLineTrivia",
                                                                                    "text": "\r\n"
                                                                                }
                                                                            ]
                                                                        },
                                                                        "statements": [
                                                                            {
                                                                                "kind": "ReturnStatement",
                                                                                "fullStart": 962,
                                                                                "fullEnd": 1003,
                                                                                "start": 982,
                                                                                "end": 1001,
                                                                                "fullWidth": 41,
                                                                                "width": 19,
                                                                                "returnKeyword": {
                                                                                    "kind": "ReturnKeyword",
                                                                                    "fullStart": 962,
                                                                                    "fullEnd": 989,
                                                                                    "start": 982,
                                                                                    "end": 988,
                                                                                    "fullWidth": 27,
                                                                                    "width": 6,
                                                                                    "text": "return",
                                                                                    "value": "return",
                                                                                    "valueText": "return",
                                                                                    "hasLeadingTrivia": true,
                                                                                    "hasTrailingTrivia": true,
                                                                                    "leadingTrivia": [
                                                                                        {
                                                                                            "kind": "WhitespaceTrivia",
                                                                                            "text": "                    "
                                                                                        }
                                                                                    ],
                                                                                    "trailingTrivia": [
                                                                                        {
                                                                                            "kind": "WhitespaceTrivia",
                                                                                            "text": " "
                                                                                        }
                                                                                    ]
                                                                                },
                                                                                "expression": {
                                                                                    "kind": "StringLiteral",
                                                                                    "fullStart": 989,
                                                                                    "fullEnd": 1000,
                                                                                    "start": 989,
                                                                                    "end": 1000,
                                                                                    "fullWidth": 11,
                                                                                    "width": 11,
                                                                                    "text": "\"prototype\"",
                                                                                    "value": "prototype",
                                                                                    "valueText": "prototype"
                                                                                },
                                                                                "semicolonToken": {
                                                                                    "kind": "SemicolonToken",
                                                                                    "fullStart": 1000,
                                                                                    "fullEnd": 1003,
                                                                                    "start": 1000,
                                                                                    "end": 1001,
                                                                                    "fullWidth": 3,
                                                                                    "width": 1,
                                                                                    "text": ";",
                                                                                    "value": ";",
                                                                                    "valueText": ";",
                                                                                    "hasTrailingTrivia": true,
                                                                                    "hasTrailingNewLine": true,
                                                                                    "trailingTrivia": [
                                                                                        {
                                                                                            "kind": "NewLineTrivia",
                                                                                            "text": "\r\n"
                                                                                        }
                                                                                    ]
                                                                                }
                                                                            }
                                                                        ],
                                                                        "closeBraceToken": {
                                                                            "kind": "CloseBraceToken",
                                                                            "fullStart": 1003,
                                                                            "fullEnd": 1020,
                                                                            "start": 1019,
                                                                            "end": 1020,
                                                                            "fullWidth": 17,
                                                                            "width": 1,
                                                                            "text": "}",
                                                                            "value": "}",
                                                                            "valueText": "}",
                                                                            "hasLeadingTrivia": true,
                                                                            "leadingTrivia": [
                                                                                {
                                                                                    "kind": "WhitespaceTrivia",
                                                                                    "text": "                "
                                                                                }
                                                                            ]
                                                                        }
                                                                    }
                                                                }
                                                            },
                                                            {
                                                                "kind": "CommaToken",
                                                                "fullStart": 1020,
                                                                "fullEnd": 1023,
                                                                "start": 1020,
                                                                "end": 1021,
                                                                "fullWidth": 3,
                                                                "width": 1,
                                                                "text": ",",
                                                                "value": ",",
                                                                "valueText": ",",
                                                                "hasTrailingTrivia": true,
                                                                "hasTrailingNewLine": true,
                                                                "trailingTrivia": [
                                                                    {
                                                                        "kind": "NewLineTrivia",
                                                                        "text": "\r\n"
                                                                    }
                                                                ]
                                                            },
                                                            {
                                                                "kind": "SimplePropertyAssignment",
                                                                "fullStart": 1023,
                                                                "fullEnd": 1059,
                                                                "start": 1039,
                                                                "end": 1057,
                                                                "fullWidth": 36,
                                                                "width": 18,
                                                                "propertyName": {
                                                                    "kind": "IdentifierName",
                                                                    "fullStart": 1023,
                                                                    "fullEnd": 1051,
                                                                    "start": 1039,
                                                                    "end": 1051,
                                                                    "fullWidth": 28,
                                                                    "width": 12,
                                                                    "text": "configurable",
                                                                    "value": "configurable",
                                                                    "valueText": "configurable",
                                                                    "hasLeadingTrivia": true,
                                                                    "leadingTrivia": [
                                                                        {
                                                                            "kind": "WhitespaceTrivia",
                                                                            "text": "                "
                                                                        }
                                                                    ]
                                                                },
                                                                "colonToken": {
                                                                    "kind": "ColonToken",
                                                                    "fullStart": 1051,
                                                                    "fullEnd": 1053,
                                                                    "start": 1051,
                                                                    "end": 1052,
                                                                    "fullWidth": 2,
                                                                    "width": 1,
                                                                    "text": ":",
                                                                    "value": ":",
                                                                    "valueText": ":",
                                                                    "hasTrailingTrivia": true,
                                                                    "trailingTrivia": [
                                                                        {
                                                                            "kind": "WhitespaceTrivia",
                                                                            "text": " "
                                                                        }
                                                                    ]
                                                                },
                                                                "expression": {
                                                                    "kind": "TrueKeyword",
                                                                    "fullStart": 1053,
                                                                    "fullEnd": 1059,
                                                                    "start": 1053,
                                                                    "end": 1057,
                                                                    "fullWidth": 6,
                                                                    "width": 4,
                                                                    "text": "true",
                                                                    "value": true,
                                                                    "valueText": "true",
                                                                    "hasTrailingTrivia": true,
                                                                    "hasTrailingNewLine": true,
                                                                    "trailingTrivia": [
                                                                        {
                                                                            "kind": "NewLineTrivia",
                                                                            "text": "\r\n"
                                                                        }
                                                                    ]
                                                                }
                                                            }
                                                        ],
                                                        "closeBraceToken": {
                                                            "kind": "CloseBraceToken",
                                                            "fullStart": 1059,
                                                            "fullEnd": 1072,
                                                            "start": 1071,
                                                            "end": 1072,
                                                            "fullWidth": 13,
                                                            "width": 1,
                                                            "text": "}",
                                                            "value": "}",
                                                            "valueText": "}",
                                                            "hasLeadingTrivia": true,
                                                            "leadingTrivia": [
                                                                {
                                                                    "kind": "WhitespaceTrivia",
                                                                    "text": "            "
                                                                }
                                                            ]
                                                        }
                                                    }
                                                ],
                                                "closeParenToken": {
                                                    "kind": "CloseParenToken",
                                                    "fullStart": 1072,
                                                    "fullEnd": 1073,
                                                    "start": 1072,
                                                    "end": 1073,
                                                    "fullWidth": 1,
                                                    "width": 1,
                                                    "text": ")",
                                                    "value": ")",
                                                    "valueText": ")"
                                                }
                                            }
                                        },
                                        "semicolonToken": {
                                            "kind": "SemicolonToken",
                                            "fullStart": 1073,
                                            "fullEnd": 1076,
                                            "start": 1073,
                                            "end": 1074,
                                            "fullWidth": 3,
                                            "width": 1,
                                            "text": ";",
                                            "value": ";",
                                            "valueText": ";",
                                            "hasTrailingTrivia": true,
                                            "hasTrailingNewLine": true,
                                            "trailingTrivia": [
                                                {
                                                    "kind": "NewLineTrivia",
                                                    "text": "\r\n"
                                                }
                                            ]
                                        }
                                    },
                                    {
                                        "kind": "ExpressionStatement",
                                        "fullStart": 1076,
                                        "fullEnd": 1302,
                                        "start": 1090,
                                        "end": 1300,
                                        "fullWidth": 226,
                                        "width": 210,
                                        "isIncrementallyUnusable": true,
                                        "expression": {
                                            "kind": "InvocationExpression",
                                            "fullStart": 1076,
                                            "fullEnd": 1299,
                                            "start": 1090,
                                            "end": 1299,
                                            "fullWidth": 223,
                                            "width": 209,
                                            "isIncrementallyUnusable": true,
                                            "expression": {
                                                "kind": "MemberAccessExpression",
                                                "fullStart": 1076,
                                                "fullEnd": 1111,
                                                "start": 1090,
                                                "end": 1111,
                                                "fullWidth": 35,
                                                "width": 21,
                                                "expression": {
                                                    "kind": "IdentifierName",
                                                    "fullStart": 1076,
                                                    "fullEnd": 1096,
                                                    "start": 1090,
                                                    "end": 1096,
                                                    "fullWidth": 20,
                                                    "width": 6,
                                                    "text": "Object",
                                                    "value": "Object",
                                                    "valueText": "Object",
                                                    "hasLeadingTrivia": true,
                                                    "hasLeadingNewLine": true,
                                                    "leadingTrivia": [
                                                        {
                                                            "kind": "NewLineTrivia",
                                                            "text": "\r\n"
                                                        },
                                                        {
                                                            "kind": "WhitespaceTrivia",
                                                            "text": "            "
                                                        }
                                                    ]
                                                },
                                                "dotToken": {
                                                    "kind": "DotToken",
                                                    "fullStart": 1096,
                                                    "fullEnd": 1097,
                                                    "start": 1096,
                                                    "end": 1097,
                                                    "fullWidth": 1,
                                                    "width": 1,
                                                    "text": ".",
                                                    "value": ".",
                                                    "valueText": "."
                                                },
                                                "name": {
                                                    "kind": "IdentifierName",
                                                    "fullStart": 1097,
                                                    "fullEnd": 1111,
                                                    "start": 1097,
                                                    "end": 1111,
                                                    "fullWidth": 14,
                                                    "width": 14,
                                                    "text": "defineProperty",
                                                    "value": "defineProperty",
                                                    "valueText": "defineProperty"
                                                }
                                            },
                                            "argumentList": {
                                                "kind": "ArgumentList",
                                                "fullStart": 1111,
                                                "fullEnd": 1299,
                                                "start": 1111,
                                                "end": 1299,
                                                "fullWidth": 188,
                                                "width": 188,
                                                "isIncrementallyUnusable": true,
                                                "openParenToken": {
                                                    "kind": "OpenParenToken",
                                                    "fullStart": 1111,
                                                    "fullEnd": 1112,
                                                    "start": 1111,
                                                    "end": 1112,
                                                    "fullWidth": 1,
                                                    "width": 1,
                                                    "text": "(",
                                                    "value": "(",
                                                    "valueText": "("
                                                },
                                                "arguments": [
                                                    {
                                                        "kind": "IdentifierName",
                                                        "fullStart": 1112,
                                                        "fullEnd": 1115,
                                                        "start": 1112,
                                                        "end": 1115,
                                                        "fullWidth": 3,
                                                        "width": 3,
                                                        "text": "arr",
                                                        "value": "arr",
                                                        "valueText": "arr"
                                                    },
                                                    {
                                                        "kind": "CommaToken",
                                                        "fullStart": 1115,
                                                        "fullEnd": 1117,
                                                        "start": 1115,
                                                        "end": 1116,
                                                        "fullWidth": 2,
                                                        "width": 1,
                                                        "text": ",",
                                                        "value": ",",
                                                        "valueText": ",",
                                                        "hasTrailingTrivia": true,
                                                        "trailingTrivia": [
                                                            {
                                                                "kind": "WhitespaceTrivia",
                                                                "text": " "
                                                            }
                                                        ]
                                                    },
                                                    {
                                                        "kind": "StringLiteral",
                                                        "fullStart": 1117,
                                                        "fullEnd": 1120,
                                                        "start": 1117,
                                                        "end": 1120,
                                                        "fullWidth": 3,
                                                        "width": 3,
                                                        "text": "\"1\"",
                                                        "value": "1",
                                                        "valueText": "1"
                                                    },
                                                    {
                                                        "kind": "CommaToken",
                                                        "fullStart": 1120,
                                                        "fullEnd": 1122,
                                                        "start": 1120,
                                                        "end": 1121,
                                                        "fullWidth": 2,
                                                        "width": 1,
                                                        "text": ",",
                                                        "value": ",",
                                                        "valueText": ",",
                                                        "hasTrailingTrivia": true,
                                                        "trailingTrivia": [
                                                            {
                                                                "kind": "WhitespaceTrivia",
                                                                "text": " "
                                                            }
                                                        ]
                                                    },
                                                    {
                                                        "kind": "ObjectLiteralExpression",
                                                        "fullStart": 1122,
                                                        "fullEnd": 1298,
                                                        "start": 1122,
                                                        "end": 1298,
                                                        "fullWidth": 176,
                                                        "width": 176,
                                                        "isIncrementallyUnusable": true,
                                                        "openBraceToken": {
                                                            "kind": "OpenBraceToken",
                                                            "fullStart": 1122,
                                                            "fullEnd": 1125,
                                                            "start": 1122,
                                                            "end": 1123,
                                                            "fullWidth": 3,
                                                            "width": 1,
                                                            "text": "{",
                                                            "value": "{",
                                                            "valueText": "{",
                                                            "hasTrailingTrivia": true,
                                                            "hasTrailingNewLine": true,
                                                            "trailingTrivia": [
                                                                {
                                                                    "kind": "NewLineTrivia",
                                                                    "text": "\r\n"
                                                                }
                                                            ]
                                                        },
                                                        "propertyAssignments": [
                                                            {
                                                                "kind": "SimplePropertyAssignment",
                                                                "fullStart": 1125,
                                                                "fullEnd": 1246,
                                                                "start": 1141,
                                                                "end": 1246,
                                                                "fullWidth": 121,
                                                                "width": 105,
                                                                "isIncrementallyUnusable": true,
                                                                "propertyName": {
                                                                    "kind": "IdentifierName",
                                                                    "fullStart": 1125,
                                                                    "fullEnd": 1144,
                                                                    "start": 1141,
                                                                    "end": 1144,
                                                                    "fullWidth": 19,
                                                                    "width": 3,
                                                                    "text": "get",
                                                                    "value": "get",
                                                                    "valueText": "get",
                                                                    "hasLeadingTrivia": true,
                                                                    "leadingTrivia": [
                                                                        {
                                                                            "kind": "WhitespaceTrivia",
                                                                            "text": "                "
                                                                        }
                                                                    ]
                                                                },
                                                                "colonToken": {
                                                                    "kind": "ColonToken",
                                                                    "fullStart": 1144,
                                                                    "fullEnd": 1146,
                                                                    "start": 1144,
                                                                    "end": 1145,
                                                                    "fullWidth": 2,
                                                                    "width": 1,
                                                                    "text": ":",
                                                                    "value": ":",
                                                                    "valueText": ":",
                                                                    "hasTrailingTrivia": true,
                                                                    "trailingTrivia": [
                                                                        {
                                                                            "kind": "WhitespaceTrivia",
                                                                            "text": " "
                                                                        }
                                                                    ]
                                                                },
                                                                "expression": {
                                                                    "kind": "FunctionExpression",
                                                                    "fullStart": 1146,
                                                                    "fullEnd": 1246,
                                                                    "start": 1146,
                                                                    "end": 1246,
                                                                    "fullWidth": 100,
                                                                    "width": 100,
                                                                    "functionKeyword": {
                                                                        "kind": "FunctionKeyword",
                                                                        "fullStart": 1146,
                                                                        "fullEnd": 1155,
                                                                        "start": 1146,
                                                                        "end": 1154,
                                                                        "fullWidth": 9,
                                                                        "width": 8,
                                                                        "text": "function",
                                                                        "value": "function",
                                                                        "valueText": "function",
                                                                        "hasTrailingTrivia": true,
                                                                        "trailingTrivia": [
                                                                            {
                                                                                "kind": "WhitespaceTrivia",
                                                                                "text": " "
                                                                            }
                                                                        ]
                                                                    },
                                                                    "callSignature": {
                                                                        "kind": "CallSignature",
                                                                        "fullStart": 1155,
                                                                        "fullEnd": 1158,
                                                                        "start": 1155,
                                                                        "end": 1157,
                                                                        "fullWidth": 3,
                                                                        "width": 2,
                                                                        "parameterList": {
                                                                            "kind": "ParameterList",
                                                                            "fullStart": 1155,
                                                                            "fullEnd": 1158,
                                                                            "start": 1155,
                                                                            "end": 1157,
                                                                            "fullWidth": 3,
                                                                            "width": 2,
                                                                            "openParenToken": {
                                                                                "kind": "OpenParenToken",
                                                                                "fullStart": 1155,
                                                                                "fullEnd": 1156,
                                                                                "start": 1155,
                                                                                "end": 1156,
                                                                                "fullWidth": 1,
                                                                                "width": 1,
                                                                                "text": "(",
                                                                                "value": "(",
                                                                                "valueText": "("
                                                                            },
                                                                            "parameters": [],
                                                                            "closeParenToken": {
                                                                                "kind": "CloseParenToken",
                                                                                "fullStart": 1156,
                                                                                "fullEnd": 1158,
                                                                                "start": 1156,
                                                                                "end": 1157,
                                                                                "fullWidth": 2,
                                                                                "width": 1,
                                                                                "text": ")",
                                                                                "value": ")",
                                                                                "valueText": ")",
                                                                                "hasTrailingTrivia": true,
                                                                                "trailingTrivia": [
                                                                                    {
                                                                                        "kind": "WhitespaceTrivia",
                                                                                        "text": " "
                                                                                    }
                                                                                ]
                                                                            }
                                                                        }
                                                                    },
                                                                    "block": {
                                                                        "kind": "Block",
                                                                        "fullStart": 1158,
                                                                        "fullEnd": 1246,
                                                                        "start": 1158,
                                                                        "end": 1246,
                                                                        "fullWidth": 88,
                                                                        "width": 88,
                                                                        "openBraceToken": {
                                                                            "kind": "OpenBraceToken",
                                                                            "fullStart": 1158,
                                                                            "fullEnd": 1161,
                                                                            "start": 1158,
                                                                            "end": 1159,
                                                                            "fullWidth": 3,
                                                                            "width": 1,
                                                                            "text": "{",
                                                                            "value": "{",
                                                                            "valueText": "{",
                                                                            "hasTrailingTrivia": true,
                                                                            "hasTrailingNewLine": true,
                                                                            "trailingTrivia": [
                                                                                {
                                                                                    "kind": "NewLineTrivia",
                                                                                    "text": "\r\n"
                                                                                }
                                                                            ]
                                                                        },
                                                                        "statements": [
                                                                            {
                                                                                "kind": "ExpressionStatement",
                                                                                "fullStart": 1161,
                                                                                "fullEnd": 1198,
                                                                                "start": 1181,
                                                                                "end": 1196,
                                                                                "fullWidth": 37,
                                                                                "width": 15,
                                                                                "expression": {
                                                                                    "kind": "AssignmentExpression",
                                                                                    "fullStart": 1161,
                                                                                    "fullEnd": 1195,
                                                                                    "start": 1181,
                                                                                    "end": 1195,
                                                                                    "fullWidth": 34,
                                                                                    "width": 14,
                                                                                    "left": {
                                                                                        "kind": "MemberAccessExpression",
                                                                                        "fullStart": 1161,
                                                                                        "fullEnd": 1192,
                                                                                        "start": 1181,
                                                                                        "end": 1191,
                                                                                        "fullWidth": 31,
                                                                                        "width": 10,
                                                                                        "expression": {
                                                                                            "kind": "IdentifierName",
                                                                                            "fullStart": 1161,
                                                                                            "fullEnd": 1184,
                                                                                            "start": 1181,
                                                                                            "end": 1184,
                                                                                            "fullWidth": 23,
                                                                                            "width": 3,
                                                                                            "text": "arr",
                                                                                            "value": "arr",
                                                                                            "valueText": "arr",
                                                                                            "hasLeadingTrivia": true,
                                                                                            "leadingTrivia": [
                                                                                                {
                                                                                                    "kind": "WhitespaceTrivia",
                                                                                                    "text": "                    "
                                                                                                }
                                                                                            ]
                                                                                        },
                                                                                        "dotToken": {
                                                                                            "kind": "DotToken",
                                                                                            "fullStart": 1184,
                                                                                            "fullEnd": 1185,
                                                                                            "start": 1184,
                                                                                            "end": 1185,
                                                                                            "fullWidth": 1,
                                                                                            "width": 1,
                                                                                            "text": ".",
                                                                                            "value": ".",
                                                                                            "valueText": "."
                                                                                        },
                                                                                        "name": {
                                                                                            "kind": "IdentifierName",
                                                                                            "fullStart": 1185,
                                                                                            "fullEnd": 1192,
                                                                                            "start": 1185,
                                                                                            "end": 1191,
                                                                                            "fullWidth": 7,
                                                                                            "width": 6,
                                                                                            "text": "length",
                                                                                            "value": "length",
                                                                                            "valueText": "length",
                                                                                            "hasTrailingTrivia": true,
                                                                                            "trailingTrivia": [
                                                                                                {
                                                                                                    "kind": "WhitespaceTrivia",
                                                                                                    "text": " "
                                                                                                }
                                                                                            ]
                                                                                        }
                                                                                    },
                                                                                    "operatorToken": {
                                                                                        "kind": "EqualsToken",
                                                                                        "fullStart": 1192,
                                                                                        "fullEnd": 1194,
                                                                                        "start": 1192,
                                                                                        "end": 1193,
                                                                                        "fullWidth": 2,
                                                                                        "width": 1,
                                                                                        "text": "=",
                                                                                        "value": "=",
                                                                                        "valueText": "=",
                                                                                        "hasTrailingTrivia": true,
                                                                                        "trailingTrivia": [
                                                                                            {
                                                                                                "kind": "WhitespaceTrivia",
                                                                                                "text": " "
                                                                                            }
                                                                                        ]
                                                                                    },
                                                                                    "right": {
                                                                                        "kind": "NumericLiteral",
                                                                                        "fullStart": 1194,
                                                                                        "fullEnd": 1195,
                                                                                        "start": 1194,
                                                                                        "end": 1195,
                                                                                        "fullWidth": 1,
                                                                                        "width": 1,
                                                                                        "text": "2",
                                                                                        "value": 2,
                                                                                        "valueText": "2"
                                                                                    }
                                                                                },
                                                                                "semicolonToken": {
                                                                                    "kind": "SemicolonToken",
                                                                                    "fullStart": 1195,
                                                                                    "fullEnd": 1198,
                                                                                    "start": 1195,
                                                                                    "end": 1196,
                                                                                    "fullWidth": 3,
                                                                                    "width": 1,
                                                                                    "text": ";",
                                                                                    "value": ";",
                                                                                    "valueText": ";",
                                                                                    "hasTrailingTrivia": true,
                                                                                    "hasTrailingNewLine": true,
                                                                                    "trailingTrivia": [
                                                                                        {
                                                                                            "kind": "NewLineTrivia",
                                                                                            "text": "\r\n"
                                                                                        }
                                                                                    ]
                                                                                }
                                                                            },
                                                                            {
                                                                                "kind": "ReturnStatement",
                                                                                "fullStart": 1198,
                                                                                "fullEnd": 1229,
                                                                                "start": 1218,
                                                                                "end": 1227,
                                                                                "fullWidth": 31,
                                                                                "width": 9,
                                                                                "returnKeyword": {
                                                                                    "kind": "ReturnKeyword",
                                                                                    "fullStart": 1198,
                                                                                    "fullEnd": 1225,
                                                                                    "start": 1218,
                                                                                    "end": 1224,
                                                                                    "fullWidth": 27,
                                                                                    "width": 6,
                                                                                    "text": "return",
                                                                                    "value": "return",
                                                                                    "valueText": "return",
                                                                                    "hasLeadingTrivia": true,
                                                                                    "hasTrailingTrivia": true,
                                                                                    "leadingTrivia": [
                                                                                        {
                                                                                            "kind": "WhitespaceTrivia",
                                                                                            "text": "                    "
                                                                                        }
                                                                                    ],
                                                                                    "trailingTrivia": [
                                                                                        {
                                                                                            "kind": "WhitespaceTrivia",
                                                                                            "text": " "
                                                                                        }
                                                                                    ]
                                                                                },
                                                                                "expression": {
                                                                                    "kind": "NumericLiteral",
                                                                                    "fullStart": 1225,
                                                                                    "fullEnd": 1226,
                                                                                    "start": 1225,
                                                                                    "end": 1226,
                                                                                    "fullWidth": 1,
                                                                                    "width": 1,
                                                                                    "text": "1",
                                                                                    "value": 1,
                                                                                    "valueText": "1"
                                                                                },
                                                                                "semicolonToken": {
                                                                                    "kind": "SemicolonToken",
                                                                                    "fullStart": 1226,
                                                                                    "fullEnd": 1229,
                                                                                    "start": 1226,
                                                                                    "end": 1227,
                                                                                    "fullWidth": 3,
                                                                                    "width": 1,
                                                                                    "text": ";",
                                                                                    "value": ";",
                                                                                    "valueText": ";",
                                                                                    "hasTrailingTrivia": true,
                                                                                    "hasTrailingNewLine": true,
                                                                                    "trailingTrivia": [
                                                                                        {
                                                                                            "kind": "NewLineTrivia",
                                                                                            "text": "\r\n"
                                                                                        }
                                                                                    ]
                                                                                }
                                                                            }
                                                                        ],
                                                                        "closeBraceToken": {
                                                                            "kind": "CloseBraceToken",
                                                                            "fullStart": 1229,
                                                                            "fullEnd": 1246,
                                                                            "start": 1245,
                                                                            "end": 1246,
                                                                            "fullWidth": 17,
                                                                            "width": 1,
                                                                            "text": "}",
                                                                            "value": "}",
                                                                            "valueText": "}",
                                                                            "hasLeadingTrivia": true,
                                                                            "leadingTrivia": [
                                                                                {
                                                                                    "kind": "WhitespaceTrivia",
                                                                                    "text": "                "
                                                                                }
                                                                            ]
                                                                        }
                                                                    }
                                                                }
                                                            },
                                                            {
                                                                "kind": "CommaToken",
                                                                "fullStart": 1246,
                                                                "fullEnd": 1249,
                                                                "start": 1246,
                                                                "end": 1247,
                                                                "fullWidth": 3,
                                                                "width": 1,
                                                                "text": ",",
                                                                "value": ",",
                                                                "valueText": ",",
                                                                "hasTrailingTrivia": true,
                                                                "hasTrailingNewLine": true,
                                                                "trailingTrivia": [
                                                                    {
                                                                        "kind": "NewLineTrivia",
                                                                        "text": "\r\n"
                                                                    }
                                                                ]
                                                            },
                                                            {
                                                                "kind": "SimplePropertyAssignment",
                                                                "fullStart": 1249,
                                                                "fullEnd": 1285,
                                                                "start": 1265,
                                                                "end": 1283,
                                                                "fullWidth": 36,
                                                                "width": 18,
                                                                "propertyName": {
                                                                    "kind": "IdentifierName",
                                                                    "fullStart": 1249,
                                                                    "fullEnd": 1277,
                                                                    "start": 1265,
                                                                    "end": 1277,
                                                                    "fullWidth": 28,
                                                                    "width": 12,
                                                                    "text": "configurable",
                                                                    "value": "configurable",
                                                                    "valueText": "configurable",
                                                                    "hasLeadingTrivia": true,
                                                                    "leadingTrivia": [
                                                                        {
                                                                            "kind": "WhitespaceTrivia",
                                                                            "text": "                "
                                                                        }
                                                                    ]
                                                                },
                                                                "colonToken": {
                                                                    "kind": "ColonToken",
                                                                    "fullStart": 1277,
                                                                    "fullEnd": 1279,
                                                                    "start": 1277,
                                                                    "end": 1278,
                                                                    "fullWidth": 2,
                                                                    "width": 1,
                                                                    "text": ":",
                                                                    "value": ":",
                                                                    "valueText": ":",
                                                                    "hasTrailingTrivia": true,
                                                                    "trailingTrivia": [
                                                                        {
                                                                            "kind": "WhitespaceTrivia",
                                                                            "text": " "
                                                                        }
                                                                    ]
                                                                },
                                                                "expression": {
                                                                    "kind": "TrueKeyword",
                                                                    "fullStart": 1279,
                                                                    "fullEnd": 1285,
                                                                    "start": 1279,
                                                                    "end": 1283,
                                                                    "fullWidth": 6,
                                                                    "width": 4,
                                                                    "text": "true",
                                                                    "value": true,
                                                                    "valueText": "true",
                                                                    "hasTrailingTrivia": true,
                                                                    "hasTrailingNewLine": true,
                                                                    "trailingTrivia": [
                                                                        {
                                                                            "kind": "NewLineTrivia",
                                                                            "text": "\r\n"
                                                                        }
                                                                    ]
                                                                }
                                                            }
                                                        ],
                                                        "closeBraceToken": {
                                                            "kind": "CloseBraceToken",
                                                            "fullStart": 1285,
                                                            "fullEnd": 1298,
                                                            "start": 1297,
                                                            "end": 1298,
                                                            "fullWidth": 13,
                                                            "width": 1,
                                                            "text": "}",
                                                            "value": "}",
                                                            "valueText": "}",
                                                            "hasLeadingTrivia": true,
                                                            "leadingTrivia": [
                                                                {
                                                                    "kind": "WhitespaceTrivia",
                                                                    "text": "            "
                                                                }
                                                            ]
                                                        }
                                                    }
                                                ],
                                                "closeParenToken": {
                                                    "kind": "CloseParenToken",
                                                    "fullStart": 1298,
                                                    "fullEnd": 1299,
                                                    "start": 1298,
                                                    "end": 1299,
                                                    "fullWidth": 1,
                                                    "width": 1,
                                                    "text": ")",
                                                    "value": ")",
                                                    "valueText": ")"
                                                }
                                            }
                                        },
                                        "semicolonToken": {
                                            "kind": "SemicolonToken",
                                            "fullStart": 1299,
                                            "fullEnd": 1302,
                                            "start": 1299,
                                            "end": 1300,
                                            "fullWidth": 3,
                                            "width": 1,
                                            "text": ";",
                                            "value": ";",
                                            "valueText": ";",
                                            "hasTrailingTrivia": true,
                                            "hasTrailingNewLine": true,
                                            "trailingTrivia": [
                                                {
                                                    "kind": "NewLineTrivia",
                                                    "text": "\r\n"
                                                }
                                            ]
                                        }
                                    },
                                    {
                                        "kind": "ReturnStatement",
                                        "fullStart": 1302,
                                        "fullEnd": 1348,
                                        "start": 1316,
                                        "end": 1346,
                                        "fullWidth": 46,
                                        "width": 30,
                                        "returnKeyword": {
                                            "kind": "ReturnKeyword",
                                            "fullStart": 1302,
                                            "fullEnd": 1323,
                                            "start": 1316,
                                            "end": 1322,
                                            "fullWidth": 21,
                                            "width": 6,
                                            "text": "return",
                                            "value": "return",
                                            "valueText": "return",
                                            "hasLeadingTrivia": true,
                                            "hasLeadingNewLine": true,
                                            "hasTrailingTrivia": true,
                                            "leadingTrivia": [
                                                {
                                                    "kind": "NewLineTrivia",
                                                    "text": "\r\n"
                                                },
                                                {
                                                    "kind": "WhitespaceTrivia",
                                                    "text": "            "
                                                }
                                            ],
                                            "trailingTrivia": [
                                                {
                                                    "kind": "WhitespaceTrivia",
                                                    "text": " "
                                                }
                                            ]
                                        },
                                        "expression": {
                                            "kind": "LogicalNotExpression",
                                            "fullStart": 1323,
                                            "fullEnd": 1345,
                                            "start": 1323,
                                            "end": 1345,
                                            "fullWidth": 22,
                                            "width": 22,
                                            "operatorToken": {
                                                "kind": "ExclamationToken",
                                                "fullStart": 1323,
                                                "fullEnd": 1324,
                                                "start": 1323,
                                                "end": 1324,
                                                "fullWidth": 1,
                                                "width": 1,
                                                "text": "!",
                                                "value": "!",
                                                "valueText": "!"
                                            },
                                            "operand": {
                                                "kind": "InvocationExpression",
                                                "fullStart": 1324,
                                                "fullEnd": 1345,
                                                "start": 1324,
                                                "end": 1345,
                                                "fullWidth": 21,
                                                "width": 21,
                                                "expression": {
                                                    "kind": "MemberAccessExpression",
                                                    "fullStart": 1324,
                                                    "fullEnd": 1333,
                                                    "start": 1324,
                                                    "end": 1333,
                                                    "fullWidth": 9,
                                                    "width": 9,
                                                    "expression": {
                                                        "kind": "IdentifierName",
                                                        "fullStart": 1324,
                                                        "fullEnd": 1327,
                                                        "start": 1324,
                                                        "end": 1327,
                                                        "fullWidth": 3,
                                                        "width": 3,
                                                        "text": "arr",
                                                        "value": "arr",
                                                        "valueText": "arr"
                                                    },
                                                    "dotToken": {
                                                        "kind": "DotToken",
                                                        "fullStart": 1327,
                                                        "fullEnd": 1328,
                                                        "start": 1327,
                                                        "end": 1328,
                                                        "fullWidth": 1,
                                                        "width": 1,
                                                        "text": ".",
                                                        "value": ".",
                                                        "valueText": "."
                                                    },
                                                    "name": {
                                                        "kind": "IdentifierName",
                                                        "fullStart": 1328,
                                                        "fullEnd": 1333,
                                                        "start": 1328,
                                                        "end": 1333,
                                                        "fullWidth": 5,
                                                        "width": 5,
                                                        "text": "every",
                                                        "value": "every",
                                                        "valueText": "every"
                                                    }
                                                },
                                                "argumentList": {
                                                    "kind": "ArgumentList",
                                                    "fullStart": 1333,
                                                    "fullEnd": 1345,
                                                    "start": 1333,
                                                    "end": 1345,
                                                    "fullWidth": 12,
                                                    "width": 12,
                                                    "openParenToken": {
                                                        "kind": "OpenParenToken",
                                                        "fullStart": 1333,
                                                        "fullEnd": 1334,
                                                        "start": 1333,
                                                        "end": 1334,
                                                        "fullWidth": 1,
                                                        "width": 1,
                                                        "text": "(",
                                                        "value": "(",
                                                        "valueText": "("
                                                    },
                                                    "arguments": [
                                                        {
                                                            "kind": "IdentifierName",
                                                            "fullStart": 1334,
                                                            "fullEnd": 1344,
                                                            "start": 1334,
                                                            "end": 1344,
                                                            "fullWidth": 10,
                                                            "width": 10,
                                                            "text": "callbackfn",
                                                            "value": "callbackfn",
                                                            "valueText": "callbackfn"
                                                        }
                                                    ],
                                                    "closeParenToken": {
                                                        "kind": "CloseParenToken",
                                                        "fullStart": 1344,
                                                        "fullEnd": 1345,
                                                        "start": 1344,
                                                        "end": 1345,
                                                        "fullWidth": 1,
                                                        "width": 1,
                                                        "text": ")",
                                                        "value": ")",
                                                        "valueText": ")"
                                                    }
                                                }
                                            }
                                        },
                                        "semicolonToken": {
                                            "kind": "SemicolonToken",
                                            "fullStart": 1345,
                                            "fullEnd": 1348,
                                            "start": 1345,
                                            "end": 1346,
                                            "fullWidth": 3,
                                            "width": 1,
                                            "text": ";",
                                            "value": ";",
                                            "valueText": ";",
                                            "hasTrailingTrivia": true,
                                            "hasTrailingNewLine": true,
                                            "trailingTrivia": [
                                                {
                                                    "kind": "NewLineTrivia",
                                                    "text": "\r\n"
                                                }
                                            ]
                                        }
                                    }
                                ],
                                "closeBraceToken": {
                                    "kind": "CloseBraceToken",
                                    "fullStart": 1348,
                                    "fullEnd": 1358,
                                    "start": 1356,
                                    "end": 1357,
                                    "fullWidth": 10,
                                    "width": 1,
                                    "text": "}",
                                    "value": "}",
                                    "valueText": "}",
                                    "hasLeadingTrivia": true,
                                    "hasTrailingTrivia": true,
                                    "leadingTrivia": [
                                        {
                                            "kind": "WhitespaceTrivia",
                                            "text": "        "
                                        }
                                    ],
                                    "trailingTrivia": [
                                        {
                                            "kind": "WhitespaceTrivia",
                                            "text": " "
                                        }
                                    ]
                                }
                            },
                            "finallyClause": {
                                "kind": "FinallyClause",
                                "fullStart": 1358,
                                "fullEnd": 1420,
                                "start": 1358,
                                "end": 1418,
                                "fullWidth": 62,
                                "width": 60,
                                "finallyKeyword": {
                                    "kind": "FinallyKeyword",
                                    "fullStart": 1358,
                                    "fullEnd": 1366,
                                    "start": 1358,
                                    "end": 1365,
                                    "fullWidth": 8,
                                    "width": 7,
                                    "text": "finally",
                                    "value": "finally",
                                    "valueText": "finally",
                                    "hasTrailingTrivia": true,
                                    "trailingTrivia": [
                                        {
                                            "kind": "WhitespaceTrivia",
                                            "text": " "
                                        }
                                    ]
                                },
                                "block": {
                                    "kind": "Block",
                                    "fullStart": 1366,
                                    "fullEnd": 1420,
                                    "start": 1366,
                                    "end": 1418,
                                    "fullWidth": 54,
                                    "width": 52,
                                    "openBraceToken": {
                                        "kind": "OpenBraceToken",
                                        "fullStart": 1366,
                                        "fullEnd": 1369,
                                        "start": 1366,
                                        "end": 1367,
                                        "fullWidth": 3,
                                        "width": 1,
                                        "text": "{",
                                        "value": "{",
                                        "valueText": "{",
                                        "hasTrailingTrivia": true,
                                        "hasTrailingNewLine": true,
                                        "trailingTrivia": [
                                            {
                                                "kind": "NewLineTrivia",
                                                "text": "\r\n"
                                            }
                                        ]
                                    },
                                    "statements": [
                                        {
                                            "kind": "ExpressionStatement",
                                            "fullStart": 1369,
                                            "fullEnd": 1409,
                                            "start": 1381,
                                            "end": 1407,
                                            "fullWidth": 40,
                                            "width": 26,
                                            "expression": {
                                                "kind": "DeleteExpression",
                                                "fullStart": 1369,
                                                "fullEnd": 1406,
                                                "start": 1381,
                                                "end": 1406,
                                                "fullWidth": 37,
                                                "width": 25,
                                                "deleteKeyword": {
                                                    "kind": "DeleteKeyword",
                                                    "fullStart": 1369,
                                                    "fullEnd": 1388,
                                                    "start": 1381,
                                                    "end": 1387,
                                                    "fullWidth": 19,
                                                    "width": 6,
                                                    "text": "delete",
                                                    "value": "delete",
                                                    "valueText": "delete",
                                                    "hasLeadingTrivia": true,
                                                    "hasTrailingTrivia": true,
                                                    "leadingTrivia": [
                                                        {
                                                            "kind": "WhitespaceTrivia",
                                                            "text": "            "
                                                        }
                                                    ],
                                                    "trailingTrivia": [
                                                        {
                                                            "kind": "WhitespaceTrivia",
                                                            "text": " "
                                                        }
                                                    ]
                                                },
                                                "expression": {
                                                    "kind": "ElementAccessExpression",
                                                    "fullStart": 1388,
                                                    "fullEnd": 1406,
                                                    "start": 1388,
                                                    "end": 1406,
                                                    "fullWidth": 18,
                                                    "width": 18,
                                                    "expression": {
                                                        "kind": "MemberAccessExpression",
                                                        "fullStart": 1388,
                                                        "fullEnd": 1403,
                                                        "start": 1388,
                                                        "end": 1403,
                                                        "fullWidth": 15,
                                                        "width": 15,
                                                        "expression": {
                                                            "kind": "IdentifierName",
                                                            "fullStart": 1388,
                                                            "fullEnd": 1393,
                                                            "start": 1388,
                                                            "end": 1393,
                                                            "fullWidth": 5,
                                                            "width": 5,
                                                            "text": "Array",
                                                            "value": "Array",
                                                            "valueText": "Array"
                                                        },
                                                        "dotToken": {
                                                            "kind": "DotToken",
                                                            "fullStart": 1393,
                                                            "fullEnd": 1394,
                                                            "start": 1393,
                                                            "end": 1394,
                                                            "fullWidth": 1,
                                                            "width": 1,
                                                            "text": ".",
                                                            "value": ".",
                                                            "valueText": "."
                                                        },
                                                        "name": {
                                                            "kind": "IdentifierName",
                                                            "fullStart": 1394,
                                                            "fullEnd": 1403,
                                                            "start": 1394,
                                                            "end": 1403,
                                                            "fullWidth": 9,
                                                            "width": 9,
                                                            "text": "prototype",
                                                            "value": "prototype",
                                                            "valueText": "prototype"
                                                        }
                                                    },
                                                    "openBracketToken": {
                                                        "kind": "OpenBracketToken",
                                                        "fullStart": 1403,
                                                        "fullEnd": 1404,
                                                        "start": 1403,
                                                        "end": 1404,
                                                        "fullWidth": 1,
                                                        "width": 1,
                                                        "text": "[",
                                                        "value": "[",
                                                        "valueText": "["
                                                    },
                                                    "argumentExpression": {
                                                        "kind": "NumericLiteral",
                                                        "fullStart": 1404,
                                                        "fullEnd": 1405,
                                                        "start": 1404,
                                                        "end": 1405,
                                                        "fullWidth": 1,
                                                        "width": 1,
                                                        "text": "2",
                                                        "value": 2,
                                                        "valueText": "2"
                                                    },
                                                    "closeBracketToken": {
                                                        "kind": "CloseBracketToken",
                                                        "fullStart": 1405,
                                                        "fullEnd": 1406,
                                                        "start": 1405,
                                                        "end": 1406,
                                                        "fullWidth": 1,
                                                        "width": 1,
                                                        "text": "]",
                                                        "value": "]",
                                                        "valueText": "]"
                                                    }
                                                }
                                            },
                                            "semicolonToken": {
                                                "kind": "SemicolonToken",
                                                "fullStart": 1406,
                                                "fullEnd": 1409,
                                                "start": 1406,
                                                "end": 1407,
                                                "fullWidth": 3,
                                                "width": 1,
                                                "text": ";",
                                                "value": ";",
                                                "valueText": ";",
                                                "hasTrailingTrivia": true,
                                                "hasTrailingNewLine": true,
                                                "trailingTrivia": [
                                                    {
                                                        "kind": "NewLineTrivia",
                                                        "text": "\r\n"
                                                    }
                                                ]
                                            }
                                        }
                                    ],
                                    "closeBraceToken": {
                                        "kind": "CloseBraceToken",
                                        "fullStart": 1409,
                                        "fullEnd": 1420,
                                        "start": 1417,
                                        "end": 1418,
                                        "fullWidth": 11,
                                        "width": 1,
                                        "text": "}",
                                        "value": "}",
                                        "valueText": "}",
                                        "hasLeadingTrivia": true,
                                        "hasTrailingTrivia": true,
                                        "hasTrailingNewLine": true,
                                        "leadingTrivia": [
                                            {
                                                "kind": "WhitespaceTrivia",
                                                "text": "        "
                                            }
                                        ],
                                        "trailingTrivia": [
                                            {
                                                "kind": "NewLineTrivia",
                                                "text": "\r\n"
                                            }
                                        ]
                                    }
                                }
                            }
                        }
                    ],
                    "closeBraceToken": {
                        "kind": "CloseBraceToken",
                        "fullStart": 1420,
                        "fullEnd": 1427,
                        "start": 1424,
                        "end": 1425,
                        "fullWidth": 7,
                        "width": 1,
                        "text": "}",
                        "value": "}",
                        "valueText": "}",
                        "hasLeadingTrivia": true,
                        "hasTrailingTrivia": true,
                        "hasTrailingNewLine": true,
                        "leadingTrivia": [
                            {
                                "kind": "WhitespaceTrivia",
                                "text": "    "
                            }
                        ],
                        "trailingTrivia": [
                            {
                                "kind": "NewLineTrivia",
                                "text": "\r\n"
                            }
                        ]
                    }
                }
            },
            {
                "kind": "ExpressionStatement",
                "fullStart": 1427,
                "fullEnd": 1451,
                "start": 1427,
                "end": 1449,
                "fullWidth": 24,
                "width": 22,
                "expression": {
                    "kind": "InvocationExpression",
                    "fullStart": 1427,
                    "fullEnd": 1448,
                    "start": 1427,
                    "end": 1448,
                    "fullWidth": 21,
                    "width": 21,
                    "expression": {
                        "kind": "IdentifierName",
                        "fullStart": 1427,
                        "fullEnd": 1438,
                        "start": 1427,
                        "end": 1438,
                        "fullWidth": 11,
                        "width": 11,
                        "text": "runTestCase",
                        "value": "runTestCase",
                        "valueText": "runTestCase"
                    },
                    "argumentList": {
                        "kind": "ArgumentList",
                        "fullStart": 1438,
                        "fullEnd": 1448,
                        "start": 1438,
                        "end": 1448,
                        "fullWidth": 10,
                        "width": 10,
                        "openParenToken": {
                            "kind": "OpenParenToken",
                            "fullStart": 1438,
                            "fullEnd": 1439,
                            "start": 1438,
                            "end": 1439,
                            "fullWidth": 1,
                            "width": 1,
                            "text": "(",
                            "value": "(",
                            "valueText": "("
                        },
                        "arguments": [
                            {
                                "kind": "IdentifierName",
                                "fullStart": 1439,
                                "fullEnd": 1447,
                                "start": 1439,
                                "end": 1447,
                                "fullWidth": 8,
                                "width": 8,
                                "text": "testcase",
                                "value": "testcase",
                                "valueText": "testcase"
                            }
                        ],
                        "closeParenToken": {
                            "kind": "CloseParenToken",
                            "fullStart": 1447,
                            "fullEnd": 1448,
                            "start": 1447,
                            "end": 1448,
                            "fullWidth": 1,
                            "width": 1,
                            "text": ")",
                            "value": ")",
                            "valueText": ")"
                        }
                    }
                },
                "semicolonToken": {
                    "kind": "SemicolonToken",
                    "fullStart": 1448,
                    "fullEnd": 1451,
                    "start": 1448,
                    "end": 1449,
                    "fullWidth": 3,
                    "width": 1,
                    "text": ";",
                    "value": ";",
                    "valueText": ";",
                    "hasTrailingTrivia": true,
                    "hasTrailingNewLine": true,
                    "trailingTrivia": [
                        {
                            "kind": "NewLineTrivia",
                            "text": "\r\n"
                        }
                    ]
                }
            }
        ],
        "endOfFileToken": {
            "kind": "EndOfFileToken",
            "fullStart": 1451,
            "fullEnd": 1451,
            "start": 1451,
            "end": 1451,
            "fullWidth": 0,
            "width": 0,
            "text": ""
        }
    },
    "lineMap": {
        "lineStarts": [
            0,
            67,
            152,
            232,
            308,
            380,
            385,
            442,
            580,
            585,
            587,
            589,
            612,
            658,
            711,
            742,
            764,
            794,
            809,
            820,
            850,
            852,
            867,
            926,
            962,
            1003,
            1023,
            1059,
            1076,
            1078,
            1125,
            1161,
            1198,
            1229,
            1249,
            1285,
            1302,
            1304,
            1348,
            1369,
            1409,
            1420,
            1427,
            1451
        ],
        "length": 1451
    }
}<|MERGE_RESOLUTION|>--- conflicted
+++ resolved
@@ -1004,12 +1004,8 @@
                                         "start": 832,
                                         "end": 847,
                                         "fullWidth": 15,
-<<<<<<< HEAD
                                         "width": 15,
-                                        "identifier": {
-=======
                                         "propertyName": {
->>>>>>> 85e84683
                                             "kind": "IdentifierName",
                                             "fullStart": 832,
                                             "fullEnd": 836,
