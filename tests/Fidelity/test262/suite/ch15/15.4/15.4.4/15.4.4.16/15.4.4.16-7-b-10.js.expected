--- conflicted
+++ resolved
@@ -247,12 +247,8 @@
                                         "start": 632,
                                         "end": 648,
                                         "fullWidth": 16,
-<<<<<<< HEAD
                                         "width": 16,
-                                        "identifier": {
-=======
                                         "propertyName": {
->>>>>>> 85e84683
                                             "kind": "IdentifierName",
                                             "fullStart": 632,
                                             "fullEnd": 641,
@@ -856,12 +852,8 @@
                                         "start": 781,
                                         "end": 807,
                                         "fullWidth": 26,
-<<<<<<< HEAD
                                         "width": 26,
-                                        "identifier": {
-=======
                                         "propertyName": {
->>>>>>> 85e84683
                                             "kind": "IdentifierName",
                                             "fullStart": 781,
                                             "fullEnd": 785,
