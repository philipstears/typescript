--- conflicted
+++ resolved
@@ -252,12 +252,8 @@
                                         "start": 633,
                                         "end": 649,
                                         "fullWidth": 16,
-<<<<<<< HEAD
                                         "width": 16,
-                                        "identifier": {
-=======
                                         "propertyName": {
->>>>>>> 85e84683
                                             "kind": "IdentifierName",
                                             "fullStart": 633,
                                             "fullEnd": 642,
@@ -899,12 +895,8 @@
                                         "start": 803,
                                         "end": 813,
                                         "fullWidth": 10,
-<<<<<<< HEAD
                                         "width": 10,
-                                        "identifier": {
-=======
                                         "propertyName": {
->>>>>>> 85e84683
                                             "kind": "IdentifierName",
                                             "fullStart": 803,
                                             "fullEnd": 809,
@@ -1560,12 +1552,8 @@
                                         "start": 955,
                                         "end": 976,
                                         "fullWidth": 21,
-<<<<<<< HEAD
                                         "width": 21,
-                                        "identifier": {
-=======
                                         "propertyName": {
->>>>>>> 85e84683
                                             "kind": "IdentifierName",
                                             "fullStart": 955,
                                             "fullEnd": 959,
@@ -1939,12 +1927,8 @@
                                         "start": 1025,
                                         "end": 1042,
                                         "fullWidth": 17,
-<<<<<<< HEAD
                                         "width": 17,
-                                        "identifier": {
-=======
                                         "propertyName": {
->>>>>>> 85e84683
                                             "kind": "IdentifierName",
                                             "fullStart": 1025,
                                             "fullEnd": 1031,
