--- conflicted
+++ resolved
@@ -94,12 +94,8 @@
                             "start": 415,
                             "end": 430,
                             "fullWidth": 15,
-<<<<<<< HEAD
                             "width": 15,
-                            "identifier": {
-=======
                             "propertyName": {
->>>>>>> 85e84683
                                 "kind": "IdentifierName",
                                 "fullStart": 415,
                                 "fullEnd": 419,
@@ -659,12 +655,8 @@
                             "start": 489,
                             "end": 515,
                             "fullWidth": 26,
-<<<<<<< HEAD
                             "width": 26,
-                            "identifier": {
-=======
                             "propertyName": {
->>>>>>> 85e84683
                                 "kind": "IdentifierName",
                                 "fullStart": 489,
                                 "fullEnd": 493,
