--- conflicted
+++ resolved
@@ -94,12 +94,8 @@
                             "start": 419,
                             "end": 434,
                             "fullWidth": 15,
-<<<<<<< HEAD
                             "width": 15,
-                            "identifier": {
-=======
                             "propertyName": {
->>>>>>> 85e84683
                                 "kind": "IdentifierName",
                                 "fullStart": 419,
                                 "fullEnd": 423,
@@ -659,12 +655,8 @@
                             "start": 493,
                             "end": 520,
                             "fullWidth": 27,
-<<<<<<< HEAD
                             "width": 27,
-                            "identifier": {
-=======
                             "propertyName": {
->>>>>>> 85e84683
                                 "kind": "IdentifierName",
                                 "fullStart": 493,
                                 "fullEnd": 497,
