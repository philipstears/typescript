{
    "isDeclaration": false,
    "languageVersion": "EcmaScript5",
    "parseOptions": {
        "allowAutomaticSemicolonInsertion": true
    },
    "sourceUnit": {
        "kind": "SourceUnit",
        "fullStart": 0,
        "fullEnd": 2675,
        "start": 442,
        "end": 2675,
        "fullWidth": 2675,
        "width": 2233,
        "moduleElements": [
            {
                "kind": "VariableStatement",
                "fullStart": 0,
                "fullEnd": 471,
                "start": 442,
                "end": 470,
                "fullWidth": 471,
                "width": 28,
                "modifiers": [],
                "variableDeclaration": {
                    "kind": "VariableDeclaration",
                    "fullStart": 0,
                    "fullEnd": 469,
                    "start": 442,
                    "end": 469,
                    "fullWidth": 469,
                    "width": 27,
                    "varKeyword": {
                        "kind": "VarKeyword",
                        "fullStart": 0,
                        "fullEnd": 446,
                        "start": 442,
                        "end": 445,
                        "fullWidth": 446,
                        "width": 3,
                        "text": "var",
                        "value": "var",
                        "valueText": "var",
                        "hasLeadingTrivia": true,
                        "hasLeadingComment": true,
                        "hasLeadingNewLine": true,
                        "hasTrailingTrivia": true,
                        "leadingTrivia": [
                            {
                                "kind": "SingleLineCommentTrivia",
                                "text": "// Copyright 2009 the Sputnik authors.  All rights reserved."
                            },
                            {
                                "kind": "NewLineTrivia",
                                "text": "\n"
                            },
                            {
                                "kind": "SingleLineCommentTrivia",
                                "text": "// This code is governed by the BSD license found in the LICENSE file."
                            },
                            {
                                "kind": "NewLineTrivia",
                                "text": "\n"
                            },
                            {
                                "kind": "NewLineTrivia",
                                "text": "\n"
                            },
                            {
                                "kind": "MultiLineCommentTrivia",
                                "text": "/**\n * The splice function is intentionally generic.\n * It does not require that its this value be an Array object\n *\n * @path ch15/15.4/15.4.4/15.4.4.12/S15.4.4.12_A2_T1.js\n * @description If start is positive, use min(start, length).\n * If deleteCount is positive, use min(deleteCount, length - start)\n */"
                            },
                            {
                                "kind": "NewLineTrivia",
                                "text": "\n"
                            },
                            {
                                "kind": "NewLineTrivia",
                                "text": "\n"
                            }
                        ],
                        "trailingTrivia": [
                            {
                                "kind": "WhitespaceTrivia",
                                "text": " "
                            }
                        ]
                    },
                    "variableDeclarators": [
                        {
                            "kind": "VariableDeclarator",
                            "fullStart": 446,
                            "fullEnd": 469,
                            "start": 446,
                            "end": 469,
                            "fullWidth": 23,
<<<<<<< HEAD
                            "width": 23,
                            "identifier": {
=======
                            "propertyName": {
>>>>>>> 85e84683
                                "kind": "IdentifierName",
                                "fullStart": 446,
                                "fullEnd": 450,
                                "start": 446,
                                "end": 449,
                                "fullWidth": 4,
                                "width": 3,
                                "text": "obj",
                                "value": "obj",
                                "valueText": "obj",
                                "hasTrailingTrivia": true,
                                "trailingTrivia": [
                                    {
                                        "kind": "WhitespaceTrivia",
                                        "text": " "
                                    }
                                ]
                            },
                            "equalsValueClause": {
                                "kind": "EqualsValueClause",
                                "fullStart": 450,
                                "fullEnd": 469,
                                "start": 450,
                                "end": 469,
                                "fullWidth": 19,
                                "width": 19,
                                "equalsToken": {
                                    "kind": "EqualsToken",
                                    "fullStart": 450,
                                    "fullEnd": 452,
                                    "start": 450,
                                    "end": 451,
                                    "fullWidth": 2,
                                    "width": 1,
                                    "text": "=",
                                    "value": "=",
                                    "valueText": "=",
                                    "hasTrailingTrivia": true,
                                    "trailingTrivia": [
                                        {
                                            "kind": "WhitespaceTrivia",
                                            "text": " "
                                        }
                                    ]
                                },
                                "value": {
                                    "kind": "ObjectLiteralExpression",
                                    "fullStart": 452,
                                    "fullEnd": 469,
                                    "start": 452,
                                    "end": 469,
                                    "fullWidth": 17,
                                    "width": 17,
                                    "openBraceToken": {
                                        "kind": "OpenBraceToken",
                                        "fullStart": 452,
                                        "fullEnd": 453,
                                        "start": 452,
                                        "end": 453,
                                        "fullWidth": 1,
                                        "width": 1,
                                        "text": "{",
                                        "value": "{",
                                        "valueText": "{"
                                    },
                                    "propertyAssignments": [
                                        {
                                            "kind": "SimplePropertyAssignment",
                                            "fullStart": 453,
                                            "fullEnd": 456,
                                            "start": 453,
                                            "end": 456,
                                            "fullWidth": 3,
                                            "width": 3,
                                            "propertyName": {
                                                "kind": "NumericLiteral",
                                                "fullStart": 453,
                                                "fullEnd": 454,
                                                "start": 453,
                                                "end": 454,
                                                "fullWidth": 1,
                                                "width": 1,
                                                "text": "0",
                                                "value": 0,
                                                "valueText": "0"
                                            },
                                            "colonToken": {
                                                "kind": "ColonToken",
                                                "fullStart": 454,
                                                "fullEnd": 455,
                                                "start": 454,
                                                "end": 455,
                                                "fullWidth": 1,
                                                "width": 1,
                                                "text": ":",
                                                "value": ":",
                                                "valueText": ":"
                                            },
                                            "expression": {
                                                "kind": "NumericLiteral",
                                                "fullStart": 455,
                                                "fullEnd": 456,
                                                "start": 455,
                                                "end": 456,
                                                "fullWidth": 1,
                                                "width": 1,
                                                "text": "0",
                                                "value": 0,
                                                "valueText": "0"
                                            }
                                        },
                                        {
                                            "kind": "CommaToken",
                                            "fullStart": 456,
                                            "fullEnd": 457,
                                            "start": 456,
                                            "end": 457,
                                            "fullWidth": 1,
                                            "width": 1,
                                            "text": ",",
                                            "value": ",",
                                            "valueText": ","
                                        },
                                        {
                                            "kind": "SimplePropertyAssignment",
                                            "fullStart": 457,
                                            "fullEnd": 460,
                                            "start": 457,
                                            "end": 460,
                                            "fullWidth": 3,
                                            "width": 3,
                                            "propertyName": {
                                                "kind": "NumericLiteral",
                                                "fullStart": 457,
                                                "fullEnd": 458,
                                                "start": 457,
                                                "end": 458,
                                                "fullWidth": 1,
                                                "width": 1,
                                                "text": "1",
                                                "value": 1,
                                                "valueText": "1"
                                            },
                                            "colonToken": {
                                                "kind": "ColonToken",
                                                "fullStart": 458,
                                                "fullEnd": 459,
                                                "start": 458,
                                                "end": 459,
                                                "fullWidth": 1,
                                                "width": 1,
                                                "text": ":",
                                                "value": ":",
                                                "valueText": ":"
                                            },
                                            "expression": {
                                                "kind": "NumericLiteral",
                                                "fullStart": 459,
                                                "fullEnd": 460,
                                                "start": 459,
                                                "end": 460,
                                                "fullWidth": 1,
                                                "width": 1,
                                                "text": "1",
                                                "value": 1,
                                                "valueText": "1"
                                            }
                                        },
                                        {
                                            "kind": "CommaToken",
                                            "fullStart": 460,
                                            "fullEnd": 461,
                                            "start": 460,
                                            "end": 461,
                                            "fullWidth": 1,
                                            "width": 1,
                                            "text": ",",
                                            "value": ",",
                                            "valueText": ","
                                        },
                                        {
                                            "kind": "SimplePropertyAssignment",
                                            "fullStart": 461,
                                            "fullEnd": 464,
                                            "start": 461,
                                            "end": 464,
                                            "fullWidth": 3,
                                            "width": 3,
                                            "propertyName": {
                                                "kind": "NumericLiteral",
                                                "fullStart": 461,
                                                "fullEnd": 462,
                                                "start": 461,
                                                "end": 462,
                                                "fullWidth": 1,
                                                "width": 1,
                                                "text": "2",
                                                "value": 2,
                                                "valueText": "2"
                                            },
                                            "colonToken": {
                                                "kind": "ColonToken",
                                                "fullStart": 462,
                                                "fullEnd": 463,
                                                "start": 462,
                                                "end": 463,
                                                "fullWidth": 1,
                                                "width": 1,
                                                "text": ":",
                                                "value": ":",
                                                "valueText": ":"
                                            },
                                            "expression": {
                                                "kind": "NumericLiteral",
                                                "fullStart": 463,
                                                "fullEnd": 464,
                                                "start": 463,
                                                "end": 464,
                                                "fullWidth": 1,
                                                "width": 1,
                                                "text": "2",
                                                "value": 2,
                                                "valueText": "2"
                                            }
                                        },
                                        {
                                            "kind": "CommaToken",
                                            "fullStart": 464,
                                            "fullEnd": 465,
                                            "start": 464,
                                            "end": 465,
                                            "fullWidth": 1,
                                            "width": 1,
                                            "text": ",",
                                            "value": ",",
                                            "valueText": ","
                                        },
                                        {
                                            "kind": "SimplePropertyAssignment",
                                            "fullStart": 465,
                                            "fullEnd": 468,
                                            "start": 465,
                                            "end": 468,
                                            "fullWidth": 3,
                                            "width": 3,
                                            "propertyName": {
                                                "kind": "NumericLiteral",
                                                "fullStart": 465,
                                                "fullEnd": 466,
                                                "start": 465,
                                                "end": 466,
                                                "fullWidth": 1,
                                                "width": 1,
                                                "text": "3",
                                                "value": 3,
                                                "valueText": "3"
                                            },
                                            "colonToken": {
                                                "kind": "ColonToken",
                                                "fullStart": 466,
                                                "fullEnd": 467,
                                                "start": 466,
                                                "end": 467,
                                                "fullWidth": 1,
                                                "width": 1,
                                                "text": ":",
                                                "value": ":",
                                                "valueText": ":"
                                            },
                                            "expression": {
                                                "kind": "NumericLiteral",
                                                "fullStart": 467,
                                                "fullEnd": 468,
                                                "start": 467,
                                                "end": 468,
                                                "fullWidth": 1,
                                                "width": 1,
                                                "text": "3",
                                                "value": 3,
                                                "valueText": "3"
                                            }
                                        }
                                    ],
                                    "closeBraceToken": {
                                        "kind": "CloseBraceToken",
                                        "fullStart": 468,
                                        "fullEnd": 469,
                                        "start": 468,
                                        "end": 469,
                                        "fullWidth": 1,
                                        "width": 1,
                                        "text": "}",
                                        "value": "}",
                                        "valueText": "}"
                                    }
                                }
                            }
                        }
                    ]
                },
                "semicolonToken": {
                    "kind": "SemicolonToken",
                    "fullStart": 469,
                    "fullEnd": 471,
                    "start": 469,
                    "end": 470,
                    "fullWidth": 2,
                    "width": 1,
                    "text": ";",
                    "value": ";",
                    "valueText": ";",
                    "hasTrailingTrivia": true,
                    "hasTrailingNewLine": true,
                    "trailingTrivia": [
                        {
                            "kind": "NewLineTrivia",
                            "text": "\n"
                        }
                    ]
                }
            },
            {
                "kind": "ExpressionStatement",
                "fullStart": 471,
                "fullEnd": 487,
                "start": 471,
                "end": 486,
                "fullWidth": 16,
                "width": 15,
                "expression": {
                    "kind": "AssignmentExpression",
                    "fullStart": 471,
                    "fullEnd": 485,
                    "start": 471,
                    "end": 485,
                    "fullWidth": 14,
                    "width": 14,
                    "left": {
                        "kind": "MemberAccessExpression",
                        "fullStart": 471,
                        "fullEnd": 482,
                        "start": 471,
                        "end": 481,
                        "fullWidth": 11,
                        "width": 10,
                        "expression": {
                            "kind": "IdentifierName",
                            "fullStart": 471,
                            "fullEnd": 474,
                            "start": 471,
                            "end": 474,
                            "fullWidth": 3,
                            "width": 3,
                            "text": "obj",
                            "value": "obj",
                            "valueText": "obj"
                        },
                        "dotToken": {
                            "kind": "DotToken",
                            "fullStart": 474,
                            "fullEnd": 475,
                            "start": 474,
                            "end": 475,
                            "fullWidth": 1,
                            "width": 1,
                            "text": ".",
                            "value": ".",
                            "valueText": "."
                        },
                        "name": {
                            "kind": "IdentifierName",
                            "fullStart": 475,
                            "fullEnd": 482,
                            "start": 475,
                            "end": 481,
                            "fullWidth": 7,
                            "width": 6,
                            "text": "length",
                            "value": "length",
                            "valueText": "length",
                            "hasTrailingTrivia": true,
                            "trailingTrivia": [
                                {
                                    "kind": "WhitespaceTrivia",
                                    "text": " "
                                }
                            ]
                        }
                    },
                    "operatorToken": {
                        "kind": "EqualsToken",
                        "fullStart": 482,
                        "fullEnd": 484,
                        "start": 482,
                        "end": 483,
                        "fullWidth": 2,
                        "width": 1,
                        "text": "=",
                        "value": "=",
                        "valueText": "=",
                        "hasTrailingTrivia": true,
                        "trailingTrivia": [
                            {
                                "kind": "WhitespaceTrivia",
                                "text": " "
                            }
                        ]
                    },
                    "right": {
                        "kind": "NumericLiteral",
                        "fullStart": 484,
                        "fullEnd": 485,
                        "start": 484,
                        "end": 485,
                        "fullWidth": 1,
                        "width": 1,
                        "text": "4",
                        "value": 4,
                        "valueText": "4"
                    }
                },
                "semicolonToken": {
                    "kind": "SemicolonToken",
                    "fullStart": 485,
                    "fullEnd": 487,
                    "start": 485,
                    "end": 486,
                    "fullWidth": 2,
                    "width": 1,
                    "text": ";",
                    "value": ";",
                    "valueText": ";",
                    "hasTrailingTrivia": true,
                    "hasTrailingNewLine": true,
                    "trailingTrivia": [
                        {
                            "kind": "NewLineTrivia",
                            "text": "\n"
                        }
                    ]
                }
            },
            {
                "kind": "ExpressionStatement",
                "fullStart": 487,
                "fullEnd": 524,
                "start": 487,
                "end": 523,
                "fullWidth": 37,
                "width": 36,
                "expression": {
                    "kind": "AssignmentExpression",
                    "fullStart": 487,
                    "fullEnd": 522,
                    "start": 487,
                    "end": 522,
                    "fullWidth": 35,
                    "width": 35,
                    "left": {
                        "kind": "MemberAccessExpression",
                        "fullStart": 487,
                        "fullEnd": 498,
                        "start": 487,
                        "end": 497,
                        "fullWidth": 11,
                        "width": 10,
                        "expression": {
                            "kind": "IdentifierName",
                            "fullStart": 487,
                            "fullEnd": 490,
                            "start": 487,
                            "end": 490,
                            "fullWidth": 3,
                            "width": 3,
                            "text": "obj",
                            "value": "obj",
                            "valueText": "obj"
                        },
                        "dotToken": {
                            "kind": "DotToken",
                            "fullStart": 490,
                            "fullEnd": 491,
                            "start": 490,
                            "end": 491,
                            "fullWidth": 1,
                            "width": 1,
                            "text": ".",
                            "value": ".",
                            "valueText": "."
                        },
                        "name": {
                            "kind": "IdentifierName",
                            "fullStart": 491,
                            "fullEnd": 498,
                            "start": 491,
                            "end": 497,
                            "fullWidth": 7,
                            "width": 6,
                            "text": "splice",
                            "value": "splice",
                            "valueText": "splice",
                            "hasTrailingTrivia": true,
                            "trailingTrivia": [
                                {
                                    "kind": "WhitespaceTrivia",
                                    "text": " "
                                }
                            ]
                        }
                    },
                    "operatorToken": {
                        "kind": "EqualsToken",
                        "fullStart": 498,
                        "fullEnd": 500,
                        "start": 498,
                        "end": 499,
                        "fullWidth": 2,
                        "width": 1,
                        "text": "=",
                        "value": "=",
                        "valueText": "=",
                        "hasTrailingTrivia": true,
                        "trailingTrivia": [
                            {
                                "kind": "WhitespaceTrivia",
                                "text": " "
                            }
                        ]
                    },
                    "right": {
                        "kind": "MemberAccessExpression",
                        "fullStart": 500,
                        "fullEnd": 522,
                        "start": 500,
                        "end": 522,
                        "fullWidth": 22,
                        "width": 22,
                        "expression": {
                            "kind": "MemberAccessExpression",
                            "fullStart": 500,
                            "fullEnd": 515,
                            "start": 500,
                            "end": 515,
                            "fullWidth": 15,
                            "width": 15,
                            "expression": {
                                "kind": "IdentifierName",
                                "fullStart": 500,
                                "fullEnd": 505,
                                "start": 500,
                                "end": 505,
                                "fullWidth": 5,
                                "width": 5,
                                "text": "Array",
                                "value": "Array",
                                "valueText": "Array"
                            },
                            "dotToken": {
                                "kind": "DotToken",
                                "fullStart": 505,
                                "fullEnd": 506,
                                "start": 505,
                                "end": 506,
                                "fullWidth": 1,
                                "width": 1,
                                "text": ".",
                                "value": ".",
                                "valueText": "."
                            },
                            "name": {
                                "kind": "IdentifierName",
                                "fullStart": 506,
                                "fullEnd": 515,
                                "start": 506,
                                "end": 515,
                                "fullWidth": 9,
                                "width": 9,
                                "text": "prototype",
                                "value": "prototype",
                                "valueText": "prototype"
                            }
                        },
                        "dotToken": {
                            "kind": "DotToken",
                            "fullStart": 515,
                            "fullEnd": 516,
                            "start": 515,
                            "end": 516,
                            "fullWidth": 1,
                            "width": 1,
                            "text": ".",
                            "value": ".",
                            "valueText": "."
                        },
                        "name": {
                            "kind": "IdentifierName",
                            "fullStart": 516,
                            "fullEnd": 522,
                            "start": 516,
                            "end": 522,
                            "fullWidth": 6,
                            "width": 6,
                            "text": "splice",
                            "value": "splice",
                            "valueText": "splice"
                        }
                    }
                },
                "semicolonToken": {
                    "kind": "SemicolonToken",
                    "fullStart": 522,
                    "fullEnd": 524,
                    "start": 522,
                    "end": 523,
                    "fullWidth": 2,
                    "width": 1,
                    "text": ";",
                    "value": ";",
                    "valueText": ";",
                    "hasTrailingTrivia": true,
                    "hasTrailingNewLine": true,
                    "trailingTrivia": [
                        {
                            "kind": "NewLineTrivia",
                            "text": "\n"
                        }
                    ]
                }
            },
            {
                "kind": "VariableStatement",
                "fullStart": 524,
                "fullEnd": 555,
                "start": 524,
                "end": 554,
                "fullWidth": 31,
                "width": 30,
                "modifiers": [],
                "variableDeclaration": {
                    "kind": "VariableDeclaration",
                    "fullStart": 524,
                    "fullEnd": 553,
                    "start": 524,
                    "end": 553,
                    "fullWidth": 29,
                    "width": 29,
                    "varKeyword": {
                        "kind": "VarKeyword",
                        "fullStart": 524,
                        "fullEnd": 528,
                        "start": 524,
                        "end": 527,
                        "fullWidth": 4,
                        "width": 3,
                        "text": "var",
                        "value": "var",
                        "valueText": "var",
                        "hasTrailingTrivia": true,
                        "trailingTrivia": [
                            {
                                "kind": "WhitespaceTrivia",
                                "text": " "
                            }
                        ]
                    },
                    "variableDeclarators": [
                        {
                            "kind": "VariableDeclarator",
                            "fullStart": 528,
                            "fullEnd": 553,
                            "start": 528,
                            "end": 553,
                            "fullWidth": 25,
<<<<<<< HEAD
                            "width": 25,
                            "identifier": {
=======
                            "propertyName": {
>>>>>>> 85e84683
                                "kind": "IdentifierName",
                                "fullStart": 528,
                                "fullEnd": 532,
                                "start": 528,
                                "end": 531,
                                "fullWidth": 4,
                                "width": 3,
                                "text": "arr",
                                "value": "arr",
                                "valueText": "arr",
                                "hasTrailingTrivia": true,
                                "trailingTrivia": [
                                    {
                                        "kind": "WhitespaceTrivia",
                                        "text": " "
                                    }
                                ]
                            },
                            "equalsValueClause": {
                                "kind": "EqualsValueClause",
                                "fullStart": 532,
                                "fullEnd": 553,
                                "start": 532,
                                "end": 553,
                                "fullWidth": 21,
                                "width": 21,
                                "equalsToken": {
                                    "kind": "EqualsToken",
                                    "fullStart": 532,
                                    "fullEnd": 534,
                                    "start": 532,
                                    "end": 533,
                                    "fullWidth": 2,
                                    "width": 1,
                                    "text": "=",
                                    "value": "=",
                                    "valueText": "=",
                                    "hasTrailingTrivia": true,
                                    "trailingTrivia": [
                                        {
                                            "kind": "WhitespaceTrivia",
                                            "text": " "
                                        }
                                    ]
                                },
                                "value": {
                                    "kind": "InvocationExpression",
                                    "fullStart": 534,
                                    "fullEnd": 553,
                                    "start": 534,
                                    "end": 553,
                                    "fullWidth": 19,
                                    "width": 19,
                                    "expression": {
                                        "kind": "MemberAccessExpression",
                                        "fullStart": 534,
                                        "fullEnd": 544,
                                        "start": 534,
                                        "end": 544,
                                        "fullWidth": 10,
                                        "width": 10,
                                        "expression": {
                                            "kind": "IdentifierName",
                                            "fullStart": 534,
                                            "fullEnd": 537,
                                            "start": 534,
                                            "end": 537,
                                            "fullWidth": 3,
                                            "width": 3,
                                            "text": "obj",
                                            "value": "obj",
                                            "valueText": "obj"
                                        },
                                        "dotToken": {
                                            "kind": "DotToken",
                                            "fullStart": 537,
                                            "fullEnd": 538,
                                            "start": 537,
                                            "end": 538,
                                            "fullWidth": 1,
                                            "width": 1,
                                            "text": ".",
                                            "value": ".",
                                            "valueText": "."
                                        },
                                        "name": {
                                            "kind": "IdentifierName",
                                            "fullStart": 538,
                                            "fullEnd": 544,
                                            "start": 538,
                                            "end": 544,
                                            "fullWidth": 6,
                                            "width": 6,
                                            "text": "splice",
                                            "value": "splice",
                                            "valueText": "splice"
                                        }
                                    },
                                    "argumentList": {
                                        "kind": "ArgumentList",
                                        "fullStart": 544,
                                        "fullEnd": 553,
                                        "start": 544,
                                        "end": 553,
                                        "fullWidth": 9,
                                        "width": 9,
                                        "openParenToken": {
                                            "kind": "OpenParenToken",
                                            "fullStart": 544,
                                            "fullEnd": 545,
                                            "start": 544,
                                            "end": 545,
                                            "fullWidth": 1,
                                            "width": 1,
                                            "text": "(",
                                            "value": "(",
                                            "valueText": "("
                                        },
                                        "arguments": [
                                            {
                                                "kind": "NumericLiteral",
                                                "fullStart": 545,
                                                "fullEnd": 546,
                                                "start": 545,
                                                "end": 546,
                                                "fullWidth": 1,
                                                "width": 1,
                                                "text": "0",
                                                "value": 0,
                                                "valueText": "0"
                                            },
                                            {
                                                "kind": "CommaToken",
                                                "fullStart": 546,
                                                "fullEnd": 547,
                                                "start": 546,
                                                "end": 547,
                                                "fullWidth": 1,
                                                "width": 1,
                                                "text": ",",
                                                "value": ",",
                                                "valueText": ","
                                            },
                                            {
                                                "kind": "NumericLiteral",
                                                "fullStart": 547,
                                                "fullEnd": 548,
                                                "start": 547,
                                                "end": 548,
                                                "fullWidth": 1,
                                                "width": 1,
                                                "text": "3",
                                                "value": 3,
                                                "valueText": "3"
                                            },
                                            {
                                                "kind": "CommaToken",
                                                "fullStart": 548,
                                                "fullEnd": 549,
                                                "start": 548,
                                                "end": 549,
                                                "fullWidth": 1,
                                                "width": 1,
                                                "text": ",",
                                                "value": ",",
                                                "valueText": ","
                                            },
                                            {
                                                "kind": "NumericLiteral",
                                                "fullStart": 549,
                                                "fullEnd": 550,
                                                "start": 549,
                                                "end": 550,
                                                "fullWidth": 1,
                                                "width": 1,
                                                "text": "4",
                                                "value": 4,
                                                "valueText": "4"
                                            },
                                            {
                                                "kind": "CommaToken",
                                                "fullStart": 550,
                                                "fullEnd": 551,
                                                "start": 550,
                                                "end": 551,
                                                "fullWidth": 1,
                                                "width": 1,
                                                "text": ",",
                                                "value": ",",
                                                "valueText": ","
                                            },
                                            {
                                                "kind": "NumericLiteral",
                                                "fullStart": 551,
                                                "fullEnd": 552,
                                                "start": 551,
                                                "end": 552,
                                                "fullWidth": 1,
                                                "width": 1,
                                                "text": "5",
                                                "value": 5,
                                                "valueText": "5"
                                            }
                                        ],
                                        "closeParenToken": {
                                            "kind": "CloseParenToken",
                                            "fullStart": 552,
                                            "fullEnd": 553,
                                            "start": 552,
                                            "end": 553,
                                            "fullWidth": 1,
                                            "width": 1,
                                            "text": ")",
                                            "value": ")",
                                            "valueText": ")"
                                        }
                                    }
                                }
                            }
                        }
                    ]
                },
                "semicolonToken": {
                    "kind": "SemicolonToken",
                    "fullStart": 553,
                    "fullEnd": 555,
                    "start": 553,
                    "end": 554,
                    "fullWidth": 2,
                    "width": 1,
                    "text": ";",
                    "value": ";",
                    "valueText": ";",
                    "hasTrailingTrivia": true,
                    "hasTrailingNewLine": true,
                    "trailingTrivia": [
                        {
                            "kind": "NewLineTrivia",
                            "text": "\n"
                        }
                    ]
                }
            },
            {
                "kind": "ExpressionStatement",
                "fullStart": 555,
                "fullEnd": 608,
                "start": 566,
                "end": 607,
                "fullWidth": 53,
                "width": 41,
                "expression": {
                    "kind": "AssignmentExpression",
                    "fullStart": 555,
                    "fullEnd": 606,
                    "start": 566,
                    "end": 606,
                    "fullWidth": 51,
                    "width": 40,
                    "left": {
                        "kind": "MemberAccessExpression",
                        "fullStart": 555,
                        "fullEnd": 579,
                        "start": 566,
                        "end": 578,
                        "fullWidth": 24,
                        "width": 12,
                        "expression": {
                            "kind": "IdentifierName",
                            "fullStart": 555,
                            "fullEnd": 569,
                            "start": 566,
                            "end": 569,
                            "fullWidth": 14,
                            "width": 3,
                            "text": "arr",
                            "value": "arr",
                            "valueText": "arr",
                            "hasLeadingTrivia": true,
                            "hasLeadingComment": true,
                            "hasLeadingNewLine": true,
                            "leadingTrivia": [
                                {
                                    "kind": "NewLineTrivia",
                                    "text": "\n"
                                },
                                {
                                    "kind": "SingleLineCommentTrivia",
                                    "text": "//CHECK#1"
                                },
                                {
                                    "kind": "NewLineTrivia",
                                    "text": "\n"
                                }
                            ]
                        },
                        "dotToken": {
                            "kind": "DotToken",
                            "fullStart": 569,
                            "fullEnd": 570,
                            "start": 569,
                            "end": 570,
                            "fullWidth": 1,
                            "width": 1,
                            "text": ".",
                            "value": ".",
                            "valueText": "."
                        },
                        "name": {
                            "kind": "IdentifierName",
                            "fullStart": 570,
                            "fullEnd": 579,
                            "start": 570,
                            "end": 578,
                            "fullWidth": 9,
                            "width": 8,
                            "text": "getClass",
                            "value": "getClass",
                            "valueText": "getClass",
                            "hasTrailingTrivia": true,
                            "trailingTrivia": [
                                {
                                    "kind": "WhitespaceTrivia",
                                    "text": " "
                                }
                            ]
                        }
                    },
                    "operatorToken": {
                        "kind": "EqualsToken",
                        "fullStart": 579,
                        "fullEnd": 581,
                        "start": 579,
                        "end": 580,
                        "fullWidth": 2,
                        "width": 1,
                        "text": "=",
                        "value": "=",
                        "valueText": "=",
                        "hasTrailingTrivia": true,
                        "trailingTrivia": [
                            {
                                "kind": "WhitespaceTrivia",
                                "text": " "
                            }
                        ]
                    },
                    "right": {
                        "kind": "MemberAccessExpression",
                        "fullStart": 581,
                        "fullEnd": 606,
                        "start": 581,
                        "end": 606,
                        "fullWidth": 25,
                        "width": 25,
                        "expression": {
                            "kind": "MemberAccessExpression",
                            "fullStart": 581,
                            "fullEnd": 597,
                            "start": 581,
                            "end": 597,
                            "fullWidth": 16,
                            "width": 16,
                            "expression": {
                                "kind": "IdentifierName",
                                "fullStart": 581,
                                "fullEnd": 587,
                                "start": 581,
                                "end": 587,
                                "fullWidth": 6,
                                "width": 6,
                                "text": "Object",
                                "value": "Object",
                                "valueText": "Object"
                            },
                            "dotToken": {
                                "kind": "DotToken",
                                "fullStart": 587,
                                "fullEnd": 588,
                                "start": 587,
                                "end": 588,
                                "fullWidth": 1,
                                "width": 1,
                                "text": ".",
                                "value": ".",
                                "valueText": "."
                            },
                            "name": {
                                "kind": "IdentifierName",
                                "fullStart": 588,
                                "fullEnd": 597,
                                "start": 588,
                                "end": 597,
                                "fullWidth": 9,
                                "width": 9,
                                "text": "prototype",
                                "value": "prototype",
                                "valueText": "prototype"
                            }
                        },
                        "dotToken": {
                            "kind": "DotToken",
                            "fullStart": 597,
                            "fullEnd": 598,
                            "start": 597,
                            "end": 598,
                            "fullWidth": 1,
                            "width": 1,
                            "text": ".",
                            "value": ".",
                            "valueText": "."
                        },
                        "name": {
                            "kind": "IdentifierName",
                            "fullStart": 598,
                            "fullEnd": 606,
                            "start": 598,
                            "end": 606,
                            "fullWidth": 8,
                            "width": 8,
                            "text": "toString",
                            "value": "toString",
                            "valueText": "toString"
                        }
                    }
                },
                "semicolonToken": {
                    "kind": "SemicolonToken",
                    "fullStart": 606,
                    "fullEnd": 608,
                    "start": 606,
                    "end": 607,
                    "fullWidth": 2,
                    "width": 1,
                    "text": ";",
                    "value": ";",
                    "valueText": ";",
                    "hasTrailingTrivia": true,
                    "hasTrailingNewLine": true,
                    "trailingTrivia": [
                        {
                            "kind": "NewLineTrivia",
                            "text": "\n"
                        }
                    ]
                }
            },
            {
                "kind": "IfStatement",
                "fullStart": 608,
                "fullEnd": 842,
                "start": 608,
                "end": 841,
                "fullWidth": 234,
                "width": 233,
                "ifKeyword": {
                    "kind": "IfKeyword",
                    "fullStart": 608,
                    "fullEnd": 611,
                    "start": 608,
                    "end": 610,
                    "fullWidth": 3,
                    "width": 2,
                    "text": "if",
                    "value": "if",
                    "valueText": "if",
                    "hasTrailingTrivia": true,
                    "trailingTrivia": [
                        {
                            "kind": "WhitespaceTrivia",
                            "text": " "
                        }
                    ]
                },
                "openParenToken": {
                    "kind": "OpenParenToken",
                    "fullStart": 611,
                    "fullEnd": 612,
                    "start": 611,
                    "end": 612,
                    "fullWidth": 1,
                    "width": 1,
                    "text": "(",
                    "value": "(",
                    "valueText": "("
                },
                "condition": {
                    "kind": "NotEqualsExpression",
                    "fullStart": 612,
                    "fullEnd": 657,
                    "start": 612,
                    "end": 657,
                    "fullWidth": 45,
                    "width": 45,
                    "left": {
                        "kind": "InvocationExpression",
                        "fullStart": 612,
                        "fullEnd": 627,
                        "start": 612,
                        "end": 626,
                        "fullWidth": 15,
                        "width": 14,
                        "expression": {
                            "kind": "MemberAccessExpression",
                            "fullStart": 612,
                            "fullEnd": 624,
                            "start": 612,
                            "end": 624,
                            "fullWidth": 12,
                            "width": 12,
                            "expression": {
                                "kind": "IdentifierName",
                                "fullStart": 612,
                                "fullEnd": 615,
                                "start": 612,
                                "end": 615,
                                "fullWidth": 3,
                                "width": 3,
                                "text": "arr",
                                "value": "arr",
                                "valueText": "arr"
                            },
                            "dotToken": {
                                "kind": "DotToken",
                                "fullStart": 615,
                                "fullEnd": 616,
                                "start": 615,
                                "end": 616,
                                "fullWidth": 1,
                                "width": 1,
                                "text": ".",
                                "value": ".",
                                "valueText": "."
                            },
                            "name": {
                                "kind": "IdentifierName",
                                "fullStart": 616,
                                "fullEnd": 624,
                                "start": 616,
                                "end": 624,
                                "fullWidth": 8,
                                "width": 8,
                                "text": "getClass",
                                "value": "getClass",
                                "valueText": "getClass"
                            }
                        },
                        "argumentList": {
                            "kind": "ArgumentList",
                            "fullStart": 624,
                            "fullEnd": 627,
                            "start": 624,
                            "end": 626,
                            "fullWidth": 3,
                            "width": 2,
                            "openParenToken": {
                                "kind": "OpenParenToken",
                                "fullStart": 624,
                                "fullEnd": 625,
                                "start": 624,
                                "end": 625,
                                "fullWidth": 1,
                                "width": 1,
                                "text": "(",
                                "value": "(",
                                "valueText": "("
                            },
                            "arguments": [],
                            "closeParenToken": {
                                "kind": "CloseParenToken",
                                "fullStart": 625,
                                "fullEnd": 627,
                                "start": 625,
                                "end": 626,
                                "fullWidth": 2,
                                "width": 1,
                                "text": ")",
                                "value": ")",
                                "valueText": ")",
                                "hasTrailingTrivia": true,
                                "trailingTrivia": [
                                    {
                                        "kind": "WhitespaceTrivia",
                                        "text": " "
                                    }
                                ]
                            }
                        }
                    },
                    "operatorToken": {
                        "kind": "ExclamationEqualsEqualsToken",
                        "fullStart": 627,
                        "fullEnd": 631,
                        "start": 627,
                        "end": 630,
                        "fullWidth": 4,
                        "width": 3,
                        "text": "!==",
                        "value": "!==",
                        "valueText": "!==",
                        "hasTrailingTrivia": true,
                        "trailingTrivia": [
                            {
                                "kind": "WhitespaceTrivia",
                                "text": " "
                            }
                        ]
                    },
                    "right": {
                        "kind": "AddExpression",
                        "fullStart": 631,
                        "fullEnd": 657,
                        "start": 631,
                        "end": 657,
                        "fullWidth": 26,
                        "width": 26,
                        "left": {
                            "kind": "AddExpression",
                            "fullStart": 631,
                            "fullEnd": 652,
                            "start": 631,
                            "end": 651,
                            "fullWidth": 21,
                            "width": 20,
                            "left": {
                                "kind": "StringLiteral",
                                "fullStart": 631,
                                "fullEnd": 642,
                                "start": 631,
                                "end": 641,
                                "fullWidth": 11,
                                "width": 10,
                                "text": "\"[object \"",
                                "value": "[object ",
                                "valueText": "[object ",
                                "hasTrailingTrivia": true,
                                "trailingTrivia": [
                                    {
                                        "kind": "WhitespaceTrivia",
                                        "text": " "
                                    }
                                ]
                            },
                            "operatorToken": {
                                "kind": "PlusToken",
                                "fullStart": 642,
                                "fullEnd": 644,
                                "start": 642,
                                "end": 643,
                                "fullWidth": 2,
                                "width": 1,
                                "text": "+",
                                "value": "+",
                                "valueText": "+",
                                "hasTrailingTrivia": true,
                                "trailingTrivia": [
                                    {
                                        "kind": "WhitespaceTrivia",
                                        "text": " "
                                    }
                                ]
                            },
                            "right": {
                                "kind": "StringLiteral",
                                "fullStart": 644,
                                "fullEnd": 652,
                                "start": 644,
                                "end": 651,
                                "fullWidth": 8,
                                "width": 7,
                                "text": "\"Array\"",
                                "value": "Array",
                                "valueText": "Array",
                                "hasTrailingTrivia": true,
                                "trailingTrivia": [
                                    {
                                        "kind": "WhitespaceTrivia",
                                        "text": " "
                                    }
                                ]
                            }
                        },
                        "operatorToken": {
                            "kind": "PlusToken",
                            "fullStart": 652,
                            "fullEnd": 654,
                            "start": 652,
                            "end": 653,
                            "fullWidth": 2,
                            "width": 1,
                            "text": "+",
                            "value": "+",
                            "valueText": "+",
                            "hasTrailingTrivia": true,
                            "trailingTrivia": [
                                {
                                    "kind": "WhitespaceTrivia",
                                    "text": " "
                                }
                            ]
                        },
                        "right": {
                            "kind": "StringLiteral",
                            "fullStart": 654,
                            "fullEnd": 657,
                            "start": 654,
                            "end": 657,
                            "fullWidth": 3,
                            "width": 3,
                            "text": "\"]\"",
                            "value": "]",
                            "valueText": "]"
                        }
                    }
                },
                "closeParenToken": {
                    "kind": "CloseParenToken",
                    "fullStart": 657,
                    "fullEnd": 659,
                    "start": 657,
                    "end": 658,
                    "fullWidth": 2,
                    "width": 1,
                    "text": ")",
                    "value": ")",
                    "valueText": ")",
                    "hasTrailingTrivia": true,
                    "trailingTrivia": [
                        {
                            "kind": "WhitespaceTrivia",
                            "text": " "
                        }
                    ]
                },
                "statement": {
                    "kind": "Block",
                    "fullStart": 659,
                    "fullEnd": 842,
                    "start": 659,
                    "end": 841,
                    "fullWidth": 183,
                    "width": 182,
                    "openBraceToken": {
                        "kind": "OpenBraceToken",
                        "fullStart": 659,
                        "fullEnd": 661,
                        "start": 659,
                        "end": 660,
                        "fullWidth": 2,
                        "width": 1,
                        "text": "{",
                        "value": "{",
                        "valueText": "{",
                        "hasTrailingTrivia": true,
                        "hasTrailingNewLine": true,
                        "trailingTrivia": [
                            {
                                "kind": "NewLineTrivia",
                                "text": "\n"
                            }
                        ]
                    },
                    "statements": [
                        {
                            "kind": "ExpressionStatement",
                            "fullStart": 661,
                            "fullEnd": 840,
                            "start": 663,
                            "end": 839,
                            "fullWidth": 179,
                            "width": 176,
                            "expression": {
                                "kind": "InvocationExpression",
                                "fullStart": 661,
                                "fullEnd": 838,
                                "start": 663,
                                "end": 838,
                                "fullWidth": 177,
                                "width": 175,
                                "expression": {
                                    "kind": "IdentifierName",
                                    "fullStart": 661,
                                    "fullEnd": 669,
                                    "start": 663,
                                    "end": 669,
                                    "fullWidth": 8,
                                    "width": 6,
                                    "text": "$ERROR",
                                    "value": "$ERROR",
                                    "valueText": "$ERROR",
                                    "hasLeadingTrivia": true,
                                    "leadingTrivia": [
                                        {
                                            "kind": "WhitespaceTrivia",
                                            "text": "  "
                                        }
                                    ]
                                },
                                "argumentList": {
                                    "kind": "ArgumentList",
                                    "fullStart": 669,
                                    "fullEnd": 838,
                                    "start": 669,
                                    "end": 838,
                                    "fullWidth": 169,
                                    "width": 169,
                                    "openParenToken": {
                                        "kind": "OpenParenToken",
                                        "fullStart": 669,
                                        "fullEnd": 670,
                                        "start": 669,
                                        "end": 670,
                                        "fullWidth": 1,
                                        "width": 1,
                                        "text": "(",
                                        "value": "(",
                                        "valueText": "("
                                    },
                                    "arguments": [
                                        {
                                            "kind": "AddExpression",
                                            "fullStart": 670,
                                            "fullEnd": 837,
                                            "start": 670,
                                            "end": 837,
                                            "fullWidth": 167,
                                            "width": 167,
                                            "left": {
                                                "kind": "StringLiteral",
                                                "fullStart": 670,
                                                "fullEnd": 819,
                                                "start": 670,
                                                "end": 818,
                                                "fullWidth": 149,
                                                "width": 148,
                                                "text": "'#1: var obj = {0:0,1:1,2:2,3:3}; obj.length = 4; obj.splice = Array.prototype.splice; var arr = obj.splice(0,3,4,5); arr is Array object. Actual: '",
                                                "value": "#1: var obj = {0:0,1:1,2:2,3:3}; obj.length = 4; obj.splice = Array.prototype.splice; var arr = obj.splice(0,3,4,5); arr is Array object. Actual: ",
                                                "valueText": "#1: var obj = {0:0,1:1,2:2,3:3}; obj.length = 4; obj.splice = Array.prototype.splice; var arr = obj.splice(0,3,4,5); arr is Array object. Actual: ",
                                                "hasTrailingTrivia": true,
                                                "trailingTrivia": [
                                                    {
                                                        "kind": "WhitespaceTrivia",
                                                        "text": " "
                                                    }
                                                ]
                                            },
                                            "operatorToken": {
                                                "kind": "PlusToken",
                                                "fullStart": 819,
                                                "fullEnd": 821,
                                                "start": 819,
                                                "end": 820,
                                                "fullWidth": 2,
                                                "width": 1,
                                                "text": "+",
                                                "value": "+",
                                                "valueText": "+",
                                                "hasTrailingTrivia": true,
                                                "trailingTrivia": [
                                                    {
                                                        "kind": "WhitespaceTrivia",
                                                        "text": " "
                                                    }
                                                ]
                                            },
                                            "right": {
                                                "kind": "ParenthesizedExpression",
                                                "fullStart": 821,
                                                "fullEnd": 837,
                                                "start": 821,
                                                "end": 837,
                                                "fullWidth": 16,
                                                "width": 16,
                                                "openParenToken": {
                                                    "kind": "OpenParenToken",
                                                    "fullStart": 821,
                                                    "fullEnd": 822,
                                                    "start": 821,
                                                    "end": 822,
                                                    "fullWidth": 1,
                                                    "width": 1,
                                                    "text": "(",
                                                    "value": "(",
                                                    "valueText": "("
                                                },
                                                "expression": {
                                                    "kind": "InvocationExpression",
                                                    "fullStart": 822,
                                                    "fullEnd": 836,
                                                    "start": 822,
                                                    "end": 836,
                                                    "fullWidth": 14,
                                                    "width": 14,
                                                    "expression": {
                                                        "kind": "MemberAccessExpression",
                                                        "fullStart": 822,
                                                        "fullEnd": 834,
                                                        "start": 822,
                                                        "end": 834,
                                                        "fullWidth": 12,
                                                        "width": 12,
                                                        "expression": {
                                                            "kind": "IdentifierName",
                                                            "fullStart": 822,
                                                            "fullEnd": 825,
                                                            "start": 822,
                                                            "end": 825,
                                                            "fullWidth": 3,
                                                            "width": 3,
                                                            "text": "arr",
                                                            "value": "arr",
                                                            "valueText": "arr"
                                                        },
                                                        "dotToken": {
                                                            "kind": "DotToken",
                                                            "fullStart": 825,
                                                            "fullEnd": 826,
                                                            "start": 825,
                                                            "end": 826,
                                                            "fullWidth": 1,
                                                            "width": 1,
                                                            "text": ".",
                                                            "value": ".",
                                                            "valueText": "."
                                                        },
                                                        "name": {
                                                            "kind": "IdentifierName",
                                                            "fullStart": 826,
                                                            "fullEnd": 834,
                                                            "start": 826,
                                                            "end": 834,
                                                            "fullWidth": 8,
                                                            "width": 8,
                                                            "text": "getClass",
                                                            "value": "getClass",
                                                            "valueText": "getClass"
                                                        }
                                                    },
                                                    "argumentList": {
                                                        "kind": "ArgumentList",
                                                        "fullStart": 834,
                                                        "fullEnd": 836,
                                                        "start": 834,
                                                        "end": 836,
                                                        "fullWidth": 2,
                                                        "width": 2,
                                                        "openParenToken": {
                                                            "kind": "OpenParenToken",
                                                            "fullStart": 834,
                                                            "fullEnd": 835,
                                                            "start": 834,
                                                            "end": 835,
                                                            "fullWidth": 1,
                                                            "width": 1,
                                                            "text": "(",
                                                            "value": "(",
                                                            "valueText": "("
                                                        },
                                                        "arguments": [],
                                                        "closeParenToken": {
                                                            "kind": "CloseParenToken",
                                                            "fullStart": 835,
                                                            "fullEnd": 836,
                                                            "start": 835,
                                                            "end": 836,
                                                            "fullWidth": 1,
                                                            "width": 1,
                                                            "text": ")",
                                                            "value": ")",
                                                            "valueText": ")"
                                                        }
                                                    }
                                                },
                                                "closeParenToken": {
                                                    "kind": "CloseParenToken",
                                                    "fullStart": 836,
                                                    "fullEnd": 837,
                                                    "start": 836,
                                                    "end": 837,
                                                    "fullWidth": 1,
                                                    "width": 1,
                                                    "text": ")",
                                                    "value": ")",
                                                    "valueText": ")"
                                                }
                                            }
                                        }
                                    ],
                                    "closeParenToken": {
                                        "kind": "CloseParenToken",
                                        "fullStart": 837,
                                        "fullEnd": 838,
                                        "start": 837,
                                        "end": 838,
                                        "fullWidth": 1,
                                        "width": 1,
                                        "text": ")",
                                        "value": ")",
                                        "valueText": ")"
                                    }
                                }
                            },
                            "semicolonToken": {
                                "kind": "SemicolonToken",
                                "fullStart": 838,
                                "fullEnd": 840,
                                "start": 838,
                                "end": 839,
                                "fullWidth": 2,
                                "width": 1,
                                "text": ";",
                                "value": ";",
                                "valueText": ";",
                                "hasTrailingTrivia": true,
                                "hasTrailingNewLine": true,
                                "trailingTrivia": [
                                    {
                                        "kind": "NewLineTrivia",
                                        "text": "\n"
                                    }
                                ]
                            }
                        }
                    ],
                    "closeBraceToken": {
                        "kind": "CloseBraceToken",
                        "fullStart": 840,
                        "fullEnd": 842,
                        "start": 840,
                        "end": 841,
                        "fullWidth": 2,
                        "width": 1,
                        "text": "}",
                        "value": "}",
                        "valueText": "}",
                        "hasTrailingTrivia": true,
                        "hasTrailingNewLine": true,
                        "trailingTrivia": [
                            {
                                "kind": "NewLineTrivia",
                                "text": "\n"
                            }
                        ]
                    }
                }
            },
            {
                "kind": "IfStatement",
                "fullStart": 842,
                "fullEnd": 1057,
                "start": 853,
                "end": 1050,
                "fullWidth": 215,
                "width": 197,
                "ifKeyword": {
                    "kind": "IfKeyword",
                    "fullStart": 842,
                    "fullEnd": 856,
                    "start": 853,
                    "end": 855,
                    "fullWidth": 14,
                    "width": 2,
                    "text": "if",
                    "value": "if",
                    "valueText": "if",
                    "hasLeadingTrivia": true,
                    "hasLeadingComment": true,
                    "hasLeadingNewLine": true,
                    "hasTrailingTrivia": true,
                    "leadingTrivia": [
                        {
                            "kind": "NewLineTrivia",
                            "text": "\n"
                        },
                        {
                            "kind": "SingleLineCommentTrivia",
                            "text": "//CHECK#2"
                        },
                        {
                            "kind": "NewLineTrivia",
                            "text": "\n"
                        }
                    ],
                    "trailingTrivia": [
                        {
                            "kind": "WhitespaceTrivia",
                            "text": " "
                        }
                    ]
                },
                "openParenToken": {
                    "kind": "OpenParenToken",
                    "fullStart": 856,
                    "fullEnd": 857,
                    "start": 856,
                    "end": 857,
                    "fullWidth": 1,
                    "width": 1,
                    "text": "(",
                    "value": "(",
                    "valueText": "("
                },
                "condition": {
                    "kind": "NotEqualsExpression",
                    "fullStart": 857,
                    "fullEnd": 873,
                    "start": 857,
                    "end": 873,
                    "fullWidth": 16,
                    "width": 16,
                    "left": {
                        "kind": "MemberAccessExpression",
                        "fullStart": 857,
                        "fullEnd": 868,
                        "start": 857,
                        "end": 867,
                        "fullWidth": 11,
                        "width": 10,
                        "expression": {
                            "kind": "IdentifierName",
                            "fullStart": 857,
                            "fullEnd": 860,
                            "start": 857,
                            "end": 860,
                            "fullWidth": 3,
                            "width": 3,
                            "text": "arr",
                            "value": "arr",
                            "valueText": "arr"
                        },
                        "dotToken": {
                            "kind": "DotToken",
                            "fullStart": 860,
                            "fullEnd": 861,
                            "start": 860,
                            "end": 861,
                            "fullWidth": 1,
                            "width": 1,
                            "text": ".",
                            "value": ".",
                            "valueText": "."
                        },
                        "name": {
                            "kind": "IdentifierName",
                            "fullStart": 861,
                            "fullEnd": 868,
                            "start": 861,
                            "end": 867,
                            "fullWidth": 7,
                            "width": 6,
                            "text": "length",
                            "value": "length",
                            "valueText": "length",
                            "hasTrailingTrivia": true,
                            "trailingTrivia": [
                                {
                                    "kind": "WhitespaceTrivia",
                                    "text": " "
                                }
                            ]
                        }
                    },
                    "operatorToken": {
                        "kind": "ExclamationEqualsEqualsToken",
                        "fullStart": 868,
                        "fullEnd": 872,
                        "start": 868,
                        "end": 871,
                        "fullWidth": 4,
                        "width": 3,
                        "text": "!==",
                        "value": "!==",
                        "valueText": "!==",
                        "hasTrailingTrivia": true,
                        "trailingTrivia": [
                            {
                                "kind": "WhitespaceTrivia",
                                "text": " "
                            }
                        ]
                    },
                    "right": {
                        "kind": "NumericLiteral",
                        "fullStart": 872,
                        "fullEnd": 873,
                        "start": 872,
                        "end": 873,
                        "fullWidth": 1,
                        "width": 1,
                        "text": "3",
                        "value": 3,
                        "valueText": "3"
                    }
                },
                "closeParenToken": {
                    "kind": "CloseParenToken",
                    "fullStart": 873,
                    "fullEnd": 875,
                    "start": 873,
                    "end": 874,
                    "fullWidth": 2,
                    "width": 1,
                    "text": ")",
                    "value": ")",
                    "valueText": ")",
                    "hasTrailingTrivia": true,
                    "trailingTrivia": [
                        {
                            "kind": "WhitespaceTrivia",
                            "text": " "
                        }
                    ]
                },
                "statement": {
                    "kind": "Block",
                    "fullStart": 875,
                    "fullEnd": 1057,
                    "start": 875,
                    "end": 1050,
                    "fullWidth": 182,
                    "width": 175,
                    "openBraceToken": {
                        "kind": "OpenBraceToken",
                        "fullStart": 875,
                        "fullEnd": 877,
                        "start": 875,
                        "end": 876,
                        "fullWidth": 2,
                        "width": 1,
                        "text": "{",
                        "value": "{",
                        "valueText": "{",
                        "hasTrailingTrivia": true,
                        "hasTrailingNewLine": true,
                        "trailingTrivia": [
                            {
                                "kind": "NewLineTrivia",
                                "text": "\n"
                            }
                        ]
                    },
                    "statements": [
                        {
                            "kind": "ExpressionStatement",
                            "fullStart": 877,
                            "fullEnd": 1049,
                            "start": 879,
                            "end": 1048,
                            "fullWidth": 172,
                            "width": 169,
                            "expression": {
                                "kind": "InvocationExpression",
                                "fullStart": 877,
                                "fullEnd": 1047,
                                "start": 879,
                                "end": 1047,
                                "fullWidth": 170,
                                "width": 168,
                                "expression": {
                                    "kind": "IdentifierName",
                                    "fullStart": 877,
                                    "fullEnd": 885,
                                    "start": 879,
                                    "end": 885,
                                    "fullWidth": 8,
                                    "width": 6,
                                    "text": "$ERROR",
                                    "value": "$ERROR",
                                    "valueText": "$ERROR",
                                    "hasLeadingTrivia": true,
                                    "leadingTrivia": [
                                        {
                                            "kind": "WhitespaceTrivia",
                                            "text": "  "
                                        }
                                    ]
                                },
                                "argumentList": {
                                    "kind": "ArgumentList",
                                    "fullStart": 885,
                                    "fullEnd": 1047,
                                    "start": 885,
                                    "end": 1047,
                                    "fullWidth": 162,
                                    "width": 162,
                                    "openParenToken": {
                                        "kind": "OpenParenToken",
                                        "fullStart": 885,
                                        "fullEnd": 886,
                                        "start": 885,
                                        "end": 886,
                                        "fullWidth": 1,
                                        "width": 1,
                                        "text": "(",
                                        "value": "(",
                                        "valueText": "("
                                    },
                                    "arguments": [
                                        {
                                            "kind": "AddExpression",
                                            "fullStart": 886,
                                            "fullEnd": 1046,
                                            "start": 886,
                                            "end": 1046,
                                            "fullWidth": 160,
                                            "width": 160,
                                            "left": {
                                                "kind": "StringLiteral",
                                                "fullStart": 886,
                                                "fullEnd": 1032,
                                                "start": 886,
                                                "end": 1031,
                                                "fullWidth": 146,
                                                "width": 145,
                                                "text": "'#2: var obj = {0:0,1:1,2:2,3:3}; obj.length = 4; obj.splice = Array.prototype.splice; var arr = obj.splice(0,3,4,5); arr.length === 3. Actual: '",
                                                "value": "#2: var obj = {0:0,1:1,2:2,3:3}; obj.length = 4; obj.splice = Array.prototype.splice; var arr = obj.splice(0,3,4,5); arr.length === 3. Actual: ",
                                                "valueText": "#2: var obj = {0:0,1:1,2:2,3:3}; obj.length = 4; obj.splice = Array.prototype.splice; var arr = obj.splice(0,3,4,5); arr.length === 3. Actual: ",
                                                "hasTrailingTrivia": true,
                                                "trailingTrivia": [
                                                    {
                                                        "kind": "WhitespaceTrivia",
                                                        "text": " "
                                                    }
                                                ]
                                            },
                                            "operatorToken": {
                                                "kind": "PlusToken",
                                                "fullStart": 1032,
                                                "fullEnd": 1034,
                                                "start": 1032,
                                                "end": 1033,
                                                "fullWidth": 2,
                                                "width": 1,
                                                "text": "+",
                                                "value": "+",
                                                "valueText": "+",
                                                "hasTrailingTrivia": true,
                                                "trailingTrivia": [
                                                    {
                                                        "kind": "WhitespaceTrivia",
                                                        "text": " "
                                                    }
                                                ]
                                            },
                                            "right": {
                                                "kind": "ParenthesizedExpression",
                                                "fullStart": 1034,
                                                "fullEnd": 1046,
                                                "start": 1034,
                                                "end": 1046,
                                                "fullWidth": 12,
                                                "width": 12,
                                                "openParenToken": {
                                                    "kind": "OpenParenToken",
                                                    "fullStart": 1034,
                                                    "fullEnd": 1035,
                                                    "start": 1034,
                                                    "end": 1035,
                                                    "fullWidth": 1,
                                                    "width": 1,
                                                    "text": "(",
                                                    "value": "(",
                                                    "valueText": "("
                                                },
                                                "expression": {
                                                    "kind": "MemberAccessExpression",
                                                    "fullStart": 1035,
                                                    "fullEnd": 1045,
                                                    "start": 1035,
                                                    "end": 1045,
                                                    "fullWidth": 10,
                                                    "width": 10,
                                                    "expression": {
                                                        "kind": "IdentifierName",
                                                        "fullStart": 1035,
                                                        "fullEnd": 1038,
                                                        "start": 1035,
                                                        "end": 1038,
                                                        "fullWidth": 3,
                                                        "width": 3,
                                                        "text": "arr",
                                                        "value": "arr",
                                                        "valueText": "arr"
                                                    },
                                                    "dotToken": {
                                                        "kind": "DotToken",
                                                        "fullStart": 1038,
                                                        "fullEnd": 1039,
                                                        "start": 1038,
                                                        "end": 1039,
                                                        "fullWidth": 1,
                                                        "width": 1,
                                                        "text": ".",
                                                        "value": ".",
                                                        "valueText": "."
                                                    },
                                                    "name": {
                                                        "kind": "IdentifierName",
                                                        "fullStart": 1039,
                                                        "fullEnd": 1045,
                                                        "start": 1039,
                                                        "end": 1045,
                                                        "fullWidth": 6,
                                                        "width": 6,
                                                        "text": "length",
                                                        "value": "length",
                                                        "valueText": "length"
                                                    }
                                                },
                                                "closeParenToken": {
                                                    "kind": "CloseParenToken",
                                                    "fullStart": 1045,
                                                    "fullEnd": 1046,
                                                    "start": 1045,
                                                    "end": 1046,
                                                    "fullWidth": 1,
                                                    "width": 1,
                                                    "text": ")",
                                                    "value": ")",
                                                    "valueText": ")"
                                                }
                                            }
                                        }
                                    ],
                                    "closeParenToken": {
                                        "kind": "CloseParenToken",
                                        "fullStart": 1046,
                                        "fullEnd": 1047,
                                        "start": 1046,
                                        "end": 1047,
                                        "fullWidth": 1,
                                        "width": 1,
                                        "text": ")",
                                        "value": ")",
                                        "valueText": ")"
                                    }
                                }
                            },
                            "semicolonToken": {
                                "kind": "SemicolonToken",
                                "fullStart": 1047,
                                "fullEnd": 1049,
                                "start": 1047,
                                "end": 1048,
                                "fullWidth": 2,
                                "width": 1,
                                "text": ";",
                                "value": ";",
                                "valueText": ";",
                                "hasTrailingTrivia": true,
                                "hasTrailingNewLine": true,
                                "trailingTrivia": [
                                    {
                                        "kind": "NewLineTrivia",
                                        "text": "\n"
                                    }
                                ]
                            }
                        }
                    ],
                    "closeBraceToken": {
                        "kind": "CloseBraceToken",
                        "fullStart": 1049,
                        "fullEnd": 1057,
                        "start": 1049,
                        "end": 1050,
                        "fullWidth": 8,
                        "width": 1,
                        "text": "}",
                        "value": "}",
                        "valueText": "}",
                        "hasTrailingTrivia": true,
                        "hasTrailingNewLine": true,
                        "trailingTrivia": [
                            {
                                "kind": "WhitespaceTrivia",
                                "text": "      "
                            },
                            {
                                "kind": "NewLineTrivia",
                                "text": "\n"
                            }
                        ]
                    }
                }
            },
            {
                "kind": "IfStatement",
                "fullStart": 1057,
                "fullEnd": 1254,
                "start": 1068,
                "end": 1253,
                "fullWidth": 197,
                "width": 185,
                "ifKeyword": {
                    "kind": "IfKeyword",
                    "fullStart": 1057,
                    "fullEnd": 1071,
                    "start": 1068,
                    "end": 1070,
                    "fullWidth": 14,
                    "width": 2,
                    "text": "if",
                    "value": "if",
                    "valueText": "if",
                    "hasLeadingTrivia": true,
                    "hasLeadingComment": true,
                    "hasLeadingNewLine": true,
                    "hasTrailingTrivia": true,
                    "leadingTrivia": [
                        {
                            "kind": "NewLineTrivia",
                            "text": "\n"
                        },
                        {
                            "kind": "SingleLineCommentTrivia",
                            "text": "//CHECK#3"
                        },
                        {
                            "kind": "NewLineTrivia",
                            "text": "\n"
                        }
                    ],
                    "trailingTrivia": [
                        {
                            "kind": "WhitespaceTrivia",
                            "text": " "
                        }
                    ]
                },
                "openParenToken": {
                    "kind": "OpenParenToken",
                    "fullStart": 1071,
                    "fullEnd": 1072,
                    "start": 1071,
                    "end": 1072,
                    "fullWidth": 1,
                    "width": 1,
                    "text": "(",
                    "value": "(",
                    "valueText": "("
                },
                "condition": {
                    "kind": "NotEqualsExpression",
                    "fullStart": 1072,
                    "fullEnd": 1084,
                    "start": 1072,
                    "end": 1084,
                    "fullWidth": 12,
                    "width": 12,
                    "left": {
                        "kind": "ElementAccessExpression",
                        "fullStart": 1072,
                        "fullEnd": 1079,
                        "start": 1072,
                        "end": 1078,
                        "fullWidth": 7,
                        "width": 6,
                        "expression": {
                            "kind": "IdentifierName",
                            "fullStart": 1072,
                            "fullEnd": 1075,
                            "start": 1072,
                            "end": 1075,
                            "fullWidth": 3,
                            "width": 3,
                            "text": "arr",
                            "value": "arr",
                            "valueText": "arr"
                        },
                        "openBracketToken": {
                            "kind": "OpenBracketToken",
                            "fullStart": 1075,
                            "fullEnd": 1076,
                            "start": 1075,
                            "end": 1076,
                            "fullWidth": 1,
                            "width": 1,
                            "text": "[",
                            "value": "[",
                            "valueText": "["
                        },
                        "argumentExpression": {
                            "kind": "NumericLiteral",
                            "fullStart": 1076,
                            "fullEnd": 1077,
                            "start": 1076,
                            "end": 1077,
                            "fullWidth": 1,
                            "width": 1,
                            "text": "0",
                            "value": 0,
                            "valueText": "0"
                        },
                        "closeBracketToken": {
                            "kind": "CloseBracketToken",
                            "fullStart": 1077,
                            "fullEnd": 1079,
                            "start": 1077,
                            "end": 1078,
                            "fullWidth": 2,
                            "width": 1,
                            "text": "]",
                            "value": "]",
                            "valueText": "]",
                            "hasTrailingTrivia": true,
                            "trailingTrivia": [
                                {
                                    "kind": "WhitespaceTrivia",
                                    "text": " "
                                }
                            ]
                        }
                    },
                    "operatorToken": {
                        "kind": "ExclamationEqualsEqualsToken",
                        "fullStart": 1079,
                        "fullEnd": 1083,
                        "start": 1079,
                        "end": 1082,
                        "fullWidth": 4,
                        "width": 3,
                        "text": "!==",
                        "value": "!==",
                        "valueText": "!==",
                        "hasTrailingTrivia": true,
                        "trailingTrivia": [
                            {
                                "kind": "WhitespaceTrivia",
                                "text": " "
                            }
                        ]
                    },
                    "right": {
                        "kind": "NumericLiteral",
                        "fullStart": 1083,
                        "fullEnd": 1084,
                        "start": 1083,
                        "end": 1084,
                        "fullWidth": 1,
                        "width": 1,
                        "text": "0",
                        "value": 0,
                        "valueText": "0"
                    }
                },
                "closeParenToken": {
                    "kind": "CloseParenToken",
                    "fullStart": 1084,
                    "fullEnd": 1086,
                    "start": 1084,
                    "end": 1085,
                    "fullWidth": 2,
                    "width": 1,
                    "text": ")",
                    "value": ")",
                    "valueText": ")",
                    "hasTrailingTrivia": true,
                    "trailingTrivia": [
                        {
                            "kind": "WhitespaceTrivia",
                            "text": " "
                        }
                    ]
                },
                "statement": {
                    "kind": "Block",
                    "fullStart": 1086,
                    "fullEnd": 1254,
                    "start": 1086,
                    "end": 1253,
                    "fullWidth": 168,
                    "width": 167,
                    "openBraceToken": {
                        "kind": "OpenBraceToken",
                        "fullStart": 1086,
                        "fullEnd": 1088,
                        "start": 1086,
                        "end": 1087,
                        "fullWidth": 2,
                        "width": 1,
                        "text": "{",
                        "value": "{",
                        "valueText": "{",
                        "hasTrailingTrivia": true,
                        "hasTrailingNewLine": true,
                        "trailingTrivia": [
                            {
                                "kind": "NewLineTrivia",
                                "text": "\n"
                            }
                        ]
                    },
                    "statements": [
                        {
                            "kind": "ExpressionStatement",
                            "fullStart": 1088,
                            "fullEnd": 1252,
                            "start": 1090,
                            "end": 1251,
                            "fullWidth": 164,
                            "width": 161,
                            "expression": {
                                "kind": "InvocationExpression",
                                "fullStart": 1088,
                                "fullEnd": 1250,
                                "start": 1090,
                                "end": 1250,
                                "fullWidth": 162,
                                "width": 160,
                                "expression": {
                                    "kind": "IdentifierName",
                                    "fullStart": 1088,
                                    "fullEnd": 1096,
                                    "start": 1090,
                                    "end": 1096,
                                    "fullWidth": 8,
                                    "width": 6,
                                    "text": "$ERROR",
                                    "value": "$ERROR",
                                    "valueText": "$ERROR",
                                    "hasLeadingTrivia": true,
                                    "leadingTrivia": [
                                        {
                                            "kind": "WhitespaceTrivia",
                                            "text": "  "
                                        }
                                    ]
                                },
                                "argumentList": {
                                    "kind": "ArgumentList",
                                    "fullStart": 1096,
                                    "fullEnd": 1250,
                                    "start": 1096,
                                    "end": 1250,
                                    "fullWidth": 154,
                                    "width": 154,
                                    "openParenToken": {
                                        "kind": "OpenParenToken",
                                        "fullStart": 1096,
                                        "fullEnd": 1097,
                                        "start": 1096,
                                        "end": 1097,
                                        "fullWidth": 1,
                                        "width": 1,
                                        "text": "(",
                                        "value": "(",
                                        "valueText": "("
                                    },
                                    "arguments": [
                                        {
                                            "kind": "AddExpression",
                                            "fullStart": 1097,
                                            "fullEnd": 1249,
                                            "start": 1097,
                                            "end": 1249,
                                            "fullWidth": 152,
                                            "width": 152,
                                            "left": {
                                                "kind": "StringLiteral",
                                                "fullStart": 1097,
                                                "fullEnd": 1239,
                                                "start": 1097,
                                                "end": 1238,
                                                "fullWidth": 142,
                                                "width": 141,
                                                "text": "'#3: var obj = {0:0,1:1,2:2,3:3}; obj.length = 4; obj.splice = Array.prototype.splice; var arr = obj.splice(0,3,4,5); arr[0] === 0. Actual: '",
                                                "value": "#3: var obj = {0:0,1:1,2:2,3:3}; obj.length = 4; obj.splice = Array.prototype.splice; var arr = obj.splice(0,3,4,5); arr[0] === 0. Actual: ",
                                                "valueText": "#3: var obj = {0:0,1:1,2:2,3:3}; obj.length = 4; obj.splice = Array.prototype.splice; var arr = obj.splice(0,3,4,5); arr[0] === 0. Actual: ",
                                                "hasTrailingTrivia": true,
                                                "trailingTrivia": [
                                                    {
                                                        "kind": "WhitespaceTrivia",
                                                        "text": " "
                                                    }
                                                ]
                                            },
                                            "operatorToken": {
                                                "kind": "PlusToken",
                                                "fullStart": 1239,
                                                "fullEnd": 1241,
                                                "start": 1239,
                                                "end": 1240,
                                                "fullWidth": 2,
                                                "width": 1,
                                                "text": "+",
                                                "value": "+",
                                                "valueText": "+",
                                                "hasTrailingTrivia": true,
                                                "trailingTrivia": [
                                                    {
                                                        "kind": "WhitespaceTrivia",
                                                        "text": " "
                                                    }
                                                ]
                                            },
                                            "right": {
                                                "kind": "ParenthesizedExpression",
                                                "fullStart": 1241,
                                                "fullEnd": 1249,
                                                "start": 1241,
                                                "end": 1249,
                                                "fullWidth": 8,
                                                "width": 8,
                                                "openParenToken": {
                                                    "kind": "OpenParenToken",
                                                    "fullStart": 1241,
                                                    "fullEnd": 1242,
                                                    "start": 1241,
                                                    "end": 1242,
                                                    "fullWidth": 1,
                                                    "width": 1,
                                                    "text": "(",
                                                    "value": "(",
                                                    "valueText": "("
                                                },
                                                "expression": {
                                                    "kind": "ElementAccessExpression",
                                                    "fullStart": 1242,
                                                    "fullEnd": 1248,
                                                    "start": 1242,
                                                    "end": 1248,
                                                    "fullWidth": 6,
                                                    "width": 6,
                                                    "expression": {
                                                        "kind": "IdentifierName",
                                                        "fullStart": 1242,
                                                        "fullEnd": 1245,
                                                        "start": 1242,
                                                        "end": 1245,
                                                        "fullWidth": 3,
                                                        "width": 3,
                                                        "text": "arr",
                                                        "value": "arr",
                                                        "valueText": "arr"
                                                    },
                                                    "openBracketToken": {
                                                        "kind": "OpenBracketToken",
                                                        "fullStart": 1245,
                                                        "fullEnd": 1246,
                                                        "start": 1245,
                                                        "end": 1246,
                                                        "fullWidth": 1,
                                                        "width": 1,
                                                        "text": "[",
                                                        "value": "[",
                                                        "valueText": "["
                                                    },
                                                    "argumentExpression": {
                                                        "kind": "NumericLiteral",
                                                        "fullStart": 1246,
                                                        "fullEnd": 1247,
                                                        "start": 1246,
                                                        "end": 1247,
                                                        "fullWidth": 1,
                                                        "width": 1,
                                                        "text": "0",
                                                        "value": 0,
                                                        "valueText": "0"
                                                    },
                                                    "closeBracketToken": {
                                                        "kind": "CloseBracketToken",
                                                        "fullStart": 1247,
                                                        "fullEnd": 1248,
                                                        "start": 1247,
                                                        "end": 1248,
                                                        "fullWidth": 1,
                                                        "width": 1,
                                                        "text": "]",
                                                        "value": "]",
                                                        "valueText": "]"
                                                    }
                                                },
                                                "closeParenToken": {
                                                    "kind": "CloseParenToken",
                                                    "fullStart": 1248,
                                                    "fullEnd": 1249,
                                                    "start": 1248,
                                                    "end": 1249,
                                                    "fullWidth": 1,
                                                    "width": 1,
                                                    "text": ")",
                                                    "value": ")",
                                                    "valueText": ")"
                                                }
                                            }
                                        }
                                    ],
                                    "closeParenToken": {
                                        "kind": "CloseParenToken",
                                        "fullStart": 1249,
                                        "fullEnd": 1250,
                                        "start": 1249,
                                        "end": 1250,
                                        "fullWidth": 1,
                                        "width": 1,
                                        "text": ")",
                                        "value": ")",
                                        "valueText": ")"
                                    }
                                }
                            },
                            "semicolonToken": {
                                "kind": "SemicolonToken",
                                "fullStart": 1250,
                                "fullEnd": 1252,
                                "start": 1250,
                                "end": 1251,
                                "fullWidth": 2,
                                "width": 1,
                                "text": ";",
                                "value": ";",
                                "valueText": ";",
                                "hasTrailingTrivia": true,
                                "hasTrailingNewLine": true,
                                "trailingTrivia": [
                                    {
                                        "kind": "NewLineTrivia",
                                        "text": "\n"
                                    }
                                ]
                            }
                        }
                    ],
                    "closeBraceToken": {
                        "kind": "CloseBraceToken",
                        "fullStart": 1252,
                        "fullEnd": 1254,
                        "start": 1252,
                        "end": 1253,
                        "fullWidth": 2,
                        "width": 1,
                        "text": "}",
                        "value": "}",
                        "valueText": "}",
                        "hasTrailingTrivia": true,
                        "hasTrailingNewLine": true,
                        "trailingTrivia": [
                            {
                                "kind": "NewLineTrivia",
                                "text": "\n"
                            }
                        ]
                    }
                }
            },
            {
                "kind": "IfStatement",
                "fullStart": 1254,
                "fullEnd": 1457,
                "start": 1265,
                "end": 1450,
                "fullWidth": 203,
                "width": 185,
                "ifKeyword": {
                    "kind": "IfKeyword",
                    "fullStart": 1254,
                    "fullEnd": 1268,
                    "start": 1265,
                    "end": 1267,
                    "fullWidth": 14,
                    "width": 2,
                    "text": "if",
                    "value": "if",
                    "valueText": "if",
                    "hasLeadingTrivia": true,
                    "hasLeadingComment": true,
                    "hasLeadingNewLine": true,
                    "hasTrailingTrivia": true,
                    "leadingTrivia": [
                        {
                            "kind": "NewLineTrivia",
                            "text": "\n"
                        },
                        {
                            "kind": "SingleLineCommentTrivia",
                            "text": "//CHECK#4"
                        },
                        {
                            "kind": "NewLineTrivia",
                            "text": "\n"
                        }
                    ],
                    "trailingTrivia": [
                        {
                            "kind": "WhitespaceTrivia",
                            "text": " "
                        }
                    ]
                },
                "openParenToken": {
                    "kind": "OpenParenToken",
                    "fullStart": 1268,
                    "fullEnd": 1269,
                    "start": 1268,
                    "end": 1269,
                    "fullWidth": 1,
                    "width": 1,
                    "text": "(",
                    "value": "(",
                    "valueText": "("
                },
                "condition": {
                    "kind": "NotEqualsExpression",
                    "fullStart": 1269,
                    "fullEnd": 1281,
                    "start": 1269,
                    "end": 1281,
                    "fullWidth": 12,
                    "width": 12,
                    "left": {
                        "kind": "ElementAccessExpression",
                        "fullStart": 1269,
                        "fullEnd": 1276,
                        "start": 1269,
                        "end": 1275,
                        "fullWidth": 7,
                        "width": 6,
                        "expression": {
                            "kind": "IdentifierName",
                            "fullStart": 1269,
                            "fullEnd": 1272,
                            "start": 1269,
                            "end": 1272,
                            "fullWidth": 3,
                            "width": 3,
                            "text": "arr",
                            "value": "arr",
                            "valueText": "arr"
                        },
                        "openBracketToken": {
                            "kind": "OpenBracketToken",
                            "fullStart": 1272,
                            "fullEnd": 1273,
                            "start": 1272,
                            "end": 1273,
                            "fullWidth": 1,
                            "width": 1,
                            "text": "[",
                            "value": "[",
                            "valueText": "["
                        },
                        "argumentExpression": {
                            "kind": "NumericLiteral",
                            "fullStart": 1273,
                            "fullEnd": 1274,
                            "start": 1273,
                            "end": 1274,
                            "fullWidth": 1,
                            "width": 1,
                            "text": "1",
                            "value": 1,
                            "valueText": "1"
                        },
                        "closeBracketToken": {
                            "kind": "CloseBracketToken",
                            "fullStart": 1274,
                            "fullEnd": 1276,
                            "start": 1274,
                            "end": 1275,
                            "fullWidth": 2,
                            "width": 1,
                            "text": "]",
                            "value": "]",
                            "valueText": "]",
                            "hasTrailingTrivia": true,
                            "trailingTrivia": [
                                {
                                    "kind": "WhitespaceTrivia",
                                    "text": " "
                                }
                            ]
                        }
                    },
                    "operatorToken": {
                        "kind": "ExclamationEqualsEqualsToken",
                        "fullStart": 1276,
                        "fullEnd": 1280,
                        "start": 1276,
                        "end": 1279,
                        "fullWidth": 4,
                        "width": 3,
                        "text": "!==",
                        "value": "!==",
                        "valueText": "!==",
                        "hasTrailingTrivia": true,
                        "trailingTrivia": [
                            {
                                "kind": "WhitespaceTrivia",
                                "text": " "
                            }
                        ]
                    },
                    "right": {
                        "kind": "NumericLiteral",
                        "fullStart": 1280,
                        "fullEnd": 1281,
                        "start": 1280,
                        "end": 1281,
                        "fullWidth": 1,
                        "width": 1,
                        "text": "1",
                        "value": 1,
                        "valueText": "1"
                    }
                },
                "closeParenToken": {
                    "kind": "CloseParenToken",
                    "fullStart": 1281,
                    "fullEnd": 1283,
                    "start": 1281,
                    "end": 1282,
                    "fullWidth": 2,
                    "width": 1,
                    "text": ")",
                    "value": ")",
                    "valueText": ")",
                    "hasTrailingTrivia": true,
                    "trailingTrivia": [
                        {
                            "kind": "WhitespaceTrivia",
                            "text": " "
                        }
                    ]
                },
                "statement": {
                    "kind": "Block",
                    "fullStart": 1283,
                    "fullEnd": 1457,
                    "start": 1283,
                    "end": 1450,
                    "fullWidth": 174,
                    "width": 167,
                    "openBraceToken": {
                        "kind": "OpenBraceToken",
                        "fullStart": 1283,
                        "fullEnd": 1285,
                        "start": 1283,
                        "end": 1284,
                        "fullWidth": 2,
                        "width": 1,
                        "text": "{",
                        "value": "{",
                        "valueText": "{",
                        "hasTrailingTrivia": true,
                        "hasTrailingNewLine": true,
                        "trailingTrivia": [
                            {
                                "kind": "NewLineTrivia",
                                "text": "\n"
                            }
                        ]
                    },
                    "statements": [
                        {
                            "kind": "ExpressionStatement",
                            "fullStart": 1285,
                            "fullEnd": 1449,
                            "start": 1287,
                            "end": 1448,
                            "fullWidth": 164,
                            "width": 161,
                            "expression": {
                                "kind": "InvocationExpression",
                                "fullStart": 1285,
                                "fullEnd": 1447,
                                "start": 1287,
                                "end": 1447,
                                "fullWidth": 162,
                                "width": 160,
                                "expression": {
                                    "kind": "IdentifierName",
                                    "fullStart": 1285,
                                    "fullEnd": 1293,
                                    "start": 1287,
                                    "end": 1293,
                                    "fullWidth": 8,
                                    "width": 6,
                                    "text": "$ERROR",
                                    "value": "$ERROR",
                                    "valueText": "$ERROR",
                                    "hasLeadingTrivia": true,
                                    "leadingTrivia": [
                                        {
                                            "kind": "WhitespaceTrivia",
                                            "text": "  "
                                        }
                                    ]
                                },
                                "argumentList": {
                                    "kind": "ArgumentList",
                                    "fullStart": 1293,
                                    "fullEnd": 1447,
                                    "start": 1293,
                                    "end": 1447,
                                    "fullWidth": 154,
                                    "width": 154,
                                    "openParenToken": {
                                        "kind": "OpenParenToken",
                                        "fullStart": 1293,
                                        "fullEnd": 1294,
                                        "start": 1293,
                                        "end": 1294,
                                        "fullWidth": 1,
                                        "width": 1,
                                        "text": "(",
                                        "value": "(",
                                        "valueText": "("
                                    },
                                    "arguments": [
                                        {
                                            "kind": "AddExpression",
                                            "fullStart": 1294,
                                            "fullEnd": 1446,
                                            "start": 1294,
                                            "end": 1446,
                                            "fullWidth": 152,
                                            "width": 152,
                                            "left": {
                                                "kind": "StringLiteral",
                                                "fullStart": 1294,
                                                "fullEnd": 1436,
                                                "start": 1294,
                                                "end": 1435,
                                                "fullWidth": 142,
                                                "width": 141,
                                                "text": "'#4: var obj = {0:0,1:1,2:2,3:3}; obj.length = 4; obj.splice = Array.prototype.splice; var arr = obj.splice(0,3,4,5); arr[1] === 1. Actual: '",
                                                "value": "#4: var obj = {0:0,1:1,2:2,3:3}; obj.length = 4; obj.splice = Array.prototype.splice; var arr = obj.splice(0,3,4,5); arr[1] === 1. Actual: ",
                                                "valueText": "#4: var obj = {0:0,1:1,2:2,3:3}; obj.length = 4; obj.splice = Array.prototype.splice; var arr = obj.splice(0,3,4,5); arr[1] === 1. Actual: ",
                                                "hasTrailingTrivia": true,
                                                "trailingTrivia": [
                                                    {
                                                        "kind": "WhitespaceTrivia",
                                                        "text": " "
                                                    }
                                                ]
                                            },
                                            "operatorToken": {
                                                "kind": "PlusToken",
                                                "fullStart": 1436,
                                                "fullEnd": 1438,
                                                "start": 1436,
                                                "end": 1437,
                                                "fullWidth": 2,
                                                "width": 1,
                                                "text": "+",
                                                "value": "+",
                                                "valueText": "+",
                                                "hasTrailingTrivia": true,
                                                "trailingTrivia": [
                                                    {
                                                        "kind": "WhitespaceTrivia",
                                                        "text": " "
                                                    }
                                                ]
                                            },
                                            "right": {
                                                "kind": "ParenthesizedExpression",
                                                "fullStart": 1438,
                                                "fullEnd": 1446,
                                                "start": 1438,
                                                "end": 1446,
                                                "fullWidth": 8,
                                                "width": 8,
                                                "openParenToken": {
                                                    "kind": "OpenParenToken",
                                                    "fullStart": 1438,
                                                    "fullEnd": 1439,
                                                    "start": 1438,
                                                    "end": 1439,
                                                    "fullWidth": 1,
                                                    "width": 1,
                                                    "text": "(",
                                                    "value": "(",
                                                    "valueText": "("
                                                },
                                                "expression": {
                                                    "kind": "ElementAccessExpression",
                                                    "fullStart": 1439,
                                                    "fullEnd": 1445,
                                                    "start": 1439,
                                                    "end": 1445,
                                                    "fullWidth": 6,
                                                    "width": 6,
                                                    "expression": {
                                                        "kind": "IdentifierName",
                                                        "fullStart": 1439,
                                                        "fullEnd": 1442,
                                                        "start": 1439,
                                                        "end": 1442,
                                                        "fullWidth": 3,
                                                        "width": 3,
                                                        "text": "arr",
                                                        "value": "arr",
                                                        "valueText": "arr"
                                                    },
                                                    "openBracketToken": {
                                                        "kind": "OpenBracketToken",
                                                        "fullStart": 1442,
                                                        "fullEnd": 1443,
                                                        "start": 1442,
                                                        "end": 1443,
                                                        "fullWidth": 1,
                                                        "width": 1,
                                                        "text": "[",
                                                        "value": "[",
                                                        "valueText": "["
                                                    },
                                                    "argumentExpression": {
                                                        "kind": "NumericLiteral",
                                                        "fullStart": 1443,
                                                        "fullEnd": 1444,
                                                        "start": 1443,
                                                        "end": 1444,
                                                        "fullWidth": 1,
                                                        "width": 1,
                                                        "text": "1",
                                                        "value": 1,
                                                        "valueText": "1"
                                                    },
                                                    "closeBracketToken": {
                                                        "kind": "CloseBracketToken",
                                                        "fullStart": 1444,
                                                        "fullEnd": 1445,
                                                        "start": 1444,
                                                        "end": 1445,
                                                        "fullWidth": 1,
                                                        "width": 1,
                                                        "text": "]",
                                                        "value": "]",
                                                        "valueText": "]"
                                                    }
                                                },
                                                "closeParenToken": {
                                                    "kind": "CloseParenToken",
                                                    "fullStart": 1445,
                                                    "fullEnd": 1446,
                                                    "start": 1445,
                                                    "end": 1446,
                                                    "fullWidth": 1,
                                                    "width": 1,
                                                    "text": ")",
                                                    "value": ")",
                                                    "valueText": ")"
                                                }
                                            }
                                        }
                                    ],
                                    "closeParenToken": {
                                        "kind": "CloseParenToken",
                                        "fullStart": 1446,
                                        "fullEnd": 1447,
                                        "start": 1446,
                                        "end": 1447,
                                        "fullWidth": 1,
                                        "width": 1,
                                        "text": ")",
                                        "value": ")",
                                        "valueText": ")"
                                    }
                                }
                            },
                            "semicolonToken": {
                                "kind": "SemicolonToken",
                                "fullStart": 1447,
                                "fullEnd": 1449,
                                "start": 1447,
                                "end": 1448,
                                "fullWidth": 2,
                                "width": 1,
                                "text": ";",
                                "value": ";",
                                "valueText": ";",
                                "hasTrailingTrivia": true,
                                "hasTrailingNewLine": true,
                                "trailingTrivia": [
                                    {
                                        "kind": "NewLineTrivia",
                                        "text": "\n"
                                    }
                                ]
                            }
                        }
                    ],
                    "closeBraceToken": {
                        "kind": "CloseBraceToken",
                        "fullStart": 1449,
                        "fullEnd": 1457,
                        "start": 1449,
                        "end": 1450,
                        "fullWidth": 8,
                        "width": 1,
                        "text": "}",
                        "value": "}",
                        "valueText": "}",
                        "hasTrailingTrivia": true,
                        "hasTrailingNewLine": true,
                        "trailingTrivia": [
                            {
                                "kind": "WhitespaceTrivia",
                                "text": "      "
                            },
                            {
                                "kind": "NewLineTrivia",
                                "text": "\n"
                            }
                        ]
                    }
                }
            },
            {
                "kind": "IfStatement",
                "fullStart": 1457,
                "fullEnd": 1657,
                "start": 1468,
                "end": 1653,
                "fullWidth": 200,
                "width": 185,
                "ifKeyword": {
                    "kind": "IfKeyword",
                    "fullStart": 1457,
                    "fullEnd": 1471,
                    "start": 1468,
                    "end": 1470,
                    "fullWidth": 14,
                    "width": 2,
                    "text": "if",
                    "value": "if",
                    "valueText": "if",
                    "hasLeadingTrivia": true,
                    "hasLeadingComment": true,
                    "hasLeadingNewLine": true,
                    "hasTrailingTrivia": true,
                    "leadingTrivia": [
                        {
                            "kind": "NewLineTrivia",
                            "text": "\n"
                        },
                        {
                            "kind": "SingleLineCommentTrivia",
                            "text": "//CHECK#5"
                        },
                        {
                            "kind": "NewLineTrivia",
                            "text": "\n"
                        }
                    ],
                    "trailingTrivia": [
                        {
                            "kind": "WhitespaceTrivia",
                            "text": " "
                        }
                    ]
                },
                "openParenToken": {
                    "kind": "OpenParenToken",
                    "fullStart": 1471,
                    "fullEnd": 1472,
                    "start": 1471,
                    "end": 1472,
                    "fullWidth": 1,
                    "width": 1,
                    "text": "(",
                    "value": "(",
                    "valueText": "("
                },
                "condition": {
                    "kind": "NotEqualsExpression",
                    "fullStart": 1472,
                    "fullEnd": 1484,
                    "start": 1472,
                    "end": 1484,
                    "fullWidth": 12,
                    "width": 12,
                    "left": {
                        "kind": "ElementAccessExpression",
                        "fullStart": 1472,
                        "fullEnd": 1479,
                        "start": 1472,
                        "end": 1478,
                        "fullWidth": 7,
                        "width": 6,
                        "expression": {
                            "kind": "IdentifierName",
                            "fullStart": 1472,
                            "fullEnd": 1475,
                            "start": 1472,
                            "end": 1475,
                            "fullWidth": 3,
                            "width": 3,
                            "text": "arr",
                            "value": "arr",
                            "valueText": "arr"
                        },
                        "openBracketToken": {
                            "kind": "OpenBracketToken",
                            "fullStart": 1475,
                            "fullEnd": 1476,
                            "start": 1475,
                            "end": 1476,
                            "fullWidth": 1,
                            "width": 1,
                            "text": "[",
                            "value": "[",
                            "valueText": "["
                        },
                        "argumentExpression": {
                            "kind": "NumericLiteral",
                            "fullStart": 1476,
                            "fullEnd": 1477,
                            "start": 1476,
                            "end": 1477,
                            "fullWidth": 1,
                            "width": 1,
                            "text": "2",
                            "value": 2,
                            "valueText": "2"
                        },
                        "closeBracketToken": {
                            "kind": "CloseBracketToken",
                            "fullStart": 1477,
                            "fullEnd": 1479,
                            "start": 1477,
                            "end": 1478,
                            "fullWidth": 2,
                            "width": 1,
                            "text": "]",
                            "value": "]",
                            "valueText": "]",
                            "hasTrailingTrivia": true,
                            "trailingTrivia": [
                                {
                                    "kind": "WhitespaceTrivia",
                                    "text": " "
                                }
                            ]
                        }
                    },
                    "operatorToken": {
                        "kind": "ExclamationEqualsEqualsToken",
                        "fullStart": 1479,
                        "fullEnd": 1483,
                        "start": 1479,
                        "end": 1482,
                        "fullWidth": 4,
                        "width": 3,
                        "text": "!==",
                        "value": "!==",
                        "valueText": "!==",
                        "hasTrailingTrivia": true,
                        "trailingTrivia": [
                            {
                                "kind": "WhitespaceTrivia",
                                "text": " "
                            }
                        ]
                    },
                    "right": {
                        "kind": "NumericLiteral",
                        "fullStart": 1483,
                        "fullEnd": 1484,
                        "start": 1483,
                        "end": 1484,
                        "fullWidth": 1,
                        "width": 1,
                        "text": "2",
                        "value": 2,
                        "valueText": "2"
                    }
                },
                "closeParenToken": {
                    "kind": "CloseParenToken",
                    "fullStart": 1484,
                    "fullEnd": 1486,
                    "start": 1484,
                    "end": 1485,
                    "fullWidth": 2,
                    "width": 1,
                    "text": ")",
                    "value": ")",
                    "valueText": ")",
                    "hasTrailingTrivia": true,
                    "trailingTrivia": [
                        {
                            "kind": "WhitespaceTrivia",
                            "text": " "
                        }
                    ]
                },
                "statement": {
                    "kind": "Block",
                    "fullStart": 1486,
                    "fullEnd": 1657,
                    "start": 1486,
                    "end": 1653,
                    "fullWidth": 171,
                    "width": 167,
                    "openBraceToken": {
                        "kind": "OpenBraceToken",
                        "fullStart": 1486,
                        "fullEnd": 1488,
                        "start": 1486,
                        "end": 1487,
                        "fullWidth": 2,
                        "width": 1,
                        "text": "{",
                        "value": "{",
                        "valueText": "{",
                        "hasTrailingTrivia": true,
                        "hasTrailingNewLine": true,
                        "trailingTrivia": [
                            {
                                "kind": "NewLineTrivia",
                                "text": "\n"
                            }
                        ]
                    },
                    "statements": [
                        {
                            "kind": "ExpressionStatement",
                            "fullStart": 1488,
                            "fullEnd": 1652,
                            "start": 1490,
                            "end": 1651,
                            "fullWidth": 164,
                            "width": 161,
                            "expression": {
                                "kind": "InvocationExpression",
                                "fullStart": 1488,
                                "fullEnd": 1650,
                                "start": 1490,
                                "end": 1650,
                                "fullWidth": 162,
                                "width": 160,
                                "expression": {
                                    "kind": "IdentifierName",
                                    "fullStart": 1488,
                                    "fullEnd": 1496,
                                    "start": 1490,
                                    "end": 1496,
                                    "fullWidth": 8,
                                    "width": 6,
                                    "text": "$ERROR",
                                    "value": "$ERROR",
                                    "valueText": "$ERROR",
                                    "hasLeadingTrivia": true,
                                    "leadingTrivia": [
                                        {
                                            "kind": "WhitespaceTrivia",
                                            "text": "  "
                                        }
                                    ]
                                },
                                "argumentList": {
                                    "kind": "ArgumentList",
                                    "fullStart": 1496,
                                    "fullEnd": 1650,
                                    "start": 1496,
                                    "end": 1650,
                                    "fullWidth": 154,
                                    "width": 154,
                                    "openParenToken": {
                                        "kind": "OpenParenToken",
                                        "fullStart": 1496,
                                        "fullEnd": 1497,
                                        "start": 1496,
                                        "end": 1497,
                                        "fullWidth": 1,
                                        "width": 1,
                                        "text": "(",
                                        "value": "(",
                                        "valueText": "("
                                    },
                                    "arguments": [
                                        {
                                            "kind": "AddExpression",
                                            "fullStart": 1497,
                                            "fullEnd": 1649,
                                            "start": 1497,
                                            "end": 1649,
                                            "fullWidth": 152,
                                            "width": 152,
                                            "left": {
                                                "kind": "StringLiteral",
                                                "fullStart": 1497,
                                                "fullEnd": 1639,
                                                "start": 1497,
                                                "end": 1638,
                                                "fullWidth": 142,
                                                "width": 141,
                                                "text": "'#5: var obj = {0:0,1:1,2:2,3:3}; obj.length = 4; obj.splice = Array.prototype.splice; var arr = obj.splice(0,3,4,5); arr[2] === 2. Actual: '",
                                                "value": "#5: var obj = {0:0,1:1,2:2,3:3}; obj.length = 4; obj.splice = Array.prototype.splice; var arr = obj.splice(0,3,4,5); arr[2] === 2. Actual: ",
                                                "valueText": "#5: var obj = {0:0,1:1,2:2,3:3}; obj.length = 4; obj.splice = Array.prototype.splice; var arr = obj.splice(0,3,4,5); arr[2] === 2. Actual: ",
                                                "hasTrailingTrivia": true,
                                                "trailingTrivia": [
                                                    {
                                                        "kind": "WhitespaceTrivia",
                                                        "text": " "
                                                    }
                                                ]
                                            },
                                            "operatorToken": {
                                                "kind": "PlusToken",
                                                "fullStart": 1639,
                                                "fullEnd": 1641,
                                                "start": 1639,
                                                "end": 1640,
                                                "fullWidth": 2,
                                                "width": 1,
                                                "text": "+",
                                                "value": "+",
                                                "valueText": "+",
                                                "hasTrailingTrivia": true,
                                                "trailingTrivia": [
                                                    {
                                                        "kind": "WhitespaceTrivia",
                                                        "text": " "
                                                    }
                                                ]
                                            },
                                            "right": {
                                                "kind": "ParenthesizedExpression",
                                                "fullStart": 1641,
                                                "fullEnd": 1649,
                                                "start": 1641,
                                                "end": 1649,
                                                "fullWidth": 8,
                                                "width": 8,
                                                "openParenToken": {
                                                    "kind": "OpenParenToken",
                                                    "fullStart": 1641,
                                                    "fullEnd": 1642,
                                                    "start": 1641,
                                                    "end": 1642,
                                                    "fullWidth": 1,
                                                    "width": 1,
                                                    "text": "(",
                                                    "value": "(",
                                                    "valueText": "("
                                                },
                                                "expression": {
                                                    "kind": "ElementAccessExpression",
                                                    "fullStart": 1642,
                                                    "fullEnd": 1648,
                                                    "start": 1642,
                                                    "end": 1648,
                                                    "fullWidth": 6,
                                                    "width": 6,
                                                    "expression": {
                                                        "kind": "IdentifierName",
                                                        "fullStart": 1642,
                                                        "fullEnd": 1645,
                                                        "start": 1642,
                                                        "end": 1645,
                                                        "fullWidth": 3,
                                                        "width": 3,
                                                        "text": "arr",
                                                        "value": "arr",
                                                        "valueText": "arr"
                                                    },
                                                    "openBracketToken": {
                                                        "kind": "OpenBracketToken",
                                                        "fullStart": 1645,
                                                        "fullEnd": 1646,
                                                        "start": 1645,
                                                        "end": 1646,
                                                        "fullWidth": 1,
                                                        "width": 1,
                                                        "text": "[",
                                                        "value": "[",
                                                        "valueText": "["
                                                    },
                                                    "argumentExpression": {
                                                        "kind": "NumericLiteral",
                                                        "fullStart": 1646,
                                                        "fullEnd": 1647,
                                                        "start": 1646,
                                                        "end": 1647,
                                                        "fullWidth": 1,
                                                        "width": 1,
                                                        "text": "2",
                                                        "value": 2,
                                                        "valueText": "2"
                                                    },
                                                    "closeBracketToken": {
                                                        "kind": "CloseBracketToken",
                                                        "fullStart": 1647,
                                                        "fullEnd": 1648,
                                                        "start": 1647,
                                                        "end": 1648,
                                                        "fullWidth": 1,
                                                        "width": 1,
                                                        "text": "]",
                                                        "value": "]",
                                                        "valueText": "]"
                                                    }
                                                },
                                                "closeParenToken": {
                                                    "kind": "CloseParenToken",
                                                    "fullStart": 1648,
                                                    "fullEnd": 1649,
                                                    "start": 1648,
                                                    "end": 1649,
                                                    "fullWidth": 1,
                                                    "width": 1,
                                                    "text": ")",
                                                    "value": ")",
                                                    "valueText": ")"
                                                }
                                            }
                                        }
                                    ],
                                    "closeParenToken": {
                                        "kind": "CloseParenToken",
                                        "fullStart": 1649,
                                        "fullEnd": 1650,
                                        "start": 1649,
                                        "end": 1650,
                                        "fullWidth": 1,
                                        "width": 1,
                                        "text": ")",
                                        "value": ")",
                                        "valueText": ")"
                                    }
                                }
                            },
                            "semicolonToken": {
                                "kind": "SemicolonToken",
                                "fullStart": 1650,
                                "fullEnd": 1652,
                                "start": 1650,
                                "end": 1651,
                                "fullWidth": 2,
                                "width": 1,
                                "text": ";",
                                "value": ";",
                                "valueText": ";",
                                "hasTrailingTrivia": true,
                                "hasTrailingNewLine": true,
                                "trailingTrivia": [
                                    {
                                        "kind": "NewLineTrivia",
                                        "text": "\n"
                                    }
                                ]
                            }
                        }
                    ],
                    "closeBraceToken": {
                        "kind": "CloseBraceToken",
                        "fullStart": 1652,
                        "fullEnd": 1657,
                        "start": 1652,
                        "end": 1653,
                        "fullWidth": 5,
                        "width": 1,
                        "text": "}",
                        "value": "}",
                        "valueText": "}",
                        "hasTrailingTrivia": true,
                        "hasTrailingNewLine": true,
                        "trailingTrivia": [
                            {
                                "kind": "WhitespaceTrivia",
                                "text": "   "
                            },
                            {
                                "kind": "NewLineTrivia",
                                "text": "\n"
                            }
                        ]
                    }
                }
            },
            {
                "kind": "IfStatement",
                "fullStart": 1657,
                "fullEnd": 1867,
                "start": 1668,
                "end": 1865,
                "fullWidth": 210,
                "width": 197,
                "ifKeyword": {
                    "kind": "IfKeyword",
                    "fullStart": 1657,
                    "fullEnd": 1671,
                    "start": 1668,
                    "end": 1670,
                    "fullWidth": 14,
                    "width": 2,
                    "text": "if",
                    "value": "if",
                    "valueText": "if",
                    "hasLeadingTrivia": true,
                    "hasLeadingComment": true,
                    "hasLeadingNewLine": true,
                    "hasTrailingTrivia": true,
                    "leadingTrivia": [
                        {
                            "kind": "NewLineTrivia",
                            "text": "\n"
                        },
                        {
                            "kind": "SingleLineCommentTrivia",
                            "text": "//CHECK#6"
                        },
                        {
                            "kind": "NewLineTrivia",
                            "text": "\n"
                        }
                    ],
                    "trailingTrivia": [
                        {
                            "kind": "WhitespaceTrivia",
                            "text": " "
                        }
                    ]
                },
                "openParenToken": {
                    "kind": "OpenParenToken",
                    "fullStart": 1671,
                    "fullEnd": 1672,
                    "start": 1671,
                    "end": 1672,
                    "fullWidth": 1,
                    "width": 1,
                    "text": "(",
                    "value": "(",
                    "valueText": "("
                },
                "condition": {
                    "kind": "NotEqualsExpression",
                    "fullStart": 1672,
                    "fullEnd": 1688,
                    "start": 1672,
                    "end": 1688,
                    "fullWidth": 16,
                    "width": 16,
                    "left": {
                        "kind": "MemberAccessExpression",
                        "fullStart": 1672,
                        "fullEnd": 1683,
                        "start": 1672,
                        "end": 1682,
                        "fullWidth": 11,
                        "width": 10,
                        "expression": {
                            "kind": "IdentifierName",
                            "fullStart": 1672,
                            "fullEnd": 1675,
                            "start": 1672,
                            "end": 1675,
                            "fullWidth": 3,
                            "width": 3,
                            "text": "obj",
                            "value": "obj",
                            "valueText": "obj"
                        },
                        "dotToken": {
                            "kind": "DotToken",
                            "fullStart": 1675,
                            "fullEnd": 1676,
                            "start": 1675,
                            "end": 1676,
                            "fullWidth": 1,
                            "width": 1,
                            "text": ".",
                            "value": ".",
                            "valueText": "."
                        },
                        "name": {
                            "kind": "IdentifierName",
                            "fullStart": 1676,
                            "fullEnd": 1683,
                            "start": 1676,
                            "end": 1682,
                            "fullWidth": 7,
                            "width": 6,
                            "text": "length",
                            "value": "length",
                            "valueText": "length",
                            "hasTrailingTrivia": true,
                            "trailingTrivia": [
                                {
                                    "kind": "WhitespaceTrivia",
                                    "text": " "
                                }
                            ]
                        }
                    },
                    "operatorToken": {
                        "kind": "ExclamationEqualsEqualsToken",
                        "fullStart": 1683,
                        "fullEnd": 1687,
                        "start": 1683,
                        "end": 1686,
                        "fullWidth": 4,
                        "width": 3,
                        "text": "!==",
                        "value": "!==",
                        "valueText": "!==",
                        "hasTrailingTrivia": true,
                        "trailingTrivia": [
                            {
                                "kind": "WhitespaceTrivia",
                                "text": " "
                            }
                        ]
                    },
                    "right": {
                        "kind": "NumericLiteral",
                        "fullStart": 1687,
                        "fullEnd": 1688,
                        "start": 1687,
                        "end": 1688,
                        "fullWidth": 1,
                        "width": 1,
                        "text": "3",
                        "value": 3,
                        "valueText": "3"
                    }
                },
                "closeParenToken": {
                    "kind": "CloseParenToken",
                    "fullStart": 1688,
                    "fullEnd": 1690,
                    "start": 1688,
                    "end": 1689,
                    "fullWidth": 2,
                    "width": 1,
                    "text": ")",
                    "value": ")",
                    "valueText": ")",
                    "hasTrailingTrivia": true,
                    "trailingTrivia": [
                        {
                            "kind": "WhitespaceTrivia",
                            "text": " "
                        }
                    ]
                },
                "statement": {
                    "kind": "Block",
                    "fullStart": 1690,
                    "fullEnd": 1867,
                    "start": 1690,
                    "end": 1865,
                    "fullWidth": 177,
                    "width": 175,
                    "openBraceToken": {
                        "kind": "OpenBraceToken",
                        "fullStart": 1690,
                        "fullEnd": 1692,
                        "start": 1690,
                        "end": 1691,
                        "fullWidth": 2,
                        "width": 1,
                        "text": "{",
                        "value": "{",
                        "valueText": "{",
                        "hasTrailingTrivia": true,
                        "hasTrailingNewLine": true,
                        "trailingTrivia": [
                            {
                                "kind": "NewLineTrivia",
                                "text": "\n"
                            }
                        ]
                    },
                    "statements": [
                        {
                            "kind": "ExpressionStatement",
                            "fullStart": 1692,
                            "fullEnd": 1864,
                            "start": 1694,
                            "end": 1863,
                            "fullWidth": 172,
                            "width": 169,
                            "expression": {
                                "kind": "InvocationExpression",
                                "fullStart": 1692,
                                "fullEnd": 1862,
                                "start": 1694,
                                "end": 1862,
                                "fullWidth": 170,
                                "width": 168,
                                "expression": {
                                    "kind": "IdentifierName",
                                    "fullStart": 1692,
                                    "fullEnd": 1700,
                                    "start": 1694,
                                    "end": 1700,
                                    "fullWidth": 8,
                                    "width": 6,
                                    "text": "$ERROR",
                                    "value": "$ERROR",
                                    "valueText": "$ERROR",
                                    "hasLeadingTrivia": true,
                                    "leadingTrivia": [
                                        {
                                            "kind": "WhitespaceTrivia",
                                            "text": "  "
                                        }
                                    ]
                                },
                                "argumentList": {
                                    "kind": "ArgumentList",
                                    "fullStart": 1700,
                                    "fullEnd": 1862,
                                    "start": 1700,
                                    "end": 1862,
                                    "fullWidth": 162,
                                    "width": 162,
                                    "openParenToken": {
                                        "kind": "OpenParenToken",
                                        "fullStart": 1700,
                                        "fullEnd": 1701,
                                        "start": 1700,
                                        "end": 1701,
                                        "fullWidth": 1,
                                        "width": 1,
                                        "text": "(",
                                        "value": "(",
                                        "valueText": "("
                                    },
                                    "arguments": [
                                        {
                                            "kind": "AddExpression",
                                            "fullStart": 1701,
                                            "fullEnd": 1861,
                                            "start": 1701,
                                            "end": 1861,
                                            "fullWidth": 160,
                                            "width": 160,
                                            "left": {
                                                "kind": "StringLiteral",
                                                "fullStart": 1701,
                                                "fullEnd": 1847,
                                                "start": 1701,
                                                "end": 1846,
                                                "fullWidth": 146,
                                                "width": 145,
                                                "text": "'#6: var obj = {0:0,1:1,2:2,3:3}; obj.length = 4; obj.splice = Array.prototype.splice; var arr = obj.splice(0,3,4,5); obj.length === 3. Actual: '",
                                                "value": "#6: var obj = {0:0,1:1,2:2,3:3}; obj.length = 4; obj.splice = Array.prototype.splice; var arr = obj.splice(0,3,4,5); obj.length === 3. Actual: ",
                                                "valueText": "#6: var obj = {0:0,1:1,2:2,3:3}; obj.length = 4; obj.splice = Array.prototype.splice; var arr = obj.splice(0,3,4,5); obj.length === 3. Actual: ",
                                                "hasTrailingTrivia": true,
                                                "trailingTrivia": [
                                                    {
                                                        "kind": "WhitespaceTrivia",
                                                        "text": " "
                                                    }
                                                ]
                                            },
                                            "operatorToken": {
                                                "kind": "PlusToken",
                                                "fullStart": 1847,
                                                "fullEnd": 1849,
                                                "start": 1847,
                                                "end": 1848,
                                                "fullWidth": 2,
                                                "width": 1,
                                                "text": "+",
                                                "value": "+",
                                                "valueText": "+",
                                                "hasTrailingTrivia": true,
                                                "trailingTrivia": [
                                                    {
                                                        "kind": "WhitespaceTrivia",
                                                        "text": " "
                                                    }
                                                ]
                                            },
                                            "right": {
                                                "kind": "ParenthesizedExpression",
                                                "fullStart": 1849,
                                                "fullEnd": 1861,
                                                "start": 1849,
                                                "end": 1861,
                                                "fullWidth": 12,
                                                "width": 12,
                                                "openParenToken": {
                                                    "kind": "OpenParenToken",
                                                    "fullStart": 1849,
                                                    "fullEnd": 1850,
                                                    "start": 1849,
                                                    "end": 1850,
                                                    "fullWidth": 1,
                                                    "width": 1,
                                                    "text": "(",
                                                    "value": "(",
                                                    "valueText": "("
                                                },
                                                "expression": {
                                                    "kind": "MemberAccessExpression",
                                                    "fullStart": 1850,
                                                    "fullEnd": 1860,
                                                    "start": 1850,
                                                    "end": 1860,
                                                    "fullWidth": 10,
                                                    "width": 10,
                                                    "expression": {
                                                        "kind": "IdentifierName",
                                                        "fullStart": 1850,
                                                        "fullEnd": 1853,
                                                        "start": 1850,
                                                        "end": 1853,
                                                        "fullWidth": 3,
                                                        "width": 3,
                                                        "text": "obj",
                                                        "value": "obj",
                                                        "valueText": "obj"
                                                    },
                                                    "dotToken": {
                                                        "kind": "DotToken",
                                                        "fullStart": 1853,
                                                        "fullEnd": 1854,
                                                        "start": 1853,
                                                        "end": 1854,
                                                        "fullWidth": 1,
                                                        "width": 1,
                                                        "text": ".",
                                                        "value": ".",
                                                        "valueText": "."
                                                    },
                                                    "name": {
                                                        "kind": "IdentifierName",
                                                        "fullStart": 1854,
                                                        "fullEnd": 1860,
                                                        "start": 1854,
                                                        "end": 1860,
                                                        "fullWidth": 6,
                                                        "width": 6,
                                                        "text": "length",
                                                        "value": "length",
                                                        "valueText": "length"
                                                    }
                                                },
                                                "closeParenToken": {
                                                    "kind": "CloseParenToken",
                                                    "fullStart": 1860,
                                                    "fullEnd": 1861,
                                                    "start": 1860,
                                                    "end": 1861,
                                                    "fullWidth": 1,
                                                    "width": 1,
                                                    "text": ")",
                                                    "value": ")",
                                                    "valueText": ")"
                                                }
                                            }
                                        }
                                    ],
                                    "closeParenToken": {
                                        "kind": "CloseParenToken",
                                        "fullStart": 1861,
                                        "fullEnd": 1862,
                                        "start": 1861,
                                        "end": 1862,
                                        "fullWidth": 1,
                                        "width": 1,
                                        "text": ")",
                                        "value": ")",
                                        "valueText": ")"
                                    }
                                }
                            },
                            "semicolonToken": {
                                "kind": "SemicolonToken",
                                "fullStart": 1862,
                                "fullEnd": 1864,
                                "start": 1862,
                                "end": 1863,
                                "fullWidth": 2,
                                "width": 1,
                                "text": ";",
                                "value": ";",
                                "valueText": ";",
                                "hasTrailingTrivia": true,
                                "hasTrailingNewLine": true,
                                "trailingTrivia": [
                                    {
                                        "kind": "NewLineTrivia",
                                        "text": "\n"
                                    }
                                ]
                            }
                        }
                    ],
                    "closeBraceToken": {
                        "kind": "CloseBraceToken",
                        "fullStart": 1864,
                        "fullEnd": 1867,
                        "start": 1864,
                        "end": 1865,
                        "fullWidth": 3,
                        "width": 1,
                        "text": "}",
                        "value": "}",
                        "valueText": "}",
                        "hasTrailingTrivia": true,
                        "hasTrailingNewLine": true,
                        "trailingTrivia": [
                            {
                                "kind": "WhitespaceTrivia",
                                "text": " "
                            },
                            {
                                "kind": "NewLineTrivia",
                                "text": "\n"
                            }
                        ]
                    }
                }
            },
            {
                "kind": "IfStatement",
                "fullStart": 1867,
                "fullEnd": 2064,
                "start": 1878,
                "end": 2063,
                "fullWidth": 197,
                "width": 185,
                "ifKeyword": {
                    "kind": "IfKeyword",
                    "fullStart": 1867,
                    "fullEnd": 1881,
                    "start": 1878,
                    "end": 1880,
                    "fullWidth": 14,
                    "width": 2,
                    "text": "if",
                    "value": "if",
                    "valueText": "if",
                    "hasLeadingTrivia": true,
                    "hasLeadingComment": true,
                    "hasLeadingNewLine": true,
                    "hasTrailingTrivia": true,
                    "leadingTrivia": [
                        {
                            "kind": "NewLineTrivia",
                            "text": "\n"
                        },
                        {
                            "kind": "SingleLineCommentTrivia",
                            "text": "//CHECK#7"
                        },
                        {
                            "kind": "NewLineTrivia",
                            "text": "\n"
                        }
                    ],
                    "trailingTrivia": [
                        {
                            "kind": "WhitespaceTrivia",
                            "text": " "
                        }
                    ]
                },
                "openParenToken": {
                    "kind": "OpenParenToken",
                    "fullStart": 1881,
                    "fullEnd": 1882,
                    "start": 1881,
                    "end": 1882,
                    "fullWidth": 1,
                    "width": 1,
                    "text": "(",
                    "value": "(",
                    "valueText": "("
                },
                "condition": {
                    "kind": "NotEqualsExpression",
                    "fullStart": 1882,
                    "fullEnd": 1894,
                    "start": 1882,
                    "end": 1894,
                    "fullWidth": 12,
                    "width": 12,
                    "left": {
                        "kind": "ElementAccessExpression",
                        "fullStart": 1882,
                        "fullEnd": 1889,
                        "start": 1882,
                        "end": 1888,
                        "fullWidth": 7,
                        "width": 6,
                        "expression": {
                            "kind": "IdentifierName",
                            "fullStart": 1882,
                            "fullEnd": 1885,
                            "start": 1882,
                            "end": 1885,
                            "fullWidth": 3,
                            "width": 3,
                            "text": "obj",
                            "value": "obj",
                            "valueText": "obj"
                        },
                        "openBracketToken": {
                            "kind": "OpenBracketToken",
                            "fullStart": 1885,
                            "fullEnd": 1886,
                            "start": 1885,
                            "end": 1886,
                            "fullWidth": 1,
                            "width": 1,
                            "text": "[",
                            "value": "[",
                            "valueText": "["
                        },
                        "argumentExpression": {
                            "kind": "NumericLiteral",
                            "fullStart": 1886,
                            "fullEnd": 1887,
                            "start": 1886,
                            "end": 1887,
                            "fullWidth": 1,
                            "width": 1,
                            "text": "0",
                            "value": 0,
                            "valueText": "0"
                        },
                        "closeBracketToken": {
                            "kind": "CloseBracketToken",
                            "fullStart": 1887,
                            "fullEnd": 1889,
                            "start": 1887,
                            "end": 1888,
                            "fullWidth": 2,
                            "width": 1,
                            "text": "]",
                            "value": "]",
                            "valueText": "]",
                            "hasTrailingTrivia": true,
                            "trailingTrivia": [
                                {
                                    "kind": "WhitespaceTrivia",
                                    "text": " "
                                }
                            ]
                        }
                    },
                    "operatorToken": {
                        "kind": "ExclamationEqualsEqualsToken",
                        "fullStart": 1889,
                        "fullEnd": 1893,
                        "start": 1889,
                        "end": 1892,
                        "fullWidth": 4,
                        "width": 3,
                        "text": "!==",
                        "value": "!==",
                        "valueText": "!==",
                        "hasTrailingTrivia": true,
                        "trailingTrivia": [
                            {
                                "kind": "WhitespaceTrivia",
                                "text": " "
                            }
                        ]
                    },
                    "right": {
                        "kind": "NumericLiteral",
                        "fullStart": 1893,
                        "fullEnd": 1894,
                        "start": 1893,
                        "end": 1894,
                        "fullWidth": 1,
                        "width": 1,
                        "text": "4",
                        "value": 4,
                        "valueText": "4"
                    }
                },
                "closeParenToken": {
                    "kind": "CloseParenToken",
                    "fullStart": 1894,
                    "fullEnd": 1896,
                    "start": 1894,
                    "end": 1895,
                    "fullWidth": 2,
                    "width": 1,
                    "text": ")",
                    "value": ")",
                    "valueText": ")",
                    "hasTrailingTrivia": true,
                    "trailingTrivia": [
                        {
                            "kind": "WhitespaceTrivia",
                            "text": " "
                        }
                    ]
                },
                "statement": {
                    "kind": "Block",
                    "fullStart": 1896,
                    "fullEnd": 2064,
                    "start": 1896,
                    "end": 2063,
                    "fullWidth": 168,
                    "width": 167,
                    "openBraceToken": {
                        "kind": "OpenBraceToken",
                        "fullStart": 1896,
                        "fullEnd": 1898,
                        "start": 1896,
                        "end": 1897,
                        "fullWidth": 2,
                        "width": 1,
                        "text": "{",
                        "value": "{",
                        "valueText": "{",
                        "hasTrailingTrivia": true,
                        "hasTrailingNewLine": true,
                        "trailingTrivia": [
                            {
                                "kind": "NewLineTrivia",
                                "text": "\n"
                            }
                        ]
                    },
                    "statements": [
                        {
                            "kind": "ExpressionStatement",
                            "fullStart": 1898,
                            "fullEnd": 2062,
                            "start": 1900,
                            "end": 2061,
                            "fullWidth": 164,
                            "width": 161,
                            "expression": {
                                "kind": "InvocationExpression",
                                "fullStart": 1898,
                                "fullEnd": 2060,
                                "start": 1900,
                                "end": 2060,
                                "fullWidth": 162,
                                "width": 160,
                                "expression": {
                                    "kind": "IdentifierName",
                                    "fullStart": 1898,
                                    "fullEnd": 1906,
                                    "start": 1900,
                                    "end": 1906,
                                    "fullWidth": 8,
                                    "width": 6,
                                    "text": "$ERROR",
                                    "value": "$ERROR",
                                    "valueText": "$ERROR",
                                    "hasLeadingTrivia": true,
                                    "leadingTrivia": [
                                        {
                                            "kind": "WhitespaceTrivia",
                                            "text": "  "
                                        }
                                    ]
                                },
                                "argumentList": {
                                    "kind": "ArgumentList",
                                    "fullStart": 1906,
                                    "fullEnd": 2060,
                                    "start": 1906,
                                    "end": 2060,
                                    "fullWidth": 154,
                                    "width": 154,
                                    "openParenToken": {
                                        "kind": "OpenParenToken",
                                        "fullStart": 1906,
                                        "fullEnd": 1907,
                                        "start": 1906,
                                        "end": 1907,
                                        "fullWidth": 1,
                                        "width": 1,
                                        "text": "(",
                                        "value": "(",
                                        "valueText": "("
                                    },
                                    "arguments": [
                                        {
                                            "kind": "AddExpression",
                                            "fullStart": 1907,
                                            "fullEnd": 2059,
                                            "start": 1907,
                                            "end": 2059,
                                            "fullWidth": 152,
                                            "width": 152,
                                            "left": {
                                                "kind": "StringLiteral",
                                                "fullStart": 1907,
                                                "fullEnd": 2049,
                                                "start": 1907,
                                                "end": 2048,
                                                "fullWidth": 142,
                                                "width": 141,
                                                "text": "'#7: var obj = {0:0,1:1,2:2,3:3}; obj.length = 4; obj.splice = Array.prototype.splice; var arr = obj.splice(0,3,4,5); obj[0] === 4. Actual: '",
                                                "value": "#7: var obj = {0:0,1:1,2:2,3:3}; obj.length = 4; obj.splice = Array.prototype.splice; var arr = obj.splice(0,3,4,5); obj[0] === 4. Actual: ",
                                                "valueText": "#7: var obj = {0:0,1:1,2:2,3:3}; obj.length = 4; obj.splice = Array.prototype.splice; var arr = obj.splice(0,3,4,5); obj[0] === 4. Actual: ",
                                                "hasTrailingTrivia": true,
                                                "trailingTrivia": [
                                                    {
                                                        "kind": "WhitespaceTrivia",
                                                        "text": " "
                                                    }
                                                ]
                                            },
                                            "operatorToken": {
                                                "kind": "PlusToken",
                                                "fullStart": 2049,
                                                "fullEnd": 2051,
                                                "start": 2049,
                                                "end": 2050,
                                                "fullWidth": 2,
                                                "width": 1,
                                                "text": "+",
                                                "value": "+",
                                                "valueText": "+",
                                                "hasTrailingTrivia": true,
                                                "trailingTrivia": [
                                                    {
                                                        "kind": "WhitespaceTrivia",
                                                        "text": " "
                                                    }
                                                ]
                                            },
                                            "right": {
                                                "kind": "ParenthesizedExpression",
                                                "fullStart": 2051,
                                                "fullEnd": 2059,
                                                "start": 2051,
                                                "end": 2059,
                                                "fullWidth": 8,
                                                "width": 8,
                                                "openParenToken": {
                                                    "kind": "OpenParenToken",
                                                    "fullStart": 2051,
                                                    "fullEnd": 2052,
                                                    "start": 2051,
                                                    "end": 2052,
                                                    "fullWidth": 1,
                                                    "width": 1,
                                                    "text": "(",
                                                    "value": "(",
                                                    "valueText": "("
                                                },
                                                "expression": {
                                                    "kind": "ElementAccessExpression",
                                                    "fullStart": 2052,
                                                    "fullEnd": 2058,
                                                    "start": 2052,
                                                    "end": 2058,
                                                    "fullWidth": 6,
                                                    "width": 6,
                                                    "expression": {
                                                        "kind": "IdentifierName",
                                                        "fullStart": 2052,
                                                        "fullEnd": 2055,
                                                        "start": 2052,
                                                        "end": 2055,
                                                        "fullWidth": 3,
                                                        "width": 3,
                                                        "text": "obj",
                                                        "value": "obj",
                                                        "valueText": "obj"
                                                    },
                                                    "openBracketToken": {
                                                        "kind": "OpenBracketToken",
                                                        "fullStart": 2055,
                                                        "fullEnd": 2056,
                                                        "start": 2055,
                                                        "end": 2056,
                                                        "fullWidth": 1,
                                                        "width": 1,
                                                        "text": "[",
                                                        "value": "[",
                                                        "valueText": "["
                                                    },
                                                    "argumentExpression": {
                                                        "kind": "NumericLiteral",
                                                        "fullStart": 2056,
                                                        "fullEnd": 2057,
                                                        "start": 2056,
                                                        "end": 2057,
                                                        "fullWidth": 1,
                                                        "width": 1,
                                                        "text": "0",
                                                        "value": 0,
                                                        "valueText": "0"
                                                    },
                                                    "closeBracketToken": {
                                                        "kind": "CloseBracketToken",
                                                        "fullStart": 2057,
                                                        "fullEnd": 2058,
                                                        "start": 2057,
                                                        "end": 2058,
                                                        "fullWidth": 1,
                                                        "width": 1,
                                                        "text": "]",
                                                        "value": "]",
                                                        "valueText": "]"
                                                    }
                                                },
                                                "closeParenToken": {
                                                    "kind": "CloseParenToken",
                                                    "fullStart": 2058,
                                                    "fullEnd": 2059,
                                                    "start": 2058,
                                                    "end": 2059,
                                                    "fullWidth": 1,
                                                    "width": 1,
                                                    "text": ")",
                                                    "value": ")",
                                                    "valueText": ")"
                                                }
                                            }
                                        }
                                    ],
                                    "closeParenToken": {
                                        "kind": "CloseParenToken",
                                        "fullStart": 2059,
                                        "fullEnd": 2060,
                                        "start": 2059,
                                        "end": 2060,
                                        "fullWidth": 1,
                                        "width": 1,
                                        "text": ")",
                                        "value": ")",
                                        "valueText": ")"
                                    }
                                }
                            },
                            "semicolonToken": {
                                "kind": "SemicolonToken",
                                "fullStart": 2060,
                                "fullEnd": 2062,
                                "start": 2060,
                                "end": 2061,
                                "fullWidth": 2,
                                "width": 1,
                                "text": ";",
                                "value": ";",
                                "valueText": ";",
                                "hasTrailingTrivia": true,
                                "hasTrailingNewLine": true,
                                "trailingTrivia": [
                                    {
                                        "kind": "NewLineTrivia",
                                        "text": "\n"
                                    }
                                ]
                            }
                        }
                    ],
                    "closeBraceToken": {
                        "kind": "CloseBraceToken",
                        "fullStart": 2062,
                        "fullEnd": 2064,
                        "start": 2062,
                        "end": 2063,
                        "fullWidth": 2,
                        "width": 1,
                        "text": "}",
                        "value": "}",
                        "valueText": "}",
                        "hasTrailingTrivia": true,
                        "hasTrailingNewLine": true,
                        "trailingTrivia": [
                            {
                                "kind": "NewLineTrivia",
                                "text": "\n"
                            }
                        ]
                    }
                }
            },
            {
                "kind": "IfStatement",
                "fullStart": 2064,
                "fullEnd": 2262,
                "start": 2075,
                "end": 2260,
                "fullWidth": 198,
                "width": 185,
                "ifKeyword": {
                    "kind": "IfKeyword",
                    "fullStart": 2064,
                    "fullEnd": 2078,
                    "start": 2075,
                    "end": 2077,
                    "fullWidth": 14,
                    "width": 2,
                    "text": "if",
                    "value": "if",
                    "valueText": "if",
                    "hasLeadingTrivia": true,
                    "hasLeadingComment": true,
                    "hasLeadingNewLine": true,
                    "hasTrailingTrivia": true,
                    "leadingTrivia": [
                        {
                            "kind": "NewLineTrivia",
                            "text": "\n"
                        },
                        {
                            "kind": "SingleLineCommentTrivia",
                            "text": "//CHECK#8"
                        },
                        {
                            "kind": "NewLineTrivia",
                            "text": "\n"
                        }
                    ],
                    "trailingTrivia": [
                        {
                            "kind": "WhitespaceTrivia",
                            "text": " "
                        }
                    ]
                },
                "openParenToken": {
                    "kind": "OpenParenToken",
                    "fullStart": 2078,
                    "fullEnd": 2079,
                    "start": 2078,
                    "end": 2079,
                    "fullWidth": 1,
                    "width": 1,
                    "text": "(",
                    "value": "(",
                    "valueText": "("
                },
                "condition": {
                    "kind": "NotEqualsExpression",
                    "fullStart": 2079,
                    "fullEnd": 2091,
                    "start": 2079,
                    "end": 2091,
                    "fullWidth": 12,
                    "width": 12,
                    "left": {
                        "kind": "ElementAccessExpression",
                        "fullStart": 2079,
                        "fullEnd": 2086,
                        "start": 2079,
                        "end": 2085,
                        "fullWidth": 7,
                        "width": 6,
                        "expression": {
                            "kind": "IdentifierName",
                            "fullStart": 2079,
                            "fullEnd": 2082,
                            "start": 2079,
                            "end": 2082,
                            "fullWidth": 3,
                            "width": 3,
                            "text": "obj",
                            "value": "obj",
                            "valueText": "obj"
                        },
                        "openBracketToken": {
                            "kind": "OpenBracketToken",
                            "fullStart": 2082,
                            "fullEnd": 2083,
                            "start": 2082,
                            "end": 2083,
                            "fullWidth": 1,
                            "width": 1,
                            "text": "[",
                            "value": "[",
                            "valueText": "["
                        },
                        "argumentExpression": {
                            "kind": "NumericLiteral",
                            "fullStart": 2083,
                            "fullEnd": 2084,
                            "start": 2083,
                            "end": 2084,
                            "fullWidth": 1,
                            "width": 1,
                            "text": "1",
                            "value": 1,
                            "valueText": "1"
                        },
                        "closeBracketToken": {
                            "kind": "CloseBracketToken",
                            "fullStart": 2084,
                            "fullEnd": 2086,
                            "start": 2084,
                            "end": 2085,
                            "fullWidth": 2,
                            "width": 1,
                            "text": "]",
                            "value": "]",
                            "valueText": "]",
                            "hasTrailingTrivia": true,
                            "trailingTrivia": [
                                {
                                    "kind": "WhitespaceTrivia",
                                    "text": " "
                                }
                            ]
                        }
                    },
                    "operatorToken": {
                        "kind": "ExclamationEqualsEqualsToken",
                        "fullStart": 2086,
                        "fullEnd": 2090,
                        "start": 2086,
                        "end": 2089,
                        "fullWidth": 4,
                        "width": 3,
                        "text": "!==",
                        "value": "!==",
                        "valueText": "!==",
                        "hasTrailingTrivia": true,
                        "trailingTrivia": [
                            {
                                "kind": "WhitespaceTrivia",
                                "text": " "
                            }
                        ]
                    },
                    "right": {
                        "kind": "NumericLiteral",
                        "fullStart": 2090,
                        "fullEnd": 2091,
                        "start": 2090,
                        "end": 2091,
                        "fullWidth": 1,
                        "width": 1,
                        "text": "5",
                        "value": 5,
                        "valueText": "5"
                    }
                },
                "closeParenToken": {
                    "kind": "CloseParenToken",
                    "fullStart": 2091,
                    "fullEnd": 2093,
                    "start": 2091,
                    "end": 2092,
                    "fullWidth": 2,
                    "width": 1,
                    "text": ")",
                    "value": ")",
                    "valueText": ")",
                    "hasTrailingTrivia": true,
                    "trailingTrivia": [
                        {
                            "kind": "WhitespaceTrivia",
                            "text": " "
                        }
                    ]
                },
                "statement": {
                    "kind": "Block",
                    "fullStart": 2093,
                    "fullEnd": 2262,
                    "start": 2093,
                    "end": 2260,
                    "fullWidth": 169,
                    "width": 167,
                    "openBraceToken": {
                        "kind": "OpenBraceToken",
                        "fullStart": 2093,
                        "fullEnd": 2095,
                        "start": 2093,
                        "end": 2094,
                        "fullWidth": 2,
                        "width": 1,
                        "text": "{",
                        "value": "{",
                        "valueText": "{",
                        "hasTrailingTrivia": true,
                        "hasTrailingNewLine": true,
                        "trailingTrivia": [
                            {
                                "kind": "NewLineTrivia",
                                "text": "\n"
                            }
                        ]
                    },
                    "statements": [
                        {
                            "kind": "ExpressionStatement",
                            "fullStart": 2095,
                            "fullEnd": 2259,
                            "start": 2097,
                            "end": 2258,
                            "fullWidth": 164,
                            "width": 161,
                            "expression": {
                                "kind": "InvocationExpression",
                                "fullStart": 2095,
                                "fullEnd": 2257,
                                "start": 2097,
                                "end": 2257,
                                "fullWidth": 162,
                                "width": 160,
                                "expression": {
                                    "kind": "IdentifierName",
                                    "fullStart": 2095,
                                    "fullEnd": 2103,
                                    "start": 2097,
                                    "end": 2103,
                                    "fullWidth": 8,
                                    "width": 6,
                                    "text": "$ERROR",
                                    "value": "$ERROR",
                                    "valueText": "$ERROR",
                                    "hasLeadingTrivia": true,
                                    "leadingTrivia": [
                                        {
                                            "kind": "WhitespaceTrivia",
                                            "text": "  "
                                        }
                                    ]
                                },
                                "argumentList": {
                                    "kind": "ArgumentList",
                                    "fullStart": 2103,
                                    "fullEnd": 2257,
                                    "start": 2103,
                                    "end": 2257,
                                    "fullWidth": 154,
                                    "width": 154,
                                    "openParenToken": {
                                        "kind": "OpenParenToken",
                                        "fullStart": 2103,
                                        "fullEnd": 2104,
                                        "start": 2103,
                                        "end": 2104,
                                        "fullWidth": 1,
                                        "width": 1,
                                        "text": "(",
                                        "value": "(",
                                        "valueText": "("
                                    },
                                    "arguments": [
                                        {
                                            "kind": "AddExpression",
                                            "fullStart": 2104,
                                            "fullEnd": 2256,
                                            "start": 2104,
                                            "end": 2256,
                                            "fullWidth": 152,
                                            "width": 152,
                                            "left": {
                                                "kind": "StringLiteral",
                                                "fullStart": 2104,
                                                "fullEnd": 2246,
                                                "start": 2104,
                                                "end": 2245,
                                                "fullWidth": 142,
                                                "width": 141,
                                                "text": "'#8: var obj = {0:0,1:1,2:2,3:3}; obj.length = 4; obj.splice = Array.prototype.splice; var arr = obj.splice(0,3,4,5); obj[1] === 5. Actual: '",
                                                "value": "#8: var obj = {0:0,1:1,2:2,3:3}; obj.length = 4; obj.splice = Array.prototype.splice; var arr = obj.splice(0,3,4,5); obj[1] === 5. Actual: ",
                                                "valueText": "#8: var obj = {0:0,1:1,2:2,3:3}; obj.length = 4; obj.splice = Array.prototype.splice; var arr = obj.splice(0,3,4,5); obj[1] === 5. Actual: ",
                                                "hasTrailingTrivia": true,
                                                "trailingTrivia": [
                                                    {
                                                        "kind": "WhitespaceTrivia",
                                                        "text": " "
                                                    }
                                                ]
                                            },
                                            "operatorToken": {
                                                "kind": "PlusToken",
                                                "fullStart": 2246,
                                                "fullEnd": 2248,
                                                "start": 2246,
                                                "end": 2247,
                                                "fullWidth": 2,
                                                "width": 1,
                                                "text": "+",
                                                "value": "+",
                                                "valueText": "+",
                                                "hasTrailingTrivia": true,
                                                "trailingTrivia": [
                                                    {
                                                        "kind": "WhitespaceTrivia",
                                                        "text": " "
                                                    }
                                                ]
                                            },
                                            "right": {
                                                "kind": "ParenthesizedExpression",
                                                "fullStart": 2248,
                                                "fullEnd": 2256,
                                                "start": 2248,
                                                "end": 2256,
                                                "fullWidth": 8,
                                                "width": 8,
                                                "openParenToken": {
                                                    "kind": "OpenParenToken",
                                                    "fullStart": 2248,
                                                    "fullEnd": 2249,
                                                    "start": 2248,
                                                    "end": 2249,
                                                    "fullWidth": 1,
                                                    "width": 1,
                                                    "text": "(",
                                                    "value": "(",
                                                    "valueText": "("
                                                },
                                                "expression": {
                                                    "kind": "ElementAccessExpression",
                                                    "fullStart": 2249,
                                                    "fullEnd": 2255,
                                                    "start": 2249,
                                                    "end": 2255,
                                                    "fullWidth": 6,
                                                    "width": 6,
                                                    "expression": {
                                                        "kind": "IdentifierName",
                                                        "fullStart": 2249,
                                                        "fullEnd": 2252,
                                                        "start": 2249,
                                                        "end": 2252,
                                                        "fullWidth": 3,
                                                        "width": 3,
                                                        "text": "obj",
                                                        "value": "obj",
                                                        "valueText": "obj"
                                                    },
                                                    "openBracketToken": {
                                                        "kind": "OpenBracketToken",
                                                        "fullStart": 2252,
                                                        "fullEnd": 2253,
                                                        "start": 2252,
                                                        "end": 2253,
                                                        "fullWidth": 1,
                                                        "width": 1,
                                                        "text": "[",
                                                        "value": "[",
                                                        "valueText": "["
                                                    },
                                                    "argumentExpression": {
                                                        "kind": "NumericLiteral",
                                                        "fullStart": 2253,
                                                        "fullEnd": 2254,
                                                        "start": 2253,
                                                        "end": 2254,
                                                        "fullWidth": 1,
                                                        "width": 1,
                                                        "text": "1",
                                                        "value": 1,
                                                        "valueText": "1"
                                                    },
                                                    "closeBracketToken": {
                                                        "kind": "CloseBracketToken",
                                                        "fullStart": 2254,
                                                        "fullEnd": 2255,
                                                        "start": 2254,
                                                        "end": 2255,
                                                        "fullWidth": 1,
                                                        "width": 1,
                                                        "text": "]",
                                                        "value": "]",
                                                        "valueText": "]"
                                                    }
                                                },
                                                "closeParenToken": {
                                                    "kind": "CloseParenToken",
                                                    "fullStart": 2255,
                                                    "fullEnd": 2256,
                                                    "start": 2255,
                                                    "end": 2256,
                                                    "fullWidth": 1,
                                                    "width": 1,
                                                    "text": ")",
                                                    "value": ")",
                                                    "valueText": ")"
                                                }
                                            }
                                        }
                                    ],
                                    "closeParenToken": {
                                        "kind": "CloseParenToken",
                                        "fullStart": 2256,
                                        "fullEnd": 2257,
                                        "start": 2256,
                                        "end": 2257,
                                        "fullWidth": 1,
                                        "width": 1,
                                        "text": ")",
                                        "value": ")",
                                        "valueText": ")"
                                    }
                                }
                            },
                            "semicolonToken": {
                                "kind": "SemicolonToken",
                                "fullStart": 2257,
                                "fullEnd": 2259,
                                "start": 2257,
                                "end": 2258,
                                "fullWidth": 2,
                                "width": 1,
                                "text": ";",
                                "value": ";",
                                "valueText": ";",
                                "hasTrailingTrivia": true,
                                "hasTrailingNewLine": true,
                                "trailingTrivia": [
                                    {
                                        "kind": "NewLineTrivia",
                                        "text": "\n"
                                    }
                                ]
                            }
                        }
                    ],
                    "closeBraceToken": {
                        "kind": "CloseBraceToken",
                        "fullStart": 2259,
                        "fullEnd": 2262,
                        "start": 2259,
                        "end": 2260,
                        "fullWidth": 3,
                        "width": 1,
                        "text": "}",
                        "value": "}",
                        "valueText": "}",
                        "hasTrailingTrivia": true,
                        "hasTrailingNewLine": true,
                        "trailingTrivia": [
                            {
                                "kind": "WhitespaceTrivia",
                                "text": " "
                            },
                            {
                                "kind": "NewLineTrivia",
                                "text": "\n"
                            }
                        ]
                    }
                }
            },
            {
                "kind": "IfStatement",
                "fullStart": 2262,
                "fullEnd": 2459,
                "start": 2273,
                "end": 2458,
                "fullWidth": 197,
                "width": 185,
                "ifKeyword": {
                    "kind": "IfKeyword",
                    "fullStart": 2262,
                    "fullEnd": 2276,
                    "start": 2273,
                    "end": 2275,
                    "fullWidth": 14,
                    "width": 2,
                    "text": "if",
                    "value": "if",
                    "valueText": "if",
                    "hasLeadingTrivia": true,
                    "hasLeadingComment": true,
                    "hasLeadingNewLine": true,
                    "hasTrailingTrivia": true,
                    "leadingTrivia": [
                        {
                            "kind": "NewLineTrivia",
                            "text": "\n"
                        },
                        {
                            "kind": "SingleLineCommentTrivia",
                            "text": "//CHECK#9"
                        },
                        {
                            "kind": "NewLineTrivia",
                            "text": "\n"
                        }
                    ],
                    "trailingTrivia": [
                        {
                            "kind": "WhitespaceTrivia",
                            "text": " "
                        }
                    ]
                },
                "openParenToken": {
                    "kind": "OpenParenToken",
                    "fullStart": 2276,
                    "fullEnd": 2277,
                    "start": 2276,
                    "end": 2277,
                    "fullWidth": 1,
                    "width": 1,
                    "text": "(",
                    "value": "(",
                    "valueText": "("
                },
                "condition": {
                    "kind": "NotEqualsExpression",
                    "fullStart": 2277,
                    "fullEnd": 2289,
                    "start": 2277,
                    "end": 2289,
                    "fullWidth": 12,
                    "width": 12,
                    "left": {
                        "kind": "ElementAccessExpression",
                        "fullStart": 2277,
                        "fullEnd": 2284,
                        "start": 2277,
                        "end": 2283,
                        "fullWidth": 7,
                        "width": 6,
                        "expression": {
                            "kind": "IdentifierName",
                            "fullStart": 2277,
                            "fullEnd": 2280,
                            "start": 2277,
                            "end": 2280,
                            "fullWidth": 3,
                            "width": 3,
                            "text": "obj",
                            "value": "obj",
                            "valueText": "obj"
                        },
                        "openBracketToken": {
                            "kind": "OpenBracketToken",
                            "fullStart": 2280,
                            "fullEnd": 2281,
                            "start": 2280,
                            "end": 2281,
                            "fullWidth": 1,
                            "width": 1,
                            "text": "[",
                            "value": "[",
                            "valueText": "["
                        },
                        "argumentExpression": {
                            "kind": "NumericLiteral",
                            "fullStart": 2281,
                            "fullEnd": 2282,
                            "start": 2281,
                            "end": 2282,
                            "fullWidth": 1,
                            "width": 1,
                            "text": "2",
                            "value": 2,
                            "valueText": "2"
                        },
                        "closeBracketToken": {
                            "kind": "CloseBracketToken",
                            "fullStart": 2282,
                            "fullEnd": 2284,
                            "start": 2282,
                            "end": 2283,
                            "fullWidth": 2,
                            "width": 1,
                            "text": "]",
                            "value": "]",
                            "valueText": "]",
                            "hasTrailingTrivia": true,
                            "trailingTrivia": [
                                {
                                    "kind": "WhitespaceTrivia",
                                    "text": " "
                                }
                            ]
                        }
                    },
                    "operatorToken": {
                        "kind": "ExclamationEqualsEqualsToken",
                        "fullStart": 2284,
                        "fullEnd": 2288,
                        "start": 2284,
                        "end": 2287,
                        "fullWidth": 4,
                        "width": 3,
                        "text": "!==",
                        "value": "!==",
                        "valueText": "!==",
                        "hasTrailingTrivia": true,
                        "trailingTrivia": [
                            {
                                "kind": "WhitespaceTrivia",
                                "text": " "
                            }
                        ]
                    },
                    "right": {
                        "kind": "NumericLiteral",
                        "fullStart": 2288,
                        "fullEnd": 2289,
                        "start": 2288,
                        "end": 2289,
                        "fullWidth": 1,
                        "width": 1,
                        "text": "3",
                        "value": 3,
                        "valueText": "3"
                    }
                },
                "closeParenToken": {
                    "kind": "CloseParenToken",
                    "fullStart": 2289,
                    "fullEnd": 2291,
                    "start": 2289,
                    "end": 2290,
                    "fullWidth": 2,
                    "width": 1,
                    "text": ")",
                    "value": ")",
                    "valueText": ")",
                    "hasTrailingTrivia": true,
                    "trailingTrivia": [
                        {
                            "kind": "WhitespaceTrivia",
                            "text": " "
                        }
                    ]
                },
                "statement": {
                    "kind": "Block",
                    "fullStart": 2291,
                    "fullEnd": 2459,
                    "start": 2291,
                    "end": 2458,
                    "fullWidth": 168,
                    "width": 167,
                    "openBraceToken": {
                        "kind": "OpenBraceToken",
                        "fullStart": 2291,
                        "fullEnd": 2293,
                        "start": 2291,
                        "end": 2292,
                        "fullWidth": 2,
                        "width": 1,
                        "text": "{",
                        "value": "{",
                        "valueText": "{",
                        "hasTrailingTrivia": true,
                        "hasTrailingNewLine": true,
                        "trailingTrivia": [
                            {
                                "kind": "NewLineTrivia",
                                "text": "\n"
                            }
                        ]
                    },
                    "statements": [
                        {
                            "kind": "ExpressionStatement",
                            "fullStart": 2293,
                            "fullEnd": 2457,
                            "start": 2295,
                            "end": 2456,
                            "fullWidth": 164,
                            "width": 161,
                            "expression": {
                                "kind": "InvocationExpression",
                                "fullStart": 2293,
                                "fullEnd": 2455,
                                "start": 2295,
                                "end": 2455,
                                "fullWidth": 162,
                                "width": 160,
                                "expression": {
                                    "kind": "IdentifierName",
                                    "fullStart": 2293,
                                    "fullEnd": 2301,
                                    "start": 2295,
                                    "end": 2301,
                                    "fullWidth": 8,
                                    "width": 6,
                                    "text": "$ERROR",
                                    "value": "$ERROR",
                                    "valueText": "$ERROR",
                                    "hasLeadingTrivia": true,
                                    "leadingTrivia": [
                                        {
                                            "kind": "WhitespaceTrivia",
                                            "text": "  "
                                        }
                                    ]
                                },
                                "argumentList": {
                                    "kind": "ArgumentList",
                                    "fullStart": 2301,
                                    "fullEnd": 2455,
                                    "start": 2301,
                                    "end": 2455,
                                    "fullWidth": 154,
                                    "width": 154,
                                    "openParenToken": {
                                        "kind": "OpenParenToken",
                                        "fullStart": 2301,
                                        "fullEnd": 2302,
                                        "start": 2301,
                                        "end": 2302,
                                        "fullWidth": 1,
                                        "width": 1,
                                        "text": "(",
                                        "value": "(",
                                        "valueText": "("
                                    },
                                    "arguments": [
                                        {
                                            "kind": "AddExpression",
                                            "fullStart": 2302,
                                            "fullEnd": 2454,
                                            "start": 2302,
                                            "end": 2454,
                                            "fullWidth": 152,
                                            "width": 152,
                                            "left": {
                                                "kind": "StringLiteral",
                                                "fullStart": 2302,
                                                "fullEnd": 2444,
                                                "start": 2302,
                                                "end": 2443,
                                                "fullWidth": 142,
                                                "width": 141,
                                                "text": "'#9: var obj = {0:0,1:1,2:2,3:3}; obj.length = 4; obj.splice = Array.prototype.splice; var arr = obj.splice(0,3,4,5); obj[2] === 3. Actual: '",
                                                "value": "#9: var obj = {0:0,1:1,2:2,3:3}; obj.length = 4; obj.splice = Array.prototype.splice; var arr = obj.splice(0,3,4,5); obj[2] === 3. Actual: ",
                                                "valueText": "#9: var obj = {0:0,1:1,2:2,3:3}; obj.length = 4; obj.splice = Array.prototype.splice; var arr = obj.splice(0,3,4,5); obj[2] === 3. Actual: ",
                                                "hasTrailingTrivia": true,
                                                "trailingTrivia": [
                                                    {
                                                        "kind": "WhitespaceTrivia",
                                                        "text": " "
                                                    }
                                                ]
                                            },
                                            "operatorToken": {
                                                "kind": "PlusToken",
                                                "fullStart": 2444,
                                                "fullEnd": 2446,
                                                "start": 2444,
                                                "end": 2445,
                                                "fullWidth": 2,
                                                "width": 1,
                                                "text": "+",
                                                "value": "+",
                                                "valueText": "+",
                                                "hasTrailingTrivia": true,
                                                "trailingTrivia": [
                                                    {
                                                        "kind": "WhitespaceTrivia",
                                                        "text": " "
                                                    }
                                                ]
                                            },
                                            "right": {
                                                "kind": "ParenthesizedExpression",
                                                "fullStart": 2446,
                                                "fullEnd": 2454,
                                                "start": 2446,
                                                "end": 2454,
                                                "fullWidth": 8,
                                                "width": 8,
                                                "openParenToken": {
                                                    "kind": "OpenParenToken",
                                                    "fullStart": 2446,
                                                    "fullEnd": 2447,
                                                    "start": 2446,
                                                    "end": 2447,
                                                    "fullWidth": 1,
                                                    "width": 1,
                                                    "text": "(",
                                                    "value": "(",
                                                    "valueText": "("
                                                },
                                                "expression": {
                                                    "kind": "ElementAccessExpression",
                                                    "fullStart": 2447,
                                                    "fullEnd": 2453,
                                                    "start": 2447,
                                                    "end": 2453,
                                                    "fullWidth": 6,
                                                    "width": 6,
                                                    "expression": {
                                                        "kind": "IdentifierName",
                                                        "fullStart": 2447,
                                                        "fullEnd": 2450,
                                                        "start": 2447,
                                                        "end": 2450,
                                                        "fullWidth": 3,
                                                        "width": 3,
                                                        "text": "obj",
                                                        "value": "obj",
                                                        "valueText": "obj"
                                                    },
                                                    "openBracketToken": {
                                                        "kind": "OpenBracketToken",
                                                        "fullStart": 2450,
                                                        "fullEnd": 2451,
                                                        "start": 2450,
                                                        "end": 2451,
                                                        "fullWidth": 1,
                                                        "width": 1,
                                                        "text": "[",
                                                        "value": "[",
                                                        "valueText": "["
                                                    },
                                                    "argumentExpression": {
                                                        "kind": "NumericLiteral",
                                                        "fullStart": 2451,
                                                        "fullEnd": 2452,
                                                        "start": 2451,
                                                        "end": 2452,
                                                        "fullWidth": 1,
                                                        "width": 1,
                                                        "text": "2",
                                                        "value": 2,
                                                        "valueText": "2"
                                                    },
                                                    "closeBracketToken": {
                                                        "kind": "CloseBracketToken",
                                                        "fullStart": 2452,
                                                        "fullEnd": 2453,
                                                        "start": 2452,
                                                        "end": 2453,
                                                        "fullWidth": 1,
                                                        "width": 1,
                                                        "text": "]",
                                                        "value": "]",
                                                        "valueText": "]"
                                                    }
                                                },
                                                "closeParenToken": {
                                                    "kind": "CloseParenToken",
                                                    "fullStart": 2453,
                                                    "fullEnd": 2454,
                                                    "start": 2453,
                                                    "end": 2454,
                                                    "fullWidth": 1,
                                                    "width": 1,
                                                    "text": ")",
                                                    "value": ")",
                                                    "valueText": ")"
                                                }
                                            }
                                        }
                                    ],
                                    "closeParenToken": {
                                        "kind": "CloseParenToken",
                                        "fullStart": 2454,
                                        "fullEnd": 2455,
                                        "start": 2454,
                                        "end": 2455,
                                        "fullWidth": 1,
                                        "width": 1,
                                        "text": ")",
                                        "value": ")",
                                        "valueText": ")"
                                    }
                                }
                            },
                            "semicolonToken": {
                                "kind": "SemicolonToken",
                                "fullStart": 2455,
                                "fullEnd": 2457,
                                "start": 2455,
                                "end": 2456,
                                "fullWidth": 2,
                                "width": 1,
                                "text": ";",
                                "value": ";",
                                "valueText": ";",
                                "hasTrailingTrivia": true,
                                "hasTrailingNewLine": true,
                                "trailingTrivia": [
                                    {
                                        "kind": "NewLineTrivia",
                                        "text": "\n"
                                    }
                                ]
                            }
                        }
                    ],
                    "closeBraceToken": {
                        "kind": "CloseBraceToken",
                        "fullStart": 2457,
                        "fullEnd": 2459,
                        "start": 2457,
                        "end": 2458,
                        "fullWidth": 2,
                        "width": 1,
                        "text": "}",
                        "value": "}",
                        "valueText": "}",
                        "hasTrailingTrivia": true,
                        "hasTrailingNewLine": true,
                        "trailingTrivia": [
                            {
                                "kind": "NewLineTrivia",
                                "text": "\n"
                            }
                        ]
                    }
                }
            },
            {
                "kind": "IfStatement",
                "fullStart": 2459,
                "fullEnd": 2674,
                "start": 2471,
                "end": 2673,
                "fullWidth": 215,
                "width": 202,
                "ifKeyword": {
                    "kind": "IfKeyword",
                    "fullStart": 2459,
                    "fullEnd": 2474,
                    "start": 2471,
                    "end": 2473,
                    "fullWidth": 15,
                    "width": 2,
                    "text": "if",
                    "value": "if",
                    "valueText": "if",
                    "hasLeadingTrivia": true,
                    "hasLeadingComment": true,
                    "hasLeadingNewLine": true,
                    "hasTrailingTrivia": true,
                    "leadingTrivia": [
                        {
                            "kind": "NewLineTrivia",
                            "text": "\n"
                        },
                        {
                            "kind": "SingleLineCommentTrivia",
                            "text": "//CHECK#10"
                        },
                        {
                            "kind": "NewLineTrivia",
                            "text": "\n"
                        }
                    ],
                    "trailingTrivia": [
                        {
                            "kind": "WhitespaceTrivia",
                            "text": " "
                        }
                    ]
                },
                "openParenToken": {
                    "kind": "OpenParenToken",
                    "fullStart": 2474,
                    "fullEnd": 2475,
                    "start": 2474,
                    "end": 2475,
                    "fullWidth": 1,
                    "width": 1,
                    "text": "(",
                    "value": "(",
                    "valueText": "("
                },
                "condition": {
                    "kind": "NotEqualsExpression",
                    "fullStart": 2475,
                    "fullEnd": 2495,
                    "start": 2475,
                    "end": 2495,
                    "fullWidth": 20,
                    "width": 20,
                    "left": {
                        "kind": "ElementAccessExpression",
                        "fullStart": 2475,
                        "fullEnd": 2482,
                        "start": 2475,
                        "end": 2481,
                        "fullWidth": 7,
                        "width": 6,
                        "expression": {
                            "kind": "IdentifierName",
                            "fullStart": 2475,
                            "fullEnd": 2478,
                            "start": 2475,
                            "end": 2478,
                            "fullWidth": 3,
                            "width": 3,
                            "text": "obj",
                            "value": "obj",
                            "valueText": "obj"
                        },
                        "openBracketToken": {
                            "kind": "OpenBracketToken",
                            "fullStart": 2478,
                            "fullEnd": 2479,
                            "start": 2478,
                            "end": 2479,
                            "fullWidth": 1,
                            "width": 1,
                            "text": "[",
                            "value": "[",
                            "valueText": "["
                        },
                        "argumentExpression": {
                            "kind": "NumericLiteral",
                            "fullStart": 2479,
                            "fullEnd": 2480,
                            "start": 2479,
                            "end": 2480,
                            "fullWidth": 1,
                            "width": 1,
                            "text": "3",
                            "value": 3,
                            "valueText": "3"
                        },
                        "closeBracketToken": {
                            "kind": "CloseBracketToken",
                            "fullStart": 2480,
                            "fullEnd": 2482,
                            "start": 2480,
                            "end": 2481,
                            "fullWidth": 2,
                            "width": 1,
                            "text": "]",
                            "value": "]",
                            "valueText": "]",
                            "hasTrailingTrivia": true,
                            "trailingTrivia": [
                                {
                                    "kind": "WhitespaceTrivia",
                                    "text": " "
                                }
                            ]
                        }
                    },
                    "operatorToken": {
                        "kind": "ExclamationEqualsEqualsToken",
                        "fullStart": 2482,
                        "fullEnd": 2486,
                        "start": 2482,
                        "end": 2485,
                        "fullWidth": 4,
                        "width": 3,
                        "text": "!==",
                        "value": "!==",
                        "valueText": "!==",
                        "hasTrailingTrivia": true,
                        "trailingTrivia": [
                            {
                                "kind": "WhitespaceTrivia",
                                "text": " "
                            }
                        ]
                    },
                    "right": {
                        "kind": "IdentifierName",
                        "fullStart": 2486,
                        "fullEnd": 2495,
                        "start": 2486,
                        "end": 2495,
                        "fullWidth": 9,
                        "width": 9,
                        "text": "undefined",
                        "value": "undefined",
                        "valueText": "undefined"
                    }
                },
                "closeParenToken": {
                    "kind": "CloseParenToken",
                    "fullStart": 2495,
                    "fullEnd": 2497,
                    "start": 2495,
                    "end": 2496,
                    "fullWidth": 2,
                    "width": 1,
                    "text": ")",
                    "value": ")",
                    "valueText": ")",
                    "hasTrailingTrivia": true,
                    "trailingTrivia": [
                        {
                            "kind": "WhitespaceTrivia",
                            "text": " "
                        }
                    ]
                },
                "statement": {
                    "kind": "Block",
                    "fullStart": 2497,
                    "fullEnd": 2674,
                    "start": 2497,
                    "end": 2673,
                    "fullWidth": 177,
                    "width": 176,
                    "openBraceToken": {
                        "kind": "OpenBraceToken",
                        "fullStart": 2497,
                        "fullEnd": 2499,
                        "start": 2497,
                        "end": 2498,
                        "fullWidth": 2,
                        "width": 1,
                        "text": "{",
                        "value": "{",
                        "valueText": "{",
                        "hasTrailingTrivia": true,
                        "hasTrailingNewLine": true,
                        "trailingTrivia": [
                            {
                                "kind": "NewLineTrivia",
                                "text": "\n"
                            }
                        ]
                    },
                    "statements": [
                        {
                            "kind": "ExpressionStatement",
                            "fullStart": 2499,
                            "fullEnd": 2672,
                            "start": 2501,
                            "end": 2671,
                            "fullWidth": 173,
                            "width": 170,
                            "expression": {
                                "kind": "InvocationExpression",
                                "fullStart": 2499,
                                "fullEnd": 2670,
                                "start": 2501,
                                "end": 2670,
                                "fullWidth": 171,
                                "width": 169,
                                "expression": {
                                    "kind": "IdentifierName",
                                    "fullStart": 2499,
                                    "fullEnd": 2507,
                                    "start": 2501,
                                    "end": 2507,
                                    "fullWidth": 8,
                                    "width": 6,
                                    "text": "$ERROR",
                                    "value": "$ERROR",
                                    "valueText": "$ERROR",
                                    "hasLeadingTrivia": true,
                                    "leadingTrivia": [
                                        {
                                            "kind": "WhitespaceTrivia",
                                            "text": "  "
                                        }
                                    ]
                                },
                                "argumentList": {
                                    "kind": "ArgumentList",
                                    "fullStart": 2507,
                                    "fullEnd": 2670,
                                    "start": 2507,
                                    "end": 2670,
                                    "fullWidth": 163,
                                    "width": 163,
                                    "openParenToken": {
                                        "kind": "OpenParenToken",
                                        "fullStart": 2507,
                                        "fullEnd": 2508,
                                        "start": 2507,
                                        "end": 2508,
                                        "fullWidth": 1,
                                        "width": 1,
                                        "text": "(",
                                        "value": "(",
                                        "valueText": "("
                                    },
                                    "arguments": [
                                        {
                                            "kind": "AddExpression",
                                            "fullStart": 2508,
                                            "fullEnd": 2669,
                                            "start": 2508,
                                            "end": 2669,
                                            "fullWidth": 161,
                                            "width": 161,
                                            "left": {
                                                "kind": "StringLiteral",
                                                "fullStart": 2508,
                                                "fullEnd": 2659,
                                                "start": 2508,
                                                "end": 2658,
                                                "fullWidth": 151,
                                                "width": 150,
                                                "text": "'#10: var obj = {0:0,1:1,2:2,3:3}; obj.length = 4; obj.splice = Array.prototype.splice; var arr = obj.splice(0,3,4,5); obj[3] === undefined. Actual: '",
                                                "value": "#10: var obj = {0:0,1:1,2:2,3:3}; obj.length = 4; obj.splice = Array.prototype.splice; var arr = obj.splice(0,3,4,5); obj[3] === undefined. Actual: ",
                                                "valueText": "#10: var obj = {0:0,1:1,2:2,3:3}; obj.length = 4; obj.splice = Array.prototype.splice; var arr = obj.splice(0,3,4,5); obj[3] === undefined. Actual: ",
                                                "hasTrailingTrivia": true,
                                                "trailingTrivia": [
                                                    {
                                                        "kind": "WhitespaceTrivia",
                                                        "text": " "
                                                    }
                                                ]
                                            },
                                            "operatorToken": {
                                                "kind": "PlusToken",
                                                "fullStart": 2659,
                                                "fullEnd": 2661,
                                                "start": 2659,
                                                "end": 2660,
                                                "fullWidth": 2,
                                                "width": 1,
                                                "text": "+",
                                                "value": "+",
                                                "valueText": "+",
                                                "hasTrailingTrivia": true,
                                                "trailingTrivia": [
                                                    {
                                                        "kind": "WhitespaceTrivia",
                                                        "text": " "
                                                    }
                                                ]
                                            },
                                            "right": {
                                                "kind": "ParenthesizedExpression",
                                                "fullStart": 2661,
                                                "fullEnd": 2669,
                                                "start": 2661,
                                                "end": 2669,
                                                "fullWidth": 8,
                                                "width": 8,
                                                "openParenToken": {
                                                    "kind": "OpenParenToken",
                                                    "fullStart": 2661,
                                                    "fullEnd": 2662,
                                                    "start": 2661,
                                                    "end": 2662,
                                                    "fullWidth": 1,
                                                    "width": 1,
                                                    "text": "(",
                                                    "value": "(",
                                                    "valueText": "("
                                                },
                                                "expression": {
                                                    "kind": "ElementAccessExpression",
                                                    "fullStart": 2662,
                                                    "fullEnd": 2668,
                                                    "start": 2662,
                                                    "end": 2668,
                                                    "fullWidth": 6,
                                                    "width": 6,
                                                    "expression": {
                                                        "kind": "IdentifierName",
                                                        "fullStart": 2662,
                                                        "fullEnd": 2665,
                                                        "start": 2662,
                                                        "end": 2665,
                                                        "fullWidth": 3,
                                                        "width": 3,
                                                        "text": "obj",
                                                        "value": "obj",
                                                        "valueText": "obj"
                                                    },
                                                    "openBracketToken": {
                                                        "kind": "OpenBracketToken",
                                                        "fullStart": 2665,
                                                        "fullEnd": 2666,
                                                        "start": 2665,
                                                        "end": 2666,
                                                        "fullWidth": 1,
                                                        "width": 1,
                                                        "text": "[",
                                                        "value": "[",
                                                        "valueText": "["
                                                    },
                                                    "argumentExpression": {
                                                        "kind": "NumericLiteral",
                                                        "fullStart": 2666,
                                                        "fullEnd": 2667,
                                                        "start": 2666,
                                                        "end": 2667,
                                                        "fullWidth": 1,
                                                        "width": 1,
                                                        "text": "3",
                                                        "value": 3,
                                                        "valueText": "3"
                                                    },
                                                    "closeBracketToken": {
                                                        "kind": "CloseBracketToken",
                                                        "fullStart": 2667,
                                                        "fullEnd": 2668,
                                                        "start": 2667,
                                                        "end": 2668,
                                                        "fullWidth": 1,
                                                        "width": 1,
                                                        "text": "]",
                                                        "value": "]",
                                                        "valueText": "]"
                                                    }
                                                },
                                                "closeParenToken": {
                                                    "kind": "CloseParenToken",
                                                    "fullStart": 2668,
                                                    "fullEnd": 2669,
                                                    "start": 2668,
                                                    "end": 2669,
                                                    "fullWidth": 1,
                                                    "width": 1,
                                                    "text": ")",
                                                    "value": ")",
                                                    "valueText": ")"
                                                }
                                            }
                                        }
                                    ],
                                    "closeParenToken": {
                                        "kind": "CloseParenToken",
                                        "fullStart": 2669,
                                        "fullEnd": 2670,
                                        "start": 2669,
                                        "end": 2670,
                                        "fullWidth": 1,
                                        "width": 1,
                                        "text": ")",
                                        "value": ")",
                                        "valueText": ")"
                                    }
                                }
                            },
                            "semicolonToken": {
                                "kind": "SemicolonToken",
                                "fullStart": 2670,
                                "fullEnd": 2672,
                                "start": 2670,
                                "end": 2671,
                                "fullWidth": 2,
                                "width": 1,
                                "text": ";",
                                "value": ";",
                                "valueText": ";",
                                "hasTrailingTrivia": true,
                                "hasTrailingNewLine": true,
                                "trailingTrivia": [
                                    {
                                        "kind": "NewLineTrivia",
                                        "text": "\n"
                                    }
                                ]
                            }
                        }
                    ],
                    "closeBraceToken": {
                        "kind": "CloseBraceToken",
                        "fullStart": 2672,
                        "fullEnd": 2674,
                        "start": 2672,
                        "end": 2673,
                        "fullWidth": 2,
                        "width": 1,
                        "text": "}",
                        "value": "}",
                        "valueText": "}",
                        "hasTrailingTrivia": true,
                        "hasTrailingNewLine": true,
                        "trailingTrivia": [
                            {
                                "kind": "NewLineTrivia",
                                "text": "\n"
                            }
                        ]
                    }
                }
            }
        ],
        "endOfFileToken": {
            "kind": "EndOfFileToken",
            "fullStart": 2674,
            "fullEnd": 2675,
            "start": 2675,
            "end": 2675,
            "fullWidth": 1,
            "width": 0,
            "text": "",
            "hasLeadingTrivia": true,
            "hasLeadingNewLine": true,
            "leadingTrivia": [
                {
                    "kind": "NewLineTrivia",
                    "text": "\n"
                }
            ]
        }
    },
    "lineMap": {
        "lineStarts": [
            0,
            61,
            132,
            133,
            137,
            186,
            248,
            251,
            307,
            369,
            437,
            441,
            442,
            471,
            487,
            524,
            555,
            556,
            566,
            608,
            661,
            840,
            842,
            843,
            853,
            877,
            1049,
            1057,
            1058,
            1068,
            1088,
            1252,
            1254,
            1255,
            1265,
            1285,
            1449,
            1457,
            1458,
            1468,
            1488,
            1652,
            1657,
            1658,
            1668,
            1692,
            1864,
            1867,
            1868,
            1878,
            1898,
            2062,
            2064,
            2065,
            2075,
            2095,
            2259,
            2262,
            2263,
            2273,
            2293,
            2457,
            2459,
            2460,
            2471,
            2499,
            2672,
            2674,
            2675
        ],
        "length": 2675
    }
}<|MERGE_RESOLUTION|>--- conflicted
+++ resolved
@@ -94,12 +94,8 @@
                             "start": 446,
                             "end": 469,
                             "fullWidth": 23,
-<<<<<<< HEAD
                             "width": 23,
-                            "identifier": {
-=======
                             "propertyName": {
->>>>>>> 85e84683
                                 "kind": "IdentifierName",
                                 "fullStart": 446,
                                 "fullEnd": 450,
@@ -773,12 +769,8 @@
                             "start": 528,
                             "end": 553,
                             "fullWidth": 25,
-<<<<<<< HEAD
                             "width": 25,
-                            "identifier": {
-=======
                             "propertyName": {
->>>>>>> 85e84683
                                 "kind": "IdentifierName",
                                 "fullStart": 528,
                                 "fullEnd": 532,
