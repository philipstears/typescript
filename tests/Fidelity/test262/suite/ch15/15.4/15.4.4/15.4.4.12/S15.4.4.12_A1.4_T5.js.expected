{
    "isDeclaration": false,
    "languageVersion": "EcmaScript5",
    "parseOptions": {
        "allowAutomaticSemicolonInsertion": true
    },
    "sourceUnit": {
        "kind": "SourceUnit",
        "fullStart": 0,
        "fullEnd": 1463,
        "start": 389,
        "end": 1463,
        "fullWidth": 1463,
        "width": 1074,
        "moduleElements": [
            {
                "kind": "VariableStatement",
                "fullStart": 0,
                "fullEnd": 408,
                "start": 389,
                "end": 407,
                "fullWidth": 408,
                "width": 18,
                "modifiers": [],
                "variableDeclaration": {
                    "kind": "VariableDeclaration",
                    "fullStart": 0,
                    "fullEnd": 406,
                    "start": 389,
                    "end": 406,
                    "fullWidth": 406,
                    "width": 17,
                    "varKeyword": {
                        "kind": "VarKeyword",
                        "fullStart": 0,
                        "fullEnd": 393,
                        "start": 389,
                        "end": 392,
                        "fullWidth": 393,
                        "width": 3,
                        "text": "var",
                        "value": "var",
                        "valueText": "var",
                        "hasLeadingTrivia": true,
                        "hasLeadingComment": true,
                        "hasLeadingNewLine": true,
                        "hasTrailingTrivia": true,
                        "leadingTrivia": [
                            {
                                "kind": "SingleLineCommentTrivia",
                                "text": "// Copyright 2009 the Sputnik authors.  All rights reserved."
                            },
                            {
                                "kind": "NewLineTrivia",
                                "text": "\n"
                            },
                            {
                                "kind": "SingleLineCommentTrivia",
                                "text": "// This code is governed by the BSD license found in the LICENSE file."
                            },
                            {
                                "kind": "NewLineTrivia",
                                "text": "\n"
                            },
                            {
                                "kind": "NewLineTrivia",
                                "text": "\n"
                            },
                            {
                                "kind": "MultiLineCommentTrivia",
                                "text": "/**\n * If start is negative, use max(start + length, 0).\n * If deleteCount is positive, use min(deleteCount, length - start)\n *\n * @path ch15/15.4/15.4.4/15.4.4.12/S15.4.4.12_A1.4_T5.js\n * @description -start > deleteCount > length > 0, itemCount = 0\n */"
                            },
                            {
                                "kind": "NewLineTrivia",
                                "text": "\n"
                            },
                            {
                                "kind": "NewLineTrivia",
                                "text": "\n"
                            }
                        ],
                        "trailingTrivia": [
                            {
                                "kind": "WhitespaceTrivia",
                                "text": " "
                            }
                        ]
                    },
                    "variableDeclarators": [
                        {
                            "kind": "VariableDeclarator",
                            "fullStart": 393,
                            "fullEnd": 406,
                            "start": 393,
                            "end": 406,
                            "fullWidth": 13,
<<<<<<< HEAD
                            "width": 13,
                            "identifier": {
=======
                            "propertyName": {
>>>>>>> 85e84683
                                "kind": "IdentifierName",
                                "fullStart": 393,
                                "fullEnd": 395,
                                "start": 393,
                                "end": 394,
                                "fullWidth": 2,
                                "width": 1,
                                "text": "x",
                                "value": "x",
                                "valueText": "x",
                                "hasTrailingTrivia": true,
                                "trailingTrivia": [
                                    {
                                        "kind": "WhitespaceTrivia",
                                        "text": " "
                                    }
                                ]
                            },
                            "equalsValueClause": {
                                "kind": "EqualsValueClause",
                                "fullStart": 395,
                                "fullEnd": 406,
                                "start": 395,
                                "end": 406,
                                "fullWidth": 11,
                                "width": 11,
                                "equalsToken": {
                                    "kind": "EqualsToken",
                                    "fullStart": 395,
                                    "fullEnd": 397,
                                    "start": 395,
                                    "end": 396,
                                    "fullWidth": 2,
                                    "width": 1,
                                    "text": "=",
                                    "value": "=",
                                    "valueText": "=",
                                    "hasTrailingTrivia": true,
                                    "trailingTrivia": [
                                        {
                                            "kind": "WhitespaceTrivia",
                                            "text": " "
                                        }
                                    ]
                                },
                                "value": {
                                    "kind": "ArrayLiteralExpression",
                                    "fullStart": 397,
                                    "fullEnd": 406,
                                    "start": 397,
                                    "end": 406,
                                    "fullWidth": 9,
                                    "width": 9,
                                    "openBracketToken": {
                                        "kind": "OpenBracketToken",
                                        "fullStart": 397,
                                        "fullEnd": 398,
                                        "start": 397,
                                        "end": 398,
                                        "fullWidth": 1,
                                        "width": 1,
                                        "text": "[",
                                        "value": "[",
                                        "valueText": "["
                                    },
                                    "expressions": [
                                        {
                                            "kind": "NumericLiteral",
                                            "fullStart": 398,
                                            "fullEnd": 399,
                                            "start": 398,
                                            "end": 399,
                                            "fullWidth": 1,
                                            "width": 1,
                                            "text": "0",
                                            "value": 0,
                                            "valueText": "0"
                                        },
                                        {
                                            "kind": "CommaToken",
                                            "fullStart": 399,
                                            "fullEnd": 400,
                                            "start": 399,
                                            "end": 400,
                                            "fullWidth": 1,
                                            "width": 1,
                                            "text": ",",
                                            "value": ",",
                                            "valueText": ","
                                        },
                                        {
                                            "kind": "NumericLiteral",
                                            "fullStart": 400,
                                            "fullEnd": 401,
                                            "start": 400,
                                            "end": 401,
                                            "fullWidth": 1,
                                            "width": 1,
                                            "text": "1",
                                            "value": 1,
                                            "valueText": "1"
                                        },
                                        {
                                            "kind": "CommaToken",
                                            "fullStart": 401,
                                            "fullEnd": 402,
                                            "start": 401,
                                            "end": 402,
                                            "fullWidth": 1,
                                            "width": 1,
                                            "text": ",",
                                            "value": ",",
                                            "valueText": ","
                                        },
                                        {
                                            "kind": "NumericLiteral",
                                            "fullStart": 402,
                                            "fullEnd": 403,
                                            "start": 402,
                                            "end": 403,
                                            "fullWidth": 1,
                                            "width": 1,
                                            "text": "2",
                                            "value": 2,
                                            "valueText": "2"
                                        },
                                        {
                                            "kind": "CommaToken",
                                            "fullStart": 403,
                                            "fullEnd": 404,
                                            "start": 403,
                                            "end": 404,
                                            "fullWidth": 1,
                                            "width": 1,
                                            "text": ",",
                                            "value": ",",
                                            "valueText": ","
                                        },
                                        {
                                            "kind": "NumericLiteral",
                                            "fullStart": 404,
                                            "fullEnd": 405,
                                            "start": 404,
                                            "end": 405,
                                            "fullWidth": 1,
                                            "width": 1,
                                            "text": "3",
                                            "value": 3,
                                            "valueText": "3"
                                        }
                                    ],
                                    "closeBracketToken": {
                                        "kind": "CloseBracketToken",
                                        "fullStart": 405,
                                        "fullEnd": 406,
                                        "start": 405,
                                        "end": 406,
                                        "fullWidth": 1,
                                        "width": 1,
                                        "text": "]",
                                        "value": "]",
                                        "valueText": "]"
                                    }
                                }
                            }
                        }
                    ]
                },
                "semicolonToken": {
                    "kind": "SemicolonToken",
                    "fullStart": 406,
                    "fullEnd": 408,
                    "start": 406,
                    "end": 407,
                    "fullWidth": 2,
                    "width": 1,
                    "text": ";",
                    "value": ";",
                    "valueText": ";",
                    "hasTrailingTrivia": true,
                    "hasTrailingNewLine": true,
                    "trailingTrivia": [
                        {
                            "kind": "NewLineTrivia",
                            "text": "\n"
                        }
                    ]
                }
            },
            {
                "kind": "VariableStatement",
                "fullStart": 408,
                "fullEnd": 434,
                "start": 408,
                "end": 433,
                "fullWidth": 26,
                "width": 25,
                "modifiers": [],
                "variableDeclaration": {
                    "kind": "VariableDeclaration",
                    "fullStart": 408,
                    "fullEnd": 432,
                    "start": 408,
                    "end": 432,
                    "fullWidth": 24,
                    "width": 24,
                    "varKeyword": {
                        "kind": "VarKeyword",
                        "fullStart": 408,
                        "fullEnd": 412,
                        "start": 408,
                        "end": 411,
                        "fullWidth": 4,
                        "width": 3,
                        "text": "var",
                        "value": "var",
                        "valueText": "var",
                        "hasTrailingTrivia": true,
                        "trailingTrivia": [
                            {
                                "kind": "WhitespaceTrivia",
                                "text": " "
                            }
                        ]
                    },
                    "variableDeclarators": [
                        {
                            "kind": "VariableDeclarator",
                            "fullStart": 412,
                            "fullEnd": 432,
                            "start": 412,
                            "end": 432,
                            "fullWidth": 20,
<<<<<<< HEAD
                            "width": 20,
                            "identifier": {
=======
                            "propertyName": {
>>>>>>> 85e84683
                                "kind": "IdentifierName",
                                "fullStart": 412,
                                "fullEnd": 416,
                                "start": 412,
                                "end": 415,
                                "fullWidth": 4,
                                "width": 3,
                                "text": "arr",
                                "value": "arr",
                                "valueText": "arr",
                                "hasTrailingTrivia": true,
                                "trailingTrivia": [
                                    {
                                        "kind": "WhitespaceTrivia",
                                        "text": " "
                                    }
                                ]
                            },
                            "equalsValueClause": {
                                "kind": "EqualsValueClause",
                                "fullStart": 416,
                                "fullEnd": 432,
                                "start": 416,
                                "end": 432,
                                "fullWidth": 16,
                                "width": 16,
                                "equalsToken": {
                                    "kind": "EqualsToken",
                                    "fullStart": 416,
                                    "fullEnd": 418,
                                    "start": 416,
                                    "end": 417,
                                    "fullWidth": 2,
                                    "width": 1,
                                    "text": "=",
                                    "value": "=",
                                    "valueText": "=",
                                    "hasTrailingTrivia": true,
                                    "trailingTrivia": [
                                        {
                                            "kind": "WhitespaceTrivia",
                                            "text": " "
                                        }
                                    ]
                                },
                                "value": {
                                    "kind": "InvocationExpression",
                                    "fullStart": 418,
                                    "fullEnd": 432,
                                    "start": 418,
                                    "end": 432,
                                    "fullWidth": 14,
                                    "width": 14,
                                    "expression": {
                                        "kind": "MemberAccessExpression",
                                        "fullStart": 418,
                                        "fullEnd": 426,
                                        "start": 418,
                                        "end": 426,
                                        "fullWidth": 8,
                                        "width": 8,
                                        "expression": {
                                            "kind": "IdentifierName",
                                            "fullStart": 418,
                                            "fullEnd": 419,
                                            "start": 418,
                                            "end": 419,
                                            "fullWidth": 1,
                                            "width": 1,
                                            "text": "x",
                                            "value": "x",
                                            "valueText": "x"
                                        },
                                        "dotToken": {
                                            "kind": "DotToken",
                                            "fullStart": 419,
                                            "fullEnd": 420,
                                            "start": 419,
                                            "end": 420,
                                            "fullWidth": 1,
                                            "width": 1,
                                            "text": ".",
                                            "value": ".",
                                            "valueText": "."
                                        },
                                        "name": {
                                            "kind": "IdentifierName",
                                            "fullStart": 420,
                                            "fullEnd": 426,
                                            "start": 420,
                                            "end": 426,
                                            "fullWidth": 6,
                                            "width": 6,
                                            "text": "splice",
                                            "value": "splice",
                                            "valueText": "splice"
                                        }
                                    },
                                    "argumentList": {
                                        "kind": "ArgumentList",
                                        "fullStart": 426,
                                        "fullEnd": 432,
                                        "start": 426,
                                        "end": 432,
                                        "fullWidth": 6,
                                        "width": 6,
                                        "openParenToken": {
                                            "kind": "OpenParenToken",
                                            "fullStart": 426,
                                            "fullEnd": 427,
                                            "start": 426,
                                            "end": 427,
                                            "fullWidth": 1,
                                            "width": 1,
                                            "text": "(",
                                            "value": "(",
                                            "valueText": "("
                                        },
                                        "arguments": [
                                            {
                                                "kind": "NegateExpression",
                                                "fullStart": 427,
                                                "fullEnd": 429,
                                                "start": 427,
                                                "end": 429,
                                                "fullWidth": 2,
                                                "width": 2,
                                                "operatorToken": {
                                                    "kind": "MinusToken",
                                                    "fullStart": 427,
                                                    "fullEnd": 428,
                                                    "start": 427,
                                                    "end": 428,
                                                    "fullWidth": 1,
                                                    "width": 1,
                                                    "text": "-",
                                                    "value": "-",
                                                    "valueText": "-"
                                                },
                                                "operand": {
                                                    "kind": "NumericLiteral",
                                                    "fullStart": 428,
                                                    "fullEnd": 429,
                                                    "start": 428,
                                                    "end": 429,
                                                    "fullWidth": 1,
                                                    "width": 1,
                                                    "text": "9",
                                                    "value": 9,
                                                    "valueText": "9"
                                                }
                                            },
                                            {
                                                "kind": "CommaToken",
                                                "fullStart": 429,
                                                "fullEnd": 430,
                                                "start": 429,
                                                "end": 430,
                                                "fullWidth": 1,
                                                "width": 1,
                                                "text": ",",
                                                "value": ",",
                                                "valueText": ","
                                            },
                                            {
                                                "kind": "NumericLiteral",
                                                "fullStart": 430,
                                                "fullEnd": 431,
                                                "start": 430,
                                                "end": 431,
                                                "fullWidth": 1,
                                                "width": 1,
                                                "text": "5",
                                                "value": 5,
                                                "valueText": "5"
                                            }
                                        ],
                                        "closeParenToken": {
                                            "kind": "CloseParenToken",
                                            "fullStart": 431,
                                            "fullEnd": 432,
                                            "start": 431,
                                            "end": 432,
                                            "fullWidth": 1,
                                            "width": 1,
                                            "text": ")",
                                            "value": ")",
                                            "valueText": ")"
                                        }
                                    }
                                }
                            }
                        }
                    ]
                },
                "semicolonToken": {
                    "kind": "SemicolonToken",
                    "fullStart": 432,
                    "fullEnd": 434,
                    "start": 432,
                    "end": 433,
                    "fullWidth": 2,
                    "width": 1,
                    "text": ";",
                    "value": ";",
                    "valueText": ";",
                    "hasTrailingTrivia": true,
                    "hasTrailingNewLine": true,
                    "trailingTrivia": [
                        {
                            "kind": "NewLineTrivia",
                            "text": "\n"
                        }
                    ]
                }
            },
            {
                "kind": "ExpressionStatement",
                "fullStart": 434,
                "fullEnd": 487,
                "start": 445,
                "end": 486,
                "fullWidth": 53,
                "width": 41,
                "expression": {
                    "kind": "AssignmentExpression",
                    "fullStart": 434,
                    "fullEnd": 485,
                    "start": 445,
                    "end": 485,
                    "fullWidth": 51,
                    "width": 40,
                    "left": {
                        "kind": "MemberAccessExpression",
                        "fullStart": 434,
                        "fullEnd": 458,
                        "start": 445,
                        "end": 457,
                        "fullWidth": 24,
                        "width": 12,
                        "expression": {
                            "kind": "IdentifierName",
                            "fullStart": 434,
                            "fullEnd": 448,
                            "start": 445,
                            "end": 448,
                            "fullWidth": 14,
                            "width": 3,
                            "text": "arr",
                            "value": "arr",
                            "valueText": "arr",
                            "hasLeadingTrivia": true,
                            "hasLeadingComment": true,
                            "hasLeadingNewLine": true,
                            "leadingTrivia": [
                                {
                                    "kind": "NewLineTrivia",
                                    "text": "\n"
                                },
                                {
                                    "kind": "SingleLineCommentTrivia",
                                    "text": "//CHECK#1"
                                },
                                {
                                    "kind": "NewLineTrivia",
                                    "text": "\n"
                                }
                            ]
                        },
                        "dotToken": {
                            "kind": "DotToken",
                            "fullStart": 448,
                            "fullEnd": 449,
                            "start": 448,
                            "end": 449,
                            "fullWidth": 1,
                            "width": 1,
                            "text": ".",
                            "value": ".",
                            "valueText": "."
                        },
                        "name": {
                            "kind": "IdentifierName",
                            "fullStart": 449,
                            "fullEnd": 458,
                            "start": 449,
                            "end": 457,
                            "fullWidth": 9,
                            "width": 8,
                            "text": "getClass",
                            "value": "getClass",
                            "valueText": "getClass",
                            "hasTrailingTrivia": true,
                            "trailingTrivia": [
                                {
                                    "kind": "WhitespaceTrivia",
                                    "text": " "
                                }
                            ]
                        }
                    },
                    "operatorToken": {
                        "kind": "EqualsToken",
                        "fullStart": 458,
                        "fullEnd": 460,
                        "start": 458,
                        "end": 459,
                        "fullWidth": 2,
                        "width": 1,
                        "text": "=",
                        "value": "=",
                        "valueText": "=",
                        "hasTrailingTrivia": true,
                        "trailingTrivia": [
                            {
                                "kind": "WhitespaceTrivia",
                                "text": " "
                            }
                        ]
                    },
                    "right": {
                        "kind": "MemberAccessExpression",
                        "fullStart": 460,
                        "fullEnd": 485,
                        "start": 460,
                        "end": 485,
                        "fullWidth": 25,
                        "width": 25,
                        "expression": {
                            "kind": "MemberAccessExpression",
                            "fullStart": 460,
                            "fullEnd": 476,
                            "start": 460,
                            "end": 476,
                            "fullWidth": 16,
                            "width": 16,
                            "expression": {
                                "kind": "IdentifierName",
                                "fullStart": 460,
                                "fullEnd": 466,
                                "start": 460,
                                "end": 466,
                                "fullWidth": 6,
                                "width": 6,
                                "text": "Object",
                                "value": "Object",
                                "valueText": "Object"
                            },
                            "dotToken": {
                                "kind": "DotToken",
                                "fullStart": 466,
                                "fullEnd": 467,
                                "start": 466,
                                "end": 467,
                                "fullWidth": 1,
                                "width": 1,
                                "text": ".",
                                "value": ".",
                                "valueText": "."
                            },
                            "name": {
                                "kind": "IdentifierName",
                                "fullStart": 467,
                                "fullEnd": 476,
                                "start": 467,
                                "end": 476,
                                "fullWidth": 9,
                                "width": 9,
                                "text": "prototype",
                                "value": "prototype",
                                "valueText": "prototype"
                            }
                        },
                        "dotToken": {
                            "kind": "DotToken",
                            "fullStart": 476,
                            "fullEnd": 477,
                            "start": 476,
                            "end": 477,
                            "fullWidth": 1,
                            "width": 1,
                            "text": ".",
                            "value": ".",
                            "valueText": "."
                        },
                        "name": {
                            "kind": "IdentifierName",
                            "fullStart": 477,
                            "fullEnd": 485,
                            "start": 477,
                            "end": 485,
                            "fullWidth": 8,
                            "width": 8,
                            "text": "toString",
                            "value": "toString",
                            "valueText": "toString"
                        }
                    }
                },
                "semicolonToken": {
                    "kind": "SemicolonToken",
                    "fullStart": 485,
                    "fullEnd": 487,
                    "start": 485,
                    "end": 486,
                    "fullWidth": 2,
                    "width": 1,
                    "text": ";",
                    "value": ";",
                    "valueText": ";",
                    "hasTrailingTrivia": true,
                    "hasTrailingNewLine": true,
                    "trailingTrivia": [
                        {
                            "kind": "NewLineTrivia",
                            "text": "\n"
                        }
                    ]
                }
            },
            {
                "kind": "IfStatement",
                "fullStart": 487,
                "fullEnd": 653,
                "start": 487,
                "end": 652,
                "fullWidth": 166,
                "width": 165,
                "ifKeyword": {
                    "kind": "IfKeyword",
                    "fullStart": 487,
                    "fullEnd": 490,
                    "start": 487,
                    "end": 489,
                    "fullWidth": 3,
                    "width": 2,
                    "text": "if",
                    "value": "if",
                    "valueText": "if",
                    "hasTrailingTrivia": true,
                    "trailingTrivia": [
                        {
                            "kind": "WhitespaceTrivia",
                            "text": " "
                        }
                    ]
                },
                "openParenToken": {
                    "kind": "OpenParenToken",
                    "fullStart": 490,
                    "fullEnd": 491,
                    "start": 490,
                    "end": 491,
                    "fullWidth": 1,
                    "width": 1,
                    "text": "(",
                    "value": "(",
                    "valueText": "("
                },
                "condition": {
                    "kind": "NotEqualsExpression",
                    "fullStart": 491,
                    "fullEnd": 536,
                    "start": 491,
                    "end": 536,
                    "fullWidth": 45,
                    "width": 45,
                    "left": {
                        "kind": "InvocationExpression",
                        "fullStart": 491,
                        "fullEnd": 506,
                        "start": 491,
                        "end": 505,
                        "fullWidth": 15,
                        "width": 14,
                        "expression": {
                            "kind": "MemberAccessExpression",
                            "fullStart": 491,
                            "fullEnd": 503,
                            "start": 491,
                            "end": 503,
                            "fullWidth": 12,
                            "width": 12,
                            "expression": {
                                "kind": "IdentifierName",
                                "fullStart": 491,
                                "fullEnd": 494,
                                "start": 491,
                                "end": 494,
                                "fullWidth": 3,
                                "width": 3,
                                "text": "arr",
                                "value": "arr",
                                "valueText": "arr"
                            },
                            "dotToken": {
                                "kind": "DotToken",
                                "fullStart": 494,
                                "fullEnd": 495,
                                "start": 494,
                                "end": 495,
                                "fullWidth": 1,
                                "width": 1,
                                "text": ".",
                                "value": ".",
                                "valueText": "."
                            },
                            "name": {
                                "kind": "IdentifierName",
                                "fullStart": 495,
                                "fullEnd": 503,
                                "start": 495,
                                "end": 503,
                                "fullWidth": 8,
                                "width": 8,
                                "text": "getClass",
                                "value": "getClass",
                                "valueText": "getClass"
                            }
                        },
                        "argumentList": {
                            "kind": "ArgumentList",
                            "fullStart": 503,
                            "fullEnd": 506,
                            "start": 503,
                            "end": 505,
                            "fullWidth": 3,
                            "width": 2,
                            "openParenToken": {
                                "kind": "OpenParenToken",
                                "fullStart": 503,
                                "fullEnd": 504,
                                "start": 503,
                                "end": 504,
                                "fullWidth": 1,
                                "width": 1,
                                "text": "(",
                                "value": "(",
                                "valueText": "("
                            },
                            "arguments": [],
                            "closeParenToken": {
                                "kind": "CloseParenToken",
                                "fullStart": 504,
                                "fullEnd": 506,
                                "start": 504,
                                "end": 505,
                                "fullWidth": 2,
                                "width": 1,
                                "text": ")",
                                "value": ")",
                                "valueText": ")",
                                "hasTrailingTrivia": true,
                                "trailingTrivia": [
                                    {
                                        "kind": "WhitespaceTrivia",
                                        "text": " "
                                    }
                                ]
                            }
                        }
                    },
                    "operatorToken": {
                        "kind": "ExclamationEqualsEqualsToken",
                        "fullStart": 506,
                        "fullEnd": 510,
                        "start": 506,
                        "end": 509,
                        "fullWidth": 4,
                        "width": 3,
                        "text": "!==",
                        "value": "!==",
                        "valueText": "!==",
                        "hasTrailingTrivia": true,
                        "trailingTrivia": [
                            {
                                "kind": "WhitespaceTrivia",
                                "text": " "
                            }
                        ]
                    },
                    "right": {
                        "kind": "AddExpression",
                        "fullStart": 510,
                        "fullEnd": 536,
                        "start": 510,
                        "end": 536,
                        "fullWidth": 26,
                        "width": 26,
                        "left": {
                            "kind": "AddExpression",
                            "fullStart": 510,
                            "fullEnd": 531,
                            "start": 510,
                            "end": 530,
                            "fullWidth": 21,
                            "width": 20,
                            "left": {
                                "kind": "StringLiteral",
                                "fullStart": 510,
                                "fullEnd": 521,
                                "start": 510,
                                "end": 520,
                                "fullWidth": 11,
                                "width": 10,
                                "text": "\"[object \"",
                                "value": "[object ",
                                "valueText": "[object ",
                                "hasTrailingTrivia": true,
                                "trailingTrivia": [
                                    {
                                        "kind": "WhitespaceTrivia",
                                        "text": " "
                                    }
                                ]
                            },
                            "operatorToken": {
                                "kind": "PlusToken",
                                "fullStart": 521,
                                "fullEnd": 523,
                                "start": 521,
                                "end": 522,
                                "fullWidth": 2,
                                "width": 1,
                                "text": "+",
                                "value": "+",
                                "valueText": "+",
                                "hasTrailingTrivia": true,
                                "trailingTrivia": [
                                    {
                                        "kind": "WhitespaceTrivia",
                                        "text": " "
                                    }
                                ]
                            },
                            "right": {
                                "kind": "StringLiteral",
                                "fullStart": 523,
                                "fullEnd": 531,
                                "start": 523,
                                "end": 530,
                                "fullWidth": 8,
                                "width": 7,
                                "text": "\"Array\"",
                                "value": "Array",
                                "valueText": "Array",
                                "hasTrailingTrivia": true,
                                "trailingTrivia": [
                                    {
                                        "kind": "WhitespaceTrivia",
                                        "text": " "
                                    }
                                ]
                            }
                        },
                        "operatorToken": {
                            "kind": "PlusToken",
                            "fullStart": 531,
                            "fullEnd": 533,
                            "start": 531,
                            "end": 532,
                            "fullWidth": 2,
                            "width": 1,
                            "text": "+",
                            "value": "+",
                            "valueText": "+",
                            "hasTrailingTrivia": true,
                            "trailingTrivia": [
                                {
                                    "kind": "WhitespaceTrivia",
                                    "text": " "
                                }
                            ]
                        },
                        "right": {
                            "kind": "StringLiteral",
                            "fullStart": 533,
                            "fullEnd": 536,
                            "start": 533,
                            "end": 536,
                            "fullWidth": 3,
                            "width": 3,
                            "text": "\"]\"",
                            "value": "]",
                            "valueText": "]"
                        }
                    }
                },
                "closeParenToken": {
                    "kind": "CloseParenToken",
                    "fullStart": 536,
                    "fullEnd": 538,
                    "start": 536,
                    "end": 537,
                    "fullWidth": 2,
                    "width": 1,
                    "text": ")",
                    "value": ")",
                    "valueText": ")",
                    "hasTrailingTrivia": true,
                    "trailingTrivia": [
                        {
                            "kind": "WhitespaceTrivia",
                            "text": " "
                        }
                    ]
                },
                "statement": {
                    "kind": "Block",
                    "fullStart": 538,
                    "fullEnd": 653,
                    "start": 538,
                    "end": 652,
                    "fullWidth": 115,
                    "width": 114,
                    "openBraceToken": {
                        "kind": "OpenBraceToken",
                        "fullStart": 538,
                        "fullEnd": 540,
                        "start": 538,
                        "end": 539,
                        "fullWidth": 2,
                        "width": 1,
                        "text": "{",
                        "value": "{",
                        "valueText": "{",
                        "hasTrailingTrivia": true,
                        "hasTrailingNewLine": true,
                        "trailingTrivia": [
                            {
                                "kind": "NewLineTrivia",
                                "text": "\n"
                            }
                        ]
                    },
                    "statements": [
                        {
                            "kind": "ExpressionStatement",
                            "fullStart": 540,
                            "fullEnd": 651,
                            "start": 542,
                            "end": 650,
                            "fullWidth": 111,
                            "width": 108,
                            "expression": {
                                "kind": "InvocationExpression",
                                "fullStart": 540,
                                "fullEnd": 649,
                                "start": 542,
                                "end": 649,
                                "fullWidth": 109,
                                "width": 107,
                                "expression": {
                                    "kind": "IdentifierName",
                                    "fullStart": 540,
                                    "fullEnd": 548,
                                    "start": 542,
                                    "end": 548,
                                    "fullWidth": 8,
                                    "width": 6,
                                    "text": "$ERROR",
                                    "value": "$ERROR",
                                    "valueText": "$ERROR",
                                    "hasLeadingTrivia": true,
                                    "leadingTrivia": [
                                        {
                                            "kind": "WhitespaceTrivia",
                                            "text": "  "
                                        }
                                    ]
                                },
                                "argumentList": {
                                    "kind": "ArgumentList",
                                    "fullStart": 548,
                                    "fullEnd": 649,
                                    "start": 548,
                                    "end": 649,
                                    "fullWidth": 101,
                                    "width": 101,
                                    "openParenToken": {
                                        "kind": "OpenParenToken",
                                        "fullStart": 548,
                                        "fullEnd": 549,
                                        "start": 548,
                                        "end": 549,
                                        "fullWidth": 1,
                                        "width": 1,
                                        "text": "(",
                                        "value": "(",
                                        "valueText": "("
                                    },
                                    "arguments": [
                                        {
                                            "kind": "AddExpression",
                                            "fullStart": 549,
                                            "fullEnd": 648,
                                            "start": 549,
                                            "end": 648,
                                            "fullWidth": 99,
                                            "width": 99,
                                            "left": {
                                                "kind": "StringLiteral",
                                                "fullStart": 549,
                                                "fullEnd": 630,
                                                "start": 549,
                                                "end": 629,
                                                "fullWidth": 81,
                                                "width": 80,
                                                "text": "'#1: var x = [0,1,2,3]; var arr = x.splice(-9,5); arr is Array object. Actual: '",
                                                "value": "#1: var x = [0,1,2,3]; var arr = x.splice(-9,5); arr is Array object. Actual: ",
                                                "valueText": "#1: var x = [0,1,2,3]; var arr = x.splice(-9,5); arr is Array object. Actual: ",
                                                "hasTrailingTrivia": true,
                                                "trailingTrivia": [
                                                    {
                                                        "kind": "WhitespaceTrivia",
                                                        "text": " "
                                                    }
                                                ]
                                            },
                                            "operatorToken": {
                                                "kind": "PlusToken",
                                                "fullStart": 630,
                                                "fullEnd": 632,
                                                "start": 630,
                                                "end": 631,
                                                "fullWidth": 2,
                                                "width": 1,
                                                "text": "+",
                                                "value": "+",
                                                "valueText": "+",
                                                "hasTrailingTrivia": true,
                                                "trailingTrivia": [
                                                    {
                                                        "kind": "WhitespaceTrivia",
                                                        "text": " "
                                                    }
                                                ]
                                            },
                                            "right": {
                                                "kind": "ParenthesizedExpression",
                                                "fullStart": 632,
                                                "fullEnd": 648,
                                                "start": 632,
                                                "end": 648,
                                                "fullWidth": 16,
                                                "width": 16,
                                                "openParenToken": {
                                                    "kind": "OpenParenToken",
                                                    "fullStart": 632,
                                                    "fullEnd": 633,
                                                    "start": 632,
                                                    "end": 633,
                                                    "fullWidth": 1,
                                                    "width": 1,
                                                    "text": "(",
                                                    "value": "(",
                                                    "valueText": "("
                                                },
                                                "expression": {
                                                    "kind": "InvocationExpression",
                                                    "fullStart": 633,
                                                    "fullEnd": 647,
                                                    "start": 633,
                                                    "end": 647,
                                                    "fullWidth": 14,
                                                    "width": 14,
                                                    "expression": {
                                                        "kind": "MemberAccessExpression",
                                                        "fullStart": 633,
                                                        "fullEnd": 645,
                                                        "start": 633,
                                                        "end": 645,
                                                        "fullWidth": 12,
                                                        "width": 12,
                                                        "expression": {
                                                            "kind": "IdentifierName",
                                                            "fullStart": 633,
                                                            "fullEnd": 636,
                                                            "start": 633,
                                                            "end": 636,
                                                            "fullWidth": 3,
                                                            "width": 3,
                                                            "text": "arr",
                                                            "value": "arr",
                                                            "valueText": "arr"
                                                        },
                                                        "dotToken": {
                                                            "kind": "DotToken",
                                                            "fullStart": 636,
                                                            "fullEnd": 637,
                                                            "start": 636,
                                                            "end": 637,
                                                            "fullWidth": 1,
                                                            "width": 1,
                                                            "text": ".",
                                                            "value": ".",
                                                            "valueText": "."
                                                        },
                                                        "name": {
                                                            "kind": "IdentifierName",
                                                            "fullStart": 637,
                                                            "fullEnd": 645,
                                                            "start": 637,
                                                            "end": 645,
                                                            "fullWidth": 8,
                                                            "width": 8,
                                                            "text": "getClass",
                                                            "value": "getClass",
                                                            "valueText": "getClass"
                                                        }
                                                    },
                                                    "argumentList": {
                                                        "kind": "ArgumentList",
                                                        "fullStart": 645,
                                                        "fullEnd": 647,
                                                        "start": 645,
                                                        "end": 647,
                                                        "fullWidth": 2,
                                                        "width": 2,
                                                        "openParenToken": {
                                                            "kind": "OpenParenToken",
                                                            "fullStart": 645,
                                                            "fullEnd": 646,
                                                            "start": 645,
                                                            "end": 646,
                                                            "fullWidth": 1,
                                                            "width": 1,
                                                            "text": "(",
                                                            "value": "(",
                                                            "valueText": "("
                                                        },
                                                        "arguments": [],
                                                        "closeParenToken": {
                                                            "kind": "CloseParenToken",
                                                            "fullStart": 646,
                                                            "fullEnd": 647,
                                                            "start": 646,
                                                            "end": 647,
                                                            "fullWidth": 1,
                                                            "width": 1,
                                                            "text": ")",
                                                            "value": ")",
                                                            "valueText": ")"
                                                        }
                                                    }
                                                },
                                                "closeParenToken": {
                                                    "kind": "CloseParenToken",
                                                    "fullStart": 647,
                                                    "fullEnd": 648,
                                                    "start": 647,
                                                    "end": 648,
                                                    "fullWidth": 1,
                                                    "width": 1,
                                                    "text": ")",
                                                    "value": ")",
                                                    "valueText": ")"
                                                }
                                            }
                                        }
                                    ],
                                    "closeParenToken": {
                                        "kind": "CloseParenToken",
                                        "fullStart": 648,
                                        "fullEnd": 649,
                                        "start": 648,
                                        "end": 649,
                                        "fullWidth": 1,
                                        "width": 1,
                                        "text": ")",
                                        "value": ")",
                                        "valueText": ")"
                                    }
                                }
                            },
                            "semicolonToken": {
                                "kind": "SemicolonToken",
                                "fullStart": 649,
                                "fullEnd": 651,
                                "start": 649,
                                "end": 650,
                                "fullWidth": 2,
                                "width": 1,
                                "text": ";",
                                "value": ";",
                                "valueText": ";",
                                "hasTrailingTrivia": true,
                                "hasTrailingNewLine": true,
                                "trailingTrivia": [
                                    {
                                        "kind": "NewLineTrivia",
                                        "text": "\n"
                                    }
                                ]
                            }
                        }
                    ],
                    "closeBraceToken": {
                        "kind": "CloseBraceToken",
                        "fullStart": 651,
                        "fullEnd": 653,
                        "start": 651,
                        "end": 652,
                        "fullWidth": 2,
                        "width": 1,
                        "text": "}",
                        "value": "}",
                        "valueText": "}",
                        "hasTrailingTrivia": true,
                        "hasTrailingNewLine": true,
                        "trailingTrivia": [
                            {
                                "kind": "NewLineTrivia",
                                "text": "\n"
                            }
                        ]
                    }
                }
            },
            {
                "kind": "IfStatement",
                "fullStart": 653,
                "fullEnd": 800,
                "start": 664,
                "end": 793,
                "fullWidth": 147,
                "width": 129,
                "ifKeyword": {
                    "kind": "IfKeyword",
                    "fullStart": 653,
                    "fullEnd": 667,
                    "start": 664,
                    "end": 666,
                    "fullWidth": 14,
                    "width": 2,
                    "text": "if",
                    "value": "if",
                    "valueText": "if",
                    "hasLeadingTrivia": true,
                    "hasLeadingComment": true,
                    "hasLeadingNewLine": true,
                    "hasTrailingTrivia": true,
                    "leadingTrivia": [
                        {
                            "kind": "NewLineTrivia",
                            "text": "\n"
                        },
                        {
                            "kind": "SingleLineCommentTrivia",
                            "text": "//CHECK#2"
                        },
                        {
                            "kind": "NewLineTrivia",
                            "text": "\n"
                        }
                    ],
                    "trailingTrivia": [
                        {
                            "kind": "WhitespaceTrivia",
                            "text": " "
                        }
                    ]
                },
                "openParenToken": {
                    "kind": "OpenParenToken",
                    "fullStart": 667,
                    "fullEnd": 668,
                    "start": 667,
                    "end": 668,
                    "fullWidth": 1,
                    "width": 1,
                    "text": "(",
                    "value": "(",
                    "valueText": "("
                },
                "condition": {
                    "kind": "NotEqualsExpression",
                    "fullStart": 668,
                    "fullEnd": 684,
                    "start": 668,
                    "end": 684,
                    "fullWidth": 16,
                    "width": 16,
                    "left": {
                        "kind": "MemberAccessExpression",
                        "fullStart": 668,
                        "fullEnd": 679,
                        "start": 668,
                        "end": 678,
                        "fullWidth": 11,
                        "width": 10,
                        "expression": {
                            "kind": "IdentifierName",
                            "fullStart": 668,
                            "fullEnd": 671,
                            "start": 668,
                            "end": 671,
                            "fullWidth": 3,
                            "width": 3,
                            "text": "arr",
                            "value": "arr",
                            "valueText": "arr"
                        },
                        "dotToken": {
                            "kind": "DotToken",
                            "fullStart": 671,
                            "fullEnd": 672,
                            "start": 671,
                            "end": 672,
                            "fullWidth": 1,
                            "width": 1,
                            "text": ".",
                            "value": ".",
                            "valueText": "."
                        },
                        "name": {
                            "kind": "IdentifierName",
                            "fullStart": 672,
                            "fullEnd": 679,
                            "start": 672,
                            "end": 678,
                            "fullWidth": 7,
                            "width": 6,
                            "text": "length",
                            "value": "length",
                            "valueText": "length",
                            "hasTrailingTrivia": true,
                            "trailingTrivia": [
                                {
                                    "kind": "WhitespaceTrivia",
                                    "text": " "
                                }
                            ]
                        }
                    },
                    "operatorToken": {
                        "kind": "ExclamationEqualsEqualsToken",
                        "fullStart": 679,
                        "fullEnd": 683,
                        "start": 679,
                        "end": 682,
                        "fullWidth": 4,
                        "width": 3,
                        "text": "!==",
                        "value": "!==",
                        "valueText": "!==",
                        "hasTrailingTrivia": true,
                        "trailingTrivia": [
                            {
                                "kind": "WhitespaceTrivia",
                                "text": " "
                            }
                        ]
                    },
                    "right": {
                        "kind": "NumericLiteral",
                        "fullStart": 683,
                        "fullEnd": 684,
                        "start": 683,
                        "end": 684,
                        "fullWidth": 1,
                        "width": 1,
                        "text": "4",
                        "value": 4,
                        "valueText": "4"
                    }
                },
                "closeParenToken": {
                    "kind": "CloseParenToken",
                    "fullStart": 684,
                    "fullEnd": 686,
                    "start": 684,
                    "end": 685,
                    "fullWidth": 2,
                    "width": 1,
                    "text": ")",
                    "value": ")",
                    "valueText": ")",
                    "hasTrailingTrivia": true,
                    "trailingTrivia": [
                        {
                            "kind": "WhitespaceTrivia",
                            "text": " "
                        }
                    ]
                },
                "statement": {
                    "kind": "Block",
                    "fullStart": 686,
                    "fullEnd": 800,
                    "start": 686,
                    "end": 793,
                    "fullWidth": 114,
                    "width": 107,
                    "openBraceToken": {
                        "kind": "OpenBraceToken",
                        "fullStart": 686,
                        "fullEnd": 688,
                        "start": 686,
                        "end": 687,
                        "fullWidth": 2,
                        "width": 1,
                        "text": "{",
                        "value": "{",
                        "valueText": "{",
                        "hasTrailingTrivia": true,
                        "hasTrailingNewLine": true,
                        "trailingTrivia": [
                            {
                                "kind": "NewLineTrivia",
                                "text": "\n"
                            }
                        ]
                    },
                    "statements": [
                        {
                            "kind": "ExpressionStatement",
                            "fullStart": 688,
                            "fullEnd": 792,
                            "start": 690,
                            "end": 791,
                            "fullWidth": 104,
                            "width": 101,
                            "expression": {
                                "kind": "InvocationExpression",
                                "fullStart": 688,
                                "fullEnd": 790,
                                "start": 690,
                                "end": 790,
                                "fullWidth": 102,
                                "width": 100,
                                "expression": {
                                    "kind": "IdentifierName",
                                    "fullStart": 688,
                                    "fullEnd": 696,
                                    "start": 690,
                                    "end": 696,
                                    "fullWidth": 8,
                                    "width": 6,
                                    "text": "$ERROR",
                                    "value": "$ERROR",
                                    "valueText": "$ERROR",
                                    "hasLeadingTrivia": true,
                                    "leadingTrivia": [
                                        {
                                            "kind": "WhitespaceTrivia",
                                            "text": "  "
                                        }
                                    ]
                                },
                                "argumentList": {
                                    "kind": "ArgumentList",
                                    "fullStart": 696,
                                    "fullEnd": 790,
                                    "start": 696,
                                    "end": 790,
                                    "fullWidth": 94,
                                    "width": 94,
                                    "openParenToken": {
                                        "kind": "OpenParenToken",
                                        "fullStart": 696,
                                        "fullEnd": 697,
                                        "start": 696,
                                        "end": 697,
                                        "fullWidth": 1,
                                        "width": 1,
                                        "text": "(",
                                        "value": "(",
                                        "valueText": "("
                                    },
                                    "arguments": [
                                        {
                                            "kind": "AddExpression",
                                            "fullStart": 697,
                                            "fullEnd": 789,
                                            "start": 697,
                                            "end": 789,
                                            "fullWidth": 92,
                                            "width": 92,
                                            "left": {
                                                "kind": "StringLiteral",
                                                "fullStart": 697,
                                                "fullEnd": 775,
                                                "start": 697,
                                                "end": 774,
                                                "fullWidth": 78,
                                                "width": 77,
                                                "text": "'#2: var x = [0,1,2,3]; var arr = x.splice(-9,5); arr.length === 4. Actual: '",
                                                "value": "#2: var x = [0,1,2,3]; var arr = x.splice(-9,5); arr.length === 4. Actual: ",
                                                "valueText": "#2: var x = [0,1,2,3]; var arr = x.splice(-9,5); arr.length === 4. Actual: ",
                                                "hasTrailingTrivia": true,
                                                "trailingTrivia": [
                                                    {
                                                        "kind": "WhitespaceTrivia",
                                                        "text": " "
                                                    }
                                                ]
                                            },
                                            "operatorToken": {
                                                "kind": "PlusToken",
                                                "fullStart": 775,
                                                "fullEnd": 777,
                                                "start": 775,
                                                "end": 776,
                                                "fullWidth": 2,
                                                "width": 1,
                                                "text": "+",
                                                "value": "+",
                                                "valueText": "+",
                                                "hasTrailingTrivia": true,
                                                "trailingTrivia": [
                                                    {
                                                        "kind": "WhitespaceTrivia",
                                                        "text": " "
                                                    }
                                                ]
                                            },
                                            "right": {
                                                "kind": "ParenthesizedExpression",
                                                "fullStart": 777,
                                                "fullEnd": 789,
                                                "start": 777,
                                                "end": 789,
                                                "fullWidth": 12,
                                                "width": 12,
                                                "openParenToken": {
                                                    "kind": "OpenParenToken",
                                                    "fullStart": 777,
                                                    "fullEnd": 778,
                                                    "start": 777,
                                                    "end": 778,
                                                    "fullWidth": 1,
                                                    "width": 1,
                                                    "text": "(",
                                                    "value": "(",
                                                    "valueText": "("
                                                },
                                                "expression": {
                                                    "kind": "MemberAccessExpression",
                                                    "fullStart": 778,
                                                    "fullEnd": 788,
                                                    "start": 778,
                                                    "end": 788,
                                                    "fullWidth": 10,
                                                    "width": 10,
                                                    "expression": {
                                                        "kind": "IdentifierName",
                                                        "fullStart": 778,
                                                        "fullEnd": 781,
                                                        "start": 778,
                                                        "end": 781,
                                                        "fullWidth": 3,
                                                        "width": 3,
                                                        "text": "arr",
                                                        "value": "arr",
                                                        "valueText": "arr"
                                                    },
                                                    "dotToken": {
                                                        "kind": "DotToken",
                                                        "fullStart": 781,
                                                        "fullEnd": 782,
                                                        "start": 781,
                                                        "end": 782,
                                                        "fullWidth": 1,
                                                        "width": 1,
                                                        "text": ".",
                                                        "value": ".",
                                                        "valueText": "."
                                                    },
                                                    "name": {
                                                        "kind": "IdentifierName",
                                                        "fullStart": 782,
                                                        "fullEnd": 788,
                                                        "start": 782,
                                                        "end": 788,
                                                        "fullWidth": 6,
                                                        "width": 6,
                                                        "text": "length",
                                                        "value": "length",
                                                        "valueText": "length"
                                                    }
                                                },
                                                "closeParenToken": {
                                                    "kind": "CloseParenToken",
                                                    "fullStart": 788,
                                                    "fullEnd": 789,
                                                    "start": 788,
                                                    "end": 789,
                                                    "fullWidth": 1,
                                                    "width": 1,
                                                    "text": ")",
                                                    "value": ")",
                                                    "valueText": ")"
                                                }
                                            }
                                        }
                                    ],
                                    "closeParenToken": {
                                        "kind": "CloseParenToken",
                                        "fullStart": 789,
                                        "fullEnd": 790,
                                        "start": 789,
                                        "end": 790,
                                        "fullWidth": 1,
                                        "width": 1,
                                        "text": ")",
                                        "value": ")",
                                        "valueText": ")"
                                    }
                                }
                            },
                            "semicolonToken": {
                                "kind": "SemicolonToken",
                                "fullStart": 790,
                                "fullEnd": 792,
                                "start": 790,
                                "end": 791,
                                "fullWidth": 2,
                                "width": 1,
                                "text": ";",
                                "value": ";",
                                "valueText": ";",
                                "hasTrailingTrivia": true,
                                "hasTrailingNewLine": true,
                                "trailingTrivia": [
                                    {
                                        "kind": "NewLineTrivia",
                                        "text": "\n"
                                    }
                                ]
                            }
                        }
                    ],
                    "closeBraceToken": {
                        "kind": "CloseBraceToken",
                        "fullStart": 792,
                        "fullEnd": 800,
                        "start": 792,
                        "end": 793,
                        "fullWidth": 8,
                        "width": 1,
                        "text": "}",
                        "value": "}",
                        "valueText": "}",
                        "hasTrailingTrivia": true,
                        "hasTrailingNewLine": true,
                        "trailingTrivia": [
                            {
                                "kind": "WhitespaceTrivia",
                                "text": "      "
                            },
                            {
                                "kind": "NewLineTrivia",
                                "text": "\n"
                            }
                        ]
                    }
                }
            },
            {
                "kind": "IfStatement",
                "fullStart": 800,
                "fullEnd": 929,
                "start": 811,
                "end": 928,
                "fullWidth": 129,
                "width": 117,
                "ifKeyword": {
                    "kind": "IfKeyword",
                    "fullStart": 800,
                    "fullEnd": 814,
                    "start": 811,
                    "end": 813,
                    "fullWidth": 14,
                    "width": 2,
                    "text": "if",
                    "value": "if",
                    "valueText": "if",
                    "hasLeadingTrivia": true,
                    "hasLeadingComment": true,
                    "hasLeadingNewLine": true,
                    "hasTrailingTrivia": true,
                    "leadingTrivia": [
                        {
                            "kind": "NewLineTrivia",
                            "text": "\n"
                        },
                        {
                            "kind": "SingleLineCommentTrivia",
                            "text": "//CHECK#3"
                        },
                        {
                            "kind": "NewLineTrivia",
                            "text": "\n"
                        }
                    ],
                    "trailingTrivia": [
                        {
                            "kind": "WhitespaceTrivia",
                            "text": " "
                        }
                    ]
                },
                "openParenToken": {
                    "kind": "OpenParenToken",
                    "fullStart": 814,
                    "fullEnd": 815,
                    "start": 814,
                    "end": 815,
                    "fullWidth": 1,
                    "width": 1,
                    "text": "(",
                    "value": "(",
                    "valueText": "("
                },
                "condition": {
                    "kind": "NotEqualsExpression",
                    "fullStart": 815,
                    "fullEnd": 827,
                    "start": 815,
                    "end": 827,
                    "fullWidth": 12,
                    "width": 12,
                    "left": {
                        "kind": "ElementAccessExpression",
                        "fullStart": 815,
                        "fullEnd": 822,
                        "start": 815,
                        "end": 821,
                        "fullWidth": 7,
                        "width": 6,
                        "expression": {
                            "kind": "IdentifierName",
                            "fullStart": 815,
                            "fullEnd": 818,
                            "start": 815,
                            "end": 818,
                            "fullWidth": 3,
                            "width": 3,
                            "text": "arr",
                            "value": "arr",
                            "valueText": "arr"
                        },
                        "openBracketToken": {
                            "kind": "OpenBracketToken",
                            "fullStart": 818,
                            "fullEnd": 819,
                            "start": 818,
                            "end": 819,
                            "fullWidth": 1,
                            "width": 1,
                            "text": "[",
                            "value": "[",
                            "valueText": "["
                        },
                        "argumentExpression": {
                            "kind": "NumericLiteral",
                            "fullStart": 819,
                            "fullEnd": 820,
                            "start": 819,
                            "end": 820,
                            "fullWidth": 1,
                            "width": 1,
                            "text": "0",
                            "value": 0,
                            "valueText": "0"
                        },
                        "closeBracketToken": {
                            "kind": "CloseBracketToken",
                            "fullStart": 820,
                            "fullEnd": 822,
                            "start": 820,
                            "end": 821,
                            "fullWidth": 2,
                            "width": 1,
                            "text": "]",
                            "value": "]",
                            "valueText": "]",
                            "hasTrailingTrivia": true,
                            "trailingTrivia": [
                                {
                                    "kind": "WhitespaceTrivia",
                                    "text": " "
                                }
                            ]
                        }
                    },
                    "operatorToken": {
                        "kind": "ExclamationEqualsEqualsToken",
                        "fullStart": 822,
                        "fullEnd": 826,
                        "start": 822,
                        "end": 825,
                        "fullWidth": 4,
                        "width": 3,
                        "text": "!==",
                        "value": "!==",
                        "valueText": "!==",
                        "hasTrailingTrivia": true,
                        "trailingTrivia": [
                            {
                                "kind": "WhitespaceTrivia",
                                "text": " "
                            }
                        ]
                    },
                    "right": {
                        "kind": "NumericLiteral",
                        "fullStart": 826,
                        "fullEnd": 827,
                        "start": 826,
                        "end": 827,
                        "fullWidth": 1,
                        "width": 1,
                        "text": "0",
                        "value": 0,
                        "valueText": "0"
                    }
                },
                "closeParenToken": {
                    "kind": "CloseParenToken",
                    "fullStart": 827,
                    "fullEnd": 829,
                    "start": 827,
                    "end": 828,
                    "fullWidth": 2,
                    "width": 1,
                    "text": ")",
                    "value": ")",
                    "valueText": ")",
                    "hasTrailingTrivia": true,
                    "trailingTrivia": [
                        {
                            "kind": "WhitespaceTrivia",
                            "text": " "
                        }
                    ]
                },
                "statement": {
                    "kind": "Block",
                    "fullStart": 829,
                    "fullEnd": 929,
                    "start": 829,
                    "end": 928,
                    "fullWidth": 100,
                    "width": 99,
                    "openBraceToken": {
                        "kind": "OpenBraceToken",
                        "fullStart": 829,
                        "fullEnd": 831,
                        "start": 829,
                        "end": 830,
                        "fullWidth": 2,
                        "width": 1,
                        "text": "{",
                        "value": "{",
                        "valueText": "{",
                        "hasTrailingTrivia": true,
                        "hasTrailingNewLine": true,
                        "trailingTrivia": [
                            {
                                "kind": "NewLineTrivia",
                                "text": "\n"
                            }
                        ]
                    },
                    "statements": [
                        {
                            "kind": "ExpressionStatement",
                            "fullStart": 831,
                            "fullEnd": 927,
                            "start": 833,
                            "end": 926,
                            "fullWidth": 96,
                            "width": 93,
                            "expression": {
                                "kind": "InvocationExpression",
                                "fullStart": 831,
                                "fullEnd": 925,
                                "start": 833,
                                "end": 925,
                                "fullWidth": 94,
                                "width": 92,
                                "expression": {
                                    "kind": "IdentifierName",
                                    "fullStart": 831,
                                    "fullEnd": 839,
                                    "start": 833,
                                    "end": 839,
                                    "fullWidth": 8,
                                    "width": 6,
                                    "text": "$ERROR",
                                    "value": "$ERROR",
                                    "valueText": "$ERROR",
                                    "hasLeadingTrivia": true,
                                    "leadingTrivia": [
                                        {
                                            "kind": "WhitespaceTrivia",
                                            "text": "  "
                                        }
                                    ]
                                },
                                "argumentList": {
                                    "kind": "ArgumentList",
                                    "fullStart": 839,
                                    "fullEnd": 925,
                                    "start": 839,
                                    "end": 925,
                                    "fullWidth": 86,
                                    "width": 86,
                                    "openParenToken": {
                                        "kind": "OpenParenToken",
                                        "fullStart": 839,
                                        "fullEnd": 840,
                                        "start": 839,
                                        "end": 840,
                                        "fullWidth": 1,
                                        "width": 1,
                                        "text": "(",
                                        "value": "(",
                                        "valueText": "("
                                    },
                                    "arguments": [
                                        {
                                            "kind": "AddExpression",
                                            "fullStart": 840,
                                            "fullEnd": 924,
                                            "start": 840,
                                            "end": 924,
                                            "fullWidth": 84,
                                            "width": 84,
                                            "left": {
                                                "kind": "StringLiteral",
                                                "fullStart": 840,
                                                "fullEnd": 914,
                                                "start": 840,
                                                "end": 913,
                                                "fullWidth": 74,
                                                "width": 73,
                                                "text": "'#3: var x = [0,1,2,3]; var arr = x.splice(-9,5); arr[0] === 0. Actual: '",
                                                "value": "#3: var x = [0,1,2,3]; var arr = x.splice(-9,5); arr[0] === 0. Actual: ",
                                                "valueText": "#3: var x = [0,1,2,3]; var arr = x.splice(-9,5); arr[0] === 0. Actual: ",
                                                "hasTrailingTrivia": true,
                                                "trailingTrivia": [
                                                    {
                                                        "kind": "WhitespaceTrivia",
                                                        "text": " "
                                                    }
                                                ]
                                            },
                                            "operatorToken": {
                                                "kind": "PlusToken",
                                                "fullStart": 914,
                                                "fullEnd": 916,
                                                "start": 914,
                                                "end": 915,
                                                "fullWidth": 2,
                                                "width": 1,
                                                "text": "+",
                                                "value": "+",
                                                "valueText": "+",
                                                "hasTrailingTrivia": true,
                                                "trailingTrivia": [
                                                    {
                                                        "kind": "WhitespaceTrivia",
                                                        "text": " "
                                                    }
                                                ]
                                            },
                                            "right": {
                                                "kind": "ParenthesizedExpression",
                                                "fullStart": 916,
                                                "fullEnd": 924,
                                                "start": 916,
                                                "end": 924,
                                                "fullWidth": 8,
                                                "width": 8,
                                                "openParenToken": {
                                                    "kind": "OpenParenToken",
                                                    "fullStart": 916,
                                                    "fullEnd": 917,
                                                    "start": 916,
                                                    "end": 917,
                                                    "fullWidth": 1,
                                                    "width": 1,
                                                    "text": "(",
                                                    "value": "(",
                                                    "valueText": "("
                                                },
                                                "expression": {
                                                    "kind": "ElementAccessExpression",
                                                    "fullStart": 917,
                                                    "fullEnd": 923,
                                                    "start": 917,
                                                    "end": 923,
                                                    "fullWidth": 6,
                                                    "width": 6,
                                                    "expression": {
                                                        "kind": "IdentifierName",
                                                        "fullStart": 917,
                                                        "fullEnd": 920,
                                                        "start": 917,
                                                        "end": 920,
                                                        "fullWidth": 3,
                                                        "width": 3,
                                                        "text": "arr",
                                                        "value": "arr",
                                                        "valueText": "arr"
                                                    },
                                                    "openBracketToken": {
                                                        "kind": "OpenBracketToken",
                                                        "fullStart": 920,
                                                        "fullEnd": 921,
                                                        "start": 920,
                                                        "end": 921,
                                                        "fullWidth": 1,
                                                        "width": 1,
                                                        "text": "[",
                                                        "value": "[",
                                                        "valueText": "["
                                                    },
                                                    "argumentExpression": {
                                                        "kind": "NumericLiteral",
                                                        "fullStart": 921,
                                                        "fullEnd": 922,
                                                        "start": 921,
                                                        "end": 922,
                                                        "fullWidth": 1,
                                                        "width": 1,
                                                        "text": "0",
                                                        "value": 0,
                                                        "valueText": "0"
                                                    },
                                                    "closeBracketToken": {
                                                        "kind": "CloseBracketToken",
                                                        "fullStart": 922,
                                                        "fullEnd": 923,
                                                        "start": 922,
                                                        "end": 923,
                                                        "fullWidth": 1,
                                                        "width": 1,
                                                        "text": "]",
                                                        "value": "]",
                                                        "valueText": "]"
                                                    }
                                                },
                                                "closeParenToken": {
                                                    "kind": "CloseParenToken",
                                                    "fullStart": 923,
                                                    "fullEnd": 924,
                                                    "start": 923,
                                                    "end": 924,
                                                    "fullWidth": 1,
                                                    "width": 1,
                                                    "text": ")",
                                                    "value": ")",
                                                    "valueText": ")"
                                                }
                                            }
                                        }
                                    ],
                                    "closeParenToken": {
                                        "kind": "CloseParenToken",
                                        "fullStart": 924,
                                        "fullEnd": 925,
                                        "start": 924,
                                        "end": 925,
                                        "fullWidth": 1,
                                        "width": 1,
                                        "text": ")",
                                        "value": ")",
                                        "valueText": ")"
                                    }
                                }
                            },
                            "semicolonToken": {
                                "kind": "SemicolonToken",
                                "fullStart": 925,
                                "fullEnd": 927,
                                "start": 925,
                                "end": 926,
                                "fullWidth": 2,
                                "width": 1,
                                "text": ";",
                                "value": ";",
                                "valueText": ";",
                                "hasTrailingTrivia": true,
                                "hasTrailingNewLine": true,
                                "trailingTrivia": [
                                    {
                                        "kind": "NewLineTrivia",
                                        "text": "\n"
                                    }
                                ]
                            }
                        }
                    ],
                    "closeBraceToken": {
                        "kind": "CloseBraceToken",
                        "fullStart": 927,
                        "fullEnd": 929,
                        "start": 927,
                        "end": 928,
                        "fullWidth": 2,
                        "width": 1,
                        "text": "}",
                        "value": "}",
                        "valueText": "}",
                        "hasTrailingTrivia": true,
                        "hasTrailingNewLine": true,
                        "trailingTrivia": [
                            {
                                "kind": "NewLineTrivia",
                                "text": "\n"
                            }
                        ]
                    }
                }
            },
            {
                "kind": "IfStatement",
                "fullStart": 929,
                "fullEnd": 1064,
                "start": 940,
                "end": 1057,
                "fullWidth": 135,
                "width": 117,
                "ifKeyword": {
                    "kind": "IfKeyword",
                    "fullStart": 929,
                    "fullEnd": 943,
                    "start": 940,
                    "end": 942,
                    "fullWidth": 14,
                    "width": 2,
                    "text": "if",
                    "value": "if",
                    "valueText": "if",
                    "hasLeadingTrivia": true,
                    "hasLeadingComment": true,
                    "hasLeadingNewLine": true,
                    "hasTrailingTrivia": true,
                    "leadingTrivia": [
                        {
                            "kind": "NewLineTrivia",
                            "text": "\n"
                        },
                        {
                            "kind": "SingleLineCommentTrivia",
                            "text": "//CHECK#4"
                        },
                        {
                            "kind": "NewLineTrivia",
                            "text": "\n"
                        }
                    ],
                    "trailingTrivia": [
                        {
                            "kind": "WhitespaceTrivia",
                            "text": " "
                        }
                    ]
                },
                "openParenToken": {
                    "kind": "OpenParenToken",
                    "fullStart": 943,
                    "fullEnd": 944,
                    "start": 943,
                    "end": 944,
                    "fullWidth": 1,
                    "width": 1,
                    "text": "(",
                    "value": "(",
                    "valueText": "("
                },
                "condition": {
                    "kind": "NotEqualsExpression",
                    "fullStart": 944,
                    "fullEnd": 956,
                    "start": 944,
                    "end": 956,
                    "fullWidth": 12,
                    "width": 12,
                    "left": {
                        "kind": "ElementAccessExpression",
                        "fullStart": 944,
                        "fullEnd": 951,
                        "start": 944,
                        "end": 950,
                        "fullWidth": 7,
                        "width": 6,
                        "expression": {
                            "kind": "IdentifierName",
                            "fullStart": 944,
                            "fullEnd": 947,
                            "start": 944,
                            "end": 947,
                            "fullWidth": 3,
                            "width": 3,
                            "text": "arr",
                            "value": "arr",
                            "valueText": "arr"
                        },
                        "openBracketToken": {
                            "kind": "OpenBracketToken",
                            "fullStart": 947,
                            "fullEnd": 948,
                            "start": 947,
                            "end": 948,
                            "fullWidth": 1,
                            "width": 1,
                            "text": "[",
                            "value": "[",
                            "valueText": "["
                        },
                        "argumentExpression": {
                            "kind": "NumericLiteral",
                            "fullStart": 948,
                            "fullEnd": 949,
                            "start": 948,
                            "end": 949,
                            "fullWidth": 1,
                            "width": 1,
                            "text": "1",
                            "value": 1,
                            "valueText": "1"
                        },
                        "closeBracketToken": {
                            "kind": "CloseBracketToken",
                            "fullStart": 949,
                            "fullEnd": 951,
                            "start": 949,
                            "end": 950,
                            "fullWidth": 2,
                            "width": 1,
                            "text": "]",
                            "value": "]",
                            "valueText": "]",
                            "hasTrailingTrivia": true,
                            "trailingTrivia": [
                                {
                                    "kind": "WhitespaceTrivia",
                                    "text": " "
                                }
                            ]
                        }
                    },
                    "operatorToken": {
                        "kind": "ExclamationEqualsEqualsToken",
                        "fullStart": 951,
                        "fullEnd": 955,
                        "start": 951,
                        "end": 954,
                        "fullWidth": 4,
                        "width": 3,
                        "text": "!==",
                        "value": "!==",
                        "valueText": "!==",
                        "hasTrailingTrivia": true,
                        "trailingTrivia": [
                            {
                                "kind": "WhitespaceTrivia",
                                "text": " "
                            }
                        ]
                    },
                    "right": {
                        "kind": "NumericLiteral",
                        "fullStart": 955,
                        "fullEnd": 956,
                        "start": 955,
                        "end": 956,
                        "fullWidth": 1,
                        "width": 1,
                        "text": "1",
                        "value": 1,
                        "valueText": "1"
                    }
                },
                "closeParenToken": {
                    "kind": "CloseParenToken",
                    "fullStart": 956,
                    "fullEnd": 958,
                    "start": 956,
                    "end": 957,
                    "fullWidth": 2,
                    "width": 1,
                    "text": ")",
                    "value": ")",
                    "valueText": ")",
                    "hasTrailingTrivia": true,
                    "trailingTrivia": [
                        {
                            "kind": "WhitespaceTrivia",
                            "text": " "
                        }
                    ]
                },
                "statement": {
                    "kind": "Block",
                    "fullStart": 958,
                    "fullEnd": 1064,
                    "start": 958,
                    "end": 1057,
                    "fullWidth": 106,
                    "width": 99,
                    "openBraceToken": {
                        "kind": "OpenBraceToken",
                        "fullStart": 958,
                        "fullEnd": 960,
                        "start": 958,
                        "end": 959,
                        "fullWidth": 2,
                        "width": 1,
                        "text": "{",
                        "value": "{",
                        "valueText": "{",
                        "hasTrailingTrivia": true,
                        "hasTrailingNewLine": true,
                        "trailingTrivia": [
                            {
                                "kind": "NewLineTrivia",
                                "text": "\n"
                            }
                        ]
                    },
                    "statements": [
                        {
                            "kind": "ExpressionStatement",
                            "fullStart": 960,
                            "fullEnd": 1056,
                            "start": 962,
                            "end": 1055,
                            "fullWidth": 96,
                            "width": 93,
                            "expression": {
                                "kind": "InvocationExpression",
                                "fullStart": 960,
                                "fullEnd": 1054,
                                "start": 962,
                                "end": 1054,
                                "fullWidth": 94,
                                "width": 92,
                                "expression": {
                                    "kind": "IdentifierName",
                                    "fullStart": 960,
                                    "fullEnd": 968,
                                    "start": 962,
                                    "end": 968,
                                    "fullWidth": 8,
                                    "width": 6,
                                    "text": "$ERROR",
                                    "value": "$ERROR",
                                    "valueText": "$ERROR",
                                    "hasLeadingTrivia": true,
                                    "leadingTrivia": [
                                        {
                                            "kind": "WhitespaceTrivia",
                                            "text": "  "
                                        }
                                    ]
                                },
                                "argumentList": {
                                    "kind": "ArgumentList",
                                    "fullStart": 968,
                                    "fullEnd": 1054,
                                    "start": 968,
                                    "end": 1054,
                                    "fullWidth": 86,
                                    "width": 86,
                                    "openParenToken": {
                                        "kind": "OpenParenToken",
                                        "fullStart": 968,
                                        "fullEnd": 969,
                                        "start": 968,
                                        "end": 969,
                                        "fullWidth": 1,
                                        "width": 1,
                                        "text": "(",
                                        "value": "(",
                                        "valueText": "("
                                    },
                                    "arguments": [
                                        {
                                            "kind": "AddExpression",
                                            "fullStart": 969,
                                            "fullEnd": 1053,
                                            "start": 969,
                                            "end": 1053,
                                            "fullWidth": 84,
                                            "width": 84,
                                            "left": {
                                                "kind": "StringLiteral",
                                                "fullStart": 969,
                                                "fullEnd": 1043,
                                                "start": 969,
                                                "end": 1042,
                                                "fullWidth": 74,
                                                "width": 73,
                                                "text": "'#4: var x = [0,1,2,3]; var arr = x.splice(-9,5); arr[1] === 1. Actual: '",
                                                "value": "#4: var x = [0,1,2,3]; var arr = x.splice(-9,5); arr[1] === 1. Actual: ",
                                                "valueText": "#4: var x = [0,1,2,3]; var arr = x.splice(-9,5); arr[1] === 1. Actual: ",
                                                "hasTrailingTrivia": true,
                                                "trailingTrivia": [
                                                    {
                                                        "kind": "WhitespaceTrivia",
                                                        "text": " "
                                                    }
                                                ]
                                            },
                                            "operatorToken": {
                                                "kind": "PlusToken",
                                                "fullStart": 1043,
                                                "fullEnd": 1045,
                                                "start": 1043,
                                                "end": 1044,
                                                "fullWidth": 2,
                                                "width": 1,
                                                "text": "+",
                                                "value": "+",
                                                "valueText": "+",
                                                "hasTrailingTrivia": true,
                                                "trailingTrivia": [
                                                    {
                                                        "kind": "WhitespaceTrivia",
                                                        "text": " "
                                                    }
                                                ]
                                            },
                                            "right": {
                                                "kind": "ParenthesizedExpression",
                                                "fullStart": 1045,
                                                "fullEnd": 1053,
                                                "start": 1045,
                                                "end": 1053,
                                                "fullWidth": 8,
                                                "width": 8,
                                                "openParenToken": {
                                                    "kind": "OpenParenToken",
                                                    "fullStart": 1045,
                                                    "fullEnd": 1046,
                                                    "start": 1045,
                                                    "end": 1046,
                                                    "fullWidth": 1,
                                                    "width": 1,
                                                    "text": "(",
                                                    "value": "(",
                                                    "valueText": "("
                                                },
                                                "expression": {
                                                    "kind": "ElementAccessExpression",
                                                    "fullStart": 1046,
                                                    "fullEnd": 1052,
                                                    "start": 1046,
                                                    "end": 1052,
                                                    "fullWidth": 6,
                                                    "width": 6,
                                                    "expression": {
                                                        "kind": "IdentifierName",
                                                        "fullStart": 1046,
                                                        "fullEnd": 1049,
                                                        "start": 1046,
                                                        "end": 1049,
                                                        "fullWidth": 3,
                                                        "width": 3,
                                                        "text": "arr",
                                                        "value": "arr",
                                                        "valueText": "arr"
                                                    },
                                                    "openBracketToken": {
                                                        "kind": "OpenBracketToken",
                                                        "fullStart": 1049,
                                                        "fullEnd": 1050,
                                                        "start": 1049,
                                                        "end": 1050,
                                                        "fullWidth": 1,
                                                        "width": 1,
                                                        "text": "[",
                                                        "value": "[",
                                                        "valueText": "["
                                                    },
                                                    "argumentExpression": {
                                                        "kind": "NumericLiteral",
                                                        "fullStart": 1050,
                                                        "fullEnd": 1051,
                                                        "start": 1050,
                                                        "end": 1051,
                                                        "fullWidth": 1,
                                                        "width": 1,
                                                        "text": "1",
                                                        "value": 1,
                                                        "valueText": "1"
                                                    },
                                                    "closeBracketToken": {
                                                        "kind": "CloseBracketToken",
                                                        "fullStart": 1051,
                                                        "fullEnd": 1052,
                                                        "start": 1051,
                                                        "end": 1052,
                                                        "fullWidth": 1,
                                                        "width": 1,
                                                        "text": "]",
                                                        "value": "]",
                                                        "valueText": "]"
                                                    }
                                                },
                                                "closeParenToken": {
                                                    "kind": "CloseParenToken",
                                                    "fullStart": 1052,
                                                    "fullEnd": 1053,
                                                    "start": 1052,
                                                    "end": 1053,
                                                    "fullWidth": 1,
                                                    "width": 1,
                                                    "text": ")",
                                                    "value": ")",
                                                    "valueText": ")"
                                                }
                                            }
                                        }
                                    ],
                                    "closeParenToken": {
                                        "kind": "CloseParenToken",
                                        "fullStart": 1053,
                                        "fullEnd": 1054,
                                        "start": 1053,
                                        "end": 1054,
                                        "fullWidth": 1,
                                        "width": 1,
                                        "text": ")",
                                        "value": ")",
                                        "valueText": ")"
                                    }
                                }
                            },
                            "semicolonToken": {
                                "kind": "SemicolonToken",
                                "fullStart": 1054,
                                "fullEnd": 1056,
                                "start": 1054,
                                "end": 1055,
                                "fullWidth": 2,
                                "width": 1,
                                "text": ";",
                                "value": ";",
                                "valueText": ";",
                                "hasTrailingTrivia": true,
                                "hasTrailingNewLine": true,
                                "trailingTrivia": [
                                    {
                                        "kind": "NewLineTrivia",
                                        "text": "\n"
                                    }
                                ]
                            }
                        }
                    ],
                    "closeBraceToken": {
                        "kind": "CloseBraceToken",
                        "fullStart": 1056,
                        "fullEnd": 1064,
                        "start": 1056,
                        "end": 1057,
                        "fullWidth": 8,
                        "width": 1,
                        "text": "}",
                        "value": "}",
                        "valueText": "}",
                        "hasTrailingTrivia": true,
                        "hasTrailingNewLine": true,
                        "trailingTrivia": [
                            {
                                "kind": "WhitespaceTrivia",
                                "text": "      "
                            },
                            {
                                "kind": "NewLineTrivia",
                                "text": "\n"
                            }
                        ]
                    }
                }
            },
            {
                "kind": "IfStatement",
                "fullStart": 1064,
                "fullEnd": 1196,
                "start": 1075,
                "end": 1192,
                "fullWidth": 132,
                "width": 117,
                "ifKeyword": {
                    "kind": "IfKeyword",
                    "fullStart": 1064,
                    "fullEnd": 1078,
                    "start": 1075,
                    "end": 1077,
                    "fullWidth": 14,
                    "width": 2,
                    "text": "if",
                    "value": "if",
                    "valueText": "if",
                    "hasLeadingTrivia": true,
                    "hasLeadingComment": true,
                    "hasLeadingNewLine": true,
                    "hasTrailingTrivia": true,
                    "leadingTrivia": [
                        {
                            "kind": "NewLineTrivia",
                            "text": "\n"
                        },
                        {
                            "kind": "SingleLineCommentTrivia",
                            "text": "//CHECK#5"
                        },
                        {
                            "kind": "NewLineTrivia",
                            "text": "\n"
                        }
                    ],
                    "trailingTrivia": [
                        {
                            "kind": "WhitespaceTrivia",
                            "text": " "
                        }
                    ]
                },
                "openParenToken": {
                    "kind": "OpenParenToken",
                    "fullStart": 1078,
                    "fullEnd": 1079,
                    "start": 1078,
                    "end": 1079,
                    "fullWidth": 1,
                    "width": 1,
                    "text": "(",
                    "value": "(",
                    "valueText": "("
                },
                "condition": {
                    "kind": "NotEqualsExpression",
                    "fullStart": 1079,
                    "fullEnd": 1091,
                    "start": 1079,
                    "end": 1091,
                    "fullWidth": 12,
                    "width": 12,
                    "left": {
                        "kind": "ElementAccessExpression",
                        "fullStart": 1079,
                        "fullEnd": 1086,
                        "start": 1079,
                        "end": 1085,
                        "fullWidth": 7,
                        "width": 6,
                        "expression": {
                            "kind": "IdentifierName",
                            "fullStart": 1079,
                            "fullEnd": 1082,
                            "start": 1079,
                            "end": 1082,
                            "fullWidth": 3,
                            "width": 3,
                            "text": "arr",
                            "value": "arr",
                            "valueText": "arr"
                        },
                        "openBracketToken": {
                            "kind": "OpenBracketToken",
                            "fullStart": 1082,
                            "fullEnd": 1083,
                            "start": 1082,
                            "end": 1083,
                            "fullWidth": 1,
                            "width": 1,
                            "text": "[",
                            "value": "[",
                            "valueText": "["
                        },
                        "argumentExpression": {
                            "kind": "NumericLiteral",
                            "fullStart": 1083,
                            "fullEnd": 1084,
                            "start": 1083,
                            "end": 1084,
                            "fullWidth": 1,
                            "width": 1,
                            "text": "2",
                            "value": 2,
                            "valueText": "2"
                        },
                        "closeBracketToken": {
                            "kind": "CloseBracketToken",
                            "fullStart": 1084,
                            "fullEnd": 1086,
                            "start": 1084,
                            "end": 1085,
                            "fullWidth": 2,
                            "width": 1,
                            "text": "]",
                            "value": "]",
                            "valueText": "]",
                            "hasTrailingTrivia": true,
                            "trailingTrivia": [
                                {
                                    "kind": "WhitespaceTrivia",
                                    "text": " "
                                }
                            ]
                        }
                    },
                    "operatorToken": {
                        "kind": "ExclamationEqualsEqualsToken",
                        "fullStart": 1086,
                        "fullEnd": 1090,
                        "start": 1086,
                        "end": 1089,
                        "fullWidth": 4,
                        "width": 3,
                        "text": "!==",
                        "value": "!==",
                        "valueText": "!==",
                        "hasTrailingTrivia": true,
                        "trailingTrivia": [
                            {
                                "kind": "WhitespaceTrivia",
                                "text": " "
                            }
                        ]
                    },
                    "right": {
                        "kind": "NumericLiteral",
                        "fullStart": 1090,
                        "fullEnd": 1091,
                        "start": 1090,
                        "end": 1091,
                        "fullWidth": 1,
                        "width": 1,
                        "text": "2",
                        "value": 2,
                        "valueText": "2"
                    }
                },
                "closeParenToken": {
                    "kind": "CloseParenToken",
                    "fullStart": 1091,
                    "fullEnd": 1093,
                    "start": 1091,
                    "end": 1092,
                    "fullWidth": 2,
                    "width": 1,
                    "text": ")",
                    "value": ")",
                    "valueText": ")",
                    "hasTrailingTrivia": true,
                    "trailingTrivia": [
                        {
                            "kind": "WhitespaceTrivia",
                            "text": " "
                        }
                    ]
                },
                "statement": {
                    "kind": "Block",
                    "fullStart": 1093,
                    "fullEnd": 1196,
                    "start": 1093,
                    "end": 1192,
                    "fullWidth": 103,
                    "width": 99,
                    "openBraceToken": {
                        "kind": "OpenBraceToken",
                        "fullStart": 1093,
                        "fullEnd": 1095,
                        "start": 1093,
                        "end": 1094,
                        "fullWidth": 2,
                        "width": 1,
                        "text": "{",
                        "value": "{",
                        "valueText": "{",
                        "hasTrailingTrivia": true,
                        "hasTrailingNewLine": true,
                        "trailingTrivia": [
                            {
                                "kind": "NewLineTrivia",
                                "text": "\n"
                            }
                        ]
                    },
                    "statements": [
                        {
                            "kind": "ExpressionStatement",
                            "fullStart": 1095,
                            "fullEnd": 1191,
                            "start": 1097,
                            "end": 1190,
                            "fullWidth": 96,
                            "width": 93,
                            "expression": {
                                "kind": "InvocationExpression",
                                "fullStart": 1095,
                                "fullEnd": 1189,
                                "start": 1097,
                                "end": 1189,
                                "fullWidth": 94,
                                "width": 92,
                                "expression": {
                                    "kind": "IdentifierName",
                                    "fullStart": 1095,
                                    "fullEnd": 1103,
                                    "start": 1097,
                                    "end": 1103,
                                    "fullWidth": 8,
                                    "width": 6,
                                    "text": "$ERROR",
                                    "value": "$ERROR",
                                    "valueText": "$ERROR",
                                    "hasLeadingTrivia": true,
                                    "leadingTrivia": [
                                        {
                                            "kind": "WhitespaceTrivia",
                                            "text": "  "
                                        }
                                    ]
                                },
                                "argumentList": {
                                    "kind": "ArgumentList",
                                    "fullStart": 1103,
                                    "fullEnd": 1189,
                                    "start": 1103,
                                    "end": 1189,
                                    "fullWidth": 86,
                                    "width": 86,
                                    "openParenToken": {
                                        "kind": "OpenParenToken",
                                        "fullStart": 1103,
                                        "fullEnd": 1104,
                                        "start": 1103,
                                        "end": 1104,
                                        "fullWidth": 1,
                                        "width": 1,
                                        "text": "(",
                                        "value": "(",
                                        "valueText": "("
                                    },
                                    "arguments": [
                                        {
                                            "kind": "AddExpression",
                                            "fullStart": 1104,
                                            "fullEnd": 1188,
                                            "start": 1104,
                                            "end": 1188,
                                            "fullWidth": 84,
                                            "width": 84,
                                            "left": {
                                                "kind": "StringLiteral",
                                                "fullStart": 1104,
                                                "fullEnd": 1178,
                                                "start": 1104,
                                                "end": 1177,
                                                "fullWidth": 74,
                                                "width": 73,
                                                "text": "'#5: var x = [0,1,2,3]; var arr = x.splice(-9,5); arr[2] === 2. Actual: '",
                                                "value": "#5: var x = [0,1,2,3]; var arr = x.splice(-9,5); arr[2] === 2. Actual: ",
                                                "valueText": "#5: var x = [0,1,2,3]; var arr = x.splice(-9,5); arr[2] === 2. Actual: ",
                                                "hasTrailingTrivia": true,
                                                "trailingTrivia": [
                                                    {
                                                        "kind": "WhitespaceTrivia",
                                                        "text": " "
                                                    }
                                                ]
                                            },
                                            "operatorToken": {
                                                "kind": "PlusToken",
                                                "fullStart": 1178,
                                                "fullEnd": 1180,
                                                "start": 1178,
                                                "end": 1179,
                                                "fullWidth": 2,
                                                "width": 1,
                                                "text": "+",
                                                "value": "+",
                                                "valueText": "+",
                                                "hasTrailingTrivia": true,
                                                "trailingTrivia": [
                                                    {
                                                        "kind": "WhitespaceTrivia",
                                                        "text": " "
                                                    }
                                                ]
                                            },
                                            "right": {
                                                "kind": "ParenthesizedExpression",
                                                "fullStart": 1180,
                                                "fullEnd": 1188,
                                                "start": 1180,
                                                "end": 1188,
                                                "fullWidth": 8,
                                                "width": 8,
                                                "openParenToken": {
                                                    "kind": "OpenParenToken",
                                                    "fullStart": 1180,
                                                    "fullEnd": 1181,
                                                    "start": 1180,
                                                    "end": 1181,
                                                    "fullWidth": 1,
                                                    "width": 1,
                                                    "text": "(",
                                                    "value": "(",
                                                    "valueText": "("
                                                },
                                                "expression": {
                                                    "kind": "ElementAccessExpression",
                                                    "fullStart": 1181,
                                                    "fullEnd": 1187,
                                                    "start": 1181,
                                                    "end": 1187,
                                                    "fullWidth": 6,
                                                    "width": 6,
                                                    "expression": {
                                                        "kind": "IdentifierName",
                                                        "fullStart": 1181,
                                                        "fullEnd": 1184,
                                                        "start": 1181,
                                                        "end": 1184,
                                                        "fullWidth": 3,
                                                        "width": 3,
                                                        "text": "arr",
                                                        "value": "arr",
                                                        "valueText": "arr"
                                                    },
                                                    "openBracketToken": {
                                                        "kind": "OpenBracketToken",
                                                        "fullStart": 1184,
                                                        "fullEnd": 1185,
                                                        "start": 1184,
                                                        "end": 1185,
                                                        "fullWidth": 1,
                                                        "width": 1,
                                                        "text": "[",
                                                        "value": "[",
                                                        "valueText": "["
                                                    },
                                                    "argumentExpression": {
                                                        "kind": "NumericLiteral",
                                                        "fullStart": 1185,
                                                        "fullEnd": 1186,
                                                        "start": 1185,
                                                        "end": 1186,
                                                        "fullWidth": 1,
                                                        "width": 1,
                                                        "text": "2",
                                                        "value": 2,
                                                        "valueText": "2"
                                                    },
                                                    "closeBracketToken": {
                                                        "kind": "CloseBracketToken",
                                                        "fullStart": 1186,
                                                        "fullEnd": 1187,
                                                        "start": 1186,
                                                        "end": 1187,
                                                        "fullWidth": 1,
                                                        "width": 1,
                                                        "text": "]",
                                                        "value": "]",
                                                        "valueText": "]"
                                                    }
                                                },
                                                "closeParenToken": {
                                                    "kind": "CloseParenToken",
                                                    "fullStart": 1187,
                                                    "fullEnd": 1188,
                                                    "start": 1187,
                                                    "end": 1188,
                                                    "fullWidth": 1,
                                                    "width": 1,
                                                    "text": ")",
                                                    "value": ")",
                                                    "valueText": ")"
                                                }
                                            }
                                        }
                                    ],
                                    "closeParenToken": {
                                        "kind": "CloseParenToken",
                                        "fullStart": 1188,
                                        "fullEnd": 1189,
                                        "start": 1188,
                                        "end": 1189,
                                        "fullWidth": 1,
                                        "width": 1,
                                        "text": ")",
                                        "value": ")",
                                        "valueText": ")"
                                    }
                                }
                            },
                            "semicolonToken": {
                                "kind": "SemicolonToken",
                                "fullStart": 1189,
                                "fullEnd": 1191,
                                "start": 1189,
                                "end": 1190,
                                "fullWidth": 2,
                                "width": 1,
                                "text": ";",
                                "value": ";",
                                "valueText": ";",
                                "hasTrailingTrivia": true,
                                "hasTrailingNewLine": true,
                                "trailingTrivia": [
                                    {
                                        "kind": "NewLineTrivia",
                                        "text": "\n"
                                    }
                                ]
                            }
                        }
                    ],
                    "closeBraceToken": {
                        "kind": "CloseBraceToken",
                        "fullStart": 1191,
                        "fullEnd": 1196,
                        "start": 1191,
                        "end": 1192,
                        "fullWidth": 5,
                        "width": 1,
                        "text": "}",
                        "value": "}",
                        "valueText": "}",
                        "hasTrailingTrivia": true,
                        "hasTrailingNewLine": true,
                        "trailingTrivia": [
                            {
                                "kind": "WhitespaceTrivia",
                                "text": "   "
                            },
                            {
                                "kind": "NewLineTrivia",
                                "text": "\n"
                            }
                        ]
                    }
                }
            },
            {
                "kind": "IfStatement",
                "fullStart": 1196,
                "fullEnd": 1326,
                "start": 1207,
                "end": 1324,
                "fullWidth": 130,
                "width": 117,
                "ifKeyword": {
                    "kind": "IfKeyword",
                    "fullStart": 1196,
                    "fullEnd": 1210,
                    "start": 1207,
                    "end": 1209,
                    "fullWidth": 14,
                    "width": 2,
                    "text": "if",
                    "value": "if",
                    "valueText": "if",
                    "hasLeadingTrivia": true,
                    "hasLeadingComment": true,
                    "hasLeadingNewLine": true,
                    "hasTrailingTrivia": true,
                    "leadingTrivia": [
                        {
                            "kind": "NewLineTrivia",
                            "text": "\n"
                        },
                        {
                            "kind": "SingleLineCommentTrivia",
                            "text": "//CHECK#6"
                        },
                        {
                            "kind": "NewLineTrivia",
                            "text": "\n"
                        }
                    ],
                    "trailingTrivia": [
                        {
                            "kind": "WhitespaceTrivia",
                            "text": " "
                        }
                    ]
                },
                "openParenToken": {
                    "kind": "OpenParenToken",
                    "fullStart": 1210,
                    "fullEnd": 1211,
                    "start": 1210,
                    "end": 1211,
                    "fullWidth": 1,
                    "width": 1,
                    "text": "(",
                    "value": "(",
                    "valueText": "("
                },
                "condition": {
                    "kind": "NotEqualsExpression",
                    "fullStart": 1211,
                    "fullEnd": 1223,
                    "start": 1211,
                    "end": 1223,
                    "fullWidth": 12,
                    "width": 12,
                    "left": {
                        "kind": "ElementAccessExpression",
                        "fullStart": 1211,
                        "fullEnd": 1218,
                        "start": 1211,
                        "end": 1217,
                        "fullWidth": 7,
                        "width": 6,
                        "expression": {
                            "kind": "IdentifierName",
                            "fullStart": 1211,
                            "fullEnd": 1214,
                            "start": 1211,
                            "end": 1214,
                            "fullWidth": 3,
                            "width": 3,
                            "text": "arr",
                            "value": "arr",
                            "valueText": "arr"
                        },
                        "openBracketToken": {
                            "kind": "OpenBracketToken",
                            "fullStart": 1214,
                            "fullEnd": 1215,
                            "start": 1214,
                            "end": 1215,
                            "fullWidth": 1,
                            "width": 1,
                            "text": "[",
                            "value": "[",
                            "valueText": "["
                        },
                        "argumentExpression": {
                            "kind": "NumericLiteral",
                            "fullStart": 1215,
                            "fullEnd": 1216,
                            "start": 1215,
                            "end": 1216,
                            "fullWidth": 1,
                            "width": 1,
                            "text": "3",
                            "value": 3,
                            "valueText": "3"
                        },
                        "closeBracketToken": {
                            "kind": "CloseBracketToken",
                            "fullStart": 1216,
                            "fullEnd": 1218,
                            "start": 1216,
                            "end": 1217,
                            "fullWidth": 2,
                            "width": 1,
                            "text": "]",
                            "value": "]",
                            "valueText": "]",
                            "hasTrailingTrivia": true,
                            "trailingTrivia": [
                                {
                                    "kind": "WhitespaceTrivia",
                                    "text": " "
                                }
                            ]
                        }
                    },
                    "operatorToken": {
                        "kind": "ExclamationEqualsEqualsToken",
                        "fullStart": 1218,
                        "fullEnd": 1222,
                        "start": 1218,
                        "end": 1221,
                        "fullWidth": 4,
                        "width": 3,
                        "text": "!==",
                        "value": "!==",
                        "valueText": "!==",
                        "hasTrailingTrivia": true,
                        "trailingTrivia": [
                            {
                                "kind": "WhitespaceTrivia",
                                "text": " "
                            }
                        ]
                    },
                    "right": {
                        "kind": "NumericLiteral",
                        "fullStart": 1222,
                        "fullEnd": 1223,
                        "start": 1222,
                        "end": 1223,
                        "fullWidth": 1,
                        "width": 1,
                        "text": "3",
                        "value": 3,
                        "valueText": "3"
                    }
                },
                "closeParenToken": {
                    "kind": "CloseParenToken",
                    "fullStart": 1223,
                    "fullEnd": 1225,
                    "start": 1223,
                    "end": 1224,
                    "fullWidth": 2,
                    "width": 1,
                    "text": ")",
                    "value": ")",
                    "valueText": ")",
                    "hasTrailingTrivia": true,
                    "trailingTrivia": [
                        {
                            "kind": "WhitespaceTrivia",
                            "text": " "
                        }
                    ]
                },
                "statement": {
                    "kind": "Block",
                    "fullStart": 1225,
                    "fullEnd": 1326,
                    "start": 1225,
                    "end": 1324,
                    "fullWidth": 101,
                    "width": 99,
                    "openBraceToken": {
                        "kind": "OpenBraceToken",
                        "fullStart": 1225,
                        "fullEnd": 1227,
                        "start": 1225,
                        "end": 1226,
                        "fullWidth": 2,
                        "width": 1,
                        "text": "{",
                        "value": "{",
                        "valueText": "{",
                        "hasTrailingTrivia": true,
                        "hasTrailingNewLine": true,
                        "trailingTrivia": [
                            {
                                "kind": "NewLineTrivia",
                                "text": "\n"
                            }
                        ]
                    },
                    "statements": [
                        {
                            "kind": "ExpressionStatement",
                            "fullStart": 1227,
                            "fullEnd": 1323,
                            "start": 1229,
                            "end": 1322,
                            "fullWidth": 96,
                            "width": 93,
                            "expression": {
                                "kind": "InvocationExpression",
                                "fullStart": 1227,
                                "fullEnd": 1321,
                                "start": 1229,
                                "end": 1321,
                                "fullWidth": 94,
                                "width": 92,
                                "expression": {
                                    "kind": "IdentifierName",
                                    "fullStart": 1227,
                                    "fullEnd": 1235,
                                    "start": 1229,
                                    "end": 1235,
                                    "fullWidth": 8,
                                    "width": 6,
                                    "text": "$ERROR",
                                    "value": "$ERROR",
                                    "valueText": "$ERROR",
                                    "hasLeadingTrivia": true,
                                    "leadingTrivia": [
                                        {
                                            "kind": "WhitespaceTrivia",
                                            "text": "  "
                                        }
                                    ]
                                },
                                "argumentList": {
                                    "kind": "ArgumentList",
                                    "fullStart": 1235,
                                    "fullEnd": 1321,
                                    "start": 1235,
                                    "end": 1321,
                                    "fullWidth": 86,
                                    "width": 86,
                                    "openParenToken": {
                                        "kind": "OpenParenToken",
                                        "fullStart": 1235,
                                        "fullEnd": 1236,
                                        "start": 1235,
                                        "end": 1236,
                                        "fullWidth": 1,
                                        "width": 1,
                                        "text": "(",
                                        "value": "(",
                                        "valueText": "("
                                    },
                                    "arguments": [
                                        {
                                            "kind": "AddExpression",
                                            "fullStart": 1236,
                                            "fullEnd": 1320,
                                            "start": 1236,
                                            "end": 1320,
                                            "fullWidth": 84,
                                            "width": 84,
                                            "left": {
                                                "kind": "StringLiteral",
                                                "fullStart": 1236,
                                                "fullEnd": 1310,
                                                "start": 1236,
                                                "end": 1309,
                                                "fullWidth": 74,
                                                "width": 73,
                                                "text": "'#6: var x = [0,1,2,3]; var arr = x.splice(-9,5); arr[3] === 3. Actual: '",
                                                "value": "#6: var x = [0,1,2,3]; var arr = x.splice(-9,5); arr[3] === 3. Actual: ",
                                                "valueText": "#6: var x = [0,1,2,3]; var arr = x.splice(-9,5); arr[3] === 3. Actual: ",
                                                "hasTrailingTrivia": true,
                                                "trailingTrivia": [
                                                    {
                                                        "kind": "WhitespaceTrivia",
                                                        "text": " "
                                                    }
                                                ]
                                            },
                                            "operatorToken": {
                                                "kind": "PlusToken",
                                                "fullStart": 1310,
                                                "fullEnd": 1312,
                                                "start": 1310,
                                                "end": 1311,
                                                "fullWidth": 2,
                                                "width": 1,
                                                "text": "+",
                                                "value": "+",
                                                "valueText": "+",
                                                "hasTrailingTrivia": true,
                                                "trailingTrivia": [
                                                    {
                                                        "kind": "WhitespaceTrivia",
                                                        "text": " "
                                                    }
                                                ]
                                            },
                                            "right": {
                                                "kind": "ParenthesizedExpression",
                                                "fullStart": 1312,
                                                "fullEnd": 1320,
                                                "start": 1312,
                                                "end": 1320,
                                                "fullWidth": 8,
                                                "width": 8,
                                                "openParenToken": {
                                                    "kind": "OpenParenToken",
                                                    "fullStart": 1312,
                                                    "fullEnd": 1313,
                                                    "start": 1312,
                                                    "end": 1313,
                                                    "fullWidth": 1,
                                                    "width": 1,
                                                    "text": "(",
                                                    "value": "(",
                                                    "valueText": "("
                                                },
                                                "expression": {
                                                    "kind": "ElementAccessExpression",
                                                    "fullStart": 1313,
                                                    "fullEnd": 1319,
                                                    "start": 1313,
                                                    "end": 1319,
                                                    "fullWidth": 6,
                                                    "width": 6,
                                                    "expression": {
                                                        "kind": "IdentifierName",
                                                        "fullStart": 1313,
                                                        "fullEnd": 1316,
                                                        "start": 1313,
                                                        "end": 1316,
                                                        "fullWidth": 3,
                                                        "width": 3,
                                                        "text": "arr",
                                                        "value": "arr",
                                                        "valueText": "arr"
                                                    },
                                                    "openBracketToken": {
                                                        "kind": "OpenBracketToken",
                                                        "fullStart": 1316,
                                                        "fullEnd": 1317,
                                                        "start": 1316,
                                                        "end": 1317,
                                                        "fullWidth": 1,
                                                        "width": 1,
                                                        "text": "[",
                                                        "value": "[",
                                                        "valueText": "["
                                                    },
                                                    "argumentExpression": {
                                                        "kind": "NumericLiteral",
                                                        "fullStart": 1317,
                                                        "fullEnd": 1318,
                                                        "start": 1317,
                                                        "end": 1318,
                                                        "fullWidth": 1,
                                                        "width": 1,
                                                        "text": "3",
                                                        "value": 3,
                                                        "valueText": "3"
                                                    },
                                                    "closeBracketToken": {
                                                        "kind": "CloseBracketToken",
                                                        "fullStart": 1318,
                                                        "fullEnd": 1319,
                                                        "start": 1318,
                                                        "end": 1319,
                                                        "fullWidth": 1,
                                                        "width": 1,
                                                        "text": "]",
                                                        "value": "]",
                                                        "valueText": "]"
                                                    }
                                                },
                                                "closeParenToken": {
                                                    "kind": "CloseParenToken",
                                                    "fullStart": 1319,
                                                    "fullEnd": 1320,
                                                    "start": 1319,
                                                    "end": 1320,
                                                    "fullWidth": 1,
                                                    "width": 1,
                                                    "text": ")",
                                                    "value": ")",
                                                    "valueText": ")"
                                                }
                                            }
                                        }
                                    ],
                                    "closeParenToken": {
                                        "kind": "CloseParenToken",
                                        "fullStart": 1320,
                                        "fullEnd": 1321,
                                        "start": 1320,
                                        "end": 1321,
                                        "fullWidth": 1,
                                        "width": 1,
                                        "text": ")",
                                        "value": ")",
                                        "valueText": ")"
                                    }
                                }
                            },
                            "semicolonToken": {
                                "kind": "SemicolonToken",
                                "fullStart": 1321,
                                "fullEnd": 1323,
                                "start": 1321,
                                "end": 1322,
                                "fullWidth": 2,
                                "width": 1,
                                "text": ";",
                                "value": ";",
                                "valueText": ";",
                                "hasTrailingTrivia": true,
                                "hasTrailingNewLine": true,
                                "trailingTrivia": [
                                    {
                                        "kind": "NewLineTrivia",
                                        "text": "\n"
                                    }
                                ]
                            }
                        }
                    ],
                    "closeBraceToken": {
                        "kind": "CloseBraceToken",
                        "fullStart": 1323,
                        "fullEnd": 1326,
                        "start": 1323,
                        "end": 1324,
                        "fullWidth": 3,
                        "width": 1,
                        "text": "}",
                        "value": "}",
                        "valueText": "}",
                        "hasTrailingTrivia": true,
                        "hasTrailingNewLine": true,
                        "trailingTrivia": [
                            {
                                "kind": "WhitespaceTrivia",
                                "text": " "
                            },
                            {
                                "kind": "NewLineTrivia",
                                "text": "\n"
                            }
                        ]
                    }
                }
            },
            {
                "kind": "IfStatement",
                "fullStart": 1326,
                "fullEnd": 1462,
                "start": 1337,
                "end": 1460,
                "fullWidth": 136,
                "width": 123,
                "ifKeyword": {
                    "kind": "IfKeyword",
                    "fullStart": 1326,
                    "fullEnd": 1340,
                    "start": 1337,
                    "end": 1339,
                    "fullWidth": 14,
                    "width": 2,
                    "text": "if",
                    "value": "if",
                    "valueText": "if",
                    "hasLeadingTrivia": true,
                    "hasLeadingComment": true,
                    "hasLeadingNewLine": true,
                    "hasTrailingTrivia": true,
                    "leadingTrivia": [
                        {
                            "kind": "NewLineTrivia",
                            "text": "\n"
                        },
                        {
                            "kind": "SingleLineCommentTrivia",
                            "text": "//CHECK#7"
                        },
                        {
                            "kind": "NewLineTrivia",
                            "text": "\n"
                        }
                    ],
                    "trailingTrivia": [
                        {
                            "kind": "WhitespaceTrivia",
                            "text": " "
                        }
                    ]
                },
                "openParenToken": {
                    "kind": "OpenParenToken",
                    "fullStart": 1340,
                    "fullEnd": 1341,
                    "start": 1340,
                    "end": 1341,
                    "fullWidth": 1,
                    "width": 1,
                    "text": "(",
                    "value": "(",
                    "valueText": "("
                },
                "condition": {
                    "kind": "NotEqualsExpression",
                    "fullStart": 1341,
                    "fullEnd": 1355,
                    "start": 1341,
                    "end": 1355,
                    "fullWidth": 14,
                    "width": 14,
                    "left": {
                        "kind": "MemberAccessExpression",
                        "fullStart": 1341,
                        "fullEnd": 1350,
                        "start": 1341,
                        "end": 1349,
                        "fullWidth": 9,
                        "width": 8,
                        "expression": {
                            "kind": "IdentifierName",
                            "fullStart": 1341,
                            "fullEnd": 1342,
                            "start": 1341,
                            "end": 1342,
                            "fullWidth": 1,
                            "width": 1,
                            "text": "x",
                            "value": "x",
                            "valueText": "x"
                        },
                        "dotToken": {
                            "kind": "DotToken",
                            "fullStart": 1342,
                            "fullEnd": 1343,
                            "start": 1342,
                            "end": 1343,
                            "fullWidth": 1,
                            "width": 1,
                            "text": ".",
                            "value": ".",
                            "valueText": "."
                        },
                        "name": {
                            "kind": "IdentifierName",
                            "fullStart": 1343,
                            "fullEnd": 1350,
                            "start": 1343,
                            "end": 1349,
                            "fullWidth": 7,
                            "width": 6,
                            "text": "length",
                            "value": "length",
                            "valueText": "length",
                            "hasTrailingTrivia": true,
                            "trailingTrivia": [
                                {
                                    "kind": "WhitespaceTrivia",
                                    "text": " "
                                }
                            ]
                        }
                    },
                    "operatorToken": {
                        "kind": "ExclamationEqualsEqualsToken",
                        "fullStart": 1350,
                        "fullEnd": 1354,
                        "start": 1350,
                        "end": 1353,
                        "fullWidth": 4,
                        "width": 3,
                        "text": "!==",
                        "value": "!==",
                        "valueText": "!==",
                        "hasTrailingTrivia": true,
                        "trailingTrivia": [
                            {
                                "kind": "WhitespaceTrivia",
                                "text": " "
                            }
                        ]
                    },
                    "right": {
                        "kind": "NumericLiteral",
                        "fullStart": 1354,
                        "fullEnd": 1355,
                        "start": 1354,
                        "end": 1355,
                        "fullWidth": 1,
                        "width": 1,
                        "text": "0",
                        "value": 0,
                        "valueText": "0"
                    }
                },
                "closeParenToken": {
                    "kind": "CloseParenToken",
                    "fullStart": 1355,
                    "fullEnd": 1357,
                    "start": 1355,
                    "end": 1356,
                    "fullWidth": 2,
                    "width": 1,
                    "text": ")",
                    "value": ")",
                    "valueText": ")",
                    "hasTrailingTrivia": true,
                    "trailingTrivia": [
                        {
                            "kind": "WhitespaceTrivia",
                            "text": " "
                        }
                    ]
                },
                "statement": {
                    "kind": "Block",
                    "fullStart": 1357,
                    "fullEnd": 1462,
                    "start": 1357,
                    "end": 1460,
                    "fullWidth": 105,
                    "width": 103,
                    "openBraceToken": {
                        "kind": "OpenBraceToken",
                        "fullStart": 1357,
                        "fullEnd": 1359,
                        "start": 1357,
                        "end": 1358,
                        "fullWidth": 2,
                        "width": 1,
                        "text": "{",
                        "value": "{",
                        "valueText": "{",
                        "hasTrailingTrivia": true,
                        "hasTrailingNewLine": true,
                        "trailingTrivia": [
                            {
                                "kind": "NewLineTrivia",
                                "text": "\n"
                            }
                        ]
                    },
                    "statements": [
                        {
                            "kind": "ExpressionStatement",
                            "fullStart": 1359,
                            "fullEnd": 1459,
                            "start": 1361,
                            "end": 1458,
                            "fullWidth": 100,
                            "width": 97,
                            "expression": {
                                "kind": "InvocationExpression",
                                "fullStart": 1359,
                                "fullEnd": 1457,
                                "start": 1361,
                                "end": 1457,
                                "fullWidth": 98,
                                "width": 96,
                                "expression": {
                                    "kind": "IdentifierName",
                                    "fullStart": 1359,
                                    "fullEnd": 1367,
                                    "start": 1361,
                                    "end": 1367,
                                    "fullWidth": 8,
                                    "width": 6,
                                    "text": "$ERROR",
                                    "value": "$ERROR",
                                    "valueText": "$ERROR",
                                    "hasLeadingTrivia": true,
                                    "leadingTrivia": [
                                        {
                                            "kind": "WhitespaceTrivia",
                                            "text": "  "
                                        }
                                    ]
                                },
                                "argumentList": {
                                    "kind": "ArgumentList",
                                    "fullStart": 1367,
                                    "fullEnd": 1457,
                                    "start": 1367,
                                    "end": 1457,
                                    "fullWidth": 90,
                                    "width": 90,
                                    "openParenToken": {
                                        "kind": "OpenParenToken",
                                        "fullStart": 1367,
                                        "fullEnd": 1368,
                                        "start": 1367,
                                        "end": 1368,
                                        "fullWidth": 1,
                                        "width": 1,
                                        "text": "(",
                                        "value": "(",
                                        "valueText": "("
                                    },
                                    "arguments": [
                                        {
                                            "kind": "AddExpression",
                                            "fullStart": 1368,
                                            "fullEnd": 1456,
                                            "start": 1368,
                                            "end": 1456,
                                            "fullWidth": 88,
                                            "width": 88,
                                            "left": {
                                                "kind": "StringLiteral",
                                                "fullStart": 1368,
                                                "fullEnd": 1444,
                                                "start": 1368,
                                                "end": 1443,
                                                "fullWidth": 76,
                                                "width": 75,
                                                "text": "'#7: var x = [0,1,2,3]; var arr = x.splice(-9,5); x.length === 0. Actual: '",
                                                "value": "#7: var x = [0,1,2,3]; var arr = x.splice(-9,5); x.length === 0. Actual: ",
                                                "valueText": "#7: var x = [0,1,2,3]; var arr = x.splice(-9,5); x.length === 0. Actual: ",
                                                "hasTrailingTrivia": true,
                                                "trailingTrivia": [
                                                    {
                                                        "kind": "WhitespaceTrivia",
                                                        "text": " "
                                                    }
                                                ]
                                            },
                                            "operatorToken": {
                                                "kind": "PlusToken",
                                                "fullStart": 1444,
                                                "fullEnd": 1446,
                                                "start": 1444,
                                                "end": 1445,
                                                "fullWidth": 2,
                                                "width": 1,
                                                "text": "+",
                                                "value": "+",
                                                "valueText": "+",
                                                "hasTrailingTrivia": true,
                                                "trailingTrivia": [
                                                    {
                                                        "kind": "WhitespaceTrivia",
                                                        "text": " "
                                                    }
                                                ]
                                            },
                                            "right": {
                                                "kind": "ParenthesizedExpression",
                                                "fullStart": 1446,
                                                "fullEnd": 1456,
                                                "start": 1446,
                                                "end": 1456,
                                                "fullWidth": 10,
                                                "width": 10,
                                                "openParenToken": {
                                                    "kind": "OpenParenToken",
                                                    "fullStart": 1446,
                                                    "fullEnd": 1447,
                                                    "start": 1446,
                                                    "end": 1447,
                                                    "fullWidth": 1,
                                                    "width": 1,
                                                    "text": "(",
                                                    "value": "(",
                                                    "valueText": "("
                                                },
                                                "expression": {
                                                    "kind": "MemberAccessExpression",
                                                    "fullStart": 1447,
                                                    "fullEnd": 1455,
                                                    "start": 1447,
                                                    "end": 1455,
                                                    "fullWidth": 8,
                                                    "width": 8,
                                                    "expression": {
                                                        "kind": "IdentifierName",
                                                        "fullStart": 1447,
                                                        "fullEnd": 1448,
                                                        "start": 1447,
                                                        "end": 1448,
                                                        "fullWidth": 1,
                                                        "width": 1,
                                                        "text": "x",
                                                        "value": "x",
                                                        "valueText": "x"
                                                    },
                                                    "dotToken": {
                                                        "kind": "DotToken",
                                                        "fullStart": 1448,
                                                        "fullEnd": 1449,
                                                        "start": 1448,
                                                        "end": 1449,
                                                        "fullWidth": 1,
                                                        "width": 1,
                                                        "text": ".",
                                                        "value": ".",
                                                        "valueText": "."
                                                    },
                                                    "name": {
                                                        "kind": "IdentifierName",
                                                        "fullStart": 1449,
                                                        "fullEnd": 1455,
                                                        "start": 1449,
                                                        "end": 1455,
                                                        "fullWidth": 6,
                                                        "width": 6,
                                                        "text": "length",
                                                        "value": "length",
                                                        "valueText": "length"
                                                    }
                                                },
                                                "closeParenToken": {
                                                    "kind": "CloseParenToken",
                                                    "fullStart": 1455,
                                                    "fullEnd": 1456,
                                                    "start": 1455,
                                                    "end": 1456,
                                                    "fullWidth": 1,
                                                    "width": 1,
                                                    "text": ")",
                                                    "value": ")",
                                                    "valueText": ")"
                                                }
                                            }
                                        }
                                    ],
                                    "closeParenToken": {
                                        "kind": "CloseParenToken",
                                        "fullStart": 1456,
                                        "fullEnd": 1457,
                                        "start": 1456,
                                        "end": 1457,
                                        "fullWidth": 1,
                                        "width": 1,
                                        "text": ")",
                                        "value": ")",
                                        "valueText": ")"
                                    }
                                }
                            },
                            "semicolonToken": {
                                "kind": "SemicolonToken",
                                "fullStart": 1457,
                                "fullEnd": 1459,
                                "start": 1457,
                                "end": 1458,
                                "fullWidth": 2,
                                "width": 1,
                                "text": ";",
                                "value": ";",
                                "valueText": ";",
                                "hasTrailingTrivia": true,
                                "hasTrailingNewLine": true,
                                "trailingTrivia": [
                                    {
                                        "kind": "NewLineTrivia",
                                        "text": "\n"
                                    }
                                ]
                            }
                        }
                    ],
                    "closeBraceToken": {
                        "kind": "CloseBraceToken",
                        "fullStart": 1459,
                        "fullEnd": 1462,
                        "start": 1459,
                        "end": 1460,
                        "fullWidth": 3,
                        "width": 1,
                        "text": "}",
                        "value": "}",
                        "valueText": "}",
                        "hasTrailingTrivia": true,
                        "hasTrailingNewLine": true,
                        "trailingTrivia": [
                            {
                                "kind": "WhitespaceTrivia",
                                "text": " "
                            },
                            {
                                "kind": "NewLineTrivia",
                                "text": "\n"
                            }
                        ]
                    }
                }
            }
        ],
        "endOfFileToken": {
            "kind": "EndOfFileToken",
            "fullStart": 1462,
            "fullEnd": 1463,
            "start": 1463,
            "end": 1463,
            "fullWidth": 1,
            "width": 0,
            "text": "",
            "hasLeadingTrivia": true,
            "hasLeadingNewLine": true,
            "leadingTrivia": [
                {
                    "kind": "NewLineTrivia",
                    "text": "\n"
                }
            ]
        }
    },
    "lineMap": {
        "lineStarts": [
            0,
            61,
            132,
            133,
            137,
            190,
            258,
            261,
            319,
            384,
            388,
            389,
            408,
            434,
            435,
            445,
            487,
            540,
            651,
            653,
            654,
            664,
            688,
            792,
            800,
            801,
            811,
            831,
            927,
            929,
            930,
            940,
            960,
            1056,
            1064,
            1065,
            1075,
            1095,
            1191,
            1196,
            1197,
            1207,
            1227,
            1323,
            1326,
            1327,
            1337,
            1359,
            1459,
            1462,
            1463
        ],
        "length": 1463
    }
}<|MERGE_RESOLUTION|>--- conflicted
+++ resolved
@@ -94,12 +94,8 @@
                             "start": 393,
                             "end": 406,
                             "fullWidth": 13,
-<<<<<<< HEAD
                             "width": 13,
-                            "identifier": {
-=======
                             "propertyName": {
->>>>>>> 85e84683
                                 "kind": "IdentifierName",
                                 "fullStart": 393,
                                 "fullEnd": 395,
@@ -333,12 +329,8 @@
                             "start": 412,
                             "end": 432,
                             "fullWidth": 20,
-<<<<<<< HEAD
                             "width": 20,
-                            "identifier": {
-=======
                             "propertyName": {
->>>>>>> 85e84683
                                 "kind": "IdentifierName",
                                 "fullStart": 412,
                                 "fullEnd": 416,
