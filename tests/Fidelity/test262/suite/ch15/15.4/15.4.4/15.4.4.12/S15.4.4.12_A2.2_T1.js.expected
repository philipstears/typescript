{
    "isDeclaration": false,
    "languageVersion": "EcmaScript5",
    "parseOptions": {
        "allowAutomaticSemicolonInsertion": true
    },
    "sourceUnit": {
        "kind": "SourceUnit",
        "fullStart": 0,
        "fullEnd": 1365,
        "start": 289,
        "end": 1365,
        "fullWidth": 1365,
        "width": 1076,
        "moduleElements": [
            {
                "kind": "VariableStatement",
                "fullStart": 0,
                "fullEnd": 308,
                "start": 289,
                "end": 307,
                "fullWidth": 308,
                "width": 18,
                "modifiers": [],
                "variableDeclaration": {
                    "kind": "VariableDeclaration",
                    "fullStart": 0,
                    "fullEnd": 306,
                    "start": 289,
                    "end": 306,
                    "fullWidth": 306,
                    "width": 17,
                    "varKeyword": {
                        "kind": "VarKeyword",
                        "fullStart": 0,
                        "fullEnd": 293,
                        "start": 289,
                        "end": 292,
                        "fullWidth": 293,
                        "width": 3,
                        "text": "var",
                        "value": "var",
                        "valueText": "var",
                        "hasLeadingTrivia": true,
                        "hasLeadingComment": true,
                        "hasLeadingNewLine": true,
                        "hasTrailingTrivia": true,
                        "leadingTrivia": [
                            {
                                "kind": "SingleLineCommentTrivia",
                                "text": "// Copyright 2009 the Sputnik authors.  All rights reserved."
                            },
                            {
                                "kind": "NewLineTrivia",
                                "text": "\n"
                            },
                            {
                                "kind": "SingleLineCommentTrivia",
                                "text": "// This code is governed by the BSD license found in the LICENSE file."
                            },
                            {
                                "kind": "NewLineTrivia",
                                "text": "\n"
                            },
                            {
                                "kind": "NewLineTrivia",
                                "text": "\n"
                            },
                            {
                                "kind": "MultiLineCommentTrivia",
                                "text": "/**\n * Operator use ToInteger from deleteCount\n *\n * @path ch15/15.4/15.4.4/15.4.4.12/S15.4.4.12_A2.2_T1.js\n * @description deleteCount is not integer\n */"
                            },
                            {
                                "kind": "NewLineTrivia",
                                "text": "\n"
                            },
                            {
                                "kind": "NewLineTrivia",
                                "text": "\n"
                            }
                        ],
                        "trailingTrivia": [
                            {
                                "kind": "WhitespaceTrivia",
                                "text": " "
                            }
                        ]
                    },
                    "variableDeclarators": [
                        {
                            "kind": "VariableDeclarator",
                            "fullStart": 293,
                            "fullEnd": 306,
                            "start": 293,
                            "end": 306,
                            "fullWidth": 13,
<<<<<<< HEAD
                            "width": 13,
                            "identifier": {
=======
                            "propertyName": {
>>>>>>> 85e84683
                                "kind": "IdentifierName",
                                "fullStart": 293,
                                "fullEnd": 295,
                                "start": 293,
                                "end": 294,
                                "fullWidth": 2,
                                "width": 1,
                                "text": "x",
                                "value": "x",
                                "valueText": "x",
                                "hasTrailingTrivia": true,
                                "trailingTrivia": [
                                    {
                                        "kind": "WhitespaceTrivia",
                                        "text": " "
                                    }
                                ]
                            },
                            "equalsValueClause": {
                                "kind": "EqualsValueClause",
                                "fullStart": 295,
                                "fullEnd": 306,
                                "start": 295,
                                "end": 306,
                                "fullWidth": 11,
                                "width": 11,
                                "equalsToken": {
                                    "kind": "EqualsToken",
                                    "fullStart": 295,
                                    "fullEnd": 297,
                                    "start": 295,
                                    "end": 296,
                                    "fullWidth": 2,
                                    "width": 1,
                                    "text": "=",
                                    "value": "=",
                                    "valueText": "=",
                                    "hasTrailingTrivia": true,
                                    "trailingTrivia": [
                                        {
                                            "kind": "WhitespaceTrivia",
                                            "text": " "
                                        }
                                    ]
                                },
                                "value": {
                                    "kind": "ArrayLiteralExpression",
                                    "fullStart": 297,
                                    "fullEnd": 306,
                                    "start": 297,
                                    "end": 306,
                                    "fullWidth": 9,
                                    "width": 9,
                                    "openBracketToken": {
                                        "kind": "OpenBracketToken",
                                        "fullStart": 297,
                                        "fullEnd": 298,
                                        "start": 297,
                                        "end": 298,
                                        "fullWidth": 1,
                                        "width": 1,
                                        "text": "[",
                                        "value": "[",
                                        "valueText": "["
                                    },
                                    "expressions": [
                                        {
                                            "kind": "NumericLiteral",
                                            "fullStart": 298,
                                            "fullEnd": 299,
                                            "start": 298,
                                            "end": 299,
                                            "fullWidth": 1,
                                            "width": 1,
                                            "text": "0",
                                            "value": 0,
                                            "valueText": "0"
                                        },
                                        {
                                            "kind": "CommaToken",
                                            "fullStart": 299,
                                            "fullEnd": 300,
                                            "start": 299,
                                            "end": 300,
                                            "fullWidth": 1,
                                            "width": 1,
                                            "text": ",",
                                            "value": ",",
                                            "valueText": ","
                                        },
                                        {
                                            "kind": "NumericLiteral",
                                            "fullStart": 300,
                                            "fullEnd": 301,
                                            "start": 300,
                                            "end": 301,
                                            "fullWidth": 1,
                                            "width": 1,
                                            "text": "1",
                                            "value": 1,
                                            "valueText": "1"
                                        },
                                        {
                                            "kind": "CommaToken",
                                            "fullStart": 301,
                                            "fullEnd": 302,
                                            "start": 301,
                                            "end": 302,
                                            "fullWidth": 1,
                                            "width": 1,
                                            "text": ",",
                                            "value": ",",
                                            "valueText": ","
                                        },
                                        {
                                            "kind": "NumericLiteral",
                                            "fullStart": 302,
                                            "fullEnd": 303,
                                            "start": 302,
                                            "end": 303,
                                            "fullWidth": 1,
                                            "width": 1,
                                            "text": "2",
                                            "value": 2,
                                            "valueText": "2"
                                        },
                                        {
                                            "kind": "CommaToken",
                                            "fullStart": 303,
                                            "fullEnd": 304,
                                            "start": 303,
                                            "end": 304,
                                            "fullWidth": 1,
                                            "width": 1,
                                            "text": ",",
                                            "value": ",",
                                            "valueText": ","
                                        },
                                        {
                                            "kind": "NumericLiteral",
                                            "fullStart": 304,
                                            "fullEnd": 305,
                                            "start": 304,
                                            "end": 305,
                                            "fullWidth": 1,
                                            "width": 1,
                                            "text": "3",
                                            "value": 3,
                                            "valueText": "3"
                                        }
                                    ],
                                    "closeBracketToken": {
                                        "kind": "CloseBracketToken",
                                        "fullStart": 305,
                                        "fullEnd": 306,
                                        "start": 305,
                                        "end": 306,
                                        "fullWidth": 1,
                                        "width": 1,
                                        "text": "]",
                                        "value": "]",
                                        "valueText": "]"
                                    }
                                }
                            }
                        }
                    ]
                },
                "semicolonToken": {
                    "kind": "SemicolonToken",
                    "fullStart": 306,
                    "fullEnd": 308,
                    "start": 306,
                    "end": 307,
                    "fullWidth": 2,
                    "width": 1,
                    "text": ";",
                    "value": ";",
                    "valueText": ";",
                    "hasTrailingTrivia": true,
                    "hasTrailingNewLine": true,
                    "trailingTrivia": [
                        {
                            "kind": "NewLineTrivia",
                            "text": "\n"
                        }
                    ]
                }
            },
            {
                "kind": "VariableStatement",
                "fullStart": 308,
                "fullEnd": 335,
                "start": 308,
                "end": 334,
                "fullWidth": 27,
                "width": 26,
                "modifiers": [],
                "variableDeclaration": {
                    "kind": "VariableDeclaration",
                    "fullStart": 308,
                    "fullEnd": 333,
                    "start": 308,
                    "end": 333,
                    "fullWidth": 25,
                    "width": 25,
                    "varKeyword": {
                        "kind": "VarKeyword",
                        "fullStart": 308,
                        "fullEnd": 312,
                        "start": 308,
                        "end": 311,
                        "fullWidth": 4,
                        "width": 3,
                        "text": "var",
                        "value": "var",
                        "valueText": "var",
                        "hasTrailingTrivia": true,
                        "trailingTrivia": [
                            {
                                "kind": "WhitespaceTrivia",
                                "text": " "
                            }
                        ]
                    },
                    "variableDeclarators": [
                        {
                            "kind": "VariableDeclarator",
                            "fullStart": 312,
                            "fullEnd": 333,
                            "start": 312,
                            "end": 333,
                            "fullWidth": 21,
<<<<<<< HEAD
                            "width": 21,
                            "identifier": {
=======
                            "propertyName": {
>>>>>>> 85e84683
                                "kind": "IdentifierName",
                                "fullStart": 312,
                                "fullEnd": 316,
                                "start": 312,
                                "end": 315,
                                "fullWidth": 4,
                                "width": 3,
                                "text": "arr",
                                "value": "arr",
                                "valueText": "arr",
                                "hasTrailingTrivia": true,
                                "trailingTrivia": [
                                    {
                                        "kind": "WhitespaceTrivia",
                                        "text": " "
                                    }
                                ]
                            },
                            "equalsValueClause": {
                                "kind": "EqualsValueClause",
                                "fullStart": 316,
                                "fullEnd": 333,
                                "start": 316,
                                "end": 333,
                                "fullWidth": 17,
                                "width": 17,
                                "equalsToken": {
                                    "kind": "EqualsToken",
                                    "fullStart": 316,
                                    "fullEnd": 318,
                                    "start": 316,
                                    "end": 317,
                                    "fullWidth": 2,
                                    "width": 1,
                                    "text": "=",
                                    "value": "=",
                                    "valueText": "=",
                                    "hasTrailingTrivia": true,
                                    "trailingTrivia": [
                                        {
                                            "kind": "WhitespaceTrivia",
                                            "text": " "
                                        }
                                    ]
                                },
                                "value": {
                                    "kind": "InvocationExpression",
                                    "fullStart": 318,
                                    "fullEnd": 333,
                                    "start": 318,
                                    "end": 333,
                                    "fullWidth": 15,
                                    "width": 15,
                                    "expression": {
                                        "kind": "MemberAccessExpression",
                                        "fullStart": 318,
                                        "fullEnd": 326,
                                        "start": 318,
                                        "end": 326,
                                        "fullWidth": 8,
                                        "width": 8,
                                        "expression": {
                                            "kind": "IdentifierName",
                                            "fullStart": 318,
                                            "fullEnd": 319,
                                            "start": 318,
                                            "end": 319,
                                            "fullWidth": 1,
                                            "width": 1,
                                            "text": "x",
                                            "value": "x",
                                            "valueText": "x"
                                        },
                                        "dotToken": {
                                            "kind": "DotToken",
                                            "fullStart": 319,
                                            "fullEnd": 320,
                                            "start": 319,
                                            "end": 320,
                                            "fullWidth": 1,
                                            "width": 1,
                                            "text": ".",
                                            "value": ".",
                                            "valueText": "."
                                        },
                                        "name": {
                                            "kind": "IdentifierName",
                                            "fullStart": 320,
                                            "fullEnd": 326,
                                            "start": 320,
                                            "end": 326,
                                            "fullWidth": 6,
                                            "width": 6,
                                            "text": "splice",
                                            "value": "splice",
                                            "valueText": "splice"
                                        }
                                    },
                                    "argumentList": {
                                        "kind": "ArgumentList",
                                        "fullStart": 326,
                                        "fullEnd": 333,
                                        "start": 326,
                                        "end": 333,
                                        "fullWidth": 7,
                                        "width": 7,
                                        "openParenToken": {
                                            "kind": "OpenParenToken",
                                            "fullStart": 326,
                                            "fullEnd": 327,
                                            "start": 326,
                                            "end": 327,
                                            "fullWidth": 1,
                                            "width": 1,
                                            "text": "(",
                                            "value": "(",
                                            "valueText": "("
                                        },
                                        "arguments": [
                                            {
                                                "kind": "NumericLiteral",
                                                "fullStart": 327,
                                                "fullEnd": 328,
                                                "start": 327,
                                                "end": 328,
                                                "fullWidth": 1,
                                                "width": 1,
                                                "text": "1",
                                                "value": 1,
                                                "valueText": "1"
                                            },
                                            {
                                                "kind": "CommaToken",
                                                "fullStart": 328,
                                                "fullEnd": 329,
                                                "start": 328,
                                                "end": 329,
                                                "fullWidth": 1,
                                                "width": 1,
                                                "text": ",",
                                                "value": ",",
                                                "valueText": ","
                                            },
                                            {
                                                "kind": "NumericLiteral",
                                                "fullStart": 329,
                                                "fullEnd": 332,
                                                "start": 329,
                                                "end": 332,
                                                "fullWidth": 3,
                                                "width": 3,
                                                "text": "3.5",
                                                "value": 3.5,
                                                "valueText": "3.5"
                                            }
                                        ],
                                        "closeParenToken": {
                                            "kind": "CloseParenToken",
                                            "fullStart": 332,
                                            "fullEnd": 333,
                                            "start": 332,
                                            "end": 333,
                                            "fullWidth": 1,
                                            "width": 1,
                                            "text": ")",
                                            "value": ")",
                                            "valueText": ")"
                                        }
                                    }
                                }
                            }
                        }
                    ]
                },
                "semicolonToken": {
                    "kind": "SemicolonToken",
                    "fullStart": 333,
                    "fullEnd": 335,
                    "start": 333,
                    "end": 334,
                    "fullWidth": 2,
                    "width": 1,
                    "text": ";",
                    "value": ";",
                    "valueText": ";",
                    "hasTrailingTrivia": true,
                    "hasTrailingNewLine": true,
                    "trailingTrivia": [
                        {
                            "kind": "NewLineTrivia",
                            "text": "\n"
                        }
                    ]
                }
            },
            {
                "kind": "ExpressionStatement",
                "fullStart": 335,
                "fullEnd": 388,
                "start": 346,
                "end": 387,
                "fullWidth": 53,
                "width": 41,
                "expression": {
                    "kind": "AssignmentExpression",
                    "fullStart": 335,
                    "fullEnd": 386,
                    "start": 346,
                    "end": 386,
                    "fullWidth": 51,
                    "width": 40,
                    "left": {
                        "kind": "MemberAccessExpression",
                        "fullStart": 335,
                        "fullEnd": 359,
                        "start": 346,
                        "end": 358,
                        "fullWidth": 24,
                        "width": 12,
                        "expression": {
                            "kind": "IdentifierName",
                            "fullStart": 335,
                            "fullEnd": 349,
                            "start": 346,
                            "end": 349,
                            "fullWidth": 14,
                            "width": 3,
                            "text": "arr",
                            "value": "arr",
                            "valueText": "arr",
                            "hasLeadingTrivia": true,
                            "hasLeadingComment": true,
                            "hasLeadingNewLine": true,
                            "leadingTrivia": [
                                {
                                    "kind": "NewLineTrivia",
                                    "text": "\n"
                                },
                                {
                                    "kind": "SingleLineCommentTrivia",
                                    "text": "//CHECK#1"
                                },
                                {
                                    "kind": "NewLineTrivia",
                                    "text": "\n"
                                }
                            ]
                        },
                        "dotToken": {
                            "kind": "DotToken",
                            "fullStart": 349,
                            "fullEnd": 350,
                            "start": 349,
                            "end": 350,
                            "fullWidth": 1,
                            "width": 1,
                            "text": ".",
                            "value": ".",
                            "valueText": "."
                        },
                        "name": {
                            "kind": "IdentifierName",
                            "fullStart": 350,
                            "fullEnd": 359,
                            "start": 350,
                            "end": 358,
                            "fullWidth": 9,
                            "width": 8,
                            "text": "getClass",
                            "value": "getClass",
                            "valueText": "getClass",
                            "hasTrailingTrivia": true,
                            "trailingTrivia": [
                                {
                                    "kind": "WhitespaceTrivia",
                                    "text": " "
                                }
                            ]
                        }
                    },
                    "operatorToken": {
                        "kind": "EqualsToken",
                        "fullStart": 359,
                        "fullEnd": 361,
                        "start": 359,
                        "end": 360,
                        "fullWidth": 2,
                        "width": 1,
                        "text": "=",
                        "value": "=",
                        "valueText": "=",
                        "hasTrailingTrivia": true,
                        "trailingTrivia": [
                            {
                                "kind": "WhitespaceTrivia",
                                "text": " "
                            }
                        ]
                    },
                    "right": {
                        "kind": "MemberAccessExpression",
                        "fullStart": 361,
                        "fullEnd": 386,
                        "start": 361,
                        "end": 386,
                        "fullWidth": 25,
                        "width": 25,
                        "expression": {
                            "kind": "MemberAccessExpression",
                            "fullStart": 361,
                            "fullEnd": 377,
                            "start": 361,
                            "end": 377,
                            "fullWidth": 16,
                            "width": 16,
                            "expression": {
                                "kind": "IdentifierName",
                                "fullStart": 361,
                                "fullEnd": 367,
                                "start": 361,
                                "end": 367,
                                "fullWidth": 6,
                                "width": 6,
                                "text": "Object",
                                "value": "Object",
                                "valueText": "Object"
                            },
                            "dotToken": {
                                "kind": "DotToken",
                                "fullStart": 367,
                                "fullEnd": 368,
                                "start": 367,
                                "end": 368,
                                "fullWidth": 1,
                                "width": 1,
                                "text": ".",
                                "value": ".",
                                "valueText": "."
                            },
                            "name": {
                                "kind": "IdentifierName",
                                "fullStart": 368,
                                "fullEnd": 377,
                                "start": 368,
                                "end": 377,
                                "fullWidth": 9,
                                "width": 9,
                                "text": "prototype",
                                "value": "prototype",
                                "valueText": "prototype"
                            }
                        },
                        "dotToken": {
                            "kind": "DotToken",
                            "fullStart": 377,
                            "fullEnd": 378,
                            "start": 377,
                            "end": 378,
                            "fullWidth": 1,
                            "width": 1,
                            "text": ".",
                            "value": ".",
                            "valueText": "."
                        },
                        "name": {
                            "kind": "IdentifierName",
                            "fullStart": 378,
                            "fullEnd": 386,
                            "start": 378,
                            "end": 386,
                            "fullWidth": 8,
                            "width": 8,
                            "text": "toString",
                            "value": "toString",
                            "valueText": "toString"
                        }
                    }
                },
                "semicolonToken": {
                    "kind": "SemicolonToken",
                    "fullStart": 386,
                    "fullEnd": 388,
                    "start": 386,
                    "end": 387,
                    "fullWidth": 2,
                    "width": 1,
                    "text": ";",
                    "value": ";",
                    "valueText": ";",
                    "hasTrailingTrivia": true,
                    "hasTrailingNewLine": true,
                    "trailingTrivia": [
                        {
                            "kind": "NewLineTrivia",
                            "text": "\n"
                        }
                    ]
                }
            },
            {
                "kind": "IfStatement",
                "fullStart": 388,
                "fullEnd": 555,
                "start": 388,
                "end": 554,
                "fullWidth": 167,
                "width": 166,
                "ifKeyword": {
                    "kind": "IfKeyword",
                    "fullStart": 388,
                    "fullEnd": 391,
                    "start": 388,
                    "end": 390,
                    "fullWidth": 3,
                    "width": 2,
                    "text": "if",
                    "value": "if",
                    "valueText": "if",
                    "hasTrailingTrivia": true,
                    "trailingTrivia": [
                        {
                            "kind": "WhitespaceTrivia",
                            "text": " "
                        }
                    ]
                },
                "openParenToken": {
                    "kind": "OpenParenToken",
                    "fullStart": 391,
                    "fullEnd": 392,
                    "start": 391,
                    "end": 392,
                    "fullWidth": 1,
                    "width": 1,
                    "text": "(",
                    "value": "(",
                    "valueText": "("
                },
                "condition": {
                    "kind": "NotEqualsExpression",
                    "fullStart": 392,
                    "fullEnd": 437,
                    "start": 392,
                    "end": 437,
                    "fullWidth": 45,
                    "width": 45,
                    "left": {
                        "kind": "InvocationExpression",
                        "fullStart": 392,
                        "fullEnd": 407,
                        "start": 392,
                        "end": 406,
                        "fullWidth": 15,
                        "width": 14,
                        "expression": {
                            "kind": "MemberAccessExpression",
                            "fullStart": 392,
                            "fullEnd": 404,
                            "start": 392,
                            "end": 404,
                            "fullWidth": 12,
                            "width": 12,
                            "expression": {
                                "kind": "IdentifierName",
                                "fullStart": 392,
                                "fullEnd": 395,
                                "start": 392,
                                "end": 395,
                                "fullWidth": 3,
                                "width": 3,
                                "text": "arr",
                                "value": "arr",
                                "valueText": "arr"
                            },
                            "dotToken": {
                                "kind": "DotToken",
                                "fullStart": 395,
                                "fullEnd": 396,
                                "start": 395,
                                "end": 396,
                                "fullWidth": 1,
                                "width": 1,
                                "text": ".",
                                "value": ".",
                                "valueText": "."
                            },
                            "name": {
                                "kind": "IdentifierName",
                                "fullStart": 396,
                                "fullEnd": 404,
                                "start": 396,
                                "end": 404,
                                "fullWidth": 8,
                                "width": 8,
                                "text": "getClass",
                                "value": "getClass",
                                "valueText": "getClass"
                            }
                        },
                        "argumentList": {
                            "kind": "ArgumentList",
                            "fullStart": 404,
                            "fullEnd": 407,
                            "start": 404,
                            "end": 406,
                            "fullWidth": 3,
                            "width": 2,
                            "openParenToken": {
                                "kind": "OpenParenToken",
                                "fullStart": 404,
                                "fullEnd": 405,
                                "start": 404,
                                "end": 405,
                                "fullWidth": 1,
                                "width": 1,
                                "text": "(",
                                "value": "(",
                                "valueText": "("
                            },
                            "arguments": [],
                            "closeParenToken": {
                                "kind": "CloseParenToken",
                                "fullStart": 405,
                                "fullEnd": 407,
                                "start": 405,
                                "end": 406,
                                "fullWidth": 2,
                                "width": 1,
                                "text": ")",
                                "value": ")",
                                "valueText": ")",
                                "hasTrailingTrivia": true,
                                "trailingTrivia": [
                                    {
                                        "kind": "WhitespaceTrivia",
                                        "text": " "
                                    }
                                ]
                            }
                        }
                    },
                    "operatorToken": {
                        "kind": "ExclamationEqualsEqualsToken",
                        "fullStart": 407,
                        "fullEnd": 411,
                        "start": 407,
                        "end": 410,
                        "fullWidth": 4,
                        "width": 3,
                        "text": "!==",
                        "value": "!==",
                        "valueText": "!==",
                        "hasTrailingTrivia": true,
                        "trailingTrivia": [
                            {
                                "kind": "WhitespaceTrivia",
                                "text": " "
                            }
                        ]
                    },
                    "right": {
                        "kind": "AddExpression",
                        "fullStart": 411,
                        "fullEnd": 437,
                        "start": 411,
                        "end": 437,
                        "fullWidth": 26,
                        "width": 26,
                        "left": {
                            "kind": "AddExpression",
                            "fullStart": 411,
                            "fullEnd": 432,
                            "start": 411,
                            "end": 431,
                            "fullWidth": 21,
                            "width": 20,
                            "left": {
                                "kind": "StringLiteral",
                                "fullStart": 411,
                                "fullEnd": 422,
                                "start": 411,
                                "end": 421,
                                "fullWidth": 11,
                                "width": 10,
                                "text": "\"[object \"",
                                "value": "[object ",
                                "valueText": "[object ",
                                "hasTrailingTrivia": true,
                                "trailingTrivia": [
                                    {
                                        "kind": "WhitespaceTrivia",
                                        "text": " "
                                    }
                                ]
                            },
                            "operatorToken": {
                                "kind": "PlusToken",
                                "fullStart": 422,
                                "fullEnd": 424,
                                "start": 422,
                                "end": 423,
                                "fullWidth": 2,
                                "width": 1,
                                "text": "+",
                                "value": "+",
                                "valueText": "+",
                                "hasTrailingTrivia": true,
                                "trailingTrivia": [
                                    {
                                        "kind": "WhitespaceTrivia",
                                        "text": " "
                                    }
                                ]
                            },
                            "right": {
                                "kind": "StringLiteral",
                                "fullStart": 424,
                                "fullEnd": 432,
                                "start": 424,
                                "end": 431,
                                "fullWidth": 8,
                                "width": 7,
                                "text": "\"Array\"",
                                "value": "Array",
                                "valueText": "Array",
                                "hasTrailingTrivia": true,
                                "trailingTrivia": [
                                    {
                                        "kind": "WhitespaceTrivia",
                                        "text": " "
                                    }
                                ]
                            }
                        },
                        "operatorToken": {
                            "kind": "PlusToken",
                            "fullStart": 432,
                            "fullEnd": 434,
                            "start": 432,
                            "end": 433,
                            "fullWidth": 2,
                            "width": 1,
                            "text": "+",
                            "value": "+",
                            "valueText": "+",
                            "hasTrailingTrivia": true,
                            "trailingTrivia": [
                                {
                                    "kind": "WhitespaceTrivia",
                                    "text": " "
                                }
                            ]
                        },
                        "right": {
                            "kind": "StringLiteral",
                            "fullStart": 434,
                            "fullEnd": 437,
                            "start": 434,
                            "end": 437,
                            "fullWidth": 3,
                            "width": 3,
                            "text": "\"]\"",
                            "value": "]",
                            "valueText": "]"
                        }
                    }
                },
                "closeParenToken": {
                    "kind": "CloseParenToken",
                    "fullStart": 437,
                    "fullEnd": 439,
                    "start": 437,
                    "end": 438,
                    "fullWidth": 2,
                    "width": 1,
                    "text": ")",
                    "value": ")",
                    "valueText": ")",
                    "hasTrailingTrivia": true,
                    "trailingTrivia": [
                        {
                            "kind": "WhitespaceTrivia",
                            "text": " "
                        }
                    ]
                },
                "statement": {
                    "kind": "Block",
                    "fullStart": 439,
                    "fullEnd": 555,
                    "start": 439,
                    "end": 554,
                    "fullWidth": 116,
                    "width": 115,
                    "openBraceToken": {
                        "kind": "OpenBraceToken",
                        "fullStart": 439,
                        "fullEnd": 441,
                        "start": 439,
                        "end": 440,
                        "fullWidth": 2,
                        "width": 1,
                        "text": "{",
                        "value": "{",
                        "valueText": "{",
                        "hasTrailingTrivia": true,
                        "hasTrailingNewLine": true,
                        "trailingTrivia": [
                            {
                                "kind": "NewLineTrivia",
                                "text": "\n"
                            }
                        ]
                    },
                    "statements": [
                        {
                            "kind": "ExpressionStatement",
                            "fullStart": 441,
                            "fullEnd": 553,
                            "start": 443,
                            "end": 552,
                            "fullWidth": 112,
                            "width": 109,
                            "expression": {
                                "kind": "InvocationExpression",
                                "fullStart": 441,
                                "fullEnd": 551,
                                "start": 443,
                                "end": 551,
                                "fullWidth": 110,
                                "width": 108,
                                "expression": {
                                    "kind": "IdentifierName",
                                    "fullStart": 441,
                                    "fullEnd": 449,
                                    "start": 443,
                                    "end": 449,
                                    "fullWidth": 8,
                                    "width": 6,
                                    "text": "$ERROR",
                                    "value": "$ERROR",
                                    "valueText": "$ERROR",
                                    "hasLeadingTrivia": true,
                                    "leadingTrivia": [
                                        {
                                            "kind": "WhitespaceTrivia",
                                            "text": "  "
                                        }
                                    ]
                                },
                                "argumentList": {
                                    "kind": "ArgumentList",
                                    "fullStart": 449,
                                    "fullEnd": 551,
                                    "start": 449,
                                    "end": 551,
                                    "fullWidth": 102,
                                    "width": 102,
                                    "openParenToken": {
                                        "kind": "OpenParenToken",
                                        "fullStart": 449,
                                        "fullEnd": 450,
                                        "start": 449,
                                        "end": 450,
                                        "fullWidth": 1,
                                        "width": 1,
                                        "text": "(",
                                        "value": "(",
                                        "valueText": "("
                                    },
                                    "arguments": [
                                        {
                                            "kind": "AddExpression",
                                            "fullStart": 450,
                                            "fullEnd": 550,
                                            "start": 450,
                                            "end": 550,
                                            "fullWidth": 100,
                                            "width": 100,
                                            "left": {
                                                "kind": "StringLiteral",
                                                "fullStart": 450,
                                                "fullEnd": 532,
                                                "start": 450,
                                                "end": 531,
                                                "fullWidth": 82,
                                                "width": 81,
                                                "text": "'#1: var x = [0,1,2,3]; var arr = x.splice(1,3.5); arr is Array object. Actual: '",
                                                "value": "#1: var x = [0,1,2,3]; var arr = x.splice(1,3.5); arr is Array object. Actual: ",
                                                "valueText": "#1: var x = [0,1,2,3]; var arr = x.splice(1,3.5); arr is Array object. Actual: ",
                                                "hasTrailingTrivia": true,
                                                "trailingTrivia": [
                                                    {
                                                        "kind": "WhitespaceTrivia",
                                                        "text": " "
                                                    }
                                                ]
                                            },
                                            "operatorToken": {
                                                "kind": "PlusToken",
                                                "fullStart": 532,
                                                "fullEnd": 534,
                                                "start": 532,
                                                "end": 533,
                                                "fullWidth": 2,
                                                "width": 1,
                                                "text": "+",
                                                "value": "+",
                                                "valueText": "+",
                                                "hasTrailingTrivia": true,
                                                "trailingTrivia": [
                                                    {
                                                        "kind": "WhitespaceTrivia",
                                                        "text": " "
                                                    }
                                                ]
                                            },
                                            "right": {
                                                "kind": "ParenthesizedExpression",
                                                "fullStart": 534,
                                                "fullEnd": 550,
                                                "start": 534,
                                                "end": 550,
                                                "fullWidth": 16,
                                                "width": 16,
                                                "openParenToken": {
                                                    "kind": "OpenParenToken",
                                                    "fullStart": 534,
                                                    "fullEnd": 535,
                                                    "start": 534,
                                                    "end": 535,
                                                    "fullWidth": 1,
                                                    "width": 1,
                                                    "text": "(",
                                                    "value": "(",
                                                    "valueText": "("
                                                },
                                                "expression": {
                                                    "kind": "InvocationExpression",
                                                    "fullStart": 535,
                                                    "fullEnd": 549,
                                                    "start": 535,
                                                    "end": 549,
                                                    "fullWidth": 14,
                                                    "width": 14,
                                                    "expression": {
                                                        "kind": "MemberAccessExpression",
                                                        "fullStart": 535,
                                                        "fullEnd": 547,
                                                        "start": 535,
                                                        "end": 547,
                                                        "fullWidth": 12,
                                                        "width": 12,
                                                        "expression": {
                                                            "kind": "IdentifierName",
                                                            "fullStart": 535,
                                                            "fullEnd": 538,
                                                            "start": 535,
                                                            "end": 538,
                                                            "fullWidth": 3,
                                                            "width": 3,
                                                            "text": "arr",
                                                            "value": "arr",
                                                            "valueText": "arr"
                                                        },
                                                        "dotToken": {
                                                            "kind": "DotToken",
                                                            "fullStart": 538,
                                                            "fullEnd": 539,
                                                            "start": 538,
                                                            "end": 539,
                                                            "fullWidth": 1,
                                                            "width": 1,
                                                            "text": ".",
                                                            "value": ".",
                                                            "valueText": "."
                                                        },
                                                        "name": {
                                                            "kind": "IdentifierName",
                                                            "fullStart": 539,
                                                            "fullEnd": 547,
                                                            "start": 539,
                                                            "end": 547,
                                                            "fullWidth": 8,
                                                            "width": 8,
                                                            "text": "getClass",
                                                            "value": "getClass",
                                                            "valueText": "getClass"
                                                        }
                                                    },
                                                    "argumentList": {
                                                        "kind": "ArgumentList",
                                                        "fullStart": 547,
                                                        "fullEnd": 549,
                                                        "start": 547,
                                                        "end": 549,
                                                        "fullWidth": 2,
                                                        "width": 2,
                                                        "openParenToken": {
                                                            "kind": "OpenParenToken",
                                                            "fullStart": 547,
                                                            "fullEnd": 548,
                                                            "start": 547,
                                                            "end": 548,
                                                            "fullWidth": 1,
                                                            "width": 1,
                                                            "text": "(",
                                                            "value": "(",
                                                            "valueText": "("
                                                        },
                                                        "arguments": [],
                                                        "closeParenToken": {
                                                            "kind": "CloseParenToken",
                                                            "fullStart": 548,
                                                            "fullEnd": 549,
                                                            "start": 548,
                                                            "end": 549,
                                                            "fullWidth": 1,
                                                            "width": 1,
                                                            "text": ")",
                                                            "value": ")",
                                                            "valueText": ")"
                                                        }
                                                    }
                                                },
                                                "closeParenToken": {
                                                    "kind": "CloseParenToken",
                                                    "fullStart": 549,
                                                    "fullEnd": 550,
                                                    "start": 549,
                                                    "end": 550,
                                                    "fullWidth": 1,
                                                    "width": 1,
                                                    "text": ")",
                                                    "value": ")",
                                                    "valueText": ")"
                                                }
                                            }
                                        }
                                    ],
                                    "closeParenToken": {
                                        "kind": "CloseParenToken",
                                        "fullStart": 550,
                                        "fullEnd": 551,
                                        "start": 550,
                                        "end": 551,
                                        "fullWidth": 1,
                                        "width": 1,
                                        "text": ")",
                                        "value": ")",
                                        "valueText": ")"
                                    }
                                }
                            },
                            "semicolonToken": {
                                "kind": "SemicolonToken",
                                "fullStart": 551,
                                "fullEnd": 553,
                                "start": 551,
                                "end": 552,
                                "fullWidth": 2,
                                "width": 1,
                                "text": ";",
                                "value": ";",
                                "valueText": ";",
                                "hasTrailingTrivia": true,
                                "hasTrailingNewLine": true,
                                "trailingTrivia": [
                                    {
                                        "kind": "NewLineTrivia",
                                        "text": "\n"
                                    }
                                ]
                            }
                        }
                    ],
                    "closeBraceToken": {
                        "kind": "CloseBraceToken",
                        "fullStart": 553,
                        "fullEnd": 555,
                        "start": 553,
                        "end": 554,
                        "fullWidth": 2,
                        "width": 1,
                        "text": "}",
                        "value": "}",
                        "valueText": "}",
                        "hasTrailingTrivia": true,
                        "hasTrailingNewLine": true,
                        "trailingTrivia": [
                            {
                                "kind": "NewLineTrivia",
                                "text": "\n"
                            }
                        ]
                    }
                }
            },
            {
                "kind": "IfStatement",
                "fullStart": 555,
                "fullEnd": 703,
                "start": 566,
                "end": 696,
                "fullWidth": 148,
                "width": 130,
                "ifKeyword": {
                    "kind": "IfKeyword",
                    "fullStart": 555,
                    "fullEnd": 569,
                    "start": 566,
                    "end": 568,
                    "fullWidth": 14,
                    "width": 2,
                    "text": "if",
                    "value": "if",
                    "valueText": "if",
                    "hasLeadingTrivia": true,
                    "hasLeadingComment": true,
                    "hasLeadingNewLine": true,
                    "hasTrailingTrivia": true,
                    "leadingTrivia": [
                        {
                            "kind": "NewLineTrivia",
                            "text": "\n"
                        },
                        {
                            "kind": "SingleLineCommentTrivia",
                            "text": "//CHECK#2"
                        },
                        {
                            "kind": "NewLineTrivia",
                            "text": "\n"
                        }
                    ],
                    "trailingTrivia": [
                        {
                            "kind": "WhitespaceTrivia",
                            "text": " "
                        }
                    ]
                },
                "openParenToken": {
                    "kind": "OpenParenToken",
                    "fullStart": 569,
                    "fullEnd": 570,
                    "start": 569,
                    "end": 570,
                    "fullWidth": 1,
                    "width": 1,
                    "text": "(",
                    "value": "(",
                    "valueText": "("
                },
                "condition": {
                    "kind": "NotEqualsExpression",
                    "fullStart": 570,
                    "fullEnd": 586,
                    "start": 570,
                    "end": 586,
                    "fullWidth": 16,
                    "width": 16,
                    "left": {
                        "kind": "MemberAccessExpression",
                        "fullStart": 570,
                        "fullEnd": 581,
                        "start": 570,
                        "end": 580,
                        "fullWidth": 11,
                        "width": 10,
                        "expression": {
                            "kind": "IdentifierName",
                            "fullStart": 570,
                            "fullEnd": 573,
                            "start": 570,
                            "end": 573,
                            "fullWidth": 3,
                            "width": 3,
                            "text": "arr",
                            "value": "arr",
                            "valueText": "arr"
                        },
                        "dotToken": {
                            "kind": "DotToken",
                            "fullStart": 573,
                            "fullEnd": 574,
                            "start": 573,
                            "end": 574,
                            "fullWidth": 1,
                            "width": 1,
                            "text": ".",
                            "value": ".",
                            "valueText": "."
                        },
                        "name": {
                            "kind": "IdentifierName",
                            "fullStart": 574,
                            "fullEnd": 581,
                            "start": 574,
                            "end": 580,
                            "fullWidth": 7,
                            "width": 6,
                            "text": "length",
                            "value": "length",
                            "valueText": "length",
                            "hasTrailingTrivia": true,
                            "trailingTrivia": [
                                {
                                    "kind": "WhitespaceTrivia",
                                    "text": " "
                                }
                            ]
                        }
                    },
                    "operatorToken": {
                        "kind": "ExclamationEqualsEqualsToken",
                        "fullStart": 581,
                        "fullEnd": 585,
                        "start": 581,
                        "end": 584,
                        "fullWidth": 4,
                        "width": 3,
                        "text": "!==",
                        "value": "!==",
                        "valueText": "!==",
                        "hasTrailingTrivia": true,
                        "trailingTrivia": [
                            {
                                "kind": "WhitespaceTrivia",
                                "text": " "
                            }
                        ]
                    },
                    "right": {
                        "kind": "NumericLiteral",
                        "fullStart": 585,
                        "fullEnd": 586,
                        "start": 585,
                        "end": 586,
                        "fullWidth": 1,
                        "width": 1,
                        "text": "3",
                        "value": 3,
                        "valueText": "3"
                    }
                },
                "closeParenToken": {
                    "kind": "CloseParenToken",
                    "fullStart": 586,
                    "fullEnd": 588,
                    "start": 586,
                    "end": 587,
                    "fullWidth": 2,
                    "width": 1,
                    "text": ")",
                    "value": ")",
                    "valueText": ")",
                    "hasTrailingTrivia": true,
                    "trailingTrivia": [
                        {
                            "kind": "WhitespaceTrivia",
                            "text": " "
                        }
                    ]
                },
                "statement": {
                    "kind": "Block",
                    "fullStart": 588,
                    "fullEnd": 703,
                    "start": 588,
                    "end": 696,
                    "fullWidth": 115,
                    "width": 108,
                    "openBraceToken": {
                        "kind": "OpenBraceToken",
                        "fullStart": 588,
                        "fullEnd": 590,
                        "start": 588,
                        "end": 589,
                        "fullWidth": 2,
                        "width": 1,
                        "text": "{",
                        "value": "{",
                        "valueText": "{",
                        "hasTrailingTrivia": true,
                        "hasTrailingNewLine": true,
                        "trailingTrivia": [
                            {
                                "kind": "NewLineTrivia",
                                "text": "\n"
                            }
                        ]
                    },
                    "statements": [
                        {
                            "kind": "ExpressionStatement",
                            "fullStart": 590,
                            "fullEnd": 695,
                            "start": 592,
                            "end": 694,
                            "fullWidth": 105,
                            "width": 102,
                            "expression": {
                                "kind": "InvocationExpression",
                                "fullStart": 590,
                                "fullEnd": 693,
                                "start": 592,
                                "end": 693,
                                "fullWidth": 103,
                                "width": 101,
                                "expression": {
                                    "kind": "IdentifierName",
                                    "fullStart": 590,
                                    "fullEnd": 598,
                                    "start": 592,
                                    "end": 598,
                                    "fullWidth": 8,
                                    "width": 6,
                                    "text": "$ERROR",
                                    "value": "$ERROR",
                                    "valueText": "$ERROR",
                                    "hasLeadingTrivia": true,
                                    "leadingTrivia": [
                                        {
                                            "kind": "WhitespaceTrivia",
                                            "text": "  "
                                        }
                                    ]
                                },
                                "argumentList": {
                                    "kind": "ArgumentList",
                                    "fullStart": 598,
                                    "fullEnd": 693,
                                    "start": 598,
                                    "end": 693,
                                    "fullWidth": 95,
                                    "width": 95,
                                    "openParenToken": {
                                        "kind": "OpenParenToken",
                                        "fullStart": 598,
                                        "fullEnd": 599,
                                        "start": 598,
                                        "end": 599,
                                        "fullWidth": 1,
                                        "width": 1,
                                        "text": "(",
                                        "value": "(",
                                        "valueText": "("
                                    },
                                    "arguments": [
                                        {
                                            "kind": "AddExpression",
                                            "fullStart": 599,
                                            "fullEnd": 692,
                                            "start": 599,
                                            "end": 692,
                                            "fullWidth": 93,
                                            "width": 93,
                                            "left": {
                                                "kind": "StringLiteral",
                                                "fullStart": 599,
                                                "fullEnd": 678,
                                                "start": 599,
                                                "end": 677,
                                                "fullWidth": 79,
                                                "width": 78,
                                                "text": "'#2: var x = [0,1,2,3]; var arr = x.splice(1,3.5); arr.length === 3. Actual: '",
                                                "value": "#2: var x = [0,1,2,3]; var arr = x.splice(1,3.5); arr.length === 3. Actual: ",
                                                "valueText": "#2: var x = [0,1,2,3]; var arr = x.splice(1,3.5); arr.length === 3. Actual: ",
                                                "hasTrailingTrivia": true,
                                                "trailingTrivia": [
                                                    {
                                                        "kind": "WhitespaceTrivia",
                                                        "text": " "
                                                    }
                                                ]
                                            },
                                            "operatorToken": {
                                                "kind": "PlusToken",
                                                "fullStart": 678,
                                                "fullEnd": 680,
                                                "start": 678,
                                                "end": 679,
                                                "fullWidth": 2,
                                                "width": 1,
                                                "text": "+",
                                                "value": "+",
                                                "valueText": "+",
                                                "hasTrailingTrivia": true,
                                                "trailingTrivia": [
                                                    {
                                                        "kind": "WhitespaceTrivia",
                                                        "text": " "
                                                    }
                                                ]
                                            },
                                            "right": {
                                                "kind": "ParenthesizedExpression",
                                                "fullStart": 680,
                                                "fullEnd": 692,
                                                "start": 680,
                                                "end": 692,
                                                "fullWidth": 12,
                                                "width": 12,
                                                "openParenToken": {
                                                    "kind": "OpenParenToken",
                                                    "fullStart": 680,
                                                    "fullEnd": 681,
                                                    "start": 680,
                                                    "end": 681,
                                                    "fullWidth": 1,
                                                    "width": 1,
                                                    "text": "(",
                                                    "value": "(",
                                                    "valueText": "("
                                                },
                                                "expression": {
                                                    "kind": "MemberAccessExpression",
                                                    "fullStart": 681,
                                                    "fullEnd": 691,
                                                    "start": 681,
                                                    "end": 691,
                                                    "fullWidth": 10,
                                                    "width": 10,
                                                    "expression": {
                                                        "kind": "IdentifierName",
                                                        "fullStart": 681,
                                                        "fullEnd": 684,
                                                        "start": 681,
                                                        "end": 684,
                                                        "fullWidth": 3,
                                                        "width": 3,
                                                        "text": "arr",
                                                        "value": "arr",
                                                        "valueText": "arr"
                                                    },
                                                    "dotToken": {
                                                        "kind": "DotToken",
                                                        "fullStart": 684,
                                                        "fullEnd": 685,
                                                        "start": 684,
                                                        "end": 685,
                                                        "fullWidth": 1,
                                                        "width": 1,
                                                        "text": ".",
                                                        "value": ".",
                                                        "valueText": "."
                                                    },
                                                    "name": {
                                                        "kind": "IdentifierName",
                                                        "fullStart": 685,
                                                        "fullEnd": 691,
                                                        "start": 685,
                                                        "end": 691,
                                                        "fullWidth": 6,
                                                        "width": 6,
                                                        "text": "length",
                                                        "value": "length",
                                                        "valueText": "length"
                                                    }
                                                },
                                                "closeParenToken": {
                                                    "kind": "CloseParenToken",
                                                    "fullStart": 691,
                                                    "fullEnd": 692,
                                                    "start": 691,
                                                    "end": 692,
                                                    "fullWidth": 1,
                                                    "width": 1,
                                                    "text": ")",
                                                    "value": ")",
                                                    "valueText": ")"
                                                }
                                            }
                                        }
                                    ],
                                    "closeParenToken": {
                                        "kind": "CloseParenToken",
                                        "fullStart": 692,
                                        "fullEnd": 693,
                                        "start": 692,
                                        "end": 693,
                                        "fullWidth": 1,
                                        "width": 1,
                                        "text": ")",
                                        "value": ")",
                                        "valueText": ")"
                                    }
                                }
                            },
                            "semicolonToken": {
                                "kind": "SemicolonToken",
                                "fullStart": 693,
                                "fullEnd": 695,
                                "start": 693,
                                "end": 694,
                                "fullWidth": 2,
                                "width": 1,
                                "text": ";",
                                "value": ";",
                                "valueText": ";",
                                "hasTrailingTrivia": true,
                                "hasTrailingNewLine": true,
                                "trailingTrivia": [
                                    {
                                        "kind": "NewLineTrivia",
                                        "text": "\n"
                                    }
                                ]
                            }
                        }
                    ],
                    "closeBraceToken": {
                        "kind": "CloseBraceToken",
                        "fullStart": 695,
                        "fullEnd": 703,
                        "start": 695,
                        "end": 696,
                        "fullWidth": 8,
                        "width": 1,
                        "text": "}",
                        "value": "}",
                        "valueText": "}",
                        "hasTrailingTrivia": true,
                        "hasTrailingNewLine": true,
                        "trailingTrivia": [
                            {
                                "kind": "WhitespaceTrivia",
                                "text": "      "
                            },
                            {
                                "kind": "NewLineTrivia",
                                "text": "\n"
                            }
                        ]
                    }
                }
            },
            {
                "kind": "IfStatement",
                "fullStart": 703,
                "fullEnd": 833,
                "start": 714,
                "end": 832,
                "fullWidth": 130,
                "width": 118,
                "ifKeyword": {
                    "kind": "IfKeyword",
                    "fullStart": 703,
                    "fullEnd": 717,
                    "start": 714,
                    "end": 716,
                    "fullWidth": 14,
                    "width": 2,
                    "text": "if",
                    "value": "if",
                    "valueText": "if",
                    "hasLeadingTrivia": true,
                    "hasLeadingComment": true,
                    "hasLeadingNewLine": true,
                    "hasTrailingTrivia": true,
                    "leadingTrivia": [
                        {
                            "kind": "NewLineTrivia",
                            "text": "\n"
                        },
                        {
                            "kind": "SingleLineCommentTrivia",
                            "text": "//CHECK#3"
                        },
                        {
                            "kind": "NewLineTrivia",
                            "text": "\n"
                        }
                    ],
                    "trailingTrivia": [
                        {
                            "kind": "WhitespaceTrivia",
                            "text": " "
                        }
                    ]
                },
                "openParenToken": {
                    "kind": "OpenParenToken",
                    "fullStart": 717,
                    "fullEnd": 718,
                    "start": 717,
                    "end": 718,
                    "fullWidth": 1,
                    "width": 1,
                    "text": "(",
                    "value": "(",
                    "valueText": "("
                },
                "condition": {
                    "kind": "NotEqualsExpression",
                    "fullStart": 718,
                    "fullEnd": 730,
                    "start": 718,
                    "end": 730,
                    "fullWidth": 12,
                    "width": 12,
                    "left": {
                        "kind": "ElementAccessExpression",
                        "fullStart": 718,
                        "fullEnd": 725,
                        "start": 718,
                        "end": 724,
                        "fullWidth": 7,
                        "width": 6,
                        "expression": {
                            "kind": "IdentifierName",
                            "fullStart": 718,
                            "fullEnd": 721,
                            "start": 718,
                            "end": 721,
                            "fullWidth": 3,
                            "width": 3,
                            "text": "arr",
                            "value": "arr",
                            "valueText": "arr"
                        },
                        "openBracketToken": {
                            "kind": "OpenBracketToken",
                            "fullStart": 721,
                            "fullEnd": 722,
                            "start": 721,
                            "end": 722,
                            "fullWidth": 1,
                            "width": 1,
                            "text": "[",
                            "value": "[",
                            "valueText": "["
                        },
                        "argumentExpression": {
                            "kind": "NumericLiteral",
                            "fullStart": 722,
                            "fullEnd": 723,
                            "start": 722,
                            "end": 723,
                            "fullWidth": 1,
                            "width": 1,
                            "text": "0",
                            "value": 0,
                            "valueText": "0"
                        },
                        "closeBracketToken": {
                            "kind": "CloseBracketToken",
                            "fullStart": 723,
                            "fullEnd": 725,
                            "start": 723,
                            "end": 724,
                            "fullWidth": 2,
                            "width": 1,
                            "text": "]",
                            "value": "]",
                            "valueText": "]",
                            "hasTrailingTrivia": true,
                            "trailingTrivia": [
                                {
                                    "kind": "WhitespaceTrivia",
                                    "text": " "
                                }
                            ]
                        }
                    },
                    "operatorToken": {
                        "kind": "ExclamationEqualsEqualsToken",
                        "fullStart": 725,
                        "fullEnd": 729,
                        "start": 725,
                        "end": 728,
                        "fullWidth": 4,
                        "width": 3,
                        "text": "!==",
                        "value": "!==",
                        "valueText": "!==",
                        "hasTrailingTrivia": true,
                        "trailingTrivia": [
                            {
                                "kind": "WhitespaceTrivia",
                                "text": " "
                            }
                        ]
                    },
                    "right": {
                        "kind": "NumericLiteral",
                        "fullStart": 729,
                        "fullEnd": 730,
                        "start": 729,
                        "end": 730,
                        "fullWidth": 1,
                        "width": 1,
                        "text": "1",
                        "value": 1,
                        "valueText": "1"
                    }
                },
                "closeParenToken": {
                    "kind": "CloseParenToken",
                    "fullStart": 730,
                    "fullEnd": 732,
                    "start": 730,
                    "end": 731,
                    "fullWidth": 2,
                    "width": 1,
                    "text": ")",
                    "value": ")",
                    "valueText": ")",
                    "hasTrailingTrivia": true,
                    "trailingTrivia": [
                        {
                            "kind": "WhitespaceTrivia",
                            "text": " "
                        }
                    ]
                },
                "statement": {
                    "kind": "Block",
                    "fullStart": 732,
                    "fullEnd": 833,
                    "start": 732,
                    "end": 832,
                    "fullWidth": 101,
                    "width": 100,
                    "openBraceToken": {
                        "kind": "OpenBraceToken",
                        "fullStart": 732,
                        "fullEnd": 734,
                        "start": 732,
                        "end": 733,
                        "fullWidth": 2,
                        "width": 1,
                        "text": "{",
                        "value": "{",
                        "valueText": "{",
                        "hasTrailingTrivia": true,
                        "hasTrailingNewLine": true,
                        "trailingTrivia": [
                            {
                                "kind": "NewLineTrivia",
                                "text": "\n"
                            }
                        ]
                    },
                    "statements": [
                        {
                            "kind": "ExpressionStatement",
                            "fullStart": 734,
                            "fullEnd": 831,
                            "start": 736,
                            "end": 830,
                            "fullWidth": 97,
                            "width": 94,
                            "expression": {
                                "kind": "InvocationExpression",
                                "fullStart": 734,
                                "fullEnd": 829,
                                "start": 736,
                                "end": 829,
                                "fullWidth": 95,
                                "width": 93,
                                "expression": {
                                    "kind": "IdentifierName",
                                    "fullStart": 734,
                                    "fullEnd": 742,
                                    "start": 736,
                                    "end": 742,
                                    "fullWidth": 8,
                                    "width": 6,
                                    "text": "$ERROR",
                                    "value": "$ERROR",
                                    "valueText": "$ERROR",
                                    "hasLeadingTrivia": true,
                                    "leadingTrivia": [
                                        {
                                            "kind": "WhitespaceTrivia",
                                            "text": "  "
                                        }
                                    ]
                                },
                                "argumentList": {
                                    "kind": "ArgumentList",
                                    "fullStart": 742,
                                    "fullEnd": 829,
                                    "start": 742,
                                    "end": 829,
                                    "fullWidth": 87,
                                    "width": 87,
                                    "openParenToken": {
                                        "kind": "OpenParenToken",
                                        "fullStart": 742,
                                        "fullEnd": 743,
                                        "start": 742,
                                        "end": 743,
                                        "fullWidth": 1,
                                        "width": 1,
                                        "text": "(",
                                        "value": "(",
                                        "valueText": "("
                                    },
                                    "arguments": [
                                        {
                                            "kind": "AddExpression",
                                            "fullStart": 743,
                                            "fullEnd": 828,
                                            "start": 743,
                                            "end": 828,
                                            "fullWidth": 85,
                                            "width": 85,
                                            "left": {
                                                "kind": "StringLiteral",
                                                "fullStart": 743,
                                                "fullEnd": 818,
                                                "start": 743,
                                                "end": 817,
                                                "fullWidth": 75,
                                                "width": 74,
                                                "text": "'#3: var x = [0,1,2,3]; var arr = x.splice(1,3.5); arr[0] === 1. Actual: '",
                                                "value": "#3: var x = [0,1,2,3]; var arr = x.splice(1,3.5); arr[0] === 1. Actual: ",
                                                "valueText": "#3: var x = [0,1,2,3]; var arr = x.splice(1,3.5); arr[0] === 1. Actual: ",
                                                "hasTrailingTrivia": true,
                                                "trailingTrivia": [
                                                    {
                                                        "kind": "WhitespaceTrivia",
                                                        "text": " "
                                                    }
                                                ]
                                            },
                                            "operatorToken": {
                                                "kind": "PlusToken",
                                                "fullStart": 818,
                                                "fullEnd": 820,
                                                "start": 818,
                                                "end": 819,
                                                "fullWidth": 2,
                                                "width": 1,
                                                "text": "+",
                                                "value": "+",
                                                "valueText": "+",
                                                "hasTrailingTrivia": true,
                                                "trailingTrivia": [
                                                    {
                                                        "kind": "WhitespaceTrivia",
                                                        "text": " "
                                                    }
                                                ]
                                            },
                                            "right": {
                                                "kind": "ParenthesizedExpression",
                                                "fullStart": 820,
                                                "fullEnd": 828,
                                                "start": 820,
                                                "end": 828,
                                                "fullWidth": 8,
                                                "width": 8,
                                                "openParenToken": {
                                                    "kind": "OpenParenToken",
                                                    "fullStart": 820,
                                                    "fullEnd": 821,
                                                    "start": 820,
                                                    "end": 821,
                                                    "fullWidth": 1,
                                                    "width": 1,
                                                    "text": "(",
                                                    "value": "(",
                                                    "valueText": "("
                                                },
                                                "expression": {
                                                    "kind": "ElementAccessExpression",
                                                    "fullStart": 821,
                                                    "fullEnd": 827,
                                                    "start": 821,
                                                    "end": 827,
                                                    "fullWidth": 6,
                                                    "width": 6,
                                                    "expression": {
                                                        "kind": "IdentifierName",
                                                        "fullStart": 821,
                                                        "fullEnd": 824,
                                                        "start": 821,
                                                        "end": 824,
                                                        "fullWidth": 3,
                                                        "width": 3,
                                                        "text": "arr",
                                                        "value": "arr",
                                                        "valueText": "arr"
                                                    },
                                                    "openBracketToken": {
                                                        "kind": "OpenBracketToken",
                                                        "fullStart": 824,
                                                        "fullEnd": 825,
                                                        "start": 824,
                                                        "end": 825,
                                                        "fullWidth": 1,
                                                        "width": 1,
                                                        "text": "[",
                                                        "value": "[",
                                                        "valueText": "["
                                                    },
                                                    "argumentExpression": {
                                                        "kind": "NumericLiteral",
                                                        "fullStart": 825,
                                                        "fullEnd": 826,
                                                        "start": 825,
                                                        "end": 826,
                                                        "fullWidth": 1,
                                                        "width": 1,
                                                        "text": "0",
                                                        "value": 0,
                                                        "valueText": "0"
                                                    },
                                                    "closeBracketToken": {
                                                        "kind": "CloseBracketToken",
                                                        "fullStart": 826,
                                                        "fullEnd": 827,
                                                        "start": 826,
                                                        "end": 827,
                                                        "fullWidth": 1,
                                                        "width": 1,
                                                        "text": "]",
                                                        "value": "]",
                                                        "valueText": "]"
                                                    }
                                                },
                                                "closeParenToken": {
                                                    "kind": "CloseParenToken",
                                                    "fullStart": 827,
                                                    "fullEnd": 828,
                                                    "start": 827,
                                                    "end": 828,
                                                    "fullWidth": 1,
                                                    "width": 1,
                                                    "text": ")",
                                                    "value": ")",
                                                    "valueText": ")"
                                                }
                                            }
                                        }
                                    ],
                                    "closeParenToken": {
                                        "kind": "CloseParenToken",
                                        "fullStart": 828,
                                        "fullEnd": 829,
                                        "start": 828,
                                        "end": 829,
                                        "fullWidth": 1,
                                        "width": 1,
                                        "text": ")",
                                        "value": ")",
                                        "valueText": ")"
                                    }
                                }
                            },
                            "semicolonToken": {
                                "kind": "SemicolonToken",
                                "fullStart": 829,
                                "fullEnd": 831,
                                "start": 829,
                                "end": 830,
                                "fullWidth": 2,
                                "width": 1,
                                "text": ";",
                                "value": ";",
                                "valueText": ";",
                                "hasTrailingTrivia": true,
                                "hasTrailingNewLine": true,
                                "trailingTrivia": [
                                    {
                                        "kind": "NewLineTrivia",
                                        "text": "\n"
                                    }
                                ]
                            }
                        }
                    ],
                    "closeBraceToken": {
                        "kind": "CloseBraceToken",
                        "fullStart": 831,
                        "fullEnd": 833,
                        "start": 831,
                        "end": 832,
                        "fullWidth": 2,
                        "width": 1,
                        "text": "}",
                        "value": "}",
                        "valueText": "}",
                        "hasTrailingTrivia": true,
                        "hasTrailingNewLine": true,
                        "trailingTrivia": [
                            {
                                "kind": "NewLineTrivia",
                                "text": "\n"
                            }
                        ]
                    }
                }
            },
            {
                "kind": "IfStatement",
                "fullStart": 833,
                "fullEnd": 969,
                "start": 844,
                "end": 962,
                "fullWidth": 136,
                "width": 118,
                "ifKeyword": {
                    "kind": "IfKeyword",
                    "fullStart": 833,
                    "fullEnd": 847,
                    "start": 844,
                    "end": 846,
                    "fullWidth": 14,
                    "width": 2,
                    "text": "if",
                    "value": "if",
                    "valueText": "if",
                    "hasLeadingTrivia": true,
                    "hasLeadingComment": true,
                    "hasLeadingNewLine": true,
                    "hasTrailingTrivia": true,
                    "leadingTrivia": [
                        {
                            "kind": "NewLineTrivia",
                            "text": "\n"
                        },
                        {
                            "kind": "SingleLineCommentTrivia",
                            "text": "//CHECK#4"
                        },
                        {
                            "kind": "NewLineTrivia",
                            "text": "\n"
                        }
                    ],
                    "trailingTrivia": [
                        {
                            "kind": "WhitespaceTrivia",
                            "text": " "
                        }
                    ]
                },
                "openParenToken": {
                    "kind": "OpenParenToken",
                    "fullStart": 847,
                    "fullEnd": 848,
                    "start": 847,
                    "end": 848,
                    "fullWidth": 1,
                    "width": 1,
                    "text": "(",
                    "value": "(",
                    "valueText": "("
                },
                "condition": {
                    "kind": "NotEqualsExpression",
                    "fullStart": 848,
                    "fullEnd": 860,
                    "start": 848,
                    "end": 860,
                    "fullWidth": 12,
                    "width": 12,
                    "left": {
                        "kind": "ElementAccessExpression",
                        "fullStart": 848,
                        "fullEnd": 855,
                        "start": 848,
                        "end": 854,
                        "fullWidth": 7,
                        "width": 6,
                        "expression": {
                            "kind": "IdentifierName",
                            "fullStart": 848,
                            "fullEnd": 851,
                            "start": 848,
                            "end": 851,
                            "fullWidth": 3,
                            "width": 3,
                            "text": "arr",
                            "value": "arr",
                            "valueText": "arr"
                        },
                        "openBracketToken": {
                            "kind": "OpenBracketToken",
                            "fullStart": 851,
                            "fullEnd": 852,
                            "start": 851,
                            "end": 852,
                            "fullWidth": 1,
                            "width": 1,
                            "text": "[",
                            "value": "[",
                            "valueText": "["
                        },
                        "argumentExpression": {
                            "kind": "NumericLiteral",
                            "fullStart": 852,
                            "fullEnd": 853,
                            "start": 852,
                            "end": 853,
                            "fullWidth": 1,
                            "width": 1,
                            "text": "1",
                            "value": 1,
                            "valueText": "1"
                        },
                        "closeBracketToken": {
                            "kind": "CloseBracketToken",
                            "fullStart": 853,
                            "fullEnd": 855,
                            "start": 853,
                            "end": 854,
                            "fullWidth": 2,
                            "width": 1,
                            "text": "]",
                            "value": "]",
                            "valueText": "]",
                            "hasTrailingTrivia": true,
                            "trailingTrivia": [
                                {
                                    "kind": "WhitespaceTrivia",
                                    "text": " "
                                }
                            ]
                        }
                    },
                    "operatorToken": {
                        "kind": "ExclamationEqualsEqualsToken",
                        "fullStart": 855,
                        "fullEnd": 859,
                        "start": 855,
                        "end": 858,
                        "fullWidth": 4,
                        "width": 3,
                        "text": "!==",
                        "value": "!==",
                        "valueText": "!==",
                        "hasTrailingTrivia": true,
                        "trailingTrivia": [
                            {
                                "kind": "WhitespaceTrivia",
                                "text": " "
                            }
                        ]
                    },
                    "right": {
                        "kind": "NumericLiteral",
                        "fullStart": 859,
                        "fullEnd": 860,
                        "start": 859,
                        "end": 860,
                        "fullWidth": 1,
                        "width": 1,
                        "text": "2",
                        "value": 2,
                        "valueText": "2"
                    }
                },
                "closeParenToken": {
                    "kind": "CloseParenToken",
                    "fullStart": 860,
                    "fullEnd": 862,
                    "start": 860,
                    "end": 861,
                    "fullWidth": 2,
                    "width": 1,
                    "text": ")",
                    "value": ")",
                    "valueText": ")",
                    "hasTrailingTrivia": true,
                    "trailingTrivia": [
                        {
                            "kind": "WhitespaceTrivia",
                            "text": " "
                        }
                    ]
                },
                "statement": {
                    "kind": "Block",
                    "fullStart": 862,
                    "fullEnd": 969,
                    "start": 862,
                    "end": 962,
                    "fullWidth": 107,
                    "width": 100,
                    "openBraceToken": {
                        "kind": "OpenBraceToken",
                        "fullStart": 862,
                        "fullEnd": 864,
                        "start": 862,
                        "end": 863,
                        "fullWidth": 2,
                        "width": 1,
                        "text": "{",
                        "value": "{",
                        "valueText": "{",
                        "hasTrailingTrivia": true,
                        "hasTrailingNewLine": true,
                        "trailingTrivia": [
                            {
                                "kind": "NewLineTrivia",
                                "text": "\n"
                            }
                        ]
                    },
                    "statements": [
                        {
                            "kind": "ExpressionStatement",
                            "fullStart": 864,
                            "fullEnd": 961,
                            "start": 866,
                            "end": 960,
                            "fullWidth": 97,
                            "width": 94,
                            "expression": {
                                "kind": "InvocationExpression",
                                "fullStart": 864,
                                "fullEnd": 959,
                                "start": 866,
                                "end": 959,
                                "fullWidth": 95,
                                "width": 93,
                                "expression": {
                                    "kind": "IdentifierName",
                                    "fullStart": 864,
                                    "fullEnd": 872,
                                    "start": 866,
                                    "end": 872,
                                    "fullWidth": 8,
                                    "width": 6,
                                    "text": "$ERROR",
                                    "value": "$ERROR",
                                    "valueText": "$ERROR",
                                    "hasLeadingTrivia": true,
                                    "leadingTrivia": [
                                        {
                                            "kind": "WhitespaceTrivia",
                                            "text": "  "
                                        }
                                    ]
                                },
                                "argumentList": {
                                    "kind": "ArgumentList",
                                    "fullStart": 872,
                                    "fullEnd": 959,
                                    "start": 872,
                                    "end": 959,
                                    "fullWidth": 87,
                                    "width": 87,
                                    "openParenToken": {
                                        "kind": "OpenParenToken",
                                        "fullStart": 872,
                                        "fullEnd": 873,
                                        "start": 872,
                                        "end": 873,
                                        "fullWidth": 1,
                                        "width": 1,
                                        "text": "(",
                                        "value": "(",
                                        "valueText": "("
                                    },
                                    "arguments": [
                                        {
                                            "kind": "AddExpression",
                                            "fullStart": 873,
                                            "fullEnd": 958,
                                            "start": 873,
                                            "end": 958,
                                            "fullWidth": 85,
                                            "width": 85,
                                            "left": {
                                                "kind": "StringLiteral",
                                                "fullStart": 873,
                                                "fullEnd": 948,
                                                "start": 873,
                                                "end": 947,
                                                "fullWidth": 75,
                                                "width": 74,
                                                "text": "'#4: var x = [0,1,2,3]; var arr = x.splice(1,3.5); arr[1] === 2. Actual: '",
                                                "value": "#4: var x = [0,1,2,3]; var arr = x.splice(1,3.5); arr[1] === 2. Actual: ",
                                                "valueText": "#4: var x = [0,1,2,3]; var arr = x.splice(1,3.5); arr[1] === 2. Actual: ",
                                                "hasTrailingTrivia": true,
                                                "trailingTrivia": [
                                                    {
                                                        "kind": "WhitespaceTrivia",
                                                        "text": " "
                                                    }
                                                ]
                                            },
                                            "operatorToken": {
                                                "kind": "PlusToken",
                                                "fullStart": 948,
                                                "fullEnd": 950,
                                                "start": 948,
                                                "end": 949,
                                                "fullWidth": 2,
                                                "width": 1,
                                                "text": "+",
                                                "value": "+",
                                                "valueText": "+",
                                                "hasTrailingTrivia": true,
                                                "trailingTrivia": [
                                                    {
                                                        "kind": "WhitespaceTrivia",
                                                        "text": " "
                                                    }
                                                ]
                                            },
                                            "right": {
                                                "kind": "ParenthesizedExpression",
                                                "fullStart": 950,
                                                "fullEnd": 958,
                                                "start": 950,
                                                "end": 958,
                                                "fullWidth": 8,
                                                "width": 8,
                                                "openParenToken": {
                                                    "kind": "OpenParenToken",
                                                    "fullStart": 950,
                                                    "fullEnd": 951,
                                                    "start": 950,
                                                    "end": 951,
                                                    "fullWidth": 1,
                                                    "width": 1,
                                                    "text": "(",
                                                    "value": "(",
                                                    "valueText": "("
                                                },
                                                "expression": {
                                                    "kind": "ElementAccessExpression",
                                                    "fullStart": 951,
                                                    "fullEnd": 957,
                                                    "start": 951,
                                                    "end": 957,
                                                    "fullWidth": 6,
                                                    "width": 6,
                                                    "expression": {
                                                        "kind": "IdentifierName",
                                                        "fullStart": 951,
                                                        "fullEnd": 954,
                                                        "start": 951,
                                                        "end": 954,
                                                        "fullWidth": 3,
                                                        "width": 3,
                                                        "text": "arr",
                                                        "value": "arr",
                                                        "valueText": "arr"
                                                    },
                                                    "openBracketToken": {
                                                        "kind": "OpenBracketToken",
                                                        "fullStart": 954,
                                                        "fullEnd": 955,
                                                        "start": 954,
                                                        "end": 955,
                                                        "fullWidth": 1,
                                                        "width": 1,
                                                        "text": "[",
                                                        "value": "[",
                                                        "valueText": "["
                                                    },
                                                    "argumentExpression": {
                                                        "kind": "NumericLiteral",
                                                        "fullStart": 955,
                                                        "fullEnd": 956,
                                                        "start": 955,
                                                        "end": 956,
                                                        "fullWidth": 1,
                                                        "width": 1,
                                                        "text": "1",
                                                        "value": 1,
                                                        "valueText": "1"
                                                    },
                                                    "closeBracketToken": {
                                                        "kind": "CloseBracketToken",
                                                        "fullStart": 956,
                                                        "fullEnd": 957,
                                                        "start": 956,
                                                        "end": 957,
                                                        "fullWidth": 1,
                                                        "width": 1,
                                                        "text": "]",
                                                        "value": "]",
                                                        "valueText": "]"
                                                    }
                                                },
                                                "closeParenToken": {
                                                    "kind": "CloseParenToken",
                                                    "fullStart": 957,
                                                    "fullEnd": 958,
                                                    "start": 957,
                                                    "end": 958,
                                                    "fullWidth": 1,
                                                    "width": 1,
                                                    "text": ")",
                                                    "value": ")",
                                                    "valueText": ")"
                                                }
                                            }
                                        }
                                    ],
                                    "closeParenToken": {
                                        "kind": "CloseParenToken",
                                        "fullStart": 958,
                                        "fullEnd": 959,
                                        "start": 958,
                                        "end": 959,
                                        "fullWidth": 1,
                                        "width": 1,
                                        "text": ")",
                                        "value": ")",
                                        "valueText": ")"
                                    }
                                }
                            },
                            "semicolonToken": {
                                "kind": "SemicolonToken",
                                "fullStart": 959,
                                "fullEnd": 961,
                                "start": 959,
                                "end": 960,
                                "fullWidth": 2,
                                "width": 1,
                                "text": ";",
                                "value": ";",
                                "valueText": ";",
                                "hasTrailingTrivia": true,
                                "hasTrailingNewLine": true,
                                "trailingTrivia": [
                                    {
                                        "kind": "NewLineTrivia",
                                        "text": "\n"
                                    }
                                ]
                            }
                        }
                    ],
                    "closeBraceToken": {
                        "kind": "CloseBraceToken",
                        "fullStart": 961,
                        "fullEnd": 969,
                        "start": 961,
                        "end": 962,
                        "fullWidth": 8,
                        "width": 1,
                        "text": "}",
                        "value": "}",
                        "valueText": "}",
                        "hasTrailingTrivia": true,
                        "hasTrailingNewLine": true,
                        "trailingTrivia": [
                            {
                                "kind": "WhitespaceTrivia",
                                "text": "      "
                            },
                            {
                                "kind": "NewLineTrivia",
                                "text": "\n"
                            }
                        ]
                    }
                }
            },
            {
                "kind": "IfStatement",
                "fullStart": 969,
                "fullEnd": 1102,
                "start": 980,
                "end": 1098,
                "fullWidth": 133,
                "width": 118,
                "ifKeyword": {
                    "kind": "IfKeyword",
                    "fullStart": 969,
                    "fullEnd": 983,
                    "start": 980,
                    "end": 982,
                    "fullWidth": 14,
                    "width": 2,
                    "text": "if",
                    "value": "if",
                    "valueText": "if",
                    "hasLeadingTrivia": true,
                    "hasLeadingComment": true,
                    "hasLeadingNewLine": true,
                    "hasTrailingTrivia": true,
                    "leadingTrivia": [
                        {
                            "kind": "NewLineTrivia",
                            "text": "\n"
                        },
                        {
                            "kind": "SingleLineCommentTrivia",
                            "text": "//CHECK#5"
                        },
                        {
                            "kind": "NewLineTrivia",
                            "text": "\n"
                        }
                    ],
                    "trailingTrivia": [
                        {
                            "kind": "WhitespaceTrivia",
                            "text": " "
                        }
                    ]
                },
                "openParenToken": {
                    "kind": "OpenParenToken",
                    "fullStart": 983,
                    "fullEnd": 984,
                    "start": 983,
                    "end": 984,
                    "fullWidth": 1,
                    "width": 1,
                    "text": "(",
                    "value": "(",
                    "valueText": "("
                },
                "condition": {
                    "kind": "NotEqualsExpression",
                    "fullStart": 984,
                    "fullEnd": 996,
                    "start": 984,
                    "end": 996,
                    "fullWidth": 12,
                    "width": 12,
                    "left": {
                        "kind": "ElementAccessExpression",
                        "fullStart": 984,
                        "fullEnd": 991,
                        "start": 984,
                        "end": 990,
                        "fullWidth": 7,
                        "width": 6,
                        "expression": {
                            "kind": "IdentifierName",
                            "fullStart": 984,
                            "fullEnd": 987,
                            "start": 984,
                            "end": 987,
                            "fullWidth": 3,
                            "width": 3,
                            "text": "arr",
                            "value": "arr",
                            "valueText": "arr"
                        },
                        "openBracketToken": {
                            "kind": "OpenBracketToken",
                            "fullStart": 987,
                            "fullEnd": 988,
                            "start": 987,
                            "end": 988,
                            "fullWidth": 1,
                            "width": 1,
                            "text": "[",
                            "value": "[",
                            "valueText": "["
                        },
                        "argumentExpression": {
                            "kind": "NumericLiteral",
                            "fullStart": 988,
                            "fullEnd": 989,
                            "start": 988,
                            "end": 989,
                            "fullWidth": 1,
                            "width": 1,
                            "text": "2",
                            "value": 2,
                            "valueText": "2"
                        },
                        "closeBracketToken": {
                            "kind": "CloseBracketToken",
                            "fullStart": 989,
                            "fullEnd": 991,
                            "start": 989,
                            "end": 990,
                            "fullWidth": 2,
                            "width": 1,
                            "text": "]",
                            "value": "]",
                            "valueText": "]",
                            "hasTrailingTrivia": true,
                            "trailingTrivia": [
                                {
                                    "kind": "WhitespaceTrivia",
                                    "text": " "
                                }
                            ]
                        }
                    },
                    "operatorToken": {
                        "kind": "ExclamationEqualsEqualsToken",
                        "fullStart": 991,
                        "fullEnd": 995,
                        "start": 991,
                        "end": 994,
                        "fullWidth": 4,
                        "width": 3,
                        "text": "!==",
                        "value": "!==",
                        "valueText": "!==",
                        "hasTrailingTrivia": true,
                        "trailingTrivia": [
                            {
                                "kind": "WhitespaceTrivia",
                                "text": " "
                            }
                        ]
                    },
                    "right": {
                        "kind": "NumericLiteral",
                        "fullStart": 995,
                        "fullEnd": 996,
                        "start": 995,
                        "end": 996,
                        "fullWidth": 1,
                        "width": 1,
                        "text": "3",
                        "value": 3,
                        "valueText": "3"
                    }
                },
                "closeParenToken": {
                    "kind": "CloseParenToken",
                    "fullStart": 996,
                    "fullEnd": 998,
                    "start": 996,
                    "end": 997,
                    "fullWidth": 2,
                    "width": 1,
                    "text": ")",
                    "value": ")",
                    "valueText": ")",
                    "hasTrailingTrivia": true,
                    "trailingTrivia": [
                        {
                            "kind": "WhitespaceTrivia",
                            "text": " "
                        }
                    ]
                },
                "statement": {
                    "kind": "Block",
                    "fullStart": 998,
                    "fullEnd": 1102,
                    "start": 998,
                    "end": 1098,
                    "fullWidth": 104,
                    "width": 100,
                    "openBraceToken": {
                        "kind": "OpenBraceToken",
                        "fullStart": 998,
                        "fullEnd": 1000,
                        "start": 998,
                        "end": 999,
                        "fullWidth": 2,
                        "width": 1,
                        "text": "{",
                        "value": "{",
                        "valueText": "{",
                        "hasTrailingTrivia": true,
                        "hasTrailingNewLine": true,
                        "trailingTrivia": [
                            {
                                "kind": "NewLineTrivia",
                                "text": "\n"
                            }
                        ]
                    },
                    "statements": [
                        {
                            "kind": "ExpressionStatement",
                            "fullStart": 1000,
                            "fullEnd": 1097,
                            "start": 1002,
                            "end": 1096,
                            "fullWidth": 97,
                            "width": 94,
                            "expression": {
                                "kind": "InvocationExpression",
                                "fullStart": 1000,
                                "fullEnd": 1095,
                                "start": 1002,
                                "end": 1095,
                                "fullWidth": 95,
                                "width": 93,
                                "expression": {
                                    "kind": "IdentifierName",
                                    "fullStart": 1000,
                                    "fullEnd": 1008,
                                    "start": 1002,
                                    "end": 1008,
                                    "fullWidth": 8,
                                    "width": 6,
                                    "text": "$ERROR",
                                    "value": "$ERROR",
                                    "valueText": "$ERROR",
                                    "hasLeadingTrivia": true,
                                    "leadingTrivia": [
                                        {
                                            "kind": "WhitespaceTrivia",
                                            "text": "  "
                                        }
                                    ]
                                },
                                "argumentList": {
                                    "kind": "ArgumentList",
                                    "fullStart": 1008,
                                    "fullEnd": 1095,
                                    "start": 1008,
                                    "end": 1095,
                                    "fullWidth": 87,
                                    "width": 87,
                                    "openParenToken": {
                                        "kind": "OpenParenToken",
                                        "fullStart": 1008,
                                        "fullEnd": 1009,
                                        "start": 1008,
                                        "end": 1009,
                                        "fullWidth": 1,
                                        "width": 1,
                                        "text": "(",
                                        "value": "(",
                                        "valueText": "("
                                    },
                                    "arguments": [
                                        {
                                            "kind": "AddExpression",
                                            "fullStart": 1009,
                                            "fullEnd": 1094,
                                            "start": 1009,
                                            "end": 1094,
                                            "fullWidth": 85,
                                            "width": 85,
                                            "left": {
                                                "kind": "StringLiteral",
                                                "fullStart": 1009,
                                                "fullEnd": 1084,
                                                "start": 1009,
                                                "end": 1083,
                                                "fullWidth": 75,
                                                "width": 74,
                                                "text": "'#5: var x = [0,1,2,3]; var arr = x.splice(1,3.5); arr[2] === 3. Actual: '",
                                                "value": "#5: var x = [0,1,2,3]; var arr = x.splice(1,3.5); arr[2] === 3. Actual: ",
                                                "valueText": "#5: var x = [0,1,2,3]; var arr = x.splice(1,3.5); arr[2] === 3. Actual: ",
                                                "hasTrailingTrivia": true,
                                                "trailingTrivia": [
                                                    {
                                                        "kind": "WhitespaceTrivia",
                                                        "text": " "
                                                    }
                                                ]
                                            },
                                            "operatorToken": {
                                                "kind": "PlusToken",
                                                "fullStart": 1084,
                                                "fullEnd": 1086,
                                                "start": 1084,
                                                "end": 1085,
                                                "fullWidth": 2,
                                                "width": 1,
                                                "text": "+",
                                                "value": "+",
                                                "valueText": "+",
                                                "hasTrailingTrivia": true,
                                                "trailingTrivia": [
                                                    {
                                                        "kind": "WhitespaceTrivia",
                                                        "text": " "
                                                    }
                                                ]
                                            },
                                            "right": {
                                                "kind": "ParenthesizedExpression",
                                                "fullStart": 1086,
                                                "fullEnd": 1094,
                                                "start": 1086,
                                                "end": 1094,
                                                "fullWidth": 8,
                                                "width": 8,
                                                "openParenToken": {
                                                    "kind": "OpenParenToken",
                                                    "fullStart": 1086,
                                                    "fullEnd": 1087,
                                                    "start": 1086,
                                                    "end": 1087,
                                                    "fullWidth": 1,
                                                    "width": 1,
                                                    "text": "(",
                                                    "value": "(",
                                                    "valueText": "("
                                                },
                                                "expression": {
                                                    "kind": "ElementAccessExpression",
                                                    "fullStart": 1087,
                                                    "fullEnd": 1093,
                                                    "start": 1087,
                                                    "end": 1093,
                                                    "fullWidth": 6,
                                                    "width": 6,
                                                    "expression": {
                                                        "kind": "IdentifierName",
                                                        "fullStart": 1087,
                                                        "fullEnd": 1090,
                                                        "start": 1087,
                                                        "end": 1090,
                                                        "fullWidth": 3,
                                                        "width": 3,
                                                        "text": "arr",
                                                        "value": "arr",
                                                        "valueText": "arr"
                                                    },
                                                    "openBracketToken": {
                                                        "kind": "OpenBracketToken",
                                                        "fullStart": 1090,
                                                        "fullEnd": 1091,
                                                        "start": 1090,
                                                        "end": 1091,
                                                        "fullWidth": 1,
                                                        "width": 1,
                                                        "text": "[",
                                                        "value": "[",
                                                        "valueText": "["
                                                    },
                                                    "argumentExpression": {
                                                        "kind": "NumericLiteral",
                                                        "fullStart": 1091,
                                                        "fullEnd": 1092,
                                                        "start": 1091,
                                                        "end": 1092,
                                                        "fullWidth": 1,
                                                        "width": 1,
                                                        "text": "2",
                                                        "value": 2,
                                                        "valueText": "2"
                                                    },
                                                    "closeBracketToken": {
                                                        "kind": "CloseBracketToken",
                                                        "fullStart": 1092,
                                                        "fullEnd": 1093,
                                                        "start": 1092,
                                                        "end": 1093,
                                                        "fullWidth": 1,
                                                        "width": 1,
                                                        "text": "]",
                                                        "value": "]",
                                                        "valueText": "]"
                                                    }
                                                },
                                                "closeParenToken": {
                                                    "kind": "CloseParenToken",
                                                    "fullStart": 1093,
                                                    "fullEnd": 1094,
                                                    "start": 1093,
                                                    "end": 1094,
                                                    "fullWidth": 1,
                                                    "width": 1,
                                                    "text": ")",
                                                    "value": ")",
                                                    "valueText": ")"
                                                }
                                            }
                                        }
                                    ],
                                    "closeParenToken": {
                                        "kind": "CloseParenToken",
                                        "fullStart": 1094,
                                        "fullEnd": 1095,
                                        "start": 1094,
                                        "end": 1095,
                                        "fullWidth": 1,
                                        "width": 1,
                                        "text": ")",
                                        "value": ")",
                                        "valueText": ")"
                                    }
                                }
                            },
                            "semicolonToken": {
                                "kind": "SemicolonToken",
                                "fullStart": 1095,
                                "fullEnd": 1097,
                                "start": 1095,
                                "end": 1096,
                                "fullWidth": 2,
                                "width": 1,
                                "text": ";",
                                "value": ";",
                                "valueText": ";",
                                "hasTrailingTrivia": true,
                                "hasTrailingNewLine": true,
                                "trailingTrivia": [
                                    {
                                        "kind": "NewLineTrivia",
                                        "text": "\n"
                                    }
                                ]
                            }
                        }
                    ],
                    "closeBraceToken": {
                        "kind": "CloseBraceToken",
                        "fullStart": 1097,
                        "fullEnd": 1102,
                        "start": 1097,
                        "end": 1098,
                        "fullWidth": 5,
                        "width": 1,
                        "text": "}",
                        "value": "}",
                        "valueText": "}",
                        "hasTrailingTrivia": true,
                        "hasTrailingNewLine": true,
                        "trailingTrivia": [
                            {
                                "kind": "WhitespaceTrivia",
                                "text": "   "
                            },
                            {
                                "kind": "NewLineTrivia",
                                "text": "\n"
                            }
                        ]
                    }
                }
            },
            {
                "kind": "IfStatement",
                "fullStart": 1102,
                "fullEnd": 1239,
                "start": 1113,
                "end": 1237,
                "fullWidth": 137,
                "width": 124,
                "ifKeyword": {
                    "kind": "IfKeyword",
                    "fullStart": 1102,
                    "fullEnd": 1116,
                    "start": 1113,
                    "end": 1115,
                    "fullWidth": 14,
                    "width": 2,
                    "text": "if",
                    "value": "if",
                    "valueText": "if",
                    "hasLeadingTrivia": true,
                    "hasLeadingComment": true,
                    "hasLeadingNewLine": true,
                    "hasTrailingTrivia": true,
                    "leadingTrivia": [
                        {
                            "kind": "NewLineTrivia",
                            "text": "\n"
                        },
                        {
                            "kind": "SingleLineCommentTrivia",
                            "text": "//CHECK#6"
                        },
                        {
                            "kind": "NewLineTrivia",
                            "text": "\n"
                        }
                    ],
                    "trailingTrivia": [
                        {
                            "kind": "WhitespaceTrivia",
                            "text": " "
                        }
                    ]
                },
                "openParenToken": {
                    "kind": "OpenParenToken",
                    "fullStart": 1116,
                    "fullEnd": 1117,
                    "start": 1116,
                    "end": 1117,
                    "fullWidth": 1,
                    "width": 1,
                    "text": "(",
                    "value": "(",
                    "valueText": "("
                },
                "condition": {
                    "kind": "NotEqualsExpression",
                    "fullStart": 1117,
                    "fullEnd": 1131,
                    "start": 1117,
                    "end": 1131,
                    "fullWidth": 14,
                    "width": 14,
                    "left": {
                        "kind": "MemberAccessExpression",
                        "fullStart": 1117,
                        "fullEnd": 1126,
                        "start": 1117,
                        "end": 1125,
                        "fullWidth": 9,
                        "width": 8,
                        "expression": {
                            "kind": "IdentifierName",
                            "fullStart": 1117,
                            "fullEnd": 1118,
                            "start": 1117,
                            "end": 1118,
                            "fullWidth": 1,
                            "width": 1,
                            "text": "x",
                            "value": "x",
                            "valueText": "x"
                        },
                        "dotToken": {
                            "kind": "DotToken",
                            "fullStart": 1118,
                            "fullEnd": 1119,
                            "start": 1118,
                            "end": 1119,
                            "fullWidth": 1,
                            "width": 1,
                            "text": ".",
                            "value": ".",
                            "valueText": "."
                        },
                        "name": {
                            "kind": "IdentifierName",
                            "fullStart": 1119,
                            "fullEnd": 1126,
                            "start": 1119,
                            "end": 1125,
                            "fullWidth": 7,
                            "width": 6,
                            "text": "length",
                            "value": "length",
                            "valueText": "length",
                            "hasTrailingTrivia": true,
                            "trailingTrivia": [
                                {
                                    "kind": "WhitespaceTrivia",
                                    "text": " "
                                }
                            ]
                        }
                    },
                    "operatorToken": {
                        "kind": "ExclamationEqualsEqualsToken",
                        "fullStart": 1126,
                        "fullEnd": 1130,
                        "start": 1126,
                        "end": 1129,
                        "fullWidth": 4,
                        "width": 3,
                        "text": "!==",
                        "value": "!==",
                        "valueText": "!==",
                        "hasTrailingTrivia": true,
                        "trailingTrivia": [
                            {
                                "kind": "WhitespaceTrivia",
                                "text": " "
                            }
                        ]
                    },
                    "right": {
                        "kind": "NumericLiteral",
                        "fullStart": 1130,
                        "fullEnd": 1131,
                        "start": 1130,
                        "end": 1131,
                        "fullWidth": 1,
                        "width": 1,
                        "text": "1",
                        "value": 1,
                        "valueText": "1"
                    }
                },
                "closeParenToken": {
                    "kind": "CloseParenToken",
                    "fullStart": 1131,
                    "fullEnd": 1133,
                    "start": 1131,
                    "end": 1132,
                    "fullWidth": 2,
                    "width": 1,
                    "text": ")",
                    "value": ")",
                    "valueText": ")",
                    "hasTrailingTrivia": true,
                    "trailingTrivia": [
                        {
                            "kind": "WhitespaceTrivia",
                            "text": " "
                        }
                    ]
                },
                "statement": {
                    "kind": "Block",
                    "fullStart": 1133,
                    "fullEnd": 1239,
                    "start": 1133,
                    "end": 1237,
                    "fullWidth": 106,
                    "width": 104,
                    "openBraceToken": {
                        "kind": "OpenBraceToken",
                        "fullStart": 1133,
                        "fullEnd": 1135,
                        "start": 1133,
                        "end": 1134,
                        "fullWidth": 2,
                        "width": 1,
                        "text": "{",
                        "value": "{",
                        "valueText": "{",
                        "hasTrailingTrivia": true,
                        "hasTrailingNewLine": true,
                        "trailingTrivia": [
                            {
                                "kind": "NewLineTrivia",
                                "text": "\n"
                            }
                        ]
                    },
                    "statements": [
                        {
                            "kind": "ExpressionStatement",
                            "fullStart": 1135,
                            "fullEnd": 1236,
                            "start": 1137,
                            "end": 1235,
                            "fullWidth": 101,
                            "width": 98,
                            "expression": {
                                "kind": "InvocationExpression",
                                "fullStart": 1135,
                                "fullEnd": 1234,
                                "start": 1137,
                                "end": 1234,
                                "fullWidth": 99,
                                "width": 97,
                                "expression": {
                                    "kind": "IdentifierName",
                                    "fullStart": 1135,
                                    "fullEnd": 1143,
                                    "start": 1137,
                                    "end": 1143,
                                    "fullWidth": 8,
                                    "width": 6,
                                    "text": "$ERROR",
                                    "value": "$ERROR",
                                    "valueText": "$ERROR",
                                    "hasLeadingTrivia": true,
                                    "leadingTrivia": [
                                        {
                                            "kind": "WhitespaceTrivia",
                                            "text": "  "
                                        }
                                    ]
                                },
                                "argumentList": {
                                    "kind": "ArgumentList",
                                    "fullStart": 1143,
                                    "fullEnd": 1234,
                                    "start": 1143,
                                    "end": 1234,
                                    "fullWidth": 91,
                                    "width": 91,
                                    "openParenToken": {
                                        "kind": "OpenParenToken",
                                        "fullStart": 1143,
                                        "fullEnd": 1144,
                                        "start": 1143,
                                        "end": 1144,
                                        "fullWidth": 1,
                                        "width": 1,
                                        "text": "(",
                                        "value": "(",
                                        "valueText": "("
                                    },
                                    "arguments": [
                                        {
                                            "kind": "AddExpression",
                                            "fullStart": 1144,
                                            "fullEnd": 1233,
                                            "start": 1144,
                                            "end": 1233,
                                            "fullWidth": 89,
                                            "width": 89,
                                            "left": {
                                                "kind": "StringLiteral",
                                                "fullStart": 1144,
                                                "fullEnd": 1221,
                                                "start": 1144,
                                                "end": 1220,
                                                "fullWidth": 77,
                                                "width": 76,
                                                "text": "'#6: var x = [0,1,2,3]; var arr = x.splice(1,3.5); x.length === 1. Actual: '",
                                                "value": "#6: var x = [0,1,2,3]; var arr = x.splice(1,3.5); x.length === 1. Actual: ",
                                                "valueText": "#6: var x = [0,1,2,3]; var arr = x.splice(1,3.5); x.length === 1. Actual: ",
                                                "hasTrailingTrivia": true,
                                                "trailingTrivia": [
                                                    {
                                                        "kind": "WhitespaceTrivia",
                                                        "text": " "
                                                    }
                                                ]
                                            },
                                            "operatorToken": {
                                                "kind": "PlusToken",
                                                "fullStart": 1221,
                                                "fullEnd": 1223,
                                                "start": 1221,
                                                "end": 1222,
                                                "fullWidth": 2,
                                                "width": 1,
                                                "text": "+",
                                                "value": "+",
                                                "valueText": "+",
                                                "hasTrailingTrivia": true,
                                                "trailingTrivia": [
                                                    {
                                                        "kind": "WhitespaceTrivia",
                                                        "text": " "
                                                    }
                                                ]
                                            },
                                            "right": {
                                                "kind": "ParenthesizedExpression",
                                                "fullStart": 1223,
                                                "fullEnd": 1233,
                                                "start": 1223,
                                                "end": 1233,
                                                "fullWidth": 10,
                                                "width": 10,
                                                "openParenToken": {
                                                    "kind": "OpenParenToken",
                                                    "fullStart": 1223,
                                                    "fullEnd": 1224,
                                                    "start": 1223,
                                                    "end": 1224,
                                                    "fullWidth": 1,
                                                    "width": 1,
                                                    "text": "(",
                                                    "value": "(",
                                                    "valueText": "("
                                                },
                                                "expression": {
                                                    "kind": "MemberAccessExpression",
                                                    "fullStart": 1224,
                                                    "fullEnd": 1232,
                                                    "start": 1224,
                                                    "end": 1232,
                                                    "fullWidth": 8,
                                                    "width": 8,
                                                    "expression": {
                                                        "kind": "IdentifierName",
                                                        "fullStart": 1224,
                                                        "fullEnd": 1225,
                                                        "start": 1224,
                                                        "end": 1225,
                                                        "fullWidth": 1,
                                                        "width": 1,
                                                        "text": "x",
                                                        "value": "x",
                                                        "valueText": "x"
                                                    },
                                                    "dotToken": {
                                                        "kind": "DotToken",
                                                        "fullStart": 1225,
                                                        "fullEnd": 1226,
                                                        "start": 1225,
                                                        "end": 1226,
                                                        "fullWidth": 1,
                                                        "width": 1,
                                                        "text": ".",
                                                        "value": ".",
                                                        "valueText": "."
                                                    },
                                                    "name": {
                                                        "kind": "IdentifierName",
                                                        "fullStart": 1226,
                                                        "fullEnd": 1232,
                                                        "start": 1226,
                                                        "end": 1232,
                                                        "fullWidth": 6,
                                                        "width": 6,
                                                        "text": "length",
                                                        "value": "length",
                                                        "valueText": "length"
                                                    }
                                                },
                                                "closeParenToken": {
                                                    "kind": "CloseParenToken",
                                                    "fullStart": 1232,
                                                    "fullEnd": 1233,
                                                    "start": 1232,
                                                    "end": 1233,
                                                    "fullWidth": 1,
                                                    "width": 1,
                                                    "text": ")",
                                                    "value": ")",
                                                    "valueText": ")"
                                                }
                                            }
                                        }
                                    ],
                                    "closeParenToken": {
                                        "kind": "CloseParenToken",
                                        "fullStart": 1233,
                                        "fullEnd": 1234,
                                        "start": 1233,
                                        "end": 1234,
                                        "fullWidth": 1,
                                        "width": 1,
                                        "text": ")",
                                        "value": ")",
                                        "valueText": ")"
                                    }
                                }
                            },
                            "semicolonToken": {
                                "kind": "SemicolonToken",
                                "fullStart": 1234,
                                "fullEnd": 1236,
                                "start": 1234,
                                "end": 1235,
                                "fullWidth": 2,
                                "width": 1,
                                "text": ";",
                                "value": ";",
                                "valueText": ";",
                                "hasTrailingTrivia": true,
                                "hasTrailingNewLine": true,
                                "trailingTrivia": [
                                    {
                                        "kind": "NewLineTrivia",
                                        "text": "\n"
                                    }
                                ]
                            }
                        }
                    ],
                    "closeBraceToken": {
                        "kind": "CloseBraceToken",
                        "fullStart": 1236,
                        "fullEnd": 1239,
                        "start": 1236,
                        "end": 1237,
                        "fullWidth": 3,
                        "width": 1,
                        "text": "}",
                        "value": "}",
                        "valueText": "}",
                        "hasTrailingTrivia": true,
                        "hasTrailingNewLine": true,
                        "trailingTrivia": [
                            {
                                "kind": "WhitespaceTrivia",
                                "text": " "
                            },
                            {
                                "kind": "NewLineTrivia",
                                "text": "\n"
                            }
                        ]
                    }
                }
            },
            {
                "kind": "IfStatement",
                "fullStart": 1239,
                "fullEnd": 1364,
                "start": 1250,
                "end": 1362,
                "fullWidth": 125,
                "width": 112,
                "ifKeyword": {
                    "kind": "IfKeyword",
                    "fullStart": 1239,
                    "fullEnd": 1253,
                    "start": 1250,
                    "end": 1252,
                    "fullWidth": 14,
                    "width": 2,
                    "text": "if",
                    "value": "if",
                    "valueText": "if",
                    "hasLeadingTrivia": true,
                    "hasLeadingComment": true,
                    "hasLeadingNewLine": true,
                    "hasTrailingTrivia": true,
                    "leadingTrivia": [
                        {
                            "kind": "NewLineTrivia",
                            "text": "\n"
                        },
                        {
                            "kind": "SingleLineCommentTrivia",
                            "text": "//CHECK#7"
                        },
                        {
                            "kind": "NewLineTrivia",
                            "text": "\n"
                        }
                    ],
                    "trailingTrivia": [
                        {
                            "kind": "WhitespaceTrivia",
                            "text": " "
                        }
                    ]
                },
                "openParenToken": {
                    "kind": "OpenParenToken",
                    "fullStart": 1253,
                    "fullEnd": 1254,
                    "start": 1253,
                    "end": 1254,
                    "fullWidth": 1,
                    "width": 1,
                    "text": "(",
                    "value": "(",
                    "valueText": "("
                },
                "condition": {
                    "kind": "NotEqualsExpression",
                    "fullStart": 1254,
                    "fullEnd": 1264,
                    "start": 1254,
                    "end": 1264,
                    "fullWidth": 10,
                    "width": 10,
                    "left": {
                        "kind": "ElementAccessExpression",
                        "fullStart": 1254,
                        "fullEnd": 1259,
                        "start": 1254,
                        "end": 1258,
                        "fullWidth": 5,
                        "width": 4,
                        "expression": {
                            "kind": "IdentifierName",
                            "fullStart": 1254,
                            "fullEnd": 1255,
                            "start": 1254,
                            "end": 1255,
                            "fullWidth": 1,
                            "width": 1,
                            "text": "x",
                            "value": "x",
                            "valueText": "x"
                        },
                        "openBracketToken": {
                            "kind": "OpenBracketToken",
                            "fullStart": 1255,
                            "fullEnd": 1256,
                            "start": 1255,
                            "end": 1256,
                            "fullWidth": 1,
                            "width": 1,
                            "text": "[",
                            "value": "[",
                            "valueText": "["
                        },
                        "argumentExpression": {
                            "kind": "NumericLiteral",
                            "fullStart": 1256,
                            "fullEnd": 1257,
                            "start": 1256,
                            "end": 1257,
                            "fullWidth": 1,
                            "width": 1,
                            "text": "0",
                            "value": 0,
                            "valueText": "0"
                        },
                        "closeBracketToken": {
                            "kind": "CloseBracketToken",
                            "fullStart": 1257,
                            "fullEnd": 1259,
                            "start": 1257,
                            "end": 1258,
                            "fullWidth": 2,
                            "width": 1,
                            "text": "]",
                            "value": "]",
                            "valueText": "]",
                            "hasTrailingTrivia": true,
                            "trailingTrivia": [
                                {
                                    "kind": "WhitespaceTrivia",
                                    "text": " "
                                }
                            ]
                        }
                    },
                    "operatorToken": {
                        "kind": "ExclamationEqualsEqualsToken",
                        "fullStart": 1259,
                        "fullEnd": 1263,
                        "start": 1259,
                        "end": 1262,
                        "fullWidth": 4,
                        "width": 3,
                        "text": "!==",
                        "value": "!==",
                        "valueText": "!==",
                        "hasTrailingTrivia": true,
                        "trailingTrivia": [
                            {
                                "kind": "WhitespaceTrivia",
                                "text": " "
                            }
                        ]
                    },
                    "right": {
                        "kind": "NumericLiteral",
                        "fullStart": 1263,
                        "fullEnd": 1264,
                        "start": 1263,
                        "end": 1264,
                        "fullWidth": 1,
                        "width": 1,
                        "text": "0",
                        "value": 0,
                        "valueText": "0"
                    }
                },
                "closeParenToken": {
                    "kind": "CloseParenToken",
                    "fullStart": 1264,
                    "fullEnd": 1266,
                    "start": 1264,
                    "end": 1265,
                    "fullWidth": 2,
                    "width": 1,
                    "text": ")",
                    "value": ")",
                    "valueText": ")",
                    "hasTrailingTrivia": true,
                    "trailingTrivia": [
                        {
                            "kind": "WhitespaceTrivia",
                            "text": " "
                        }
                    ]
                },
                "statement": {
                    "kind": "Block",
                    "fullStart": 1266,
                    "fullEnd": 1364,
                    "start": 1266,
                    "end": 1362,
                    "fullWidth": 98,
                    "width": 96,
                    "openBraceToken": {
                        "kind": "OpenBraceToken",
                        "fullStart": 1266,
                        "fullEnd": 1268,
                        "start": 1266,
                        "end": 1267,
                        "fullWidth": 2,
                        "width": 1,
                        "text": "{",
                        "value": "{",
                        "valueText": "{",
                        "hasTrailingTrivia": true,
                        "hasTrailingNewLine": true,
                        "trailingTrivia": [
                            {
                                "kind": "NewLineTrivia",
                                "text": "\n"
                            }
                        ]
                    },
                    "statements": [
                        {
                            "kind": "ExpressionStatement",
                            "fullStart": 1268,
                            "fullEnd": 1361,
                            "start": 1270,
                            "end": 1360,
                            "fullWidth": 93,
                            "width": 90,
                            "expression": {
                                "kind": "InvocationExpression",
                                "fullStart": 1268,
                                "fullEnd": 1359,
                                "start": 1270,
                                "end": 1359,
                                "fullWidth": 91,
                                "width": 89,
                                "expression": {
                                    "kind": "IdentifierName",
                                    "fullStart": 1268,
                                    "fullEnd": 1276,
                                    "start": 1270,
                                    "end": 1276,
                                    "fullWidth": 8,
                                    "width": 6,
                                    "text": "$ERROR",
                                    "value": "$ERROR",
                                    "valueText": "$ERROR",
                                    "hasLeadingTrivia": true,
                                    "leadingTrivia": [
                                        {
                                            "kind": "WhitespaceTrivia",
                                            "text": "  "
                                        }
                                    ]
                                },
                                "argumentList": {
                                    "kind": "ArgumentList",
                                    "fullStart": 1276,
                                    "fullEnd": 1359,
                                    "start": 1276,
                                    "end": 1359,
                                    "fullWidth": 83,
                                    "width": 83,
                                    "openParenToken": {
                                        "kind": "OpenParenToken",
                                        "fullStart": 1276,
                                        "fullEnd": 1277,
                                        "start": 1276,
                                        "end": 1277,
                                        "fullWidth": 1,
                                        "width": 1,
                                        "text": "(",
                                        "value": "(",
                                        "valueText": "("
                                    },
                                    "arguments": [
                                        {
                                            "kind": "AddExpression",
                                            "fullStart": 1277,
                                            "fullEnd": 1358,
                                            "start": 1277,
                                            "end": 1358,
                                            "fullWidth": 81,
                                            "width": 81,
                                            "left": {
                                                "kind": "StringLiteral",
                                                "fullStart": 1277,
                                                "fullEnd": 1350,
                                                "start": 1277,
                                                "end": 1349,
                                                "fullWidth": 73,
                                                "width": 72,
                                                "text": "'#7: var x = [0,1,2,3]; var arr = x.splice(1,3.5); x[0] === 0. Actual: '",
                                                "value": "#7: var x = [0,1,2,3]; var arr = x.splice(1,3.5); x[0] === 0. Actual: ",
                                                "valueText": "#7: var x = [0,1,2,3]; var arr = x.splice(1,3.5); x[0] === 0. Actual: ",
                                                "hasTrailingTrivia": true,
                                                "trailingTrivia": [
                                                    {
                                                        "kind": "WhitespaceTrivia",
                                                        "text": " "
                                                    }
                                                ]
                                            },
                                            "operatorToken": {
                                                "kind": "PlusToken",
                                                "fullStart": 1350,
                                                "fullEnd": 1352,
                                                "start": 1350,
                                                "end": 1351,
                                                "fullWidth": 2,
                                                "width": 1,
                                                "text": "+",
                                                "value": "+",
                                                "valueText": "+",
                                                "hasTrailingTrivia": true,
                                                "trailingTrivia": [
                                                    {
                                                        "kind": "WhitespaceTrivia",
                                                        "text": " "
                                                    }
                                                ]
                                            },
                                            "right": {
                                                "kind": "ParenthesizedExpression",
                                                "fullStart": 1352,
                                                "fullEnd": 1358,
                                                "start": 1352,
                                                "end": 1358,
                                                "fullWidth": 6,
                                                "width": 6,
                                                "openParenToken": {
                                                    "kind": "OpenParenToken",
                                                    "fullStart": 1352,
                                                    "fullEnd": 1353,
                                                    "start": 1352,
                                                    "end": 1353,
                                                    "fullWidth": 1,
                                                    "width": 1,
                                                    "text": "(",
                                                    "value": "(",
                                                    "valueText": "("
                                                },
                                                "expression": {
                                                    "kind": "ElementAccessExpression",
                                                    "fullStart": 1353,
                                                    "fullEnd": 1357,
                                                    "start": 1353,
                                                    "end": 1357,
                                                    "fullWidth": 4,
                                                    "width": 4,
                                                    "expression": {
                                                        "kind": "IdentifierName",
                                                        "fullStart": 1353,
                                                        "fullEnd": 1354,
                                                        "start": 1353,
                                                        "end": 1354,
                                                        "fullWidth": 1,
                                                        "width": 1,
                                                        "text": "x",
                                                        "value": "x",
                                                        "valueText": "x"
                                                    },
                                                    "openBracketToken": {
                                                        "kind": "OpenBracketToken",
                                                        "fullStart": 1354,
                                                        "fullEnd": 1355,
                                                        "start": 1354,
                                                        "end": 1355,
                                                        "fullWidth": 1,
                                                        "width": 1,
                                                        "text": "[",
                                                        "value": "[",
                                                        "valueText": "["
                                                    },
                                                    "argumentExpression": {
                                                        "kind": "NumericLiteral",
                                                        "fullStart": 1355,
                                                        "fullEnd": 1356,
                                                        "start": 1355,
                                                        "end": 1356,
                                                        "fullWidth": 1,
                                                        "width": 1,
                                                        "text": "0",
                                                        "value": 0,
                                                        "valueText": "0"
                                                    },
                                                    "closeBracketToken": {
                                                        "kind": "CloseBracketToken",
                                                        "fullStart": 1356,
                                                        "fullEnd": 1357,
                                                        "start": 1356,
                                                        "end": 1357,
                                                        "fullWidth": 1,
                                                        "width": 1,
                                                        "text": "]",
                                                        "value": "]",
                                                        "valueText": "]"
                                                    }
                                                },
                                                "closeParenToken": {
                                                    "kind": "CloseParenToken",
                                                    "fullStart": 1357,
                                                    "fullEnd": 1358,
                                                    "start": 1357,
                                                    "end": 1358,
                                                    "fullWidth": 1,
                                                    "width": 1,
                                                    "text": ")",
                                                    "value": ")",
                                                    "valueText": ")"
                                                }
                                            }
                                        }
                                    ],
                                    "closeParenToken": {
                                        "kind": "CloseParenToken",
                                        "fullStart": 1358,
                                        "fullEnd": 1359,
                                        "start": 1358,
                                        "end": 1359,
                                        "fullWidth": 1,
                                        "width": 1,
                                        "text": ")",
                                        "value": ")",
                                        "valueText": ")"
                                    }
                                }
                            },
                            "semicolonToken": {
                                "kind": "SemicolonToken",
                                "fullStart": 1359,
                                "fullEnd": 1361,
                                "start": 1359,
                                "end": 1360,
                                "fullWidth": 2,
                                "width": 1,
                                "text": ";",
                                "value": ";",
                                "valueText": ";",
                                "hasTrailingTrivia": true,
                                "hasTrailingNewLine": true,
                                "trailingTrivia": [
                                    {
                                        "kind": "NewLineTrivia",
                                        "text": "\n"
                                    }
                                ]
                            }
                        }
                    ],
                    "closeBraceToken": {
                        "kind": "CloseBraceToken",
                        "fullStart": 1361,
                        "fullEnd": 1364,
                        "start": 1361,
                        "end": 1362,
                        "fullWidth": 3,
                        "width": 1,
                        "text": "}",
                        "value": "}",
                        "valueText": "}",
                        "hasTrailingTrivia": true,
                        "hasTrailingNewLine": true,
                        "trailingTrivia": [
                            {
                                "kind": "WhitespaceTrivia",
                                "text": " "
                            },
                            {
                                "kind": "NewLineTrivia",
                                "text": "\n"
                            }
                        ]
                    }
                }
            }
        ],
        "endOfFileToken": {
            "kind": "EndOfFileToken",
            "fullStart": 1364,
            "fullEnd": 1365,
            "start": 1365,
            "end": 1365,
            "fullWidth": 1,
            "width": 0,
            "text": "",
            "hasLeadingTrivia": true,
            "hasLeadingNewLine": true,
            "leadingTrivia": [
                {
                    "kind": "NewLineTrivia",
                    "text": "\n"
                }
            ]
        }
    },
    "lineMap": {
        "lineStarts": [
            0,
            61,
            132,
            133,
            137,
            180,
            183,
            241,
            284,
            288,
            289,
            308,
            335,
            336,
            346,
            388,
            441,
            553,
            555,
            556,
            566,
            590,
            695,
            703,
            704,
            714,
            734,
            831,
            833,
            834,
            844,
            864,
            961,
            969,
            970,
            980,
            1000,
            1097,
            1102,
            1103,
            1113,
            1135,
            1236,
            1239,
            1240,
            1250,
            1268,
            1361,
            1364,
            1365
        ],
        "length": 1365
    }
}<|MERGE_RESOLUTION|>--- conflicted
+++ resolved
@@ -94,12 +94,8 @@
                             "start": 293,
                             "end": 306,
                             "fullWidth": 13,
-<<<<<<< HEAD
                             "width": 13,
-                            "identifier": {
-=======
                             "propertyName": {
->>>>>>> 85e84683
                                 "kind": "IdentifierName",
                                 "fullStart": 293,
                                 "fullEnd": 295,
@@ -333,12 +329,8 @@
                             "start": 312,
                             "end": 333,
                             "fullWidth": 21,
-<<<<<<< HEAD
                             "width": 21,
-                            "identifier": {
-=======
                             "propertyName": {
->>>>>>> 85e84683
                                 "kind": "IdentifierName",
                                 "fullStart": 312,
                                 "fullEnd": 316,
