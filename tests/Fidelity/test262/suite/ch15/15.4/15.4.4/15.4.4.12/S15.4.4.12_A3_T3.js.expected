--- conflicted
+++ resolved
@@ -94,12 +94,8 @@
                             "start": 291,
                             "end": 299,
                             "fullWidth": 8,
-<<<<<<< HEAD
                             "width": 8,
-                            "identifier": {
-=======
                             "propertyName": {
->>>>>>> 85e84683
                                 "kind": "IdentifierName",
                                 "fullStart": 291,
                                 "fullEnd": 295,
@@ -710,12 +706,8 @@
                             "start": 382,
                             "end": 412,
                             "fullWidth": 30,
-<<<<<<< HEAD
                             "width": 30,
-                            "identifier": {
-=======
                             "propertyName": {
->>>>>>> 85e84683
                                 "kind": "IdentifierName",
                                 "fullStart": 382,
                                 "fullEnd": 386,
