{
    "isDeclaration": false,
    "languageVersion": "EcmaScript5",
    "parseOptions": {
        "allowAutomaticSemicolonInsertion": true
    },
    "sourceUnit": {
        "kind": "SourceUnit",
        "fullStart": 0,
        "fullEnd": 1834,
        "start": 279,
        "end": 1834,
        "fullWidth": 1834,
        "width": 1555,
        "isIncrementallyUnusable": true,
        "moduleElements": [
            {
                "kind": "VariableStatement",
                "fullStart": 0,
                "fullEnd": 298,
                "start": 279,
                "end": 297,
                "fullWidth": 298,
                "width": 18,
                "modifiers": [],
                "variableDeclaration": {
                    "kind": "VariableDeclaration",
                    "fullStart": 0,
                    "fullEnd": 296,
                    "start": 279,
                    "end": 296,
                    "fullWidth": 296,
                    "width": 17,
                    "varKeyword": {
                        "kind": "VarKeyword",
                        "fullStart": 0,
                        "fullEnd": 283,
                        "start": 279,
                        "end": 282,
                        "fullWidth": 283,
                        "width": 3,
                        "text": "var",
                        "value": "var",
                        "valueText": "var",
                        "hasLeadingTrivia": true,
                        "hasLeadingComment": true,
                        "hasLeadingNewLine": true,
                        "hasTrailingTrivia": true,
                        "leadingTrivia": [
                            {
                                "kind": "SingleLineCommentTrivia",
                                "text": "// Copyright 2009 the Sputnik authors.  All rights reserved."
                            },
                            {
                                "kind": "NewLineTrivia",
                                "text": "\n"
                            },
                            {
                                "kind": "SingleLineCommentTrivia",
                                "text": "// This code is governed by the BSD license found in the LICENSE file."
                            },
                            {
                                "kind": "NewLineTrivia",
                                "text": "\n"
                            },
                            {
                                "kind": "NewLineTrivia",
                                "text": "\n"
                            },
                            {
                                "kind": "MultiLineCommentTrivia",
                                "text": "/**\n * Operator use ToInteger from start\n *\n * @path ch15/15.4/15.4.4/15.4.4.12/S15.4.4.12_A2.1_T5.js\n * @description ToInteger use ToNumber\n */"
                            },
                            {
                                "kind": "NewLineTrivia",
                                "text": "\n"
                            },
                            {
                                "kind": "NewLineTrivia",
                                "text": "\n"
                            }
                        ],
                        "trailingTrivia": [
                            {
                                "kind": "WhitespaceTrivia",
                                "text": " "
                            }
                        ]
                    },
                    "variableDeclarators": [
                        {
                            "kind": "VariableDeclarator",
                            "fullStart": 283,
                            "fullEnd": 296,
                            "start": 283,
                            "end": 296,
                            "fullWidth": 13,
<<<<<<< HEAD
                            "width": 13,
                            "identifier": {
=======
                            "propertyName": {
>>>>>>> 85e84683
                                "kind": "IdentifierName",
                                "fullStart": 283,
                                "fullEnd": 285,
                                "start": 283,
                                "end": 284,
                                "fullWidth": 2,
                                "width": 1,
                                "text": "x",
                                "value": "x",
                                "valueText": "x",
                                "hasTrailingTrivia": true,
                                "trailingTrivia": [
                                    {
                                        "kind": "WhitespaceTrivia",
                                        "text": " "
                                    }
                                ]
                            },
                            "equalsValueClause": {
                                "kind": "EqualsValueClause",
                                "fullStart": 285,
                                "fullEnd": 296,
                                "start": 285,
                                "end": 296,
                                "fullWidth": 11,
                                "width": 11,
                                "equalsToken": {
                                    "kind": "EqualsToken",
                                    "fullStart": 285,
                                    "fullEnd": 287,
                                    "start": 285,
                                    "end": 286,
                                    "fullWidth": 2,
                                    "width": 1,
                                    "text": "=",
                                    "value": "=",
                                    "valueText": "=",
                                    "hasTrailingTrivia": true,
                                    "trailingTrivia": [
                                        {
                                            "kind": "WhitespaceTrivia",
                                            "text": " "
                                        }
                                    ]
                                },
                                "value": {
                                    "kind": "ArrayLiteralExpression",
                                    "fullStart": 287,
                                    "fullEnd": 296,
                                    "start": 287,
                                    "end": 296,
                                    "fullWidth": 9,
                                    "width": 9,
                                    "openBracketToken": {
                                        "kind": "OpenBracketToken",
                                        "fullStart": 287,
                                        "fullEnd": 288,
                                        "start": 287,
                                        "end": 288,
                                        "fullWidth": 1,
                                        "width": 1,
                                        "text": "[",
                                        "value": "[",
                                        "valueText": "["
                                    },
                                    "expressions": [
                                        {
                                            "kind": "NumericLiteral",
                                            "fullStart": 288,
                                            "fullEnd": 289,
                                            "start": 288,
                                            "end": 289,
                                            "fullWidth": 1,
                                            "width": 1,
                                            "text": "0",
                                            "value": 0,
                                            "valueText": "0"
                                        },
                                        {
                                            "kind": "CommaToken",
                                            "fullStart": 289,
                                            "fullEnd": 290,
                                            "start": 289,
                                            "end": 290,
                                            "fullWidth": 1,
                                            "width": 1,
                                            "text": ",",
                                            "value": ",",
                                            "valueText": ","
                                        },
                                        {
                                            "kind": "NumericLiteral",
                                            "fullStart": 290,
                                            "fullEnd": 291,
                                            "start": 290,
                                            "end": 291,
                                            "fullWidth": 1,
                                            "width": 1,
                                            "text": "1",
                                            "value": 1,
                                            "valueText": "1"
                                        },
                                        {
                                            "kind": "CommaToken",
                                            "fullStart": 291,
                                            "fullEnd": 292,
                                            "start": 291,
                                            "end": 292,
                                            "fullWidth": 1,
                                            "width": 1,
                                            "text": ",",
                                            "value": ",",
                                            "valueText": ","
                                        },
                                        {
                                            "kind": "NumericLiteral",
                                            "fullStart": 292,
                                            "fullEnd": 293,
                                            "start": 292,
                                            "end": 293,
                                            "fullWidth": 1,
                                            "width": 1,
                                            "text": "2",
                                            "value": 2,
                                            "valueText": "2"
                                        },
                                        {
                                            "kind": "CommaToken",
                                            "fullStart": 293,
                                            "fullEnd": 294,
                                            "start": 293,
                                            "end": 294,
                                            "fullWidth": 1,
                                            "width": 1,
                                            "text": ",",
                                            "value": ",",
                                            "valueText": ","
                                        },
                                        {
                                            "kind": "NumericLiteral",
                                            "fullStart": 294,
                                            "fullEnd": 295,
                                            "start": 294,
                                            "end": 295,
                                            "fullWidth": 1,
                                            "width": 1,
                                            "text": "3",
                                            "value": 3,
                                            "valueText": "3"
                                        }
                                    ],
                                    "closeBracketToken": {
                                        "kind": "CloseBracketToken",
                                        "fullStart": 295,
                                        "fullEnd": 296,
                                        "start": 295,
                                        "end": 296,
                                        "fullWidth": 1,
                                        "width": 1,
                                        "text": "]",
                                        "value": "]",
                                        "valueText": "]"
                                    }
                                }
                            }
                        }
                    ]
                },
                "semicolonToken": {
                    "kind": "SemicolonToken",
                    "fullStart": 296,
                    "fullEnd": 298,
                    "start": 296,
                    "end": 297,
                    "fullWidth": 2,
                    "width": 1,
                    "text": ";",
                    "value": ";",
                    "valueText": ";",
                    "hasTrailingTrivia": true,
                    "hasTrailingNewLine": true,
                    "trailingTrivia": [
                        {
                            "kind": "NewLineTrivia",
                            "text": "\n"
                        }
                    ]
                }
            },
            {
                "kind": "VariableStatement",
                "fullStart": 298,
                "fullEnd": 387,
                "start": 298,
                "end": 386,
                "fullWidth": 89,
                "width": 88,
                "isIncrementallyUnusable": true,
                "modifiers": [],
                "variableDeclaration": {
                    "kind": "VariableDeclaration",
                    "fullStart": 298,
                    "fullEnd": 385,
                    "start": 298,
                    "end": 385,
                    "fullWidth": 87,
                    "width": 87,
                    "isIncrementallyUnusable": true,
                    "varKeyword": {
                        "kind": "VarKeyword",
                        "fullStart": 298,
                        "fullEnd": 302,
                        "start": 298,
                        "end": 301,
                        "fullWidth": 4,
                        "width": 3,
                        "text": "var",
                        "value": "var",
                        "valueText": "var",
                        "hasTrailingTrivia": true,
                        "trailingTrivia": [
                            {
                                "kind": "WhitespaceTrivia",
                                "text": " "
                            }
                        ]
                    },
                    "variableDeclarators": [
                        {
                            "kind": "VariableDeclarator",
                            "fullStart": 302,
                            "fullEnd": 385,
                            "start": 302,
                            "end": 385,
                            "fullWidth": 83,
                            "width": 83,
                            "isIncrementallyUnusable": true,
                            "propertyName": {
                                "kind": "IdentifierName",
                                "fullStart": 302,
                                "fullEnd": 306,
                                "start": 302,
                                "end": 305,
                                "fullWidth": 4,
                                "width": 3,
                                "text": "arr",
                                "value": "arr",
                                "valueText": "arr",
                                "hasTrailingTrivia": true,
                                "trailingTrivia": [
                                    {
                                        "kind": "WhitespaceTrivia",
                                        "text": " "
                                    }
                                ]
                            },
                            "equalsValueClause": {
                                "kind": "EqualsValueClause",
                                "fullStart": 306,
                                "fullEnd": 385,
                                "start": 306,
                                "end": 385,
                                "fullWidth": 79,
                                "width": 79,
                                "isIncrementallyUnusable": true,
                                "equalsToken": {
                                    "kind": "EqualsToken",
                                    "fullStart": 306,
                                    "fullEnd": 308,
                                    "start": 306,
                                    "end": 307,
                                    "fullWidth": 2,
                                    "width": 1,
                                    "text": "=",
                                    "value": "=",
                                    "valueText": "=",
                                    "hasTrailingTrivia": true,
                                    "trailingTrivia": [
                                        {
                                            "kind": "WhitespaceTrivia",
                                            "text": " "
                                        }
                                    ]
                                },
                                "value": {
                                    "kind": "InvocationExpression",
                                    "fullStart": 308,
                                    "fullEnd": 385,
                                    "start": 308,
                                    "end": 385,
                                    "fullWidth": 77,
                                    "width": 77,
                                    "isIncrementallyUnusable": true,
                                    "expression": {
                                        "kind": "MemberAccessExpression",
                                        "fullStart": 308,
                                        "fullEnd": 316,
                                        "start": 308,
                                        "end": 316,
                                        "fullWidth": 8,
                                        "width": 8,
                                        "expression": {
                                            "kind": "IdentifierName",
                                            "fullStart": 308,
                                            "fullEnd": 309,
                                            "start": 308,
                                            "end": 309,
                                            "fullWidth": 1,
                                            "width": 1,
                                            "text": "x",
                                            "value": "x",
                                            "valueText": "x"
                                        },
                                        "dotToken": {
                                            "kind": "DotToken",
                                            "fullStart": 309,
                                            "fullEnd": 310,
                                            "start": 309,
                                            "end": 310,
                                            "fullWidth": 1,
                                            "width": 1,
                                            "text": ".",
                                            "value": ".",
                                            "valueText": "."
                                        },
                                        "name": {
                                            "kind": "IdentifierName",
                                            "fullStart": 310,
                                            "fullEnd": 316,
                                            "start": 310,
                                            "end": 316,
                                            "fullWidth": 6,
                                            "width": 6,
                                            "text": "splice",
                                            "value": "splice",
                                            "valueText": "splice"
                                        }
                                    },
                                    "argumentList": {
                                        "kind": "ArgumentList",
                                        "fullStart": 316,
                                        "fullEnd": 385,
                                        "start": 316,
                                        "end": 385,
                                        "fullWidth": 69,
                                        "width": 69,
                                        "isIncrementallyUnusable": true,
                                        "openParenToken": {
                                            "kind": "OpenParenToken",
                                            "fullStart": 316,
                                            "fullEnd": 317,
                                            "start": 316,
                                            "end": 317,
                                            "fullWidth": 1,
                                            "width": 1,
                                            "text": "(",
                                            "value": "(",
                                            "valueText": "("
                                        },
                                        "arguments": [
                                            {
                                                "kind": "ObjectLiteralExpression",
                                                "fullStart": 317,
                                                "fullEnd": 382,
                                                "start": 317,
                                                "end": 382,
                                                "fullWidth": 65,
                                                "width": 65,
                                                "isIncrementallyUnusable": true,
                                                "openBraceToken": {
                                                    "kind": "OpenBraceToken",
                                                    "fullStart": 317,
                                                    "fullEnd": 318,
                                                    "start": 317,
                                                    "end": 318,
                                                    "fullWidth": 1,
                                                    "width": 1,
                                                    "text": "{",
                                                    "value": "{",
                                                    "valueText": "{"
                                                },
                                                "propertyAssignments": [
                                                    {
                                                        "kind": "SimplePropertyAssignment",
                                                        "fullStart": 318,
                                                        "fullEnd": 348,
                                                        "start": 318,
                                                        "end": 348,
                                                        "fullWidth": 30,
                                                        "width": 30,
                                                        "isIncrementallyUnusable": true,
                                                        "propertyName": {
                                                            "kind": "IdentifierName",
                                                            "fullStart": 318,
                                                            "fullEnd": 325,
                                                            "start": 318,
                                                            "end": 325,
                                                            "fullWidth": 7,
                                                            "width": 7,
                                                            "text": "valueOf",
                                                            "value": "valueOf",
                                                            "valueText": "valueOf"
                                                        },
                                                        "colonToken": {
                                                            "kind": "ColonToken",
                                                            "fullStart": 325,
                                                            "fullEnd": 327,
                                                            "start": 325,
                                                            "end": 326,
                                                            "fullWidth": 2,
                                                            "width": 1,
                                                            "text": ":",
                                                            "value": ":",
                                                            "valueText": ":",
                                                            "hasTrailingTrivia": true,
                                                            "trailingTrivia": [
                                                                {
                                                                    "kind": "WhitespaceTrivia",
                                                                    "text": " "
                                                                }
                                                            ]
                                                        },
                                                        "expression": {
                                                            "kind": "FunctionExpression",
                                                            "fullStart": 327,
                                                            "fullEnd": 348,
                                                            "start": 327,
                                                            "end": 348,
                                                            "fullWidth": 21,
                                                            "width": 21,
                                                            "isIncrementallyUnusable": true,
                                                            "functionKeyword": {
                                                                "kind": "FunctionKeyword",
                                                                "fullStart": 327,
                                                                "fullEnd": 335,
                                                                "start": 327,
                                                                "end": 335,
                                                                "fullWidth": 8,
                                                                "width": 8,
                                                                "text": "function",
                                                                "value": "function",
                                                                "valueText": "function"
                                                            },
                                                            "callSignature": {
                                                                "kind": "CallSignature",
                                                                "fullStart": 335,
                                                                "fullEnd": 338,
                                                                "start": 335,
                                                                "end": 337,
                                                                "fullWidth": 3,
                                                                "width": 2,
                                                                "parameterList": {
                                                                    "kind": "ParameterList",
                                                                    "fullStart": 335,
                                                                    "fullEnd": 338,
                                                                    "start": 335,
                                                                    "end": 337,
                                                                    "fullWidth": 3,
                                                                    "width": 2,
                                                                    "openParenToken": {
                                                                        "kind": "OpenParenToken",
                                                                        "fullStart": 335,
                                                                        "fullEnd": 336,
                                                                        "start": 335,
                                                                        "end": 336,
                                                                        "fullWidth": 1,
                                                                        "width": 1,
                                                                        "text": "(",
                                                                        "value": "(",
                                                                        "valueText": "("
                                                                    },
                                                                    "parameters": [],
                                                                    "closeParenToken": {
                                                                        "kind": "CloseParenToken",
                                                                        "fullStart": 336,
                                                                        "fullEnd": 338,
                                                                        "start": 336,
                                                                        "end": 337,
                                                                        "fullWidth": 2,
                                                                        "width": 1,
                                                                        "text": ")",
                                                                        "value": ")",
                                                                        "valueText": ")",
                                                                        "hasTrailingTrivia": true,
                                                                        "trailingTrivia": [
                                                                            {
                                                                                "kind": "WhitespaceTrivia",
                                                                                "text": " "
                                                                            }
                                                                        ]
                                                                    }
                                                                }
                                                            },
                                                            "block": {
                                                                "kind": "Block",
                                                                "fullStart": 338,
                                                                "fullEnd": 348,
                                                                "start": 338,
                                                                "end": 348,
                                                                "fullWidth": 10,
                                                                "width": 10,
                                                                "isIncrementallyUnusable": true,
                                                                "openBraceToken": {
                                                                    "kind": "OpenBraceToken",
                                                                    "fullStart": 338,
                                                                    "fullEnd": 339,
                                                                    "start": 338,
                                                                    "end": 339,
                                                                    "fullWidth": 1,
                                                                    "width": 1,
                                                                    "text": "{",
                                                                    "value": "{",
                                                                    "valueText": "{"
                                                                },
                                                                "statements": [
                                                                    {
                                                                        "kind": "ReturnStatement",
                                                                        "fullStart": 339,
                                                                        "fullEnd": 347,
                                                                        "start": 339,
                                                                        "end": 347,
                                                                        "fullWidth": 8,
                                                                        "width": 8,
                                                                        "isIncrementallyUnusable": true,
                                                                        "returnKeyword": {
                                                                            "kind": "ReturnKeyword",
                                                                            "fullStart": 339,
                                                                            "fullEnd": 346,
                                                                            "start": 339,
                                                                            "end": 345,
                                                                            "fullWidth": 7,
                                                                            "width": 6,
                                                                            "text": "return",
                                                                            "value": "return",
                                                                            "valueText": "return",
                                                                            "hasTrailingTrivia": true,
                                                                            "trailingTrivia": [
                                                                                {
                                                                                    "kind": "WhitespaceTrivia",
                                                                                    "text": " "
                                                                                }
                                                                            ]
                                                                        },
                                                                        "expression": {
                                                                            "kind": "NumericLiteral",
                                                                            "fullStart": 346,
                                                                            "fullEnd": 347,
                                                                            "start": 346,
                                                                            "end": 347,
                                                                            "fullWidth": 1,
                                                                            "width": 1,
                                                                            "text": "0",
                                                                            "value": 0,
                                                                            "valueText": "0"
                                                                        },
                                                                        "semicolonToken": {
                                                                            "kind": "SemicolonToken",
                                                                            "fullStart": -1,
                                                                            "fullEnd": -1,
                                                                            "start": -1,
                                                                            "end": -1,
                                                                            "fullWidth": 0,
                                                                            "width": 0,
                                                                            "text": ""
                                                                        }
                                                                    }
                                                                ],
                                                                "closeBraceToken": {
                                                                    "kind": "CloseBraceToken",
                                                                    "fullStart": 347,
                                                                    "fullEnd": 348,
                                                                    "start": 347,
                                                                    "end": 348,
                                                                    "fullWidth": 1,
                                                                    "width": 1,
                                                                    "text": "}",
                                                                    "value": "}",
                                                                    "valueText": "}"
                                                                }
                                                            }
                                                        }
                                                    },
                                                    {
                                                        "kind": "CommaToken",
                                                        "fullStart": 348,
                                                        "fullEnd": 350,
                                                        "start": 348,
                                                        "end": 349,
                                                        "fullWidth": 2,
                                                        "width": 1,
                                                        "text": ",",
                                                        "value": ",",
                                                        "valueText": ",",
                                                        "hasTrailingTrivia": true,
                                                        "trailingTrivia": [
                                                            {
                                                                "kind": "WhitespaceTrivia",
                                                                "text": " "
                                                            }
                                                        ]
                                                    },
                                                    {
                                                        "kind": "SimplePropertyAssignment",
                                                        "fullStart": 350,
                                                        "fullEnd": 381,
                                                        "start": 350,
                                                        "end": 381,
                                                        "fullWidth": 31,
                                                        "width": 31,
                                                        "isIncrementallyUnusable": true,
                                                        "propertyName": {
                                                            "kind": "IdentifierName",
                                                            "fullStart": 350,
                                                            "fullEnd": 358,
                                                            "start": 350,
                                                            "end": 358,
                                                            "fullWidth": 8,
                                                            "width": 8,
                                                            "text": "toString",
                                                            "value": "toString",
                                                            "valueText": "toString"
                                                        },
                                                        "colonToken": {
                                                            "kind": "ColonToken",
                                                            "fullStart": 358,
                                                            "fullEnd": 360,
                                                            "start": 358,
                                                            "end": 359,
                                                            "fullWidth": 2,
                                                            "width": 1,
                                                            "text": ":",
                                                            "value": ":",
                                                            "valueText": ":",
                                                            "hasTrailingTrivia": true,
                                                            "trailingTrivia": [
                                                                {
                                                                    "kind": "WhitespaceTrivia",
                                                                    "text": " "
                                                                }
                                                            ]
                                                        },
                                                        "expression": {
                                                            "kind": "FunctionExpression",
                                                            "fullStart": 360,
                                                            "fullEnd": 381,
                                                            "start": 360,
                                                            "end": 381,
                                                            "fullWidth": 21,
                                                            "width": 21,
                                                            "isIncrementallyUnusable": true,
                                                            "functionKeyword": {
                                                                "kind": "FunctionKeyword",
                                                                "fullStart": 360,
                                                                "fullEnd": 368,
                                                                "start": 360,
                                                                "end": 368,
                                                                "fullWidth": 8,
                                                                "width": 8,
                                                                "text": "function",
                                                                "value": "function",
                                                                "valueText": "function"
                                                            },
                                                            "callSignature": {
                                                                "kind": "CallSignature",
                                                                "fullStart": 368,
                                                                "fullEnd": 371,
                                                                "start": 368,
                                                                "end": 370,
                                                                "fullWidth": 3,
                                                                "width": 2,
                                                                "parameterList": {
                                                                    "kind": "ParameterList",
                                                                    "fullStart": 368,
                                                                    "fullEnd": 371,
                                                                    "start": 368,
                                                                    "end": 370,
                                                                    "fullWidth": 3,
                                                                    "width": 2,
                                                                    "openParenToken": {
                                                                        "kind": "OpenParenToken",
                                                                        "fullStart": 368,
                                                                        "fullEnd": 369,
                                                                        "start": 368,
                                                                        "end": 369,
                                                                        "fullWidth": 1,
                                                                        "width": 1,
                                                                        "text": "(",
                                                                        "value": "(",
                                                                        "valueText": "("
                                                                    },
                                                                    "parameters": [],
                                                                    "closeParenToken": {
                                                                        "kind": "CloseParenToken",
                                                                        "fullStart": 369,
                                                                        "fullEnd": 371,
                                                                        "start": 369,
                                                                        "end": 370,
                                                                        "fullWidth": 2,
                                                                        "width": 1,
                                                                        "text": ")",
                                                                        "value": ")",
                                                                        "valueText": ")",
                                                                        "hasTrailingTrivia": true,
                                                                        "trailingTrivia": [
                                                                            {
                                                                                "kind": "WhitespaceTrivia",
                                                                                "text": " "
                                                                            }
                                                                        ]
                                                                    }
                                                                }
                                                            },
                                                            "block": {
                                                                "kind": "Block",
                                                                "fullStart": 371,
                                                                "fullEnd": 381,
                                                                "start": 371,
                                                                "end": 381,
                                                                "fullWidth": 10,
                                                                "width": 10,
                                                                "isIncrementallyUnusable": true,
                                                                "openBraceToken": {
                                                                    "kind": "OpenBraceToken",
                                                                    "fullStart": 371,
                                                                    "fullEnd": 372,
                                                                    "start": 371,
                                                                    "end": 372,
                                                                    "fullWidth": 1,
                                                                    "width": 1,
                                                                    "text": "{",
                                                                    "value": "{",
                                                                    "valueText": "{"
                                                                },
                                                                "statements": [
                                                                    {
                                                                        "kind": "ReturnStatement",
                                                                        "fullStart": 372,
                                                                        "fullEnd": 380,
                                                                        "start": 372,
                                                                        "end": 380,
                                                                        "fullWidth": 8,
                                                                        "width": 8,
                                                                        "isIncrementallyUnusable": true,
                                                                        "returnKeyword": {
                                                                            "kind": "ReturnKeyword",
                                                                            "fullStart": 372,
                                                                            "fullEnd": 379,
                                                                            "start": 372,
                                                                            "end": 378,
                                                                            "fullWidth": 7,
                                                                            "width": 6,
                                                                            "text": "return",
                                                                            "value": "return",
                                                                            "valueText": "return",
                                                                            "hasTrailingTrivia": true,
                                                                            "trailingTrivia": [
                                                                                {
                                                                                    "kind": "WhitespaceTrivia",
                                                                                    "text": " "
                                                                                }
                                                                            ]
                                                                        },
                                                                        "expression": {
                                                                            "kind": "NumericLiteral",
                                                                            "fullStart": 379,
                                                                            "fullEnd": 380,
                                                                            "start": 379,
                                                                            "end": 380,
                                                                            "fullWidth": 1,
                                                                            "width": 1,
                                                                            "text": "3",
                                                                            "value": 3,
                                                                            "valueText": "3"
                                                                        },
                                                                        "semicolonToken": {
                                                                            "kind": "SemicolonToken",
                                                                            "fullStart": -1,
                                                                            "fullEnd": -1,
                                                                            "start": -1,
                                                                            "end": -1,
                                                                            "fullWidth": 0,
                                                                            "width": 0,
                                                                            "text": ""
                                                                        }
                                                                    }
                                                                ],
                                                                "closeBraceToken": {
                                                                    "kind": "CloseBraceToken",
                                                                    "fullStart": 380,
                                                                    "fullEnd": 381,
                                                                    "start": 380,
                                                                    "end": 381,
                                                                    "fullWidth": 1,
                                                                    "width": 1,
                                                                    "text": "}",
                                                                    "value": "}",
                                                                    "valueText": "}"
                                                                }
                                                            }
                                                        }
                                                    }
                                                ],
                                                "closeBraceToken": {
                                                    "kind": "CloseBraceToken",
                                                    "fullStart": 381,
                                                    "fullEnd": 382,
                                                    "start": 381,
                                                    "end": 382,
                                                    "fullWidth": 1,
                                                    "width": 1,
                                                    "text": "}",
                                                    "value": "}",
                                                    "valueText": "}"
                                                }
                                            },
                                            {
                                                "kind": "CommaToken",
                                                "fullStart": 382,
                                                "fullEnd": 383,
                                                "start": 382,
                                                "end": 383,
                                                "fullWidth": 1,
                                                "width": 1,
                                                "text": ",",
                                                "value": ",",
                                                "valueText": ","
                                            },
                                            {
                                                "kind": "NumericLiteral",
                                                "fullStart": 383,
                                                "fullEnd": 384,
                                                "start": 383,
                                                "end": 384,
                                                "fullWidth": 1,
                                                "width": 1,
                                                "text": "3",
                                                "value": 3,
                                                "valueText": "3"
                                            }
                                        ],
                                        "closeParenToken": {
                                            "kind": "CloseParenToken",
                                            "fullStart": 384,
                                            "fullEnd": 385,
                                            "start": 384,
                                            "end": 385,
                                            "fullWidth": 1,
                                            "width": 1,
                                            "text": ")",
                                            "value": ")",
                                            "valueText": ")"
                                        }
                                    }
                                }
                            }
                        }
                    ]
                },
                "semicolonToken": {
                    "kind": "SemicolonToken",
                    "fullStart": 385,
                    "fullEnd": 387,
                    "start": 385,
                    "end": 386,
                    "fullWidth": 2,
                    "width": 1,
                    "text": ";",
                    "value": ";",
                    "valueText": ";",
                    "hasTrailingTrivia": true,
                    "hasTrailingNewLine": true,
                    "trailingTrivia": [
                        {
                            "kind": "NewLineTrivia",
                            "text": "\n"
                        }
                    ]
                }
            },
            {
                "kind": "ExpressionStatement",
                "fullStart": 387,
                "fullEnd": 440,
                "start": 398,
                "end": 439,
                "fullWidth": 53,
                "width": 41,
                "expression": {
                    "kind": "AssignmentExpression",
                    "fullStart": 387,
                    "fullEnd": 438,
                    "start": 398,
                    "end": 438,
                    "fullWidth": 51,
                    "width": 40,
                    "left": {
                        "kind": "MemberAccessExpression",
                        "fullStart": 387,
                        "fullEnd": 411,
                        "start": 398,
                        "end": 410,
                        "fullWidth": 24,
                        "width": 12,
                        "expression": {
                            "kind": "IdentifierName",
                            "fullStart": 387,
                            "fullEnd": 401,
                            "start": 398,
                            "end": 401,
                            "fullWidth": 14,
                            "width": 3,
                            "text": "arr",
                            "value": "arr",
                            "valueText": "arr",
                            "hasLeadingTrivia": true,
                            "hasLeadingComment": true,
                            "hasLeadingNewLine": true,
                            "leadingTrivia": [
                                {
                                    "kind": "NewLineTrivia",
                                    "text": "\n"
                                },
                                {
                                    "kind": "SingleLineCommentTrivia",
                                    "text": "//CHECK#1"
                                },
                                {
                                    "kind": "NewLineTrivia",
                                    "text": "\n"
                                }
                            ]
                        },
                        "dotToken": {
                            "kind": "DotToken",
                            "fullStart": 401,
                            "fullEnd": 402,
                            "start": 401,
                            "end": 402,
                            "fullWidth": 1,
                            "width": 1,
                            "text": ".",
                            "value": ".",
                            "valueText": "."
                        },
                        "name": {
                            "kind": "IdentifierName",
                            "fullStart": 402,
                            "fullEnd": 411,
                            "start": 402,
                            "end": 410,
                            "fullWidth": 9,
                            "width": 8,
                            "text": "getClass",
                            "value": "getClass",
                            "valueText": "getClass",
                            "hasTrailingTrivia": true,
                            "trailingTrivia": [
                                {
                                    "kind": "WhitespaceTrivia",
                                    "text": " "
                                }
                            ]
                        }
                    },
                    "operatorToken": {
                        "kind": "EqualsToken",
                        "fullStart": 411,
                        "fullEnd": 413,
                        "start": 411,
                        "end": 412,
                        "fullWidth": 2,
                        "width": 1,
                        "text": "=",
                        "value": "=",
                        "valueText": "=",
                        "hasTrailingTrivia": true,
                        "trailingTrivia": [
                            {
                                "kind": "WhitespaceTrivia",
                                "text": " "
                            }
                        ]
                    },
                    "right": {
                        "kind": "MemberAccessExpression",
                        "fullStart": 413,
                        "fullEnd": 438,
                        "start": 413,
                        "end": 438,
                        "fullWidth": 25,
                        "width": 25,
                        "expression": {
                            "kind": "MemberAccessExpression",
                            "fullStart": 413,
                            "fullEnd": 429,
                            "start": 413,
                            "end": 429,
                            "fullWidth": 16,
                            "width": 16,
                            "expression": {
                                "kind": "IdentifierName",
                                "fullStart": 413,
                                "fullEnd": 419,
                                "start": 413,
                                "end": 419,
                                "fullWidth": 6,
                                "width": 6,
                                "text": "Object",
                                "value": "Object",
                                "valueText": "Object"
                            },
                            "dotToken": {
                                "kind": "DotToken",
                                "fullStart": 419,
                                "fullEnd": 420,
                                "start": 419,
                                "end": 420,
                                "fullWidth": 1,
                                "width": 1,
                                "text": ".",
                                "value": ".",
                                "valueText": "."
                            },
                            "name": {
                                "kind": "IdentifierName",
                                "fullStart": 420,
                                "fullEnd": 429,
                                "start": 420,
                                "end": 429,
                                "fullWidth": 9,
                                "width": 9,
                                "text": "prototype",
                                "value": "prototype",
                                "valueText": "prototype"
                            }
                        },
                        "dotToken": {
                            "kind": "DotToken",
                            "fullStart": 429,
                            "fullEnd": 430,
                            "start": 429,
                            "end": 430,
                            "fullWidth": 1,
                            "width": 1,
                            "text": ".",
                            "value": ".",
                            "valueText": "."
                        },
                        "name": {
                            "kind": "IdentifierName",
                            "fullStart": 430,
                            "fullEnd": 438,
                            "start": 430,
                            "end": 438,
                            "fullWidth": 8,
                            "width": 8,
                            "text": "toString",
                            "value": "toString",
                            "valueText": "toString"
                        }
                    }
                },
                "semicolonToken": {
                    "kind": "SemicolonToken",
                    "fullStart": 438,
                    "fullEnd": 440,
                    "start": 438,
                    "end": 439,
                    "fullWidth": 2,
                    "width": 1,
                    "text": ";",
                    "value": ";",
                    "valueText": ";",
                    "hasTrailingTrivia": true,
                    "hasTrailingNewLine": true,
                    "trailingTrivia": [
                        {
                            "kind": "NewLineTrivia",
                            "text": "\n"
                        }
                    ]
                }
            },
            {
                "kind": "IfStatement",
                "fullStart": 440,
                "fullEnd": 669,
                "start": 440,
                "end": 668,
                "fullWidth": 229,
                "width": 228,
                "ifKeyword": {
                    "kind": "IfKeyword",
                    "fullStart": 440,
                    "fullEnd": 443,
                    "start": 440,
                    "end": 442,
                    "fullWidth": 3,
                    "width": 2,
                    "text": "if",
                    "value": "if",
                    "valueText": "if",
                    "hasTrailingTrivia": true,
                    "trailingTrivia": [
                        {
                            "kind": "WhitespaceTrivia",
                            "text": " "
                        }
                    ]
                },
                "openParenToken": {
                    "kind": "OpenParenToken",
                    "fullStart": 443,
                    "fullEnd": 444,
                    "start": 443,
                    "end": 444,
                    "fullWidth": 1,
                    "width": 1,
                    "text": "(",
                    "value": "(",
                    "valueText": "("
                },
                "condition": {
                    "kind": "NotEqualsExpression",
                    "fullStart": 444,
                    "fullEnd": 489,
                    "start": 444,
                    "end": 489,
                    "fullWidth": 45,
                    "width": 45,
                    "left": {
                        "kind": "InvocationExpression",
                        "fullStart": 444,
                        "fullEnd": 459,
                        "start": 444,
                        "end": 458,
                        "fullWidth": 15,
                        "width": 14,
                        "expression": {
                            "kind": "MemberAccessExpression",
                            "fullStart": 444,
                            "fullEnd": 456,
                            "start": 444,
                            "end": 456,
                            "fullWidth": 12,
                            "width": 12,
                            "expression": {
                                "kind": "IdentifierName",
                                "fullStart": 444,
                                "fullEnd": 447,
                                "start": 444,
                                "end": 447,
                                "fullWidth": 3,
                                "width": 3,
                                "text": "arr",
                                "value": "arr",
                                "valueText": "arr"
                            },
                            "dotToken": {
                                "kind": "DotToken",
                                "fullStart": 447,
                                "fullEnd": 448,
                                "start": 447,
                                "end": 448,
                                "fullWidth": 1,
                                "width": 1,
                                "text": ".",
                                "value": ".",
                                "valueText": "."
                            },
                            "name": {
                                "kind": "IdentifierName",
                                "fullStart": 448,
                                "fullEnd": 456,
                                "start": 448,
                                "end": 456,
                                "fullWidth": 8,
                                "width": 8,
                                "text": "getClass",
                                "value": "getClass",
                                "valueText": "getClass"
                            }
                        },
                        "argumentList": {
                            "kind": "ArgumentList",
                            "fullStart": 456,
                            "fullEnd": 459,
                            "start": 456,
                            "end": 458,
                            "fullWidth": 3,
                            "width": 2,
                            "openParenToken": {
                                "kind": "OpenParenToken",
                                "fullStart": 456,
                                "fullEnd": 457,
                                "start": 456,
                                "end": 457,
                                "fullWidth": 1,
                                "width": 1,
                                "text": "(",
                                "value": "(",
                                "valueText": "("
                            },
                            "arguments": [],
                            "closeParenToken": {
                                "kind": "CloseParenToken",
                                "fullStart": 457,
                                "fullEnd": 459,
                                "start": 457,
                                "end": 458,
                                "fullWidth": 2,
                                "width": 1,
                                "text": ")",
                                "value": ")",
                                "valueText": ")",
                                "hasTrailingTrivia": true,
                                "trailingTrivia": [
                                    {
                                        "kind": "WhitespaceTrivia",
                                        "text": " "
                                    }
                                ]
                            }
                        }
                    },
                    "operatorToken": {
                        "kind": "ExclamationEqualsEqualsToken",
                        "fullStart": 459,
                        "fullEnd": 463,
                        "start": 459,
                        "end": 462,
                        "fullWidth": 4,
                        "width": 3,
                        "text": "!==",
                        "value": "!==",
                        "valueText": "!==",
                        "hasTrailingTrivia": true,
                        "trailingTrivia": [
                            {
                                "kind": "WhitespaceTrivia",
                                "text": " "
                            }
                        ]
                    },
                    "right": {
                        "kind": "AddExpression",
                        "fullStart": 463,
                        "fullEnd": 489,
                        "start": 463,
                        "end": 489,
                        "fullWidth": 26,
                        "width": 26,
                        "left": {
                            "kind": "AddExpression",
                            "fullStart": 463,
                            "fullEnd": 484,
                            "start": 463,
                            "end": 483,
                            "fullWidth": 21,
                            "width": 20,
                            "left": {
                                "kind": "StringLiteral",
                                "fullStart": 463,
                                "fullEnd": 474,
                                "start": 463,
                                "end": 473,
                                "fullWidth": 11,
                                "width": 10,
                                "text": "\"[object \"",
                                "value": "[object ",
                                "valueText": "[object ",
                                "hasTrailingTrivia": true,
                                "trailingTrivia": [
                                    {
                                        "kind": "WhitespaceTrivia",
                                        "text": " "
                                    }
                                ]
                            },
                            "operatorToken": {
                                "kind": "PlusToken",
                                "fullStart": 474,
                                "fullEnd": 476,
                                "start": 474,
                                "end": 475,
                                "fullWidth": 2,
                                "width": 1,
                                "text": "+",
                                "value": "+",
                                "valueText": "+",
                                "hasTrailingTrivia": true,
                                "trailingTrivia": [
                                    {
                                        "kind": "WhitespaceTrivia",
                                        "text": " "
                                    }
                                ]
                            },
                            "right": {
                                "kind": "StringLiteral",
                                "fullStart": 476,
                                "fullEnd": 484,
                                "start": 476,
                                "end": 483,
                                "fullWidth": 8,
                                "width": 7,
                                "text": "\"Array\"",
                                "value": "Array",
                                "valueText": "Array",
                                "hasTrailingTrivia": true,
                                "trailingTrivia": [
                                    {
                                        "kind": "WhitespaceTrivia",
                                        "text": " "
                                    }
                                ]
                            }
                        },
                        "operatorToken": {
                            "kind": "PlusToken",
                            "fullStart": 484,
                            "fullEnd": 486,
                            "start": 484,
                            "end": 485,
                            "fullWidth": 2,
                            "width": 1,
                            "text": "+",
                            "value": "+",
                            "valueText": "+",
                            "hasTrailingTrivia": true,
                            "trailingTrivia": [
                                {
                                    "kind": "WhitespaceTrivia",
                                    "text": " "
                                }
                            ]
                        },
                        "right": {
                            "kind": "StringLiteral",
                            "fullStart": 486,
                            "fullEnd": 489,
                            "start": 486,
                            "end": 489,
                            "fullWidth": 3,
                            "width": 3,
                            "text": "\"]\"",
                            "value": "]",
                            "valueText": "]"
                        }
                    }
                },
                "closeParenToken": {
                    "kind": "CloseParenToken",
                    "fullStart": 489,
                    "fullEnd": 491,
                    "start": 489,
                    "end": 490,
                    "fullWidth": 2,
                    "width": 1,
                    "text": ")",
                    "value": ")",
                    "valueText": ")",
                    "hasTrailingTrivia": true,
                    "trailingTrivia": [
                        {
                            "kind": "WhitespaceTrivia",
                            "text": " "
                        }
                    ]
                },
                "statement": {
                    "kind": "Block",
                    "fullStart": 491,
                    "fullEnd": 669,
                    "start": 491,
                    "end": 668,
                    "fullWidth": 178,
                    "width": 177,
                    "openBraceToken": {
                        "kind": "OpenBraceToken",
                        "fullStart": 491,
                        "fullEnd": 493,
                        "start": 491,
                        "end": 492,
                        "fullWidth": 2,
                        "width": 1,
                        "text": "{",
                        "value": "{",
                        "valueText": "{",
                        "hasTrailingTrivia": true,
                        "hasTrailingNewLine": true,
                        "trailingTrivia": [
                            {
                                "kind": "NewLineTrivia",
                                "text": "\n"
                            }
                        ]
                    },
                    "statements": [
                        {
                            "kind": "ExpressionStatement",
                            "fullStart": 493,
                            "fullEnd": 667,
                            "start": 495,
                            "end": 666,
                            "fullWidth": 174,
                            "width": 171,
                            "expression": {
                                "kind": "InvocationExpression",
                                "fullStart": 493,
                                "fullEnd": 665,
                                "start": 495,
                                "end": 665,
                                "fullWidth": 172,
                                "width": 170,
                                "expression": {
                                    "kind": "IdentifierName",
                                    "fullStart": 493,
                                    "fullEnd": 501,
                                    "start": 495,
                                    "end": 501,
                                    "fullWidth": 8,
                                    "width": 6,
                                    "text": "$ERROR",
                                    "value": "$ERROR",
                                    "valueText": "$ERROR",
                                    "hasLeadingTrivia": true,
                                    "leadingTrivia": [
                                        {
                                            "kind": "WhitespaceTrivia",
                                            "text": "  "
                                        }
                                    ]
                                },
                                "argumentList": {
                                    "kind": "ArgumentList",
                                    "fullStart": 501,
                                    "fullEnd": 665,
                                    "start": 501,
                                    "end": 665,
                                    "fullWidth": 164,
                                    "width": 164,
                                    "openParenToken": {
                                        "kind": "OpenParenToken",
                                        "fullStart": 501,
                                        "fullEnd": 502,
                                        "start": 501,
                                        "end": 502,
                                        "fullWidth": 1,
                                        "width": 1,
                                        "text": "(",
                                        "value": "(",
                                        "valueText": "("
                                    },
                                    "arguments": [
                                        {
                                            "kind": "AddExpression",
                                            "fullStart": 502,
                                            "fullEnd": 664,
                                            "start": 502,
                                            "end": 664,
                                            "fullWidth": 162,
                                            "width": 162,
                                            "left": {
                                                "kind": "StringLiteral",
                                                "fullStart": 502,
                                                "fullEnd": 646,
                                                "start": 502,
                                                "end": 645,
                                                "fullWidth": 144,
                                                "width": 143,
                                                "text": "'#1: var x = [0,1,2,3]; var arr = x.splice({valueOf: function() {return 0}, toString: function() {return 3}},3); arr is Array object. Actual: '",
                                                "value": "#1: var x = [0,1,2,3]; var arr = x.splice({valueOf: function() {return 0}, toString: function() {return 3}},3); arr is Array object. Actual: ",
                                                "valueText": "#1: var x = [0,1,2,3]; var arr = x.splice({valueOf: function() {return 0}, toString: function() {return 3}},3); arr is Array object. Actual: ",
                                                "hasTrailingTrivia": true,
                                                "trailingTrivia": [
                                                    {
                                                        "kind": "WhitespaceTrivia",
                                                        "text": " "
                                                    }
                                                ]
                                            },
                                            "operatorToken": {
                                                "kind": "PlusToken",
                                                "fullStart": 646,
                                                "fullEnd": 648,
                                                "start": 646,
                                                "end": 647,
                                                "fullWidth": 2,
                                                "width": 1,
                                                "text": "+",
                                                "value": "+",
                                                "valueText": "+",
                                                "hasTrailingTrivia": true,
                                                "trailingTrivia": [
                                                    {
                                                        "kind": "WhitespaceTrivia",
                                                        "text": " "
                                                    }
                                                ]
                                            },
                                            "right": {
                                                "kind": "ParenthesizedExpression",
                                                "fullStart": 648,
                                                "fullEnd": 664,
                                                "start": 648,
                                                "end": 664,
                                                "fullWidth": 16,
                                                "width": 16,
                                                "openParenToken": {
                                                    "kind": "OpenParenToken",
                                                    "fullStart": 648,
                                                    "fullEnd": 649,
                                                    "start": 648,
                                                    "end": 649,
                                                    "fullWidth": 1,
                                                    "width": 1,
                                                    "text": "(",
                                                    "value": "(",
                                                    "valueText": "("
                                                },
                                                "expression": {
                                                    "kind": "InvocationExpression",
                                                    "fullStart": 649,
                                                    "fullEnd": 663,
                                                    "start": 649,
                                                    "end": 663,
                                                    "fullWidth": 14,
                                                    "width": 14,
                                                    "expression": {
                                                        "kind": "MemberAccessExpression",
                                                        "fullStart": 649,
                                                        "fullEnd": 661,
                                                        "start": 649,
                                                        "end": 661,
                                                        "fullWidth": 12,
                                                        "width": 12,
                                                        "expression": {
                                                            "kind": "IdentifierName",
                                                            "fullStart": 649,
                                                            "fullEnd": 652,
                                                            "start": 649,
                                                            "end": 652,
                                                            "fullWidth": 3,
                                                            "width": 3,
                                                            "text": "arr",
                                                            "value": "arr",
                                                            "valueText": "arr"
                                                        },
                                                        "dotToken": {
                                                            "kind": "DotToken",
                                                            "fullStart": 652,
                                                            "fullEnd": 653,
                                                            "start": 652,
                                                            "end": 653,
                                                            "fullWidth": 1,
                                                            "width": 1,
                                                            "text": ".",
                                                            "value": ".",
                                                            "valueText": "."
                                                        },
                                                        "name": {
                                                            "kind": "IdentifierName",
                                                            "fullStart": 653,
                                                            "fullEnd": 661,
                                                            "start": 653,
                                                            "end": 661,
                                                            "fullWidth": 8,
                                                            "width": 8,
                                                            "text": "getClass",
                                                            "value": "getClass",
                                                            "valueText": "getClass"
                                                        }
                                                    },
                                                    "argumentList": {
                                                        "kind": "ArgumentList",
                                                        "fullStart": 661,
                                                        "fullEnd": 663,
                                                        "start": 661,
                                                        "end": 663,
                                                        "fullWidth": 2,
                                                        "width": 2,
                                                        "openParenToken": {
                                                            "kind": "OpenParenToken",
                                                            "fullStart": 661,
                                                            "fullEnd": 662,
                                                            "start": 661,
                                                            "end": 662,
                                                            "fullWidth": 1,
                                                            "width": 1,
                                                            "text": "(",
                                                            "value": "(",
                                                            "valueText": "("
                                                        },
                                                        "arguments": [],
                                                        "closeParenToken": {
                                                            "kind": "CloseParenToken",
                                                            "fullStart": 662,
                                                            "fullEnd": 663,
                                                            "start": 662,
                                                            "end": 663,
                                                            "fullWidth": 1,
                                                            "width": 1,
                                                            "text": ")",
                                                            "value": ")",
                                                            "valueText": ")"
                                                        }
                                                    }
                                                },
                                                "closeParenToken": {
                                                    "kind": "CloseParenToken",
                                                    "fullStart": 663,
                                                    "fullEnd": 664,
                                                    "start": 663,
                                                    "end": 664,
                                                    "fullWidth": 1,
                                                    "width": 1,
                                                    "text": ")",
                                                    "value": ")",
                                                    "valueText": ")"
                                                }
                                            }
                                        }
                                    ],
                                    "closeParenToken": {
                                        "kind": "CloseParenToken",
                                        "fullStart": 664,
                                        "fullEnd": 665,
                                        "start": 664,
                                        "end": 665,
                                        "fullWidth": 1,
                                        "width": 1,
                                        "text": ")",
                                        "value": ")",
                                        "valueText": ")"
                                    }
                                }
                            },
                            "semicolonToken": {
                                "kind": "SemicolonToken",
                                "fullStart": 665,
                                "fullEnd": 667,
                                "start": 665,
                                "end": 666,
                                "fullWidth": 2,
                                "width": 1,
                                "text": ";",
                                "value": ";",
                                "valueText": ";",
                                "hasTrailingTrivia": true,
                                "hasTrailingNewLine": true,
                                "trailingTrivia": [
                                    {
                                        "kind": "NewLineTrivia",
                                        "text": "\n"
                                    }
                                ]
                            }
                        }
                    ],
                    "closeBraceToken": {
                        "kind": "CloseBraceToken",
                        "fullStart": 667,
                        "fullEnd": 669,
                        "start": 667,
                        "end": 668,
                        "fullWidth": 2,
                        "width": 1,
                        "text": "}",
                        "value": "}",
                        "valueText": "}",
                        "hasTrailingTrivia": true,
                        "hasTrailingNewLine": true,
                        "trailingTrivia": [
                            {
                                "kind": "NewLineTrivia",
                                "text": "\n"
                            }
                        ]
                    }
                }
            },
            {
                "kind": "IfStatement",
                "fullStart": 669,
                "fullEnd": 873,
                "start": 680,
                "end": 872,
                "fullWidth": 204,
                "width": 192,
                "ifKeyword": {
                    "kind": "IfKeyword",
                    "fullStart": 669,
                    "fullEnd": 683,
                    "start": 680,
                    "end": 682,
                    "fullWidth": 14,
                    "width": 2,
                    "text": "if",
                    "value": "if",
                    "valueText": "if",
                    "hasLeadingTrivia": true,
                    "hasLeadingComment": true,
                    "hasLeadingNewLine": true,
                    "hasTrailingTrivia": true,
                    "leadingTrivia": [
                        {
                            "kind": "NewLineTrivia",
                            "text": "\n"
                        },
                        {
                            "kind": "SingleLineCommentTrivia",
                            "text": "//CHECK#2"
                        },
                        {
                            "kind": "NewLineTrivia",
                            "text": "\n"
                        }
                    ],
                    "trailingTrivia": [
                        {
                            "kind": "WhitespaceTrivia",
                            "text": " "
                        }
                    ]
                },
                "openParenToken": {
                    "kind": "OpenParenToken",
                    "fullStart": 683,
                    "fullEnd": 684,
                    "start": 683,
                    "end": 684,
                    "fullWidth": 1,
                    "width": 1,
                    "text": "(",
                    "value": "(",
                    "valueText": "("
                },
                "condition": {
                    "kind": "NotEqualsExpression",
                    "fullStart": 684,
                    "fullEnd": 700,
                    "start": 684,
                    "end": 700,
                    "fullWidth": 16,
                    "width": 16,
                    "left": {
                        "kind": "MemberAccessExpression",
                        "fullStart": 684,
                        "fullEnd": 695,
                        "start": 684,
                        "end": 694,
                        "fullWidth": 11,
                        "width": 10,
                        "expression": {
                            "kind": "IdentifierName",
                            "fullStart": 684,
                            "fullEnd": 687,
                            "start": 684,
                            "end": 687,
                            "fullWidth": 3,
                            "width": 3,
                            "text": "arr",
                            "value": "arr",
                            "valueText": "arr"
                        },
                        "dotToken": {
                            "kind": "DotToken",
                            "fullStart": 687,
                            "fullEnd": 688,
                            "start": 687,
                            "end": 688,
                            "fullWidth": 1,
                            "width": 1,
                            "text": ".",
                            "value": ".",
                            "valueText": "."
                        },
                        "name": {
                            "kind": "IdentifierName",
                            "fullStart": 688,
                            "fullEnd": 695,
                            "start": 688,
                            "end": 694,
                            "fullWidth": 7,
                            "width": 6,
                            "text": "length",
                            "value": "length",
                            "valueText": "length",
                            "hasTrailingTrivia": true,
                            "trailingTrivia": [
                                {
                                    "kind": "WhitespaceTrivia",
                                    "text": " "
                                }
                            ]
                        }
                    },
                    "operatorToken": {
                        "kind": "ExclamationEqualsEqualsToken",
                        "fullStart": 695,
                        "fullEnd": 699,
                        "start": 695,
                        "end": 698,
                        "fullWidth": 4,
                        "width": 3,
                        "text": "!==",
                        "value": "!==",
                        "valueText": "!==",
                        "hasTrailingTrivia": true,
                        "trailingTrivia": [
                            {
                                "kind": "WhitespaceTrivia",
                                "text": " "
                            }
                        ]
                    },
                    "right": {
                        "kind": "NumericLiteral",
                        "fullStart": 699,
                        "fullEnd": 700,
                        "start": 699,
                        "end": 700,
                        "fullWidth": 1,
                        "width": 1,
                        "text": "3",
                        "value": 3,
                        "valueText": "3"
                    }
                },
                "closeParenToken": {
                    "kind": "CloseParenToken",
                    "fullStart": 700,
                    "fullEnd": 702,
                    "start": 700,
                    "end": 701,
                    "fullWidth": 2,
                    "width": 1,
                    "text": ")",
                    "value": ")",
                    "valueText": ")",
                    "hasTrailingTrivia": true,
                    "trailingTrivia": [
                        {
                            "kind": "WhitespaceTrivia",
                            "text": " "
                        }
                    ]
                },
                "statement": {
                    "kind": "Block",
                    "fullStart": 702,
                    "fullEnd": 873,
                    "start": 702,
                    "end": 872,
                    "fullWidth": 171,
                    "width": 170,
                    "openBraceToken": {
                        "kind": "OpenBraceToken",
                        "fullStart": 702,
                        "fullEnd": 704,
                        "start": 702,
                        "end": 703,
                        "fullWidth": 2,
                        "width": 1,
                        "text": "{",
                        "value": "{",
                        "valueText": "{",
                        "hasTrailingTrivia": true,
                        "hasTrailingNewLine": true,
                        "trailingTrivia": [
                            {
                                "kind": "NewLineTrivia",
                                "text": "\n"
                            }
                        ]
                    },
                    "statements": [
                        {
                            "kind": "ExpressionStatement",
                            "fullStart": 704,
                            "fullEnd": 871,
                            "start": 706,
                            "end": 870,
                            "fullWidth": 167,
                            "width": 164,
                            "expression": {
                                "kind": "InvocationExpression",
                                "fullStart": 704,
                                "fullEnd": 869,
                                "start": 706,
                                "end": 869,
                                "fullWidth": 165,
                                "width": 163,
                                "expression": {
                                    "kind": "IdentifierName",
                                    "fullStart": 704,
                                    "fullEnd": 712,
                                    "start": 706,
                                    "end": 712,
                                    "fullWidth": 8,
                                    "width": 6,
                                    "text": "$ERROR",
                                    "value": "$ERROR",
                                    "valueText": "$ERROR",
                                    "hasLeadingTrivia": true,
                                    "leadingTrivia": [
                                        {
                                            "kind": "WhitespaceTrivia",
                                            "text": "  "
                                        }
                                    ]
                                },
                                "argumentList": {
                                    "kind": "ArgumentList",
                                    "fullStart": 712,
                                    "fullEnd": 869,
                                    "start": 712,
                                    "end": 869,
                                    "fullWidth": 157,
                                    "width": 157,
                                    "openParenToken": {
                                        "kind": "OpenParenToken",
                                        "fullStart": 712,
                                        "fullEnd": 713,
                                        "start": 712,
                                        "end": 713,
                                        "fullWidth": 1,
                                        "width": 1,
                                        "text": "(",
                                        "value": "(",
                                        "valueText": "("
                                    },
                                    "arguments": [
                                        {
                                            "kind": "AddExpression",
                                            "fullStart": 713,
                                            "fullEnd": 868,
                                            "start": 713,
                                            "end": 868,
                                            "fullWidth": 155,
                                            "width": 155,
                                            "left": {
                                                "kind": "StringLiteral",
                                                "fullStart": 713,
                                                "fullEnd": 854,
                                                "start": 713,
                                                "end": 853,
                                                "fullWidth": 141,
                                                "width": 140,
                                                "text": "'#2: var x = [0,1,2,3]; var arr = x.splice({valueOf: function() {return 0}, toString: function() {return 3}},3); arr.length === 3. Actual: '",
                                                "value": "#2: var x = [0,1,2,3]; var arr = x.splice({valueOf: function() {return 0}, toString: function() {return 3}},3); arr.length === 3. Actual: ",
                                                "valueText": "#2: var x = [0,1,2,3]; var arr = x.splice({valueOf: function() {return 0}, toString: function() {return 3}},3); arr.length === 3. Actual: ",
                                                "hasTrailingTrivia": true,
                                                "trailingTrivia": [
                                                    {
                                                        "kind": "WhitespaceTrivia",
                                                        "text": " "
                                                    }
                                                ]
                                            },
                                            "operatorToken": {
                                                "kind": "PlusToken",
                                                "fullStart": 854,
                                                "fullEnd": 856,
                                                "start": 854,
                                                "end": 855,
                                                "fullWidth": 2,
                                                "width": 1,
                                                "text": "+",
                                                "value": "+",
                                                "valueText": "+",
                                                "hasTrailingTrivia": true,
                                                "trailingTrivia": [
                                                    {
                                                        "kind": "WhitespaceTrivia",
                                                        "text": " "
                                                    }
                                                ]
                                            },
                                            "right": {
                                                "kind": "ParenthesizedExpression",
                                                "fullStart": 856,
                                                "fullEnd": 868,
                                                "start": 856,
                                                "end": 868,
                                                "fullWidth": 12,
                                                "width": 12,
                                                "openParenToken": {
                                                    "kind": "OpenParenToken",
                                                    "fullStart": 856,
                                                    "fullEnd": 857,
                                                    "start": 856,
                                                    "end": 857,
                                                    "fullWidth": 1,
                                                    "width": 1,
                                                    "text": "(",
                                                    "value": "(",
                                                    "valueText": "("
                                                },
                                                "expression": {
                                                    "kind": "MemberAccessExpression",
                                                    "fullStart": 857,
                                                    "fullEnd": 867,
                                                    "start": 857,
                                                    "end": 867,
                                                    "fullWidth": 10,
                                                    "width": 10,
                                                    "expression": {
                                                        "kind": "IdentifierName",
                                                        "fullStart": 857,
                                                        "fullEnd": 860,
                                                        "start": 857,
                                                        "end": 860,
                                                        "fullWidth": 3,
                                                        "width": 3,
                                                        "text": "arr",
                                                        "value": "arr",
                                                        "valueText": "arr"
                                                    },
                                                    "dotToken": {
                                                        "kind": "DotToken",
                                                        "fullStart": 860,
                                                        "fullEnd": 861,
                                                        "start": 860,
                                                        "end": 861,
                                                        "fullWidth": 1,
                                                        "width": 1,
                                                        "text": ".",
                                                        "value": ".",
                                                        "valueText": "."
                                                    },
                                                    "name": {
                                                        "kind": "IdentifierName",
                                                        "fullStart": 861,
                                                        "fullEnd": 867,
                                                        "start": 861,
                                                        "end": 867,
                                                        "fullWidth": 6,
                                                        "width": 6,
                                                        "text": "length",
                                                        "value": "length",
                                                        "valueText": "length"
                                                    }
                                                },
                                                "closeParenToken": {
                                                    "kind": "CloseParenToken",
                                                    "fullStart": 867,
                                                    "fullEnd": 868,
                                                    "start": 867,
                                                    "end": 868,
                                                    "fullWidth": 1,
                                                    "width": 1,
                                                    "text": ")",
                                                    "value": ")",
                                                    "valueText": ")"
                                                }
                                            }
                                        }
                                    ],
                                    "closeParenToken": {
                                        "kind": "CloseParenToken",
                                        "fullStart": 868,
                                        "fullEnd": 869,
                                        "start": 868,
                                        "end": 869,
                                        "fullWidth": 1,
                                        "width": 1,
                                        "text": ")",
                                        "value": ")",
                                        "valueText": ")"
                                    }
                                }
                            },
                            "semicolonToken": {
                                "kind": "SemicolonToken",
                                "fullStart": 869,
                                "fullEnd": 871,
                                "start": 869,
                                "end": 870,
                                "fullWidth": 2,
                                "width": 1,
                                "text": ";",
                                "value": ";",
                                "valueText": ";",
                                "hasTrailingTrivia": true,
                                "hasTrailingNewLine": true,
                                "trailingTrivia": [
                                    {
                                        "kind": "NewLineTrivia",
                                        "text": "\n"
                                    }
                                ]
                            }
                        }
                    ],
                    "closeBraceToken": {
                        "kind": "CloseBraceToken",
                        "fullStart": 871,
                        "fullEnd": 873,
                        "start": 871,
                        "end": 872,
                        "fullWidth": 2,
                        "width": 1,
                        "text": "}",
                        "value": "}",
                        "valueText": "}",
                        "hasTrailingTrivia": true,
                        "hasTrailingNewLine": true,
                        "trailingTrivia": [
                            {
                                "kind": "NewLineTrivia",
                                "text": "\n"
                            }
                        ]
                    }
                }
            },
            {
                "kind": "IfStatement",
                "fullStart": 873,
                "fullEnd": 1065,
                "start": 884,
                "end": 1064,
                "fullWidth": 192,
                "width": 180,
                "ifKeyword": {
                    "kind": "IfKeyword",
                    "fullStart": 873,
                    "fullEnd": 887,
                    "start": 884,
                    "end": 886,
                    "fullWidth": 14,
                    "width": 2,
                    "text": "if",
                    "value": "if",
                    "valueText": "if",
                    "hasLeadingTrivia": true,
                    "hasLeadingComment": true,
                    "hasLeadingNewLine": true,
                    "hasTrailingTrivia": true,
                    "leadingTrivia": [
                        {
                            "kind": "NewLineTrivia",
                            "text": "\n"
                        },
                        {
                            "kind": "SingleLineCommentTrivia",
                            "text": "//CHECK#3"
                        },
                        {
                            "kind": "NewLineTrivia",
                            "text": "\n"
                        }
                    ],
                    "trailingTrivia": [
                        {
                            "kind": "WhitespaceTrivia",
                            "text": " "
                        }
                    ]
                },
                "openParenToken": {
                    "kind": "OpenParenToken",
                    "fullStart": 887,
                    "fullEnd": 888,
                    "start": 887,
                    "end": 888,
                    "fullWidth": 1,
                    "width": 1,
                    "text": "(",
                    "value": "(",
                    "valueText": "("
                },
                "condition": {
                    "kind": "NotEqualsExpression",
                    "fullStart": 888,
                    "fullEnd": 900,
                    "start": 888,
                    "end": 900,
                    "fullWidth": 12,
                    "width": 12,
                    "left": {
                        "kind": "ElementAccessExpression",
                        "fullStart": 888,
                        "fullEnd": 895,
                        "start": 888,
                        "end": 894,
                        "fullWidth": 7,
                        "width": 6,
                        "expression": {
                            "kind": "IdentifierName",
                            "fullStart": 888,
                            "fullEnd": 891,
                            "start": 888,
                            "end": 891,
                            "fullWidth": 3,
                            "width": 3,
                            "text": "arr",
                            "value": "arr",
                            "valueText": "arr"
                        },
                        "openBracketToken": {
                            "kind": "OpenBracketToken",
                            "fullStart": 891,
                            "fullEnd": 892,
                            "start": 891,
                            "end": 892,
                            "fullWidth": 1,
                            "width": 1,
                            "text": "[",
                            "value": "[",
                            "valueText": "["
                        },
                        "argumentExpression": {
                            "kind": "NumericLiteral",
                            "fullStart": 892,
                            "fullEnd": 893,
                            "start": 892,
                            "end": 893,
                            "fullWidth": 1,
                            "width": 1,
                            "text": "0",
                            "value": 0,
                            "valueText": "0"
                        },
                        "closeBracketToken": {
                            "kind": "CloseBracketToken",
                            "fullStart": 893,
                            "fullEnd": 895,
                            "start": 893,
                            "end": 894,
                            "fullWidth": 2,
                            "width": 1,
                            "text": "]",
                            "value": "]",
                            "valueText": "]",
                            "hasTrailingTrivia": true,
                            "trailingTrivia": [
                                {
                                    "kind": "WhitespaceTrivia",
                                    "text": " "
                                }
                            ]
                        }
                    },
                    "operatorToken": {
                        "kind": "ExclamationEqualsEqualsToken",
                        "fullStart": 895,
                        "fullEnd": 899,
                        "start": 895,
                        "end": 898,
                        "fullWidth": 4,
                        "width": 3,
                        "text": "!==",
                        "value": "!==",
                        "valueText": "!==",
                        "hasTrailingTrivia": true,
                        "trailingTrivia": [
                            {
                                "kind": "WhitespaceTrivia",
                                "text": " "
                            }
                        ]
                    },
                    "right": {
                        "kind": "NumericLiteral",
                        "fullStart": 899,
                        "fullEnd": 900,
                        "start": 899,
                        "end": 900,
                        "fullWidth": 1,
                        "width": 1,
                        "text": "0",
                        "value": 0,
                        "valueText": "0"
                    }
                },
                "closeParenToken": {
                    "kind": "CloseParenToken",
                    "fullStart": 900,
                    "fullEnd": 902,
                    "start": 900,
                    "end": 901,
                    "fullWidth": 2,
                    "width": 1,
                    "text": ")",
                    "value": ")",
                    "valueText": ")",
                    "hasTrailingTrivia": true,
                    "trailingTrivia": [
                        {
                            "kind": "WhitespaceTrivia",
                            "text": " "
                        }
                    ]
                },
                "statement": {
                    "kind": "Block",
                    "fullStart": 902,
                    "fullEnd": 1065,
                    "start": 902,
                    "end": 1064,
                    "fullWidth": 163,
                    "width": 162,
                    "openBraceToken": {
                        "kind": "OpenBraceToken",
                        "fullStart": 902,
                        "fullEnd": 904,
                        "start": 902,
                        "end": 903,
                        "fullWidth": 2,
                        "width": 1,
                        "text": "{",
                        "value": "{",
                        "valueText": "{",
                        "hasTrailingTrivia": true,
                        "hasTrailingNewLine": true,
                        "trailingTrivia": [
                            {
                                "kind": "NewLineTrivia",
                                "text": "\n"
                            }
                        ]
                    },
                    "statements": [
                        {
                            "kind": "ExpressionStatement",
                            "fullStart": 904,
                            "fullEnd": 1063,
                            "start": 906,
                            "end": 1062,
                            "fullWidth": 159,
                            "width": 156,
                            "expression": {
                                "kind": "InvocationExpression",
                                "fullStart": 904,
                                "fullEnd": 1061,
                                "start": 906,
                                "end": 1061,
                                "fullWidth": 157,
                                "width": 155,
                                "expression": {
                                    "kind": "IdentifierName",
                                    "fullStart": 904,
                                    "fullEnd": 912,
                                    "start": 906,
                                    "end": 912,
                                    "fullWidth": 8,
                                    "width": 6,
                                    "text": "$ERROR",
                                    "value": "$ERROR",
                                    "valueText": "$ERROR",
                                    "hasLeadingTrivia": true,
                                    "leadingTrivia": [
                                        {
                                            "kind": "WhitespaceTrivia",
                                            "text": "  "
                                        }
                                    ]
                                },
                                "argumentList": {
                                    "kind": "ArgumentList",
                                    "fullStart": 912,
                                    "fullEnd": 1061,
                                    "start": 912,
                                    "end": 1061,
                                    "fullWidth": 149,
                                    "width": 149,
                                    "openParenToken": {
                                        "kind": "OpenParenToken",
                                        "fullStart": 912,
                                        "fullEnd": 913,
                                        "start": 912,
                                        "end": 913,
                                        "fullWidth": 1,
                                        "width": 1,
                                        "text": "(",
                                        "value": "(",
                                        "valueText": "("
                                    },
                                    "arguments": [
                                        {
                                            "kind": "AddExpression",
                                            "fullStart": 913,
                                            "fullEnd": 1060,
                                            "start": 913,
                                            "end": 1060,
                                            "fullWidth": 147,
                                            "width": 147,
                                            "left": {
                                                "kind": "StringLiteral",
                                                "fullStart": 913,
                                                "fullEnd": 1050,
                                                "start": 913,
                                                "end": 1049,
                                                "fullWidth": 137,
                                                "width": 136,
                                                "text": "'#3: var x = [0,1,2,3]; var arr = x.splice({valueOf: function() {return 0}, toString: function() {return 3}},3); arr[0] === 0. Actual: '",
                                                "value": "#3: var x = [0,1,2,3]; var arr = x.splice({valueOf: function() {return 0}, toString: function() {return 3}},3); arr[0] === 0. Actual: ",
                                                "valueText": "#3: var x = [0,1,2,3]; var arr = x.splice({valueOf: function() {return 0}, toString: function() {return 3}},3); arr[0] === 0. Actual: ",
                                                "hasTrailingTrivia": true,
                                                "trailingTrivia": [
                                                    {
                                                        "kind": "WhitespaceTrivia",
                                                        "text": " "
                                                    }
                                                ]
                                            },
                                            "operatorToken": {
                                                "kind": "PlusToken",
                                                "fullStart": 1050,
                                                "fullEnd": 1052,
                                                "start": 1050,
                                                "end": 1051,
                                                "fullWidth": 2,
                                                "width": 1,
                                                "text": "+",
                                                "value": "+",
                                                "valueText": "+",
                                                "hasTrailingTrivia": true,
                                                "trailingTrivia": [
                                                    {
                                                        "kind": "WhitespaceTrivia",
                                                        "text": " "
                                                    }
                                                ]
                                            },
                                            "right": {
                                                "kind": "ParenthesizedExpression",
                                                "fullStart": 1052,
                                                "fullEnd": 1060,
                                                "start": 1052,
                                                "end": 1060,
                                                "fullWidth": 8,
                                                "width": 8,
                                                "openParenToken": {
                                                    "kind": "OpenParenToken",
                                                    "fullStart": 1052,
                                                    "fullEnd": 1053,
                                                    "start": 1052,
                                                    "end": 1053,
                                                    "fullWidth": 1,
                                                    "width": 1,
                                                    "text": "(",
                                                    "value": "(",
                                                    "valueText": "("
                                                },
                                                "expression": {
                                                    "kind": "ElementAccessExpression",
                                                    "fullStart": 1053,
                                                    "fullEnd": 1059,
                                                    "start": 1053,
                                                    "end": 1059,
                                                    "fullWidth": 6,
                                                    "width": 6,
                                                    "expression": {
                                                        "kind": "IdentifierName",
                                                        "fullStart": 1053,
                                                        "fullEnd": 1056,
                                                        "start": 1053,
                                                        "end": 1056,
                                                        "fullWidth": 3,
                                                        "width": 3,
                                                        "text": "arr",
                                                        "value": "arr",
                                                        "valueText": "arr"
                                                    },
                                                    "openBracketToken": {
                                                        "kind": "OpenBracketToken",
                                                        "fullStart": 1056,
                                                        "fullEnd": 1057,
                                                        "start": 1056,
                                                        "end": 1057,
                                                        "fullWidth": 1,
                                                        "width": 1,
                                                        "text": "[",
                                                        "value": "[",
                                                        "valueText": "["
                                                    },
                                                    "argumentExpression": {
                                                        "kind": "NumericLiteral",
                                                        "fullStart": 1057,
                                                        "fullEnd": 1058,
                                                        "start": 1057,
                                                        "end": 1058,
                                                        "fullWidth": 1,
                                                        "width": 1,
                                                        "text": "0",
                                                        "value": 0,
                                                        "valueText": "0"
                                                    },
                                                    "closeBracketToken": {
                                                        "kind": "CloseBracketToken",
                                                        "fullStart": 1058,
                                                        "fullEnd": 1059,
                                                        "start": 1058,
                                                        "end": 1059,
                                                        "fullWidth": 1,
                                                        "width": 1,
                                                        "text": "]",
                                                        "value": "]",
                                                        "valueText": "]"
                                                    }
                                                },
                                                "closeParenToken": {
                                                    "kind": "CloseParenToken",
                                                    "fullStart": 1059,
                                                    "fullEnd": 1060,
                                                    "start": 1059,
                                                    "end": 1060,
                                                    "fullWidth": 1,
                                                    "width": 1,
                                                    "text": ")",
                                                    "value": ")",
                                                    "valueText": ")"
                                                }
                                            }
                                        }
                                    ],
                                    "closeParenToken": {
                                        "kind": "CloseParenToken",
                                        "fullStart": 1060,
                                        "fullEnd": 1061,
                                        "start": 1060,
                                        "end": 1061,
                                        "fullWidth": 1,
                                        "width": 1,
                                        "text": ")",
                                        "value": ")",
                                        "valueText": ")"
                                    }
                                }
                            },
                            "semicolonToken": {
                                "kind": "SemicolonToken",
                                "fullStart": 1061,
                                "fullEnd": 1063,
                                "start": 1061,
                                "end": 1062,
                                "fullWidth": 2,
                                "width": 1,
                                "text": ";",
                                "value": ";",
                                "valueText": ";",
                                "hasTrailingTrivia": true,
                                "hasTrailingNewLine": true,
                                "trailingTrivia": [
                                    {
                                        "kind": "NewLineTrivia",
                                        "text": "\n"
                                    }
                                ]
                            }
                        }
                    ],
                    "closeBraceToken": {
                        "kind": "CloseBraceToken",
                        "fullStart": 1063,
                        "fullEnd": 1065,
                        "start": 1063,
                        "end": 1064,
                        "fullWidth": 2,
                        "width": 1,
                        "text": "}",
                        "value": "}",
                        "valueText": "}",
                        "hasTrailingTrivia": true,
                        "hasTrailingNewLine": true,
                        "trailingTrivia": [
                            {
                                "kind": "NewLineTrivia",
                                "text": "\n"
                            }
                        ]
                    }
                }
            },
            {
                "kind": "IfStatement",
                "fullStart": 1065,
                "fullEnd": 1257,
                "start": 1076,
                "end": 1256,
                "fullWidth": 192,
                "width": 180,
                "ifKeyword": {
                    "kind": "IfKeyword",
                    "fullStart": 1065,
                    "fullEnd": 1079,
                    "start": 1076,
                    "end": 1078,
                    "fullWidth": 14,
                    "width": 2,
                    "text": "if",
                    "value": "if",
                    "valueText": "if",
                    "hasLeadingTrivia": true,
                    "hasLeadingComment": true,
                    "hasLeadingNewLine": true,
                    "hasTrailingTrivia": true,
                    "leadingTrivia": [
                        {
                            "kind": "NewLineTrivia",
                            "text": "\n"
                        },
                        {
                            "kind": "SingleLineCommentTrivia",
                            "text": "//CHECK#4"
                        },
                        {
                            "kind": "NewLineTrivia",
                            "text": "\n"
                        }
                    ],
                    "trailingTrivia": [
                        {
                            "kind": "WhitespaceTrivia",
                            "text": " "
                        }
                    ]
                },
                "openParenToken": {
                    "kind": "OpenParenToken",
                    "fullStart": 1079,
                    "fullEnd": 1080,
                    "start": 1079,
                    "end": 1080,
                    "fullWidth": 1,
                    "width": 1,
                    "text": "(",
                    "value": "(",
                    "valueText": "("
                },
                "condition": {
                    "kind": "NotEqualsExpression",
                    "fullStart": 1080,
                    "fullEnd": 1092,
                    "start": 1080,
                    "end": 1092,
                    "fullWidth": 12,
                    "width": 12,
                    "left": {
                        "kind": "ElementAccessExpression",
                        "fullStart": 1080,
                        "fullEnd": 1087,
                        "start": 1080,
                        "end": 1086,
                        "fullWidth": 7,
                        "width": 6,
                        "expression": {
                            "kind": "IdentifierName",
                            "fullStart": 1080,
                            "fullEnd": 1083,
                            "start": 1080,
                            "end": 1083,
                            "fullWidth": 3,
                            "width": 3,
                            "text": "arr",
                            "value": "arr",
                            "valueText": "arr"
                        },
                        "openBracketToken": {
                            "kind": "OpenBracketToken",
                            "fullStart": 1083,
                            "fullEnd": 1084,
                            "start": 1083,
                            "end": 1084,
                            "fullWidth": 1,
                            "width": 1,
                            "text": "[",
                            "value": "[",
                            "valueText": "["
                        },
                        "argumentExpression": {
                            "kind": "NumericLiteral",
                            "fullStart": 1084,
                            "fullEnd": 1085,
                            "start": 1084,
                            "end": 1085,
                            "fullWidth": 1,
                            "width": 1,
                            "text": "1",
                            "value": 1,
                            "valueText": "1"
                        },
                        "closeBracketToken": {
                            "kind": "CloseBracketToken",
                            "fullStart": 1085,
                            "fullEnd": 1087,
                            "start": 1085,
                            "end": 1086,
                            "fullWidth": 2,
                            "width": 1,
                            "text": "]",
                            "value": "]",
                            "valueText": "]",
                            "hasTrailingTrivia": true,
                            "trailingTrivia": [
                                {
                                    "kind": "WhitespaceTrivia",
                                    "text": " "
                                }
                            ]
                        }
                    },
                    "operatorToken": {
                        "kind": "ExclamationEqualsEqualsToken",
                        "fullStart": 1087,
                        "fullEnd": 1091,
                        "start": 1087,
                        "end": 1090,
                        "fullWidth": 4,
                        "width": 3,
                        "text": "!==",
                        "value": "!==",
                        "valueText": "!==",
                        "hasTrailingTrivia": true,
                        "trailingTrivia": [
                            {
                                "kind": "WhitespaceTrivia",
                                "text": " "
                            }
                        ]
                    },
                    "right": {
                        "kind": "NumericLiteral",
                        "fullStart": 1091,
                        "fullEnd": 1092,
                        "start": 1091,
                        "end": 1092,
                        "fullWidth": 1,
                        "width": 1,
                        "text": "1",
                        "value": 1,
                        "valueText": "1"
                    }
                },
                "closeParenToken": {
                    "kind": "CloseParenToken",
                    "fullStart": 1092,
                    "fullEnd": 1094,
                    "start": 1092,
                    "end": 1093,
                    "fullWidth": 2,
                    "width": 1,
                    "text": ")",
                    "value": ")",
                    "valueText": ")",
                    "hasTrailingTrivia": true,
                    "trailingTrivia": [
                        {
                            "kind": "WhitespaceTrivia",
                            "text": " "
                        }
                    ]
                },
                "statement": {
                    "kind": "Block",
                    "fullStart": 1094,
                    "fullEnd": 1257,
                    "start": 1094,
                    "end": 1256,
                    "fullWidth": 163,
                    "width": 162,
                    "openBraceToken": {
                        "kind": "OpenBraceToken",
                        "fullStart": 1094,
                        "fullEnd": 1096,
                        "start": 1094,
                        "end": 1095,
                        "fullWidth": 2,
                        "width": 1,
                        "text": "{",
                        "value": "{",
                        "valueText": "{",
                        "hasTrailingTrivia": true,
                        "hasTrailingNewLine": true,
                        "trailingTrivia": [
                            {
                                "kind": "NewLineTrivia",
                                "text": "\n"
                            }
                        ]
                    },
                    "statements": [
                        {
                            "kind": "ExpressionStatement",
                            "fullStart": 1096,
                            "fullEnd": 1255,
                            "start": 1098,
                            "end": 1254,
                            "fullWidth": 159,
                            "width": 156,
                            "expression": {
                                "kind": "InvocationExpression",
                                "fullStart": 1096,
                                "fullEnd": 1253,
                                "start": 1098,
                                "end": 1253,
                                "fullWidth": 157,
                                "width": 155,
                                "expression": {
                                    "kind": "IdentifierName",
                                    "fullStart": 1096,
                                    "fullEnd": 1104,
                                    "start": 1098,
                                    "end": 1104,
                                    "fullWidth": 8,
                                    "width": 6,
                                    "text": "$ERROR",
                                    "value": "$ERROR",
                                    "valueText": "$ERROR",
                                    "hasLeadingTrivia": true,
                                    "leadingTrivia": [
                                        {
                                            "kind": "WhitespaceTrivia",
                                            "text": "  "
                                        }
                                    ]
                                },
                                "argumentList": {
                                    "kind": "ArgumentList",
                                    "fullStart": 1104,
                                    "fullEnd": 1253,
                                    "start": 1104,
                                    "end": 1253,
                                    "fullWidth": 149,
                                    "width": 149,
                                    "openParenToken": {
                                        "kind": "OpenParenToken",
                                        "fullStart": 1104,
                                        "fullEnd": 1105,
                                        "start": 1104,
                                        "end": 1105,
                                        "fullWidth": 1,
                                        "width": 1,
                                        "text": "(",
                                        "value": "(",
                                        "valueText": "("
                                    },
                                    "arguments": [
                                        {
                                            "kind": "AddExpression",
                                            "fullStart": 1105,
                                            "fullEnd": 1252,
                                            "start": 1105,
                                            "end": 1252,
                                            "fullWidth": 147,
                                            "width": 147,
                                            "left": {
                                                "kind": "StringLiteral",
                                                "fullStart": 1105,
                                                "fullEnd": 1242,
                                                "start": 1105,
                                                "end": 1241,
                                                "fullWidth": 137,
                                                "width": 136,
                                                "text": "'#4: var x = [0,1,2,3]; var arr = x.splice({valueOf: function() {return 0}, toString: function() {return 3}},3); arr[1] === 1. Actual: '",
                                                "value": "#4: var x = [0,1,2,3]; var arr = x.splice({valueOf: function() {return 0}, toString: function() {return 3}},3); arr[1] === 1. Actual: ",
                                                "valueText": "#4: var x = [0,1,2,3]; var arr = x.splice({valueOf: function() {return 0}, toString: function() {return 3}},3); arr[1] === 1. Actual: ",
                                                "hasTrailingTrivia": true,
                                                "trailingTrivia": [
                                                    {
                                                        "kind": "WhitespaceTrivia",
                                                        "text": " "
                                                    }
                                                ]
                                            },
                                            "operatorToken": {
                                                "kind": "PlusToken",
                                                "fullStart": 1242,
                                                "fullEnd": 1244,
                                                "start": 1242,
                                                "end": 1243,
                                                "fullWidth": 2,
                                                "width": 1,
                                                "text": "+",
                                                "value": "+",
                                                "valueText": "+",
                                                "hasTrailingTrivia": true,
                                                "trailingTrivia": [
                                                    {
                                                        "kind": "WhitespaceTrivia",
                                                        "text": " "
                                                    }
                                                ]
                                            },
                                            "right": {
                                                "kind": "ParenthesizedExpression",
                                                "fullStart": 1244,
                                                "fullEnd": 1252,
                                                "start": 1244,
                                                "end": 1252,
                                                "fullWidth": 8,
                                                "width": 8,
                                                "openParenToken": {
                                                    "kind": "OpenParenToken",
                                                    "fullStart": 1244,
                                                    "fullEnd": 1245,
                                                    "start": 1244,
                                                    "end": 1245,
                                                    "fullWidth": 1,
                                                    "width": 1,
                                                    "text": "(",
                                                    "value": "(",
                                                    "valueText": "("
                                                },
                                                "expression": {
                                                    "kind": "ElementAccessExpression",
                                                    "fullStart": 1245,
                                                    "fullEnd": 1251,
                                                    "start": 1245,
                                                    "end": 1251,
                                                    "fullWidth": 6,
                                                    "width": 6,
                                                    "expression": {
                                                        "kind": "IdentifierName",
                                                        "fullStart": 1245,
                                                        "fullEnd": 1248,
                                                        "start": 1245,
                                                        "end": 1248,
                                                        "fullWidth": 3,
                                                        "width": 3,
                                                        "text": "arr",
                                                        "value": "arr",
                                                        "valueText": "arr"
                                                    },
                                                    "openBracketToken": {
                                                        "kind": "OpenBracketToken",
                                                        "fullStart": 1248,
                                                        "fullEnd": 1249,
                                                        "start": 1248,
                                                        "end": 1249,
                                                        "fullWidth": 1,
                                                        "width": 1,
                                                        "text": "[",
                                                        "value": "[",
                                                        "valueText": "["
                                                    },
                                                    "argumentExpression": {
                                                        "kind": "NumericLiteral",
                                                        "fullStart": 1249,
                                                        "fullEnd": 1250,
                                                        "start": 1249,
                                                        "end": 1250,
                                                        "fullWidth": 1,
                                                        "width": 1,
                                                        "text": "1",
                                                        "value": 1,
                                                        "valueText": "1"
                                                    },
                                                    "closeBracketToken": {
                                                        "kind": "CloseBracketToken",
                                                        "fullStart": 1250,
                                                        "fullEnd": 1251,
                                                        "start": 1250,
                                                        "end": 1251,
                                                        "fullWidth": 1,
                                                        "width": 1,
                                                        "text": "]",
                                                        "value": "]",
                                                        "valueText": "]"
                                                    }
                                                },
                                                "closeParenToken": {
                                                    "kind": "CloseParenToken",
                                                    "fullStart": 1251,
                                                    "fullEnd": 1252,
                                                    "start": 1251,
                                                    "end": 1252,
                                                    "fullWidth": 1,
                                                    "width": 1,
                                                    "text": ")",
                                                    "value": ")",
                                                    "valueText": ")"
                                                }
                                            }
                                        }
                                    ],
                                    "closeParenToken": {
                                        "kind": "CloseParenToken",
                                        "fullStart": 1252,
                                        "fullEnd": 1253,
                                        "start": 1252,
                                        "end": 1253,
                                        "fullWidth": 1,
                                        "width": 1,
                                        "text": ")",
                                        "value": ")",
                                        "valueText": ")"
                                    }
                                }
                            },
                            "semicolonToken": {
                                "kind": "SemicolonToken",
                                "fullStart": 1253,
                                "fullEnd": 1255,
                                "start": 1253,
                                "end": 1254,
                                "fullWidth": 2,
                                "width": 1,
                                "text": ";",
                                "value": ";",
                                "valueText": ";",
                                "hasTrailingTrivia": true,
                                "hasTrailingNewLine": true,
                                "trailingTrivia": [
                                    {
                                        "kind": "NewLineTrivia",
                                        "text": "\n"
                                    }
                                ]
                            }
                        }
                    ],
                    "closeBraceToken": {
                        "kind": "CloseBraceToken",
                        "fullStart": 1255,
                        "fullEnd": 1257,
                        "start": 1255,
                        "end": 1256,
                        "fullWidth": 2,
                        "width": 1,
                        "text": "}",
                        "value": "}",
                        "valueText": "}",
                        "hasTrailingTrivia": true,
                        "hasTrailingNewLine": true,
                        "trailingTrivia": [
                            {
                                "kind": "NewLineTrivia",
                                "text": "\n"
                            }
                        ]
                    }
                }
            },
            {
                "kind": "IfStatement",
                "fullStart": 1257,
                "fullEnd": 1449,
                "start": 1268,
                "end": 1448,
                "fullWidth": 192,
                "width": 180,
                "ifKeyword": {
                    "kind": "IfKeyword",
                    "fullStart": 1257,
                    "fullEnd": 1271,
                    "start": 1268,
                    "end": 1270,
                    "fullWidth": 14,
                    "width": 2,
                    "text": "if",
                    "value": "if",
                    "valueText": "if",
                    "hasLeadingTrivia": true,
                    "hasLeadingComment": true,
                    "hasLeadingNewLine": true,
                    "hasTrailingTrivia": true,
                    "leadingTrivia": [
                        {
                            "kind": "NewLineTrivia",
                            "text": "\n"
                        },
                        {
                            "kind": "SingleLineCommentTrivia",
                            "text": "//CHECK#5"
                        },
                        {
                            "kind": "NewLineTrivia",
                            "text": "\n"
                        }
                    ],
                    "trailingTrivia": [
                        {
                            "kind": "WhitespaceTrivia",
                            "text": " "
                        }
                    ]
                },
                "openParenToken": {
                    "kind": "OpenParenToken",
                    "fullStart": 1271,
                    "fullEnd": 1272,
                    "start": 1271,
                    "end": 1272,
                    "fullWidth": 1,
                    "width": 1,
                    "text": "(",
                    "value": "(",
                    "valueText": "("
                },
                "condition": {
                    "kind": "NotEqualsExpression",
                    "fullStart": 1272,
                    "fullEnd": 1284,
                    "start": 1272,
                    "end": 1284,
                    "fullWidth": 12,
                    "width": 12,
                    "left": {
                        "kind": "ElementAccessExpression",
                        "fullStart": 1272,
                        "fullEnd": 1279,
                        "start": 1272,
                        "end": 1278,
                        "fullWidth": 7,
                        "width": 6,
                        "expression": {
                            "kind": "IdentifierName",
                            "fullStart": 1272,
                            "fullEnd": 1275,
                            "start": 1272,
                            "end": 1275,
                            "fullWidth": 3,
                            "width": 3,
                            "text": "arr",
                            "value": "arr",
                            "valueText": "arr"
                        },
                        "openBracketToken": {
                            "kind": "OpenBracketToken",
                            "fullStart": 1275,
                            "fullEnd": 1276,
                            "start": 1275,
                            "end": 1276,
                            "fullWidth": 1,
                            "width": 1,
                            "text": "[",
                            "value": "[",
                            "valueText": "["
                        },
                        "argumentExpression": {
                            "kind": "NumericLiteral",
                            "fullStart": 1276,
                            "fullEnd": 1277,
                            "start": 1276,
                            "end": 1277,
                            "fullWidth": 1,
                            "width": 1,
                            "text": "2",
                            "value": 2,
                            "valueText": "2"
                        },
                        "closeBracketToken": {
                            "kind": "CloseBracketToken",
                            "fullStart": 1277,
                            "fullEnd": 1279,
                            "start": 1277,
                            "end": 1278,
                            "fullWidth": 2,
                            "width": 1,
                            "text": "]",
                            "value": "]",
                            "valueText": "]",
                            "hasTrailingTrivia": true,
                            "trailingTrivia": [
                                {
                                    "kind": "WhitespaceTrivia",
                                    "text": " "
                                }
                            ]
                        }
                    },
                    "operatorToken": {
                        "kind": "ExclamationEqualsEqualsToken",
                        "fullStart": 1279,
                        "fullEnd": 1283,
                        "start": 1279,
                        "end": 1282,
                        "fullWidth": 4,
                        "width": 3,
                        "text": "!==",
                        "value": "!==",
                        "valueText": "!==",
                        "hasTrailingTrivia": true,
                        "trailingTrivia": [
                            {
                                "kind": "WhitespaceTrivia",
                                "text": " "
                            }
                        ]
                    },
                    "right": {
                        "kind": "NumericLiteral",
                        "fullStart": 1283,
                        "fullEnd": 1284,
                        "start": 1283,
                        "end": 1284,
                        "fullWidth": 1,
                        "width": 1,
                        "text": "2",
                        "value": 2,
                        "valueText": "2"
                    }
                },
                "closeParenToken": {
                    "kind": "CloseParenToken",
                    "fullStart": 1284,
                    "fullEnd": 1286,
                    "start": 1284,
                    "end": 1285,
                    "fullWidth": 2,
                    "width": 1,
                    "text": ")",
                    "value": ")",
                    "valueText": ")",
                    "hasTrailingTrivia": true,
                    "trailingTrivia": [
                        {
                            "kind": "WhitespaceTrivia",
                            "text": " "
                        }
                    ]
                },
                "statement": {
                    "kind": "Block",
                    "fullStart": 1286,
                    "fullEnd": 1449,
                    "start": 1286,
                    "end": 1448,
                    "fullWidth": 163,
                    "width": 162,
                    "openBraceToken": {
                        "kind": "OpenBraceToken",
                        "fullStart": 1286,
                        "fullEnd": 1288,
                        "start": 1286,
                        "end": 1287,
                        "fullWidth": 2,
                        "width": 1,
                        "text": "{",
                        "value": "{",
                        "valueText": "{",
                        "hasTrailingTrivia": true,
                        "hasTrailingNewLine": true,
                        "trailingTrivia": [
                            {
                                "kind": "NewLineTrivia",
                                "text": "\n"
                            }
                        ]
                    },
                    "statements": [
                        {
                            "kind": "ExpressionStatement",
                            "fullStart": 1288,
                            "fullEnd": 1447,
                            "start": 1290,
                            "end": 1446,
                            "fullWidth": 159,
                            "width": 156,
                            "expression": {
                                "kind": "InvocationExpression",
                                "fullStart": 1288,
                                "fullEnd": 1445,
                                "start": 1290,
                                "end": 1445,
                                "fullWidth": 157,
                                "width": 155,
                                "expression": {
                                    "kind": "IdentifierName",
                                    "fullStart": 1288,
                                    "fullEnd": 1296,
                                    "start": 1290,
                                    "end": 1296,
                                    "fullWidth": 8,
                                    "width": 6,
                                    "text": "$ERROR",
                                    "value": "$ERROR",
                                    "valueText": "$ERROR",
                                    "hasLeadingTrivia": true,
                                    "leadingTrivia": [
                                        {
                                            "kind": "WhitespaceTrivia",
                                            "text": "  "
                                        }
                                    ]
                                },
                                "argumentList": {
                                    "kind": "ArgumentList",
                                    "fullStart": 1296,
                                    "fullEnd": 1445,
                                    "start": 1296,
                                    "end": 1445,
                                    "fullWidth": 149,
                                    "width": 149,
                                    "openParenToken": {
                                        "kind": "OpenParenToken",
                                        "fullStart": 1296,
                                        "fullEnd": 1297,
                                        "start": 1296,
                                        "end": 1297,
                                        "fullWidth": 1,
                                        "width": 1,
                                        "text": "(",
                                        "value": "(",
                                        "valueText": "("
                                    },
                                    "arguments": [
                                        {
                                            "kind": "AddExpression",
                                            "fullStart": 1297,
                                            "fullEnd": 1444,
                                            "start": 1297,
                                            "end": 1444,
                                            "fullWidth": 147,
                                            "width": 147,
                                            "left": {
                                                "kind": "StringLiteral",
                                                "fullStart": 1297,
                                                "fullEnd": 1434,
                                                "start": 1297,
                                                "end": 1433,
                                                "fullWidth": 137,
                                                "width": 136,
                                                "text": "'#5: var x = [0,1,2,3]; var arr = x.splice({valueOf: function() {return 0}, toString: function() {return 3}},3); arr[2] === 2. Actual: '",
                                                "value": "#5: var x = [0,1,2,3]; var arr = x.splice({valueOf: function() {return 0}, toString: function() {return 3}},3); arr[2] === 2. Actual: ",
                                                "valueText": "#5: var x = [0,1,2,3]; var arr = x.splice({valueOf: function() {return 0}, toString: function() {return 3}},3); arr[2] === 2. Actual: ",
                                                "hasTrailingTrivia": true,
                                                "trailingTrivia": [
                                                    {
                                                        "kind": "WhitespaceTrivia",
                                                        "text": " "
                                                    }
                                                ]
                                            },
                                            "operatorToken": {
                                                "kind": "PlusToken",
                                                "fullStart": 1434,
                                                "fullEnd": 1436,
                                                "start": 1434,
                                                "end": 1435,
                                                "fullWidth": 2,
                                                "width": 1,
                                                "text": "+",
                                                "value": "+",
                                                "valueText": "+",
                                                "hasTrailingTrivia": true,
                                                "trailingTrivia": [
                                                    {
                                                        "kind": "WhitespaceTrivia",
                                                        "text": " "
                                                    }
                                                ]
                                            },
                                            "right": {
                                                "kind": "ParenthesizedExpression",
                                                "fullStart": 1436,
                                                "fullEnd": 1444,
                                                "start": 1436,
                                                "end": 1444,
                                                "fullWidth": 8,
                                                "width": 8,
                                                "openParenToken": {
                                                    "kind": "OpenParenToken",
                                                    "fullStart": 1436,
                                                    "fullEnd": 1437,
                                                    "start": 1436,
                                                    "end": 1437,
                                                    "fullWidth": 1,
                                                    "width": 1,
                                                    "text": "(",
                                                    "value": "(",
                                                    "valueText": "("
                                                },
                                                "expression": {
                                                    "kind": "ElementAccessExpression",
                                                    "fullStart": 1437,
                                                    "fullEnd": 1443,
                                                    "start": 1437,
                                                    "end": 1443,
                                                    "fullWidth": 6,
                                                    "width": 6,
                                                    "expression": {
                                                        "kind": "IdentifierName",
                                                        "fullStart": 1437,
                                                        "fullEnd": 1440,
                                                        "start": 1437,
                                                        "end": 1440,
                                                        "fullWidth": 3,
                                                        "width": 3,
                                                        "text": "arr",
                                                        "value": "arr",
                                                        "valueText": "arr"
                                                    },
                                                    "openBracketToken": {
                                                        "kind": "OpenBracketToken",
                                                        "fullStart": 1440,
                                                        "fullEnd": 1441,
                                                        "start": 1440,
                                                        "end": 1441,
                                                        "fullWidth": 1,
                                                        "width": 1,
                                                        "text": "[",
                                                        "value": "[",
                                                        "valueText": "["
                                                    },
                                                    "argumentExpression": {
                                                        "kind": "NumericLiteral",
                                                        "fullStart": 1441,
                                                        "fullEnd": 1442,
                                                        "start": 1441,
                                                        "end": 1442,
                                                        "fullWidth": 1,
                                                        "width": 1,
                                                        "text": "2",
                                                        "value": 2,
                                                        "valueText": "2"
                                                    },
                                                    "closeBracketToken": {
                                                        "kind": "CloseBracketToken",
                                                        "fullStart": 1442,
                                                        "fullEnd": 1443,
                                                        "start": 1442,
                                                        "end": 1443,
                                                        "fullWidth": 1,
                                                        "width": 1,
                                                        "text": "]",
                                                        "value": "]",
                                                        "valueText": "]"
                                                    }
                                                },
                                                "closeParenToken": {
                                                    "kind": "CloseParenToken",
                                                    "fullStart": 1443,
                                                    "fullEnd": 1444,
                                                    "start": 1443,
                                                    "end": 1444,
                                                    "fullWidth": 1,
                                                    "width": 1,
                                                    "text": ")",
                                                    "value": ")",
                                                    "valueText": ")"
                                                }
                                            }
                                        }
                                    ],
                                    "closeParenToken": {
                                        "kind": "CloseParenToken",
                                        "fullStart": 1444,
                                        "fullEnd": 1445,
                                        "start": 1444,
                                        "end": 1445,
                                        "fullWidth": 1,
                                        "width": 1,
                                        "text": ")",
                                        "value": ")",
                                        "valueText": ")"
                                    }
                                }
                            },
                            "semicolonToken": {
                                "kind": "SemicolonToken",
                                "fullStart": 1445,
                                "fullEnd": 1447,
                                "start": 1445,
                                "end": 1446,
                                "fullWidth": 2,
                                "width": 1,
                                "text": ";",
                                "value": ";",
                                "valueText": ";",
                                "hasTrailingTrivia": true,
                                "hasTrailingNewLine": true,
                                "trailingTrivia": [
                                    {
                                        "kind": "NewLineTrivia",
                                        "text": "\n"
                                    }
                                ]
                            }
                        }
                    ],
                    "closeBraceToken": {
                        "kind": "CloseBraceToken",
                        "fullStart": 1447,
                        "fullEnd": 1449,
                        "start": 1447,
                        "end": 1448,
                        "fullWidth": 2,
                        "width": 1,
                        "text": "}",
                        "value": "}",
                        "valueText": "}",
                        "hasTrailingTrivia": true,
                        "hasTrailingNewLine": true,
                        "trailingTrivia": [
                            {
                                "kind": "NewLineTrivia",
                                "text": "\n"
                            }
                        ]
                    }
                }
            },
            {
                "kind": "IfStatement",
                "fullStart": 1449,
                "fullEnd": 1647,
                "start": 1460,
                "end": 1646,
                "fullWidth": 198,
                "width": 186,
                "ifKeyword": {
                    "kind": "IfKeyword",
                    "fullStart": 1449,
                    "fullEnd": 1463,
                    "start": 1460,
                    "end": 1462,
                    "fullWidth": 14,
                    "width": 2,
                    "text": "if",
                    "value": "if",
                    "valueText": "if",
                    "hasLeadingTrivia": true,
                    "hasLeadingComment": true,
                    "hasLeadingNewLine": true,
                    "hasTrailingTrivia": true,
                    "leadingTrivia": [
                        {
                            "kind": "NewLineTrivia",
                            "text": "\n"
                        },
                        {
                            "kind": "SingleLineCommentTrivia",
                            "text": "//CHECK#6"
                        },
                        {
                            "kind": "NewLineTrivia",
                            "text": "\n"
                        }
                    ],
                    "trailingTrivia": [
                        {
                            "kind": "WhitespaceTrivia",
                            "text": " "
                        }
                    ]
                },
                "openParenToken": {
                    "kind": "OpenParenToken",
                    "fullStart": 1463,
                    "fullEnd": 1464,
                    "start": 1463,
                    "end": 1464,
                    "fullWidth": 1,
                    "width": 1,
                    "text": "(",
                    "value": "(",
                    "valueText": "("
                },
                "condition": {
                    "kind": "NotEqualsExpression",
                    "fullStart": 1464,
                    "fullEnd": 1478,
                    "start": 1464,
                    "end": 1478,
                    "fullWidth": 14,
                    "width": 14,
                    "left": {
                        "kind": "MemberAccessExpression",
                        "fullStart": 1464,
                        "fullEnd": 1473,
                        "start": 1464,
                        "end": 1472,
                        "fullWidth": 9,
                        "width": 8,
                        "expression": {
                            "kind": "IdentifierName",
                            "fullStart": 1464,
                            "fullEnd": 1465,
                            "start": 1464,
                            "end": 1465,
                            "fullWidth": 1,
                            "width": 1,
                            "text": "x",
                            "value": "x",
                            "valueText": "x"
                        },
                        "dotToken": {
                            "kind": "DotToken",
                            "fullStart": 1465,
                            "fullEnd": 1466,
                            "start": 1465,
                            "end": 1466,
                            "fullWidth": 1,
                            "width": 1,
                            "text": ".",
                            "value": ".",
                            "valueText": "."
                        },
                        "name": {
                            "kind": "IdentifierName",
                            "fullStart": 1466,
                            "fullEnd": 1473,
                            "start": 1466,
                            "end": 1472,
                            "fullWidth": 7,
                            "width": 6,
                            "text": "length",
                            "value": "length",
                            "valueText": "length",
                            "hasTrailingTrivia": true,
                            "trailingTrivia": [
                                {
                                    "kind": "WhitespaceTrivia",
                                    "text": " "
                                }
                            ]
                        }
                    },
                    "operatorToken": {
                        "kind": "ExclamationEqualsEqualsToken",
                        "fullStart": 1473,
                        "fullEnd": 1477,
                        "start": 1473,
                        "end": 1476,
                        "fullWidth": 4,
                        "width": 3,
                        "text": "!==",
                        "value": "!==",
                        "valueText": "!==",
                        "hasTrailingTrivia": true,
                        "trailingTrivia": [
                            {
                                "kind": "WhitespaceTrivia",
                                "text": " "
                            }
                        ]
                    },
                    "right": {
                        "kind": "NumericLiteral",
                        "fullStart": 1477,
                        "fullEnd": 1478,
                        "start": 1477,
                        "end": 1478,
                        "fullWidth": 1,
                        "width": 1,
                        "text": "1",
                        "value": 1,
                        "valueText": "1"
                    }
                },
                "closeParenToken": {
                    "kind": "CloseParenToken",
                    "fullStart": 1478,
                    "fullEnd": 1480,
                    "start": 1478,
                    "end": 1479,
                    "fullWidth": 2,
                    "width": 1,
                    "text": ")",
                    "value": ")",
                    "valueText": ")",
                    "hasTrailingTrivia": true,
                    "trailingTrivia": [
                        {
                            "kind": "WhitespaceTrivia",
                            "text": " "
                        }
                    ]
                },
                "statement": {
                    "kind": "Block",
                    "fullStart": 1480,
                    "fullEnd": 1647,
                    "start": 1480,
                    "end": 1646,
                    "fullWidth": 167,
                    "width": 166,
                    "openBraceToken": {
                        "kind": "OpenBraceToken",
                        "fullStart": 1480,
                        "fullEnd": 1482,
                        "start": 1480,
                        "end": 1481,
                        "fullWidth": 2,
                        "width": 1,
                        "text": "{",
                        "value": "{",
                        "valueText": "{",
                        "hasTrailingTrivia": true,
                        "hasTrailingNewLine": true,
                        "trailingTrivia": [
                            {
                                "kind": "NewLineTrivia",
                                "text": "\n"
                            }
                        ]
                    },
                    "statements": [
                        {
                            "kind": "ExpressionStatement",
                            "fullStart": 1482,
                            "fullEnd": 1645,
                            "start": 1484,
                            "end": 1644,
                            "fullWidth": 163,
                            "width": 160,
                            "expression": {
                                "kind": "InvocationExpression",
                                "fullStart": 1482,
                                "fullEnd": 1643,
                                "start": 1484,
                                "end": 1643,
                                "fullWidth": 161,
                                "width": 159,
                                "expression": {
                                    "kind": "IdentifierName",
                                    "fullStart": 1482,
                                    "fullEnd": 1490,
                                    "start": 1484,
                                    "end": 1490,
                                    "fullWidth": 8,
                                    "width": 6,
                                    "text": "$ERROR",
                                    "value": "$ERROR",
                                    "valueText": "$ERROR",
                                    "hasLeadingTrivia": true,
                                    "leadingTrivia": [
                                        {
                                            "kind": "WhitespaceTrivia",
                                            "text": "  "
                                        }
                                    ]
                                },
                                "argumentList": {
                                    "kind": "ArgumentList",
                                    "fullStart": 1490,
                                    "fullEnd": 1643,
                                    "start": 1490,
                                    "end": 1643,
                                    "fullWidth": 153,
                                    "width": 153,
                                    "openParenToken": {
                                        "kind": "OpenParenToken",
                                        "fullStart": 1490,
                                        "fullEnd": 1491,
                                        "start": 1490,
                                        "end": 1491,
                                        "fullWidth": 1,
                                        "width": 1,
                                        "text": "(",
                                        "value": "(",
                                        "valueText": "("
                                    },
                                    "arguments": [
                                        {
                                            "kind": "AddExpression",
                                            "fullStart": 1491,
                                            "fullEnd": 1642,
                                            "start": 1491,
                                            "end": 1642,
                                            "fullWidth": 151,
                                            "width": 151,
                                            "left": {
                                                "kind": "StringLiteral",
                                                "fullStart": 1491,
                                                "fullEnd": 1630,
                                                "start": 1491,
                                                "end": 1629,
                                                "fullWidth": 139,
                                                "width": 138,
                                                "text": "'#6: var x = [0,1,2,3]; var arr = x.splice({valueOf: function() {return 0}, toString: function() {return 3}},3); x.length === 1. Actual: '",
                                                "value": "#6: var x = [0,1,2,3]; var arr = x.splice({valueOf: function() {return 0}, toString: function() {return 3}},3); x.length === 1. Actual: ",
                                                "valueText": "#6: var x = [0,1,2,3]; var arr = x.splice({valueOf: function() {return 0}, toString: function() {return 3}},3); x.length === 1. Actual: ",
                                                "hasTrailingTrivia": true,
                                                "trailingTrivia": [
                                                    {
                                                        "kind": "WhitespaceTrivia",
                                                        "text": " "
                                                    }
                                                ]
                                            },
                                            "operatorToken": {
                                                "kind": "PlusToken",
                                                "fullStart": 1630,
                                                "fullEnd": 1632,
                                                "start": 1630,
                                                "end": 1631,
                                                "fullWidth": 2,
                                                "width": 1,
                                                "text": "+",
                                                "value": "+",
                                                "valueText": "+",
                                                "hasTrailingTrivia": true,
                                                "trailingTrivia": [
                                                    {
                                                        "kind": "WhitespaceTrivia",
                                                        "text": " "
                                                    }
                                                ]
                                            },
                                            "right": {
                                                "kind": "ParenthesizedExpression",
                                                "fullStart": 1632,
                                                "fullEnd": 1642,
                                                "start": 1632,
                                                "end": 1642,
                                                "fullWidth": 10,
                                                "width": 10,
                                                "openParenToken": {
                                                    "kind": "OpenParenToken",
                                                    "fullStart": 1632,
                                                    "fullEnd": 1633,
                                                    "start": 1632,
                                                    "end": 1633,
                                                    "fullWidth": 1,
                                                    "width": 1,
                                                    "text": "(",
                                                    "value": "(",
                                                    "valueText": "("
                                                },
                                                "expression": {
                                                    "kind": "MemberAccessExpression",
                                                    "fullStart": 1633,
                                                    "fullEnd": 1641,
                                                    "start": 1633,
                                                    "end": 1641,
                                                    "fullWidth": 8,
                                                    "width": 8,
                                                    "expression": {
                                                        "kind": "IdentifierName",
                                                        "fullStart": 1633,
                                                        "fullEnd": 1634,
                                                        "start": 1633,
                                                        "end": 1634,
                                                        "fullWidth": 1,
                                                        "width": 1,
                                                        "text": "x",
                                                        "value": "x",
                                                        "valueText": "x"
                                                    },
                                                    "dotToken": {
                                                        "kind": "DotToken",
                                                        "fullStart": 1634,
                                                        "fullEnd": 1635,
                                                        "start": 1634,
                                                        "end": 1635,
                                                        "fullWidth": 1,
                                                        "width": 1,
                                                        "text": ".",
                                                        "value": ".",
                                                        "valueText": "."
                                                    },
                                                    "name": {
                                                        "kind": "IdentifierName",
                                                        "fullStart": 1635,
                                                        "fullEnd": 1641,
                                                        "start": 1635,
                                                        "end": 1641,
                                                        "fullWidth": 6,
                                                        "width": 6,
                                                        "text": "length",
                                                        "value": "length",
                                                        "valueText": "length"
                                                    }
                                                },
                                                "closeParenToken": {
                                                    "kind": "CloseParenToken",
                                                    "fullStart": 1641,
                                                    "fullEnd": 1642,
                                                    "start": 1641,
                                                    "end": 1642,
                                                    "fullWidth": 1,
                                                    "width": 1,
                                                    "text": ")",
                                                    "value": ")",
                                                    "valueText": ")"
                                                }
                                            }
                                        }
                                    ],
                                    "closeParenToken": {
                                        "kind": "CloseParenToken",
                                        "fullStart": 1642,
                                        "fullEnd": 1643,
                                        "start": 1642,
                                        "end": 1643,
                                        "fullWidth": 1,
                                        "width": 1,
                                        "text": ")",
                                        "value": ")",
                                        "valueText": ")"
                                    }
                                }
                            },
                            "semicolonToken": {
                                "kind": "SemicolonToken",
                                "fullStart": 1643,
                                "fullEnd": 1645,
                                "start": 1643,
                                "end": 1644,
                                "fullWidth": 2,
                                "width": 1,
                                "text": ";",
                                "value": ";",
                                "valueText": ";",
                                "hasTrailingTrivia": true,
                                "hasTrailingNewLine": true,
                                "trailingTrivia": [
                                    {
                                        "kind": "NewLineTrivia",
                                        "text": "\n"
                                    }
                                ]
                            }
                        }
                    ],
                    "closeBraceToken": {
                        "kind": "CloseBraceToken",
                        "fullStart": 1645,
                        "fullEnd": 1647,
                        "start": 1645,
                        "end": 1646,
                        "fullWidth": 2,
                        "width": 1,
                        "text": "}",
                        "value": "}",
                        "valueText": "}",
                        "hasTrailingTrivia": true,
                        "hasTrailingNewLine": true,
                        "trailingTrivia": [
                            {
                                "kind": "NewLineTrivia",
                                "text": "\n"
                            }
                        ]
                    }
                }
            },
            {
                "kind": "IfStatement",
                "fullStart": 1647,
                "fullEnd": 1833,
                "start": 1658,
                "end": 1832,
                "fullWidth": 186,
                "width": 174,
                "ifKeyword": {
                    "kind": "IfKeyword",
                    "fullStart": 1647,
                    "fullEnd": 1661,
                    "start": 1658,
                    "end": 1660,
                    "fullWidth": 14,
                    "width": 2,
                    "text": "if",
                    "value": "if",
                    "valueText": "if",
                    "hasLeadingTrivia": true,
                    "hasLeadingComment": true,
                    "hasLeadingNewLine": true,
                    "hasTrailingTrivia": true,
                    "leadingTrivia": [
                        {
                            "kind": "NewLineTrivia",
                            "text": "\n"
                        },
                        {
                            "kind": "SingleLineCommentTrivia",
                            "text": "//CHECK#7"
                        },
                        {
                            "kind": "NewLineTrivia",
                            "text": "\n"
                        }
                    ],
                    "trailingTrivia": [
                        {
                            "kind": "WhitespaceTrivia",
                            "text": " "
                        }
                    ]
                },
                "openParenToken": {
                    "kind": "OpenParenToken",
                    "fullStart": 1661,
                    "fullEnd": 1662,
                    "start": 1661,
                    "end": 1662,
                    "fullWidth": 1,
                    "width": 1,
                    "text": "(",
                    "value": "(",
                    "valueText": "("
                },
                "condition": {
                    "kind": "NotEqualsExpression",
                    "fullStart": 1662,
                    "fullEnd": 1672,
                    "start": 1662,
                    "end": 1672,
                    "fullWidth": 10,
                    "width": 10,
                    "left": {
                        "kind": "ElementAccessExpression",
                        "fullStart": 1662,
                        "fullEnd": 1667,
                        "start": 1662,
                        "end": 1666,
                        "fullWidth": 5,
                        "width": 4,
                        "expression": {
                            "kind": "IdentifierName",
                            "fullStart": 1662,
                            "fullEnd": 1663,
                            "start": 1662,
                            "end": 1663,
                            "fullWidth": 1,
                            "width": 1,
                            "text": "x",
                            "value": "x",
                            "valueText": "x"
                        },
                        "openBracketToken": {
                            "kind": "OpenBracketToken",
                            "fullStart": 1663,
                            "fullEnd": 1664,
                            "start": 1663,
                            "end": 1664,
                            "fullWidth": 1,
                            "width": 1,
                            "text": "[",
                            "value": "[",
                            "valueText": "["
                        },
                        "argumentExpression": {
                            "kind": "NumericLiteral",
                            "fullStart": 1664,
                            "fullEnd": 1665,
                            "start": 1664,
                            "end": 1665,
                            "fullWidth": 1,
                            "width": 1,
                            "text": "0",
                            "value": 0,
                            "valueText": "0"
                        },
                        "closeBracketToken": {
                            "kind": "CloseBracketToken",
                            "fullStart": 1665,
                            "fullEnd": 1667,
                            "start": 1665,
                            "end": 1666,
                            "fullWidth": 2,
                            "width": 1,
                            "text": "]",
                            "value": "]",
                            "valueText": "]",
                            "hasTrailingTrivia": true,
                            "trailingTrivia": [
                                {
                                    "kind": "WhitespaceTrivia",
                                    "text": " "
                                }
                            ]
                        }
                    },
                    "operatorToken": {
                        "kind": "ExclamationEqualsEqualsToken",
                        "fullStart": 1667,
                        "fullEnd": 1671,
                        "start": 1667,
                        "end": 1670,
                        "fullWidth": 4,
                        "width": 3,
                        "text": "!==",
                        "value": "!==",
                        "valueText": "!==",
                        "hasTrailingTrivia": true,
                        "trailingTrivia": [
                            {
                                "kind": "WhitespaceTrivia",
                                "text": " "
                            }
                        ]
                    },
                    "right": {
                        "kind": "NumericLiteral",
                        "fullStart": 1671,
                        "fullEnd": 1672,
                        "start": 1671,
                        "end": 1672,
                        "fullWidth": 1,
                        "width": 1,
                        "text": "3",
                        "value": 3,
                        "valueText": "3"
                    }
                },
                "closeParenToken": {
                    "kind": "CloseParenToken",
                    "fullStart": 1672,
                    "fullEnd": 1674,
                    "start": 1672,
                    "end": 1673,
                    "fullWidth": 2,
                    "width": 1,
                    "text": ")",
                    "value": ")",
                    "valueText": ")",
                    "hasTrailingTrivia": true,
                    "trailingTrivia": [
                        {
                            "kind": "WhitespaceTrivia",
                            "text": " "
                        }
                    ]
                },
                "statement": {
                    "kind": "Block",
                    "fullStart": 1674,
                    "fullEnd": 1833,
                    "start": 1674,
                    "end": 1832,
                    "fullWidth": 159,
                    "width": 158,
                    "openBraceToken": {
                        "kind": "OpenBraceToken",
                        "fullStart": 1674,
                        "fullEnd": 1676,
                        "start": 1674,
                        "end": 1675,
                        "fullWidth": 2,
                        "width": 1,
                        "text": "{",
                        "value": "{",
                        "valueText": "{",
                        "hasTrailingTrivia": true,
                        "hasTrailingNewLine": true,
                        "trailingTrivia": [
                            {
                                "kind": "NewLineTrivia",
                                "text": "\n"
                            }
                        ]
                    },
                    "statements": [
                        {
                            "kind": "ExpressionStatement",
                            "fullStart": 1676,
                            "fullEnd": 1831,
                            "start": 1678,
                            "end": 1830,
                            "fullWidth": 155,
                            "width": 152,
                            "expression": {
                                "kind": "InvocationExpression",
                                "fullStart": 1676,
                                "fullEnd": 1829,
                                "start": 1678,
                                "end": 1829,
                                "fullWidth": 153,
                                "width": 151,
                                "expression": {
                                    "kind": "IdentifierName",
                                    "fullStart": 1676,
                                    "fullEnd": 1684,
                                    "start": 1678,
                                    "end": 1684,
                                    "fullWidth": 8,
                                    "width": 6,
                                    "text": "$ERROR",
                                    "value": "$ERROR",
                                    "valueText": "$ERROR",
                                    "hasLeadingTrivia": true,
                                    "leadingTrivia": [
                                        {
                                            "kind": "WhitespaceTrivia",
                                            "text": "  "
                                        }
                                    ]
                                },
                                "argumentList": {
                                    "kind": "ArgumentList",
                                    "fullStart": 1684,
                                    "fullEnd": 1829,
                                    "start": 1684,
                                    "end": 1829,
                                    "fullWidth": 145,
                                    "width": 145,
                                    "openParenToken": {
                                        "kind": "OpenParenToken",
                                        "fullStart": 1684,
                                        "fullEnd": 1685,
                                        "start": 1684,
                                        "end": 1685,
                                        "fullWidth": 1,
                                        "width": 1,
                                        "text": "(",
                                        "value": "(",
                                        "valueText": "("
                                    },
                                    "arguments": [
                                        {
                                            "kind": "AddExpression",
                                            "fullStart": 1685,
                                            "fullEnd": 1828,
                                            "start": 1685,
                                            "end": 1828,
                                            "fullWidth": 143,
                                            "width": 143,
                                            "left": {
                                                "kind": "StringLiteral",
                                                "fullStart": 1685,
                                                "fullEnd": 1820,
                                                "start": 1685,
                                                "end": 1819,
                                                "fullWidth": 135,
                                                "width": 134,
                                                "text": "'#7: var x = [0,1,2,3]; var arr = x.splice({valueOf: function() {return 0}, toString: function() {return 3}},3); x[0] === 3. Actual: '",
                                                "value": "#7: var x = [0,1,2,3]; var arr = x.splice({valueOf: function() {return 0}, toString: function() {return 3}},3); x[0] === 3. Actual: ",
                                                "valueText": "#7: var x = [0,1,2,3]; var arr = x.splice({valueOf: function() {return 0}, toString: function() {return 3}},3); x[0] === 3. Actual: ",
                                                "hasTrailingTrivia": true,
                                                "trailingTrivia": [
                                                    {
                                                        "kind": "WhitespaceTrivia",
                                                        "text": " "
                                                    }
                                                ]
                                            },
                                            "operatorToken": {
                                                "kind": "PlusToken",
                                                "fullStart": 1820,
                                                "fullEnd": 1822,
                                                "start": 1820,
                                                "end": 1821,
                                                "fullWidth": 2,
                                                "width": 1,
                                                "text": "+",
                                                "value": "+",
                                                "valueText": "+",
                                                "hasTrailingTrivia": true,
                                                "trailingTrivia": [
                                                    {
                                                        "kind": "WhitespaceTrivia",
                                                        "text": " "
                                                    }
                                                ]
                                            },
                                            "right": {
                                                "kind": "ParenthesizedExpression",
                                                "fullStart": 1822,
                                                "fullEnd": 1828,
                                                "start": 1822,
                                                "end": 1828,
                                                "fullWidth": 6,
                                                "width": 6,
                                                "openParenToken": {
                                                    "kind": "OpenParenToken",
                                                    "fullStart": 1822,
                                                    "fullEnd": 1823,
                                                    "start": 1822,
                                                    "end": 1823,
                                                    "fullWidth": 1,
                                                    "width": 1,
                                                    "text": "(",
                                                    "value": "(",
                                                    "valueText": "("
                                                },
                                                "expression": {
                                                    "kind": "ElementAccessExpression",
                                                    "fullStart": 1823,
                                                    "fullEnd": 1827,
                                                    "start": 1823,
                                                    "end": 1827,
                                                    "fullWidth": 4,
                                                    "width": 4,
                                                    "expression": {
                                                        "kind": "IdentifierName",
                                                        "fullStart": 1823,
                                                        "fullEnd": 1824,
                                                        "start": 1823,
                                                        "end": 1824,
                                                        "fullWidth": 1,
                                                        "width": 1,
                                                        "text": "x",
                                                        "value": "x",
                                                        "valueText": "x"
                                                    },
                                                    "openBracketToken": {
                                                        "kind": "OpenBracketToken",
                                                        "fullStart": 1824,
                                                        "fullEnd": 1825,
                                                        "start": 1824,
                                                        "end": 1825,
                                                        "fullWidth": 1,
                                                        "width": 1,
                                                        "text": "[",
                                                        "value": "[",
                                                        "valueText": "["
                                                    },
                                                    "argumentExpression": {
                                                        "kind": "NumericLiteral",
                                                        "fullStart": 1825,
                                                        "fullEnd": 1826,
                                                        "start": 1825,
                                                        "end": 1826,
                                                        "fullWidth": 1,
                                                        "width": 1,
                                                        "text": "0",
                                                        "value": 0,
                                                        "valueText": "0"
                                                    },
                                                    "closeBracketToken": {
                                                        "kind": "CloseBracketToken",
                                                        "fullStart": 1826,
                                                        "fullEnd": 1827,
                                                        "start": 1826,
                                                        "end": 1827,
                                                        "fullWidth": 1,
                                                        "width": 1,
                                                        "text": "]",
                                                        "value": "]",
                                                        "valueText": "]"
                                                    }
                                                },
                                                "closeParenToken": {
                                                    "kind": "CloseParenToken",
                                                    "fullStart": 1827,
                                                    "fullEnd": 1828,
                                                    "start": 1827,
                                                    "end": 1828,
                                                    "fullWidth": 1,
                                                    "width": 1,
                                                    "text": ")",
                                                    "value": ")",
                                                    "valueText": ")"
                                                }
                                            }
                                        }
                                    ],
                                    "closeParenToken": {
                                        "kind": "CloseParenToken",
                                        "fullStart": 1828,
                                        "fullEnd": 1829,
                                        "start": 1828,
                                        "end": 1829,
                                        "fullWidth": 1,
                                        "width": 1,
                                        "text": ")",
                                        "value": ")",
                                        "valueText": ")"
                                    }
                                }
                            },
                            "semicolonToken": {
                                "kind": "SemicolonToken",
                                "fullStart": 1829,
                                "fullEnd": 1831,
                                "start": 1829,
                                "end": 1830,
                                "fullWidth": 2,
                                "width": 1,
                                "text": ";",
                                "value": ";",
                                "valueText": ";",
                                "hasTrailingTrivia": true,
                                "hasTrailingNewLine": true,
                                "trailingTrivia": [
                                    {
                                        "kind": "NewLineTrivia",
                                        "text": "\n"
                                    }
                                ]
                            }
                        }
                    ],
                    "closeBraceToken": {
                        "kind": "CloseBraceToken",
                        "fullStart": 1831,
                        "fullEnd": 1833,
                        "start": 1831,
                        "end": 1832,
                        "fullWidth": 2,
                        "width": 1,
                        "text": "}",
                        "value": "}",
                        "valueText": "}",
                        "hasTrailingTrivia": true,
                        "hasTrailingNewLine": true,
                        "trailingTrivia": [
                            {
                                "kind": "NewLineTrivia",
                                "text": "\n"
                            }
                        ]
                    }
                }
            }
        ],
        "endOfFileToken": {
            "kind": "EndOfFileToken",
            "fullStart": 1833,
            "fullEnd": 1834,
            "start": 1834,
            "end": 1834,
            "fullWidth": 1,
            "width": 0,
            "text": "",
            "hasLeadingTrivia": true,
            "hasLeadingNewLine": true,
            "leadingTrivia": [
                {
                    "kind": "NewLineTrivia",
                    "text": "\n"
                }
            ]
        }
    },
    "lineMap": {
        "lineStarts": [
            0,
            61,
            132,
            133,
            137,
            174,
            177,
            235,
            274,
            278,
            279,
            298,
            387,
            388,
            398,
            440,
            493,
            667,
            669,
            670,
            680,
            704,
            871,
            873,
            874,
            884,
            904,
            1063,
            1065,
            1066,
            1076,
            1096,
            1255,
            1257,
            1258,
            1268,
            1288,
            1447,
            1449,
            1450,
            1460,
            1482,
            1645,
            1647,
            1648,
            1658,
            1676,
            1831,
            1833,
            1834
        ],
        "length": 1834
    }
}<|MERGE_RESOLUTION|>--- conflicted
+++ resolved
@@ -95,12 +95,8 @@
                             "start": 283,
                             "end": 296,
                             "fullWidth": 13,
-<<<<<<< HEAD
                             "width": 13,
-                            "identifier": {
-=======
                             "propertyName": {
->>>>>>> 85e84683
                                 "kind": "IdentifierName",
                                 "fullStart": 283,
                                 "fullEnd": 285,
