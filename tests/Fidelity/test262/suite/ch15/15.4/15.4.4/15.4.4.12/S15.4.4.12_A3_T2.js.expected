--- conflicted
+++ resolved
@@ -94,12 +94,8 @@
                             "start": 291,
                             "end": 299,
                             "fullWidth": 8,
-<<<<<<< HEAD
                             "width": 8,
-                            "identifier": {
-=======
                             "propertyName": {
->>>>>>> 85e84683
                                 "kind": "IdentifierName",
                                 "fullStart": 291,
                                 "fullEnd": 295,
@@ -689,12 +685,8 @@
                             "start": 381,
                             "end": 402,
                             "fullWidth": 21,
-<<<<<<< HEAD
                             "width": 21,
-                            "identifier": {
-=======
                             "propertyName": {
->>>>>>> 85e84683
                                 "kind": "IdentifierName",
                                 "fullStart": 381,
                                 "fullEnd": 385,
