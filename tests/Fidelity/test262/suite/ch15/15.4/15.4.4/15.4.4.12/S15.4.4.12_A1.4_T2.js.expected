{
    "isDeclaration": false,
    "languageVersion": "EcmaScript5",
    "parseOptions": {
        "allowAutomaticSemicolonInsertion": true
    },
    "sourceUnit": {
        "kind": "SourceUnit",
        "fullStart": 0,
        "fullEnd": 1745,
        "start": 389,
        "end": 1745,
        "fullWidth": 1745,
        "width": 1356,
        "moduleElements": [
            {
                "kind": "VariableStatement",
                "fullStart": 0,
                "fullEnd": 408,
                "start": 389,
                "end": 407,
                "fullWidth": 408,
                "width": 18,
                "modifiers": [],
                "variableDeclaration": {
                    "kind": "VariableDeclaration",
                    "fullStart": 0,
                    "fullEnd": 406,
                    "start": 389,
                    "end": 406,
                    "fullWidth": 406,
                    "width": 17,
                    "varKeyword": {
                        "kind": "VarKeyword",
                        "fullStart": 0,
                        "fullEnd": 393,
                        "start": 389,
                        "end": 392,
                        "fullWidth": 393,
                        "width": 3,
                        "text": "var",
                        "value": "var",
                        "valueText": "var",
                        "hasLeadingTrivia": true,
                        "hasLeadingComment": true,
                        "hasLeadingNewLine": true,
                        "hasTrailingTrivia": true,
                        "leadingTrivia": [
                            {
                                "kind": "SingleLineCommentTrivia",
                                "text": "// Copyright 2009 the Sputnik authors.  All rights reserved."
                            },
                            {
                                "kind": "NewLineTrivia",
                                "text": "\n"
                            },
                            {
                                "kind": "SingleLineCommentTrivia",
                                "text": "// This code is governed by the BSD license found in the LICENSE file."
                            },
                            {
                                "kind": "NewLineTrivia",
                                "text": "\n"
                            },
                            {
                                "kind": "NewLineTrivia",
                                "text": "\n"
                            },
                            {
                                "kind": "MultiLineCommentTrivia",
                                "text": "/**\n * If start is negative, use max(start + length, 0).\n * If deleteCount is positive, use min(deleteCount, length - start)\n *\n * @path ch15/15.4/15.4.4/15.4.4.12/S15.4.4.12_A1.4_T2.js\n * @description length = -start > deleteCount > 0, itemCount > 0\n */"
                            },
                            {
                                "kind": "NewLineTrivia",
                                "text": "\n"
                            },
                            {
                                "kind": "NewLineTrivia",
                                "text": "\n"
                            }
                        ],
                        "trailingTrivia": [
                            {
                                "kind": "WhitespaceTrivia",
                                "text": " "
                            }
                        ]
                    },
                    "variableDeclarators": [
                        {
                            "kind": "VariableDeclarator",
                            "fullStart": 393,
                            "fullEnd": 406,
                            "start": 393,
                            "end": 406,
                            "fullWidth": 13,
<<<<<<< HEAD
                            "width": 13,
                            "identifier": {
=======
                            "propertyName": {
>>>>>>> 85e84683
                                "kind": "IdentifierName",
                                "fullStart": 393,
                                "fullEnd": 395,
                                "start": 393,
                                "end": 394,
                                "fullWidth": 2,
                                "width": 1,
                                "text": "x",
                                "value": "x",
                                "valueText": "x",
                                "hasTrailingTrivia": true,
                                "trailingTrivia": [
                                    {
                                        "kind": "WhitespaceTrivia",
                                        "text": " "
                                    }
                                ]
                            },
                            "equalsValueClause": {
                                "kind": "EqualsValueClause",
                                "fullStart": 395,
                                "fullEnd": 406,
                                "start": 395,
                                "end": 406,
                                "fullWidth": 11,
                                "width": 11,
                                "equalsToken": {
                                    "kind": "EqualsToken",
                                    "fullStart": 395,
                                    "fullEnd": 397,
                                    "start": 395,
                                    "end": 396,
                                    "fullWidth": 2,
                                    "width": 1,
                                    "text": "=",
                                    "value": "=",
                                    "valueText": "=",
                                    "hasTrailingTrivia": true,
                                    "trailingTrivia": [
                                        {
                                            "kind": "WhitespaceTrivia",
                                            "text": " "
                                        }
                                    ]
                                },
                                "value": {
                                    "kind": "ArrayLiteralExpression",
                                    "fullStart": 397,
                                    "fullEnd": 406,
                                    "start": 397,
                                    "end": 406,
                                    "fullWidth": 9,
                                    "width": 9,
                                    "openBracketToken": {
                                        "kind": "OpenBracketToken",
                                        "fullStart": 397,
                                        "fullEnd": 398,
                                        "start": 397,
                                        "end": 398,
                                        "fullWidth": 1,
                                        "width": 1,
                                        "text": "[",
                                        "value": "[",
                                        "valueText": "["
                                    },
                                    "expressions": [
                                        {
                                            "kind": "NumericLiteral",
                                            "fullStart": 398,
                                            "fullEnd": 399,
                                            "start": 398,
                                            "end": 399,
                                            "fullWidth": 1,
                                            "width": 1,
                                            "text": "0",
                                            "value": 0,
                                            "valueText": "0"
                                        },
                                        {
                                            "kind": "CommaToken",
                                            "fullStart": 399,
                                            "fullEnd": 400,
                                            "start": 399,
                                            "end": 400,
                                            "fullWidth": 1,
                                            "width": 1,
                                            "text": ",",
                                            "value": ",",
                                            "valueText": ","
                                        },
                                        {
                                            "kind": "NumericLiteral",
                                            "fullStart": 400,
                                            "fullEnd": 401,
                                            "start": 400,
                                            "end": 401,
                                            "fullWidth": 1,
                                            "width": 1,
                                            "text": "1",
                                            "value": 1,
                                            "valueText": "1"
                                        },
                                        {
                                            "kind": "CommaToken",
                                            "fullStart": 401,
                                            "fullEnd": 402,
                                            "start": 401,
                                            "end": 402,
                                            "fullWidth": 1,
                                            "width": 1,
                                            "text": ",",
                                            "value": ",",
                                            "valueText": ","
                                        },
                                        {
                                            "kind": "NumericLiteral",
                                            "fullStart": 402,
                                            "fullEnd": 403,
                                            "start": 402,
                                            "end": 403,
                                            "fullWidth": 1,
                                            "width": 1,
                                            "text": "2",
                                            "value": 2,
                                            "valueText": "2"
                                        },
                                        {
                                            "kind": "CommaToken",
                                            "fullStart": 403,
                                            "fullEnd": 404,
                                            "start": 403,
                                            "end": 404,
                                            "fullWidth": 1,
                                            "width": 1,
                                            "text": ",",
                                            "value": ",",
                                            "valueText": ","
                                        },
                                        {
                                            "kind": "NumericLiteral",
                                            "fullStart": 404,
                                            "fullEnd": 405,
                                            "start": 404,
                                            "end": 405,
                                            "fullWidth": 1,
                                            "width": 1,
                                            "text": "3",
                                            "value": 3,
                                            "valueText": "3"
                                        }
                                    ],
                                    "closeBracketToken": {
                                        "kind": "CloseBracketToken",
                                        "fullStart": 405,
                                        "fullEnd": 406,
                                        "start": 405,
                                        "end": 406,
                                        "fullWidth": 1,
                                        "width": 1,
                                        "text": "]",
                                        "value": "]",
                                        "valueText": "]"
                                    }
                                }
                            }
                        }
                    ]
                },
                "semicolonToken": {
                    "kind": "SemicolonToken",
                    "fullStart": 406,
                    "fullEnd": 408,
                    "start": 406,
                    "end": 407,
                    "fullWidth": 2,
                    "width": 1,
                    "text": ";",
                    "value": ";",
                    "valueText": ";",
                    "hasTrailingTrivia": true,
                    "hasTrailingNewLine": true,
                    "trailingTrivia": [
                        {
                            "kind": "NewLineTrivia",
                            "text": "\n"
                        }
                    ]
                }
            },
            {
                "kind": "VariableStatement",
                "fullStart": 408,
                "fullEnd": 438,
                "start": 408,
                "end": 437,
                "fullWidth": 30,
                "width": 29,
                "modifiers": [],
                "variableDeclaration": {
                    "kind": "VariableDeclaration",
                    "fullStart": 408,
                    "fullEnd": 436,
                    "start": 408,
                    "end": 436,
                    "fullWidth": 28,
                    "width": 28,
                    "varKeyword": {
                        "kind": "VarKeyword",
                        "fullStart": 408,
                        "fullEnd": 412,
                        "start": 408,
                        "end": 411,
                        "fullWidth": 4,
                        "width": 3,
                        "text": "var",
                        "value": "var",
                        "valueText": "var",
                        "hasTrailingTrivia": true,
                        "trailingTrivia": [
                            {
                                "kind": "WhitespaceTrivia",
                                "text": " "
                            }
                        ]
                    },
                    "variableDeclarators": [
                        {
                            "kind": "VariableDeclarator",
                            "fullStart": 412,
                            "fullEnd": 436,
                            "start": 412,
                            "end": 436,
                            "fullWidth": 24,
<<<<<<< HEAD
                            "width": 24,
                            "identifier": {
=======
                            "propertyName": {
>>>>>>> 85e84683
                                "kind": "IdentifierName",
                                "fullStart": 412,
                                "fullEnd": 416,
                                "start": 412,
                                "end": 415,
                                "fullWidth": 4,
                                "width": 3,
                                "text": "arr",
                                "value": "arr",
                                "valueText": "arr",
                                "hasTrailingTrivia": true,
                                "trailingTrivia": [
                                    {
                                        "kind": "WhitespaceTrivia",
                                        "text": " "
                                    }
                                ]
                            },
                            "equalsValueClause": {
                                "kind": "EqualsValueClause",
                                "fullStart": 416,
                                "fullEnd": 436,
                                "start": 416,
                                "end": 436,
                                "fullWidth": 20,
                                "width": 20,
                                "equalsToken": {
                                    "kind": "EqualsToken",
                                    "fullStart": 416,
                                    "fullEnd": 418,
                                    "start": 416,
                                    "end": 417,
                                    "fullWidth": 2,
                                    "width": 1,
                                    "text": "=",
                                    "value": "=",
                                    "valueText": "=",
                                    "hasTrailingTrivia": true,
                                    "trailingTrivia": [
                                        {
                                            "kind": "WhitespaceTrivia",
                                            "text": " "
                                        }
                                    ]
                                },
                                "value": {
                                    "kind": "InvocationExpression",
                                    "fullStart": 418,
                                    "fullEnd": 436,
                                    "start": 418,
                                    "end": 436,
                                    "fullWidth": 18,
                                    "width": 18,
                                    "expression": {
                                        "kind": "MemberAccessExpression",
                                        "fullStart": 418,
                                        "fullEnd": 426,
                                        "start": 418,
                                        "end": 426,
                                        "fullWidth": 8,
                                        "width": 8,
                                        "expression": {
                                            "kind": "IdentifierName",
                                            "fullStart": 418,
                                            "fullEnd": 419,
                                            "start": 418,
                                            "end": 419,
                                            "fullWidth": 1,
                                            "width": 1,
                                            "text": "x",
                                            "value": "x",
                                            "valueText": "x"
                                        },
                                        "dotToken": {
                                            "kind": "DotToken",
                                            "fullStart": 419,
                                            "fullEnd": 420,
                                            "start": 419,
                                            "end": 420,
                                            "fullWidth": 1,
                                            "width": 1,
                                            "text": ".",
                                            "value": ".",
                                            "valueText": "."
                                        },
                                        "name": {
                                            "kind": "IdentifierName",
                                            "fullStart": 420,
                                            "fullEnd": 426,
                                            "start": 420,
                                            "end": 426,
                                            "fullWidth": 6,
                                            "width": 6,
                                            "text": "splice",
                                            "value": "splice",
                                            "valueText": "splice"
                                        }
                                    },
                                    "argumentList": {
                                        "kind": "ArgumentList",
                                        "fullStart": 426,
                                        "fullEnd": 436,
                                        "start": 426,
                                        "end": 436,
                                        "fullWidth": 10,
                                        "width": 10,
                                        "openParenToken": {
                                            "kind": "OpenParenToken",
                                            "fullStart": 426,
                                            "fullEnd": 427,
                                            "start": 426,
                                            "end": 427,
                                            "fullWidth": 1,
                                            "width": 1,
                                            "text": "(",
                                            "value": "(",
                                            "valueText": "("
                                        },
                                        "arguments": [
                                            {
                                                "kind": "NegateExpression",
                                                "fullStart": 427,
                                                "fullEnd": 429,
                                                "start": 427,
                                                "end": 429,
                                                "fullWidth": 2,
                                                "width": 2,
                                                "operatorToken": {
                                                    "kind": "MinusToken",
                                                    "fullStart": 427,
                                                    "fullEnd": 428,
                                                    "start": 427,
                                                    "end": 428,
                                                    "fullWidth": 1,
                                                    "width": 1,
                                                    "text": "-",
                                                    "value": "-",
                                                    "valueText": "-"
                                                },
                                                "operand": {
                                                    "kind": "NumericLiteral",
                                                    "fullStart": 428,
                                                    "fullEnd": 429,
                                                    "start": 428,
                                                    "end": 429,
                                                    "fullWidth": 1,
                                                    "width": 1,
                                                    "text": "4",
                                                    "value": 4,
                                                    "valueText": "4"
                                                }
                                            },
                                            {
                                                "kind": "CommaToken",
                                                "fullStart": 429,
                                                "fullEnd": 430,
                                                "start": 429,
                                                "end": 430,
                                                "fullWidth": 1,
                                                "width": 1,
                                                "text": ",",
                                                "value": ",",
                                                "valueText": ","
                                            },
                                            {
                                                "kind": "NumericLiteral",
                                                "fullStart": 430,
                                                "fullEnd": 431,
                                                "start": 430,
                                                "end": 431,
                                                "fullWidth": 1,
                                                "width": 1,
                                                "text": "3",
                                                "value": 3,
                                                "valueText": "3"
                                            },
                                            {
                                                "kind": "CommaToken",
                                                "fullStart": 431,
                                                "fullEnd": 432,
                                                "start": 431,
                                                "end": 432,
                                                "fullWidth": 1,
                                                "width": 1,
                                                "text": ",",
                                                "value": ",",
                                                "valueText": ","
                                            },
                                            {
                                                "kind": "NumericLiteral",
                                                "fullStart": 432,
                                                "fullEnd": 433,
                                                "start": 432,
                                                "end": 433,
                                                "fullWidth": 1,
                                                "width": 1,
                                                "text": "4",
                                                "value": 4,
                                                "valueText": "4"
                                            },
                                            {
                                                "kind": "CommaToken",
                                                "fullStart": 433,
                                                "fullEnd": 434,
                                                "start": 433,
                                                "end": 434,
                                                "fullWidth": 1,
                                                "width": 1,
                                                "text": ",",
                                                "value": ",",
                                                "valueText": ","
                                            },
                                            {
                                                "kind": "NumericLiteral",
                                                "fullStart": 434,
                                                "fullEnd": 435,
                                                "start": 434,
                                                "end": 435,
                                                "fullWidth": 1,
                                                "width": 1,
                                                "text": "5",
                                                "value": 5,
                                                "valueText": "5"
                                            }
                                        ],
                                        "closeParenToken": {
                                            "kind": "CloseParenToken",
                                            "fullStart": 435,
                                            "fullEnd": 436,
                                            "start": 435,
                                            "end": 436,
                                            "fullWidth": 1,
                                            "width": 1,
                                            "text": ")",
                                            "value": ")",
                                            "valueText": ")"
                                        }
                                    }
                                }
                            }
                        }
                    ]
                },
                "semicolonToken": {
                    "kind": "SemicolonToken",
                    "fullStart": 436,
                    "fullEnd": 438,
                    "start": 436,
                    "end": 437,
                    "fullWidth": 2,
                    "width": 1,
                    "text": ";",
                    "value": ";",
                    "valueText": ";",
                    "hasTrailingTrivia": true,
                    "hasTrailingNewLine": true,
                    "trailingTrivia": [
                        {
                            "kind": "NewLineTrivia",
                            "text": "\n"
                        }
                    ]
                }
            },
            {
                "kind": "ExpressionStatement",
                "fullStart": 438,
                "fullEnd": 491,
                "start": 449,
                "end": 490,
                "fullWidth": 53,
                "width": 41,
                "expression": {
                    "kind": "AssignmentExpression",
                    "fullStart": 438,
                    "fullEnd": 489,
                    "start": 449,
                    "end": 489,
                    "fullWidth": 51,
                    "width": 40,
                    "left": {
                        "kind": "MemberAccessExpression",
                        "fullStart": 438,
                        "fullEnd": 462,
                        "start": 449,
                        "end": 461,
                        "fullWidth": 24,
                        "width": 12,
                        "expression": {
                            "kind": "IdentifierName",
                            "fullStart": 438,
                            "fullEnd": 452,
                            "start": 449,
                            "end": 452,
                            "fullWidth": 14,
                            "width": 3,
                            "text": "arr",
                            "value": "arr",
                            "valueText": "arr",
                            "hasLeadingTrivia": true,
                            "hasLeadingComment": true,
                            "hasLeadingNewLine": true,
                            "leadingTrivia": [
                                {
                                    "kind": "NewLineTrivia",
                                    "text": "\n"
                                },
                                {
                                    "kind": "SingleLineCommentTrivia",
                                    "text": "//CHECK#1"
                                },
                                {
                                    "kind": "NewLineTrivia",
                                    "text": "\n"
                                }
                            ]
                        },
                        "dotToken": {
                            "kind": "DotToken",
                            "fullStart": 452,
                            "fullEnd": 453,
                            "start": 452,
                            "end": 453,
                            "fullWidth": 1,
                            "width": 1,
                            "text": ".",
                            "value": ".",
                            "valueText": "."
                        },
                        "name": {
                            "kind": "IdentifierName",
                            "fullStart": 453,
                            "fullEnd": 462,
                            "start": 453,
                            "end": 461,
                            "fullWidth": 9,
                            "width": 8,
                            "text": "getClass",
                            "value": "getClass",
                            "valueText": "getClass",
                            "hasTrailingTrivia": true,
                            "trailingTrivia": [
                                {
                                    "kind": "WhitespaceTrivia",
                                    "text": " "
                                }
                            ]
                        }
                    },
                    "operatorToken": {
                        "kind": "EqualsToken",
                        "fullStart": 462,
                        "fullEnd": 464,
                        "start": 462,
                        "end": 463,
                        "fullWidth": 2,
                        "width": 1,
                        "text": "=",
                        "value": "=",
                        "valueText": "=",
                        "hasTrailingTrivia": true,
                        "trailingTrivia": [
                            {
                                "kind": "WhitespaceTrivia",
                                "text": " "
                            }
                        ]
                    },
                    "right": {
                        "kind": "MemberAccessExpression",
                        "fullStart": 464,
                        "fullEnd": 489,
                        "start": 464,
                        "end": 489,
                        "fullWidth": 25,
                        "width": 25,
                        "expression": {
                            "kind": "MemberAccessExpression",
                            "fullStart": 464,
                            "fullEnd": 480,
                            "start": 464,
                            "end": 480,
                            "fullWidth": 16,
                            "width": 16,
                            "expression": {
                                "kind": "IdentifierName",
                                "fullStart": 464,
                                "fullEnd": 470,
                                "start": 464,
                                "end": 470,
                                "fullWidth": 6,
                                "width": 6,
                                "text": "Object",
                                "value": "Object",
                                "valueText": "Object"
                            },
                            "dotToken": {
                                "kind": "DotToken",
                                "fullStart": 470,
                                "fullEnd": 471,
                                "start": 470,
                                "end": 471,
                                "fullWidth": 1,
                                "width": 1,
                                "text": ".",
                                "value": ".",
                                "valueText": "."
                            },
                            "name": {
                                "kind": "IdentifierName",
                                "fullStart": 471,
                                "fullEnd": 480,
                                "start": 471,
                                "end": 480,
                                "fullWidth": 9,
                                "width": 9,
                                "text": "prototype",
                                "value": "prototype",
                                "valueText": "prototype"
                            }
                        },
                        "dotToken": {
                            "kind": "DotToken",
                            "fullStart": 480,
                            "fullEnd": 481,
                            "start": 480,
                            "end": 481,
                            "fullWidth": 1,
                            "width": 1,
                            "text": ".",
                            "value": ".",
                            "valueText": "."
                        },
                        "name": {
                            "kind": "IdentifierName",
                            "fullStart": 481,
                            "fullEnd": 489,
                            "start": 481,
                            "end": 489,
                            "fullWidth": 8,
                            "width": 8,
                            "text": "toString",
                            "value": "toString",
                            "valueText": "toString"
                        }
                    }
                },
                "semicolonToken": {
                    "kind": "SemicolonToken",
                    "fullStart": 489,
                    "fullEnd": 491,
                    "start": 489,
                    "end": 490,
                    "fullWidth": 2,
                    "width": 1,
                    "text": ";",
                    "value": ";",
                    "valueText": ";",
                    "hasTrailingTrivia": true,
                    "hasTrailingNewLine": true,
                    "trailingTrivia": [
                        {
                            "kind": "NewLineTrivia",
                            "text": "\n"
                        }
                    ]
                }
            },
            {
                "kind": "IfStatement",
                "fullStart": 491,
                "fullEnd": 661,
                "start": 491,
                "end": 660,
                "fullWidth": 170,
                "width": 169,
                "ifKeyword": {
                    "kind": "IfKeyword",
                    "fullStart": 491,
                    "fullEnd": 494,
                    "start": 491,
                    "end": 493,
                    "fullWidth": 3,
                    "width": 2,
                    "text": "if",
                    "value": "if",
                    "valueText": "if",
                    "hasTrailingTrivia": true,
                    "trailingTrivia": [
                        {
                            "kind": "WhitespaceTrivia",
                            "text": " "
                        }
                    ]
                },
                "openParenToken": {
                    "kind": "OpenParenToken",
                    "fullStart": 494,
                    "fullEnd": 495,
                    "start": 494,
                    "end": 495,
                    "fullWidth": 1,
                    "width": 1,
                    "text": "(",
                    "value": "(",
                    "valueText": "("
                },
                "condition": {
                    "kind": "NotEqualsExpression",
                    "fullStart": 495,
                    "fullEnd": 540,
                    "start": 495,
                    "end": 540,
                    "fullWidth": 45,
                    "width": 45,
                    "left": {
                        "kind": "InvocationExpression",
                        "fullStart": 495,
                        "fullEnd": 510,
                        "start": 495,
                        "end": 509,
                        "fullWidth": 15,
                        "width": 14,
                        "expression": {
                            "kind": "MemberAccessExpression",
                            "fullStart": 495,
                            "fullEnd": 507,
                            "start": 495,
                            "end": 507,
                            "fullWidth": 12,
                            "width": 12,
                            "expression": {
                                "kind": "IdentifierName",
                                "fullStart": 495,
                                "fullEnd": 498,
                                "start": 495,
                                "end": 498,
                                "fullWidth": 3,
                                "width": 3,
                                "text": "arr",
                                "value": "arr",
                                "valueText": "arr"
                            },
                            "dotToken": {
                                "kind": "DotToken",
                                "fullStart": 498,
                                "fullEnd": 499,
                                "start": 498,
                                "end": 499,
                                "fullWidth": 1,
                                "width": 1,
                                "text": ".",
                                "value": ".",
                                "valueText": "."
                            },
                            "name": {
                                "kind": "IdentifierName",
                                "fullStart": 499,
                                "fullEnd": 507,
                                "start": 499,
                                "end": 507,
                                "fullWidth": 8,
                                "width": 8,
                                "text": "getClass",
                                "value": "getClass",
                                "valueText": "getClass"
                            }
                        },
                        "argumentList": {
                            "kind": "ArgumentList",
                            "fullStart": 507,
                            "fullEnd": 510,
                            "start": 507,
                            "end": 509,
                            "fullWidth": 3,
                            "width": 2,
                            "openParenToken": {
                                "kind": "OpenParenToken",
                                "fullStart": 507,
                                "fullEnd": 508,
                                "start": 507,
                                "end": 508,
                                "fullWidth": 1,
                                "width": 1,
                                "text": "(",
                                "value": "(",
                                "valueText": "("
                            },
                            "arguments": [],
                            "closeParenToken": {
                                "kind": "CloseParenToken",
                                "fullStart": 508,
                                "fullEnd": 510,
                                "start": 508,
                                "end": 509,
                                "fullWidth": 2,
                                "width": 1,
                                "text": ")",
                                "value": ")",
                                "valueText": ")",
                                "hasTrailingTrivia": true,
                                "trailingTrivia": [
                                    {
                                        "kind": "WhitespaceTrivia",
                                        "text": " "
                                    }
                                ]
                            }
                        }
                    },
                    "operatorToken": {
                        "kind": "ExclamationEqualsEqualsToken",
                        "fullStart": 510,
                        "fullEnd": 514,
                        "start": 510,
                        "end": 513,
                        "fullWidth": 4,
                        "width": 3,
                        "text": "!==",
                        "value": "!==",
                        "valueText": "!==",
                        "hasTrailingTrivia": true,
                        "trailingTrivia": [
                            {
                                "kind": "WhitespaceTrivia",
                                "text": " "
                            }
                        ]
                    },
                    "right": {
                        "kind": "AddExpression",
                        "fullStart": 514,
                        "fullEnd": 540,
                        "start": 514,
                        "end": 540,
                        "fullWidth": 26,
                        "width": 26,
                        "left": {
                            "kind": "AddExpression",
                            "fullStart": 514,
                            "fullEnd": 535,
                            "start": 514,
                            "end": 534,
                            "fullWidth": 21,
                            "width": 20,
                            "left": {
                                "kind": "StringLiteral",
                                "fullStart": 514,
                                "fullEnd": 525,
                                "start": 514,
                                "end": 524,
                                "fullWidth": 11,
                                "width": 10,
                                "text": "\"[object \"",
                                "value": "[object ",
                                "valueText": "[object ",
                                "hasTrailingTrivia": true,
                                "trailingTrivia": [
                                    {
                                        "kind": "WhitespaceTrivia",
                                        "text": " "
                                    }
                                ]
                            },
                            "operatorToken": {
                                "kind": "PlusToken",
                                "fullStart": 525,
                                "fullEnd": 527,
                                "start": 525,
                                "end": 526,
                                "fullWidth": 2,
                                "width": 1,
                                "text": "+",
                                "value": "+",
                                "valueText": "+",
                                "hasTrailingTrivia": true,
                                "trailingTrivia": [
                                    {
                                        "kind": "WhitespaceTrivia",
                                        "text": " "
                                    }
                                ]
                            },
                            "right": {
                                "kind": "StringLiteral",
                                "fullStart": 527,
                                "fullEnd": 535,
                                "start": 527,
                                "end": 534,
                                "fullWidth": 8,
                                "width": 7,
                                "text": "\"Array\"",
                                "value": "Array",
                                "valueText": "Array",
                                "hasTrailingTrivia": true,
                                "trailingTrivia": [
                                    {
                                        "kind": "WhitespaceTrivia",
                                        "text": " "
                                    }
                                ]
                            }
                        },
                        "operatorToken": {
                            "kind": "PlusToken",
                            "fullStart": 535,
                            "fullEnd": 537,
                            "start": 535,
                            "end": 536,
                            "fullWidth": 2,
                            "width": 1,
                            "text": "+",
                            "value": "+",
                            "valueText": "+",
                            "hasTrailingTrivia": true,
                            "trailingTrivia": [
                                {
                                    "kind": "WhitespaceTrivia",
                                    "text": " "
                                }
                            ]
                        },
                        "right": {
                            "kind": "StringLiteral",
                            "fullStart": 537,
                            "fullEnd": 540,
                            "start": 537,
                            "end": 540,
                            "fullWidth": 3,
                            "width": 3,
                            "text": "\"]\"",
                            "value": "]",
                            "valueText": "]"
                        }
                    }
                },
                "closeParenToken": {
                    "kind": "CloseParenToken",
                    "fullStart": 540,
                    "fullEnd": 542,
                    "start": 540,
                    "end": 541,
                    "fullWidth": 2,
                    "width": 1,
                    "text": ")",
                    "value": ")",
                    "valueText": ")",
                    "hasTrailingTrivia": true,
                    "trailingTrivia": [
                        {
                            "kind": "WhitespaceTrivia",
                            "text": " "
                        }
                    ]
                },
                "statement": {
                    "kind": "Block",
                    "fullStart": 542,
                    "fullEnd": 661,
                    "start": 542,
                    "end": 660,
                    "fullWidth": 119,
                    "width": 118,
                    "openBraceToken": {
                        "kind": "OpenBraceToken",
                        "fullStart": 542,
                        "fullEnd": 544,
                        "start": 542,
                        "end": 543,
                        "fullWidth": 2,
                        "width": 1,
                        "text": "{",
                        "value": "{",
                        "valueText": "{",
                        "hasTrailingTrivia": true,
                        "hasTrailingNewLine": true,
                        "trailingTrivia": [
                            {
                                "kind": "NewLineTrivia",
                                "text": "\n"
                            }
                        ]
                    },
                    "statements": [
                        {
                            "kind": "ExpressionStatement",
                            "fullStart": 544,
                            "fullEnd": 659,
                            "start": 546,
                            "end": 658,
                            "fullWidth": 115,
                            "width": 112,
                            "expression": {
                                "kind": "InvocationExpression",
                                "fullStart": 544,
                                "fullEnd": 657,
                                "start": 546,
                                "end": 657,
                                "fullWidth": 113,
                                "width": 111,
                                "expression": {
                                    "kind": "IdentifierName",
                                    "fullStart": 544,
                                    "fullEnd": 552,
                                    "start": 546,
                                    "end": 552,
                                    "fullWidth": 8,
                                    "width": 6,
                                    "text": "$ERROR",
                                    "value": "$ERROR",
                                    "valueText": "$ERROR",
                                    "hasLeadingTrivia": true,
                                    "leadingTrivia": [
                                        {
                                            "kind": "WhitespaceTrivia",
                                            "text": "  "
                                        }
                                    ]
                                },
                                "argumentList": {
                                    "kind": "ArgumentList",
                                    "fullStart": 552,
                                    "fullEnd": 657,
                                    "start": 552,
                                    "end": 657,
                                    "fullWidth": 105,
                                    "width": 105,
                                    "openParenToken": {
                                        "kind": "OpenParenToken",
                                        "fullStart": 552,
                                        "fullEnd": 553,
                                        "start": 552,
                                        "end": 553,
                                        "fullWidth": 1,
                                        "width": 1,
                                        "text": "(",
                                        "value": "(",
                                        "valueText": "("
                                    },
                                    "arguments": [
                                        {
                                            "kind": "AddExpression",
                                            "fullStart": 553,
                                            "fullEnd": 656,
                                            "start": 553,
                                            "end": 656,
                                            "fullWidth": 103,
                                            "width": 103,
                                            "left": {
                                                "kind": "StringLiteral",
                                                "fullStart": 553,
                                                "fullEnd": 638,
                                                "start": 553,
                                                "end": 637,
                                                "fullWidth": 85,
                                                "width": 84,
                                                "text": "'#1: var x = [0,1,2,3]; var arr = x.splice(-4,3,4,5); arr is Array object. Actual: '",
                                                "value": "#1: var x = [0,1,2,3]; var arr = x.splice(-4,3,4,5); arr is Array object. Actual: ",
                                                "valueText": "#1: var x = [0,1,2,3]; var arr = x.splice(-4,3,4,5); arr is Array object. Actual: ",
                                                "hasTrailingTrivia": true,
                                                "trailingTrivia": [
                                                    {
                                                        "kind": "WhitespaceTrivia",
                                                        "text": " "
                                                    }
                                                ]
                                            },
                                            "operatorToken": {
                                                "kind": "PlusToken",
                                                "fullStart": 638,
                                                "fullEnd": 640,
                                                "start": 638,
                                                "end": 639,
                                                "fullWidth": 2,
                                                "width": 1,
                                                "text": "+",
                                                "value": "+",
                                                "valueText": "+",
                                                "hasTrailingTrivia": true,
                                                "trailingTrivia": [
                                                    {
                                                        "kind": "WhitespaceTrivia",
                                                        "text": " "
                                                    }
                                                ]
                                            },
                                            "right": {
                                                "kind": "ParenthesizedExpression",
                                                "fullStart": 640,
                                                "fullEnd": 656,
                                                "start": 640,
                                                "end": 656,
                                                "fullWidth": 16,
                                                "width": 16,
                                                "openParenToken": {
                                                    "kind": "OpenParenToken",
                                                    "fullStart": 640,
                                                    "fullEnd": 641,
                                                    "start": 640,
                                                    "end": 641,
                                                    "fullWidth": 1,
                                                    "width": 1,
                                                    "text": "(",
                                                    "value": "(",
                                                    "valueText": "("
                                                },
                                                "expression": {
                                                    "kind": "InvocationExpression",
                                                    "fullStart": 641,
                                                    "fullEnd": 655,
                                                    "start": 641,
                                                    "end": 655,
                                                    "fullWidth": 14,
                                                    "width": 14,
                                                    "expression": {
                                                        "kind": "MemberAccessExpression",
                                                        "fullStart": 641,
                                                        "fullEnd": 653,
                                                        "start": 641,
                                                        "end": 653,
                                                        "fullWidth": 12,
                                                        "width": 12,
                                                        "expression": {
                                                            "kind": "IdentifierName",
                                                            "fullStart": 641,
                                                            "fullEnd": 644,
                                                            "start": 641,
                                                            "end": 644,
                                                            "fullWidth": 3,
                                                            "width": 3,
                                                            "text": "arr",
                                                            "value": "arr",
                                                            "valueText": "arr"
                                                        },
                                                        "dotToken": {
                                                            "kind": "DotToken",
                                                            "fullStart": 644,
                                                            "fullEnd": 645,
                                                            "start": 644,
                                                            "end": 645,
                                                            "fullWidth": 1,
                                                            "width": 1,
                                                            "text": ".",
                                                            "value": ".",
                                                            "valueText": "."
                                                        },
                                                        "name": {
                                                            "kind": "IdentifierName",
                                                            "fullStart": 645,
                                                            "fullEnd": 653,
                                                            "start": 645,
                                                            "end": 653,
                                                            "fullWidth": 8,
                                                            "width": 8,
                                                            "text": "getClass",
                                                            "value": "getClass",
                                                            "valueText": "getClass"
                                                        }
                                                    },
                                                    "argumentList": {
                                                        "kind": "ArgumentList",
                                                        "fullStart": 653,
                                                        "fullEnd": 655,
                                                        "start": 653,
                                                        "end": 655,
                                                        "fullWidth": 2,
                                                        "width": 2,
                                                        "openParenToken": {
                                                            "kind": "OpenParenToken",
                                                            "fullStart": 653,
                                                            "fullEnd": 654,
                                                            "start": 653,
                                                            "end": 654,
                                                            "fullWidth": 1,
                                                            "width": 1,
                                                            "text": "(",
                                                            "value": "(",
                                                            "valueText": "("
                                                        },
                                                        "arguments": [],
                                                        "closeParenToken": {
                                                            "kind": "CloseParenToken",
                                                            "fullStart": 654,
                                                            "fullEnd": 655,
                                                            "start": 654,
                                                            "end": 655,
                                                            "fullWidth": 1,
                                                            "width": 1,
                                                            "text": ")",
                                                            "value": ")",
                                                            "valueText": ")"
                                                        }
                                                    }
                                                },
                                                "closeParenToken": {
                                                    "kind": "CloseParenToken",
                                                    "fullStart": 655,
                                                    "fullEnd": 656,
                                                    "start": 655,
                                                    "end": 656,
                                                    "fullWidth": 1,
                                                    "width": 1,
                                                    "text": ")",
                                                    "value": ")",
                                                    "valueText": ")"
                                                }
                                            }
                                        }
                                    ],
                                    "closeParenToken": {
                                        "kind": "CloseParenToken",
                                        "fullStart": 656,
                                        "fullEnd": 657,
                                        "start": 656,
                                        "end": 657,
                                        "fullWidth": 1,
                                        "width": 1,
                                        "text": ")",
                                        "value": ")",
                                        "valueText": ")"
                                    }
                                }
                            },
                            "semicolonToken": {
                                "kind": "SemicolonToken",
                                "fullStart": 657,
                                "fullEnd": 659,
                                "start": 657,
                                "end": 658,
                                "fullWidth": 2,
                                "width": 1,
                                "text": ";",
                                "value": ";",
                                "valueText": ";",
                                "hasTrailingTrivia": true,
                                "hasTrailingNewLine": true,
                                "trailingTrivia": [
                                    {
                                        "kind": "NewLineTrivia",
                                        "text": "\n"
                                    }
                                ]
                            }
                        }
                    ],
                    "closeBraceToken": {
                        "kind": "CloseBraceToken",
                        "fullStart": 659,
                        "fullEnd": 661,
                        "start": 659,
                        "end": 660,
                        "fullWidth": 2,
                        "width": 1,
                        "text": "}",
                        "value": "}",
                        "valueText": "}",
                        "hasTrailingTrivia": true,
                        "hasTrailingNewLine": true,
                        "trailingTrivia": [
                            {
                                "kind": "NewLineTrivia",
                                "text": "\n"
                            }
                        ]
                    }
                }
            },
            {
                "kind": "IfStatement",
                "fullStart": 661,
                "fullEnd": 812,
                "start": 672,
                "end": 805,
                "fullWidth": 151,
                "width": 133,
                "ifKeyword": {
                    "kind": "IfKeyword",
                    "fullStart": 661,
                    "fullEnd": 675,
                    "start": 672,
                    "end": 674,
                    "fullWidth": 14,
                    "width": 2,
                    "text": "if",
                    "value": "if",
                    "valueText": "if",
                    "hasLeadingTrivia": true,
                    "hasLeadingComment": true,
                    "hasLeadingNewLine": true,
                    "hasTrailingTrivia": true,
                    "leadingTrivia": [
                        {
                            "kind": "NewLineTrivia",
                            "text": "\n"
                        },
                        {
                            "kind": "SingleLineCommentTrivia",
                            "text": "//CHECK#2"
                        },
                        {
                            "kind": "NewLineTrivia",
                            "text": "\n"
                        }
                    ],
                    "trailingTrivia": [
                        {
                            "kind": "WhitespaceTrivia",
                            "text": " "
                        }
                    ]
                },
                "openParenToken": {
                    "kind": "OpenParenToken",
                    "fullStart": 675,
                    "fullEnd": 676,
                    "start": 675,
                    "end": 676,
                    "fullWidth": 1,
                    "width": 1,
                    "text": "(",
                    "value": "(",
                    "valueText": "("
                },
                "condition": {
                    "kind": "NotEqualsExpression",
                    "fullStart": 676,
                    "fullEnd": 692,
                    "start": 676,
                    "end": 692,
                    "fullWidth": 16,
                    "width": 16,
                    "left": {
                        "kind": "MemberAccessExpression",
                        "fullStart": 676,
                        "fullEnd": 687,
                        "start": 676,
                        "end": 686,
                        "fullWidth": 11,
                        "width": 10,
                        "expression": {
                            "kind": "IdentifierName",
                            "fullStart": 676,
                            "fullEnd": 679,
                            "start": 676,
                            "end": 679,
                            "fullWidth": 3,
                            "width": 3,
                            "text": "arr",
                            "value": "arr",
                            "valueText": "arr"
                        },
                        "dotToken": {
                            "kind": "DotToken",
                            "fullStart": 679,
                            "fullEnd": 680,
                            "start": 679,
                            "end": 680,
                            "fullWidth": 1,
                            "width": 1,
                            "text": ".",
                            "value": ".",
                            "valueText": "."
                        },
                        "name": {
                            "kind": "IdentifierName",
                            "fullStart": 680,
                            "fullEnd": 687,
                            "start": 680,
                            "end": 686,
                            "fullWidth": 7,
                            "width": 6,
                            "text": "length",
                            "value": "length",
                            "valueText": "length",
                            "hasTrailingTrivia": true,
                            "trailingTrivia": [
                                {
                                    "kind": "WhitespaceTrivia",
                                    "text": " "
                                }
                            ]
                        }
                    },
                    "operatorToken": {
                        "kind": "ExclamationEqualsEqualsToken",
                        "fullStart": 687,
                        "fullEnd": 691,
                        "start": 687,
                        "end": 690,
                        "fullWidth": 4,
                        "width": 3,
                        "text": "!==",
                        "value": "!==",
                        "valueText": "!==",
                        "hasTrailingTrivia": true,
                        "trailingTrivia": [
                            {
                                "kind": "WhitespaceTrivia",
                                "text": " "
                            }
                        ]
                    },
                    "right": {
                        "kind": "NumericLiteral",
                        "fullStart": 691,
                        "fullEnd": 692,
                        "start": 691,
                        "end": 692,
                        "fullWidth": 1,
                        "width": 1,
                        "text": "3",
                        "value": 3,
                        "valueText": "3"
                    }
                },
                "closeParenToken": {
                    "kind": "CloseParenToken",
                    "fullStart": 692,
                    "fullEnd": 694,
                    "start": 692,
                    "end": 693,
                    "fullWidth": 2,
                    "width": 1,
                    "text": ")",
                    "value": ")",
                    "valueText": ")",
                    "hasTrailingTrivia": true,
                    "trailingTrivia": [
                        {
                            "kind": "WhitespaceTrivia",
                            "text": " "
                        }
                    ]
                },
                "statement": {
                    "kind": "Block",
                    "fullStart": 694,
                    "fullEnd": 812,
                    "start": 694,
                    "end": 805,
                    "fullWidth": 118,
                    "width": 111,
                    "openBraceToken": {
                        "kind": "OpenBraceToken",
                        "fullStart": 694,
                        "fullEnd": 696,
                        "start": 694,
                        "end": 695,
                        "fullWidth": 2,
                        "width": 1,
                        "text": "{",
                        "value": "{",
                        "valueText": "{",
                        "hasTrailingTrivia": true,
                        "hasTrailingNewLine": true,
                        "trailingTrivia": [
                            {
                                "kind": "NewLineTrivia",
                                "text": "\n"
                            }
                        ]
                    },
                    "statements": [
                        {
                            "kind": "ExpressionStatement",
                            "fullStart": 696,
                            "fullEnd": 804,
                            "start": 698,
                            "end": 803,
                            "fullWidth": 108,
                            "width": 105,
                            "expression": {
                                "kind": "InvocationExpression",
                                "fullStart": 696,
                                "fullEnd": 802,
                                "start": 698,
                                "end": 802,
                                "fullWidth": 106,
                                "width": 104,
                                "expression": {
                                    "kind": "IdentifierName",
                                    "fullStart": 696,
                                    "fullEnd": 704,
                                    "start": 698,
                                    "end": 704,
                                    "fullWidth": 8,
                                    "width": 6,
                                    "text": "$ERROR",
                                    "value": "$ERROR",
                                    "valueText": "$ERROR",
                                    "hasLeadingTrivia": true,
                                    "leadingTrivia": [
                                        {
                                            "kind": "WhitespaceTrivia",
                                            "text": "  "
                                        }
                                    ]
                                },
                                "argumentList": {
                                    "kind": "ArgumentList",
                                    "fullStart": 704,
                                    "fullEnd": 802,
                                    "start": 704,
                                    "end": 802,
                                    "fullWidth": 98,
                                    "width": 98,
                                    "openParenToken": {
                                        "kind": "OpenParenToken",
                                        "fullStart": 704,
                                        "fullEnd": 705,
                                        "start": 704,
                                        "end": 705,
                                        "fullWidth": 1,
                                        "width": 1,
                                        "text": "(",
                                        "value": "(",
                                        "valueText": "("
                                    },
                                    "arguments": [
                                        {
                                            "kind": "AddExpression",
                                            "fullStart": 705,
                                            "fullEnd": 801,
                                            "start": 705,
                                            "end": 801,
                                            "fullWidth": 96,
                                            "width": 96,
                                            "left": {
                                                "kind": "StringLiteral",
                                                "fullStart": 705,
                                                "fullEnd": 787,
                                                "start": 705,
                                                "end": 786,
                                                "fullWidth": 82,
                                                "width": 81,
                                                "text": "'#2: var x = [0,1,2,3]; var arr = x.splice(-4,3,4,5); arr.length === 3. Actual: '",
                                                "value": "#2: var x = [0,1,2,3]; var arr = x.splice(-4,3,4,5); arr.length === 3. Actual: ",
                                                "valueText": "#2: var x = [0,1,2,3]; var arr = x.splice(-4,3,4,5); arr.length === 3. Actual: ",
                                                "hasTrailingTrivia": true,
                                                "trailingTrivia": [
                                                    {
                                                        "kind": "WhitespaceTrivia",
                                                        "text": " "
                                                    }
                                                ]
                                            },
                                            "operatorToken": {
                                                "kind": "PlusToken",
                                                "fullStart": 787,
                                                "fullEnd": 789,
                                                "start": 787,
                                                "end": 788,
                                                "fullWidth": 2,
                                                "width": 1,
                                                "text": "+",
                                                "value": "+",
                                                "valueText": "+",
                                                "hasTrailingTrivia": true,
                                                "trailingTrivia": [
                                                    {
                                                        "kind": "WhitespaceTrivia",
                                                        "text": " "
                                                    }
                                                ]
                                            },
                                            "right": {
                                                "kind": "ParenthesizedExpression",
                                                "fullStart": 789,
                                                "fullEnd": 801,
                                                "start": 789,
                                                "end": 801,
                                                "fullWidth": 12,
                                                "width": 12,
                                                "openParenToken": {
                                                    "kind": "OpenParenToken",
                                                    "fullStart": 789,
                                                    "fullEnd": 790,
                                                    "start": 789,
                                                    "end": 790,
                                                    "fullWidth": 1,
                                                    "width": 1,
                                                    "text": "(",
                                                    "value": "(",
                                                    "valueText": "("
                                                },
                                                "expression": {
                                                    "kind": "MemberAccessExpression",
                                                    "fullStart": 790,
                                                    "fullEnd": 800,
                                                    "start": 790,
                                                    "end": 800,
                                                    "fullWidth": 10,
                                                    "width": 10,
                                                    "expression": {
                                                        "kind": "IdentifierName",
                                                        "fullStart": 790,
                                                        "fullEnd": 793,
                                                        "start": 790,
                                                        "end": 793,
                                                        "fullWidth": 3,
                                                        "width": 3,
                                                        "text": "arr",
                                                        "value": "arr",
                                                        "valueText": "arr"
                                                    },
                                                    "dotToken": {
                                                        "kind": "DotToken",
                                                        "fullStart": 793,
                                                        "fullEnd": 794,
                                                        "start": 793,
                                                        "end": 794,
                                                        "fullWidth": 1,
                                                        "width": 1,
                                                        "text": ".",
                                                        "value": ".",
                                                        "valueText": "."
                                                    },
                                                    "name": {
                                                        "kind": "IdentifierName",
                                                        "fullStart": 794,
                                                        "fullEnd": 800,
                                                        "start": 794,
                                                        "end": 800,
                                                        "fullWidth": 6,
                                                        "width": 6,
                                                        "text": "length",
                                                        "value": "length",
                                                        "valueText": "length"
                                                    }
                                                },
                                                "closeParenToken": {
                                                    "kind": "CloseParenToken",
                                                    "fullStart": 800,
                                                    "fullEnd": 801,
                                                    "start": 800,
                                                    "end": 801,
                                                    "fullWidth": 1,
                                                    "width": 1,
                                                    "text": ")",
                                                    "value": ")",
                                                    "valueText": ")"
                                                }
                                            }
                                        }
                                    ],
                                    "closeParenToken": {
                                        "kind": "CloseParenToken",
                                        "fullStart": 801,
                                        "fullEnd": 802,
                                        "start": 801,
                                        "end": 802,
                                        "fullWidth": 1,
                                        "width": 1,
                                        "text": ")",
                                        "value": ")",
                                        "valueText": ")"
                                    }
                                }
                            },
                            "semicolonToken": {
                                "kind": "SemicolonToken",
                                "fullStart": 802,
                                "fullEnd": 804,
                                "start": 802,
                                "end": 803,
                                "fullWidth": 2,
                                "width": 1,
                                "text": ";",
                                "value": ";",
                                "valueText": ";",
                                "hasTrailingTrivia": true,
                                "hasTrailingNewLine": true,
                                "trailingTrivia": [
                                    {
                                        "kind": "NewLineTrivia",
                                        "text": "\n"
                                    }
                                ]
                            }
                        }
                    ],
                    "closeBraceToken": {
                        "kind": "CloseBraceToken",
                        "fullStart": 804,
                        "fullEnd": 812,
                        "start": 804,
                        "end": 805,
                        "fullWidth": 8,
                        "width": 1,
                        "text": "}",
                        "value": "}",
                        "valueText": "}",
                        "hasTrailingTrivia": true,
                        "hasTrailingNewLine": true,
                        "trailingTrivia": [
                            {
                                "kind": "WhitespaceTrivia",
                                "text": "      "
                            },
                            {
                                "kind": "NewLineTrivia",
                                "text": "\n"
                            }
                        ]
                    }
                }
            },
            {
                "kind": "IfStatement",
                "fullStart": 812,
                "fullEnd": 945,
                "start": 823,
                "end": 944,
                "fullWidth": 133,
                "width": 121,
                "ifKeyword": {
                    "kind": "IfKeyword",
                    "fullStart": 812,
                    "fullEnd": 826,
                    "start": 823,
                    "end": 825,
                    "fullWidth": 14,
                    "width": 2,
                    "text": "if",
                    "value": "if",
                    "valueText": "if",
                    "hasLeadingTrivia": true,
                    "hasLeadingComment": true,
                    "hasLeadingNewLine": true,
                    "hasTrailingTrivia": true,
                    "leadingTrivia": [
                        {
                            "kind": "NewLineTrivia",
                            "text": "\n"
                        },
                        {
                            "kind": "SingleLineCommentTrivia",
                            "text": "//CHECK#3"
                        },
                        {
                            "kind": "NewLineTrivia",
                            "text": "\n"
                        }
                    ],
                    "trailingTrivia": [
                        {
                            "kind": "WhitespaceTrivia",
                            "text": " "
                        }
                    ]
                },
                "openParenToken": {
                    "kind": "OpenParenToken",
                    "fullStart": 826,
                    "fullEnd": 827,
                    "start": 826,
                    "end": 827,
                    "fullWidth": 1,
                    "width": 1,
                    "text": "(",
                    "value": "(",
                    "valueText": "("
                },
                "condition": {
                    "kind": "NotEqualsExpression",
                    "fullStart": 827,
                    "fullEnd": 839,
                    "start": 827,
                    "end": 839,
                    "fullWidth": 12,
                    "width": 12,
                    "left": {
                        "kind": "ElementAccessExpression",
                        "fullStart": 827,
                        "fullEnd": 834,
                        "start": 827,
                        "end": 833,
                        "fullWidth": 7,
                        "width": 6,
                        "expression": {
                            "kind": "IdentifierName",
                            "fullStart": 827,
                            "fullEnd": 830,
                            "start": 827,
                            "end": 830,
                            "fullWidth": 3,
                            "width": 3,
                            "text": "arr",
                            "value": "arr",
                            "valueText": "arr"
                        },
                        "openBracketToken": {
                            "kind": "OpenBracketToken",
                            "fullStart": 830,
                            "fullEnd": 831,
                            "start": 830,
                            "end": 831,
                            "fullWidth": 1,
                            "width": 1,
                            "text": "[",
                            "value": "[",
                            "valueText": "["
                        },
                        "argumentExpression": {
                            "kind": "NumericLiteral",
                            "fullStart": 831,
                            "fullEnd": 832,
                            "start": 831,
                            "end": 832,
                            "fullWidth": 1,
                            "width": 1,
                            "text": "0",
                            "value": 0,
                            "valueText": "0"
                        },
                        "closeBracketToken": {
                            "kind": "CloseBracketToken",
                            "fullStart": 832,
                            "fullEnd": 834,
                            "start": 832,
                            "end": 833,
                            "fullWidth": 2,
                            "width": 1,
                            "text": "]",
                            "value": "]",
                            "valueText": "]",
                            "hasTrailingTrivia": true,
                            "trailingTrivia": [
                                {
                                    "kind": "WhitespaceTrivia",
                                    "text": " "
                                }
                            ]
                        }
                    },
                    "operatorToken": {
                        "kind": "ExclamationEqualsEqualsToken",
                        "fullStart": 834,
                        "fullEnd": 838,
                        "start": 834,
                        "end": 837,
                        "fullWidth": 4,
                        "width": 3,
                        "text": "!==",
                        "value": "!==",
                        "valueText": "!==",
                        "hasTrailingTrivia": true,
                        "trailingTrivia": [
                            {
                                "kind": "WhitespaceTrivia",
                                "text": " "
                            }
                        ]
                    },
                    "right": {
                        "kind": "NumericLiteral",
                        "fullStart": 838,
                        "fullEnd": 839,
                        "start": 838,
                        "end": 839,
                        "fullWidth": 1,
                        "width": 1,
                        "text": "0",
                        "value": 0,
                        "valueText": "0"
                    }
                },
                "closeParenToken": {
                    "kind": "CloseParenToken",
                    "fullStart": 839,
                    "fullEnd": 841,
                    "start": 839,
                    "end": 840,
                    "fullWidth": 2,
                    "width": 1,
                    "text": ")",
                    "value": ")",
                    "valueText": ")",
                    "hasTrailingTrivia": true,
                    "trailingTrivia": [
                        {
                            "kind": "WhitespaceTrivia",
                            "text": " "
                        }
                    ]
                },
                "statement": {
                    "kind": "Block",
                    "fullStart": 841,
                    "fullEnd": 945,
                    "start": 841,
                    "end": 944,
                    "fullWidth": 104,
                    "width": 103,
                    "openBraceToken": {
                        "kind": "OpenBraceToken",
                        "fullStart": 841,
                        "fullEnd": 843,
                        "start": 841,
                        "end": 842,
                        "fullWidth": 2,
                        "width": 1,
                        "text": "{",
                        "value": "{",
                        "valueText": "{",
                        "hasTrailingTrivia": true,
                        "hasTrailingNewLine": true,
                        "trailingTrivia": [
                            {
                                "kind": "NewLineTrivia",
                                "text": "\n"
                            }
                        ]
                    },
                    "statements": [
                        {
                            "kind": "ExpressionStatement",
                            "fullStart": 843,
                            "fullEnd": 943,
                            "start": 845,
                            "end": 942,
                            "fullWidth": 100,
                            "width": 97,
                            "expression": {
                                "kind": "InvocationExpression",
                                "fullStart": 843,
                                "fullEnd": 941,
                                "start": 845,
                                "end": 941,
                                "fullWidth": 98,
                                "width": 96,
                                "expression": {
                                    "kind": "IdentifierName",
                                    "fullStart": 843,
                                    "fullEnd": 851,
                                    "start": 845,
                                    "end": 851,
                                    "fullWidth": 8,
                                    "width": 6,
                                    "text": "$ERROR",
                                    "value": "$ERROR",
                                    "valueText": "$ERROR",
                                    "hasLeadingTrivia": true,
                                    "leadingTrivia": [
                                        {
                                            "kind": "WhitespaceTrivia",
                                            "text": "  "
                                        }
                                    ]
                                },
                                "argumentList": {
                                    "kind": "ArgumentList",
                                    "fullStart": 851,
                                    "fullEnd": 941,
                                    "start": 851,
                                    "end": 941,
                                    "fullWidth": 90,
                                    "width": 90,
                                    "openParenToken": {
                                        "kind": "OpenParenToken",
                                        "fullStart": 851,
                                        "fullEnd": 852,
                                        "start": 851,
                                        "end": 852,
                                        "fullWidth": 1,
                                        "width": 1,
                                        "text": "(",
                                        "value": "(",
                                        "valueText": "("
                                    },
                                    "arguments": [
                                        {
                                            "kind": "AddExpression",
                                            "fullStart": 852,
                                            "fullEnd": 940,
                                            "start": 852,
                                            "end": 940,
                                            "fullWidth": 88,
                                            "width": 88,
                                            "left": {
                                                "kind": "StringLiteral",
                                                "fullStart": 852,
                                                "fullEnd": 930,
                                                "start": 852,
                                                "end": 929,
                                                "fullWidth": 78,
                                                "width": 77,
                                                "text": "'#3: var x = [0,1,2,3]; var arr = x.splice(-4,3,4,5); arr[0] === 0. Actual: '",
                                                "value": "#3: var x = [0,1,2,3]; var arr = x.splice(-4,3,4,5); arr[0] === 0. Actual: ",
                                                "valueText": "#3: var x = [0,1,2,3]; var arr = x.splice(-4,3,4,5); arr[0] === 0. Actual: ",
                                                "hasTrailingTrivia": true,
                                                "trailingTrivia": [
                                                    {
                                                        "kind": "WhitespaceTrivia",
                                                        "text": " "
                                                    }
                                                ]
                                            },
                                            "operatorToken": {
                                                "kind": "PlusToken",
                                                "fullStart": 930,
                                                "fullEnd": 932,
                                                "start": 930,
                                                "end": 931,
                                                "fullWidth": 2,
                                                "width": 1,
                                                "text": "+",
                                                "value": "+",
                                                "valueText": "+",
                                                "hasTrailingTrivia": true,
                                                "trailingTrivia": [
                                                    {
                                                        "kind": "WhitespaceTrivia",
                                                        "text": " "
                                                    }
                                                ]
                                            },
                                            "right": {
                                                "kind": "ParenthesizedExpression",
                                                "fullStart": 932,
                                                "fullEnd": 940,
                                                "start": 932,
                                                "end": 940,
                                                "fullWidth": 8,
                                                "width": 8,
                                                "openParenToken": {
                                                    "kind": "OpenParenToken",
                                                    "fullStart": 932,
                                                    "fullEnd": 933,
                                                    "start": 932,
                                                    "end": 933,
                                                    "fullWidth": 1,
                                                    "width": 1,
                                                    "text": "(",
                                                    "value": "(",
                                                    "valueText": "("
                                                },
                                                "expression": {
                                                    "kind": "ElementAccessExpression",
                                                    "fullStart": 933,
                                                    "fullEnd": 939,
                                                    "start": 933,
                                                    "end": 939,
                                                    "fullWidth": 6,
                                                    "width": 6,
                                                    "expression": {
                                                        "kind": "IdentifierName",
                                                        "fullStart": 933,
                                                        "fullEnd": 936,
                                                        "start": 933,
                                                        "end": 936,
                                                        "fullWidth": 3,
                                                        "width": 3,
                                                        "text": "arr",
                                                        "value": "arr",
                                                        "valueText": "arr"
                                                    },
                                                    "openBracketToken": {
                                                        "kind": "OpenBracketToken",
                                                        "fullStart": 936,
                                                        "fullEnd": 937,
                                                        "start": 936,
                                                        "end": 937,
                                                        "fullWidth": 1,
                                                        "width": 1,
                                                        "text": "[",
                                                        "value": "[",
                                                        "valueText": "["
                                                    },
                                                    "argumentExpression": {
                                                        "kind": "NumericLiteral",
                                                        "fullStart": 937,
                                                        "fullEnd": 938,
                                                        "start": 937,
                                                        "end": 938,
                                                        "fullWidth": 1,
                                                        "width": 1,
                                                        "text": "0",
                                                        "value": 0,
                                                        "valueText": "0"
                                                    },
                                                    "closeBracketToken": {
                                                        "kind": "CloseBracketToken",
                                                        "fullStart": 938,
                                                        "fullEnd": 939,
                                                        "start": 938,
                                                        "end": 939,
                                                        "fullWidth": 1,
                                                        "width": 1,
                                                        "text": "]",
                                                        "value": "]",
                                                        "valueText": "]"
                                                    }
                                                },
                                                "closeParenToken": {
                                                    "kind": "CloseParenToken",
                                                    "fullStart": 939,
                                                    "fullEnd": 940,
                                                    "start": 939,
                                                    "end": 940,
                                                    "fullWidth": 1,
                                                    "width": 1,
                                                    "text": ")",
                                                    "value": ")",
                                                    "valueText": ")"
                                                }
                                            }
                                        }
                                    ],
                                    "closeParenToken": {
                                        "kind": "CloseParenToken",
                                        "fullStart": 940,
                                        "fullEnd": 941,
                                        "start": 940,
                                        "end": 941,
                                        "fullWidth": 1,
                                        "width": 1,
                                        "text": ")",
                                        "value": ")",
                                        "valueText": ")"
                                    }
                                }
                            },
                            "semicolonToken": {
                                "kind": "SemicolonToken",
                                "fullStart": 941,
                                "fullEnd": 943,
                                "start": 941,
                                "end": 942,
                                "fullWidth": 2,
                                "width": 1,
                                "text": ";",
                                "value": ";",
                                "valueText": ";",
                                "hasTrailingTrivia": true,
                                "hasTrailingNewLine": true,
                                "trailingTrivia": [
                                    {
                                        "kind": "NewLineTrivia",
                                        "text": "\n"
                                    }
                                ]
                            }
                        }
                    ],
                    "closeBraceToken": {
                        "kind": "CloseBraceToken",
                        "fullStart": 943,
                        "fullEnd": 945,
                        "start": 943,
                        "end": 944,
                        "fullWidth": 2,
                        "width": 1,
                        "text": "}",
                        "value": "}",
                        "valueText": "}",
                        "hasTrailingTrivia": true,
                        "hasTrailingNewLine": true,
                        "trailingTrivia": [
                            {
                                "kind": "NewLineTrivia",
                                "text": "\n"
                            }
                        ]
                    }
                }
            },
            {
                "kind": "IfStatement",
                "fullStart": 945,
                "fullEnd": 1084,
                "start": 956,
                "end": 1077,
                "fullWidth": 139,
                "width": 121,
                "ifKeyword": {
                    "kind": "IfKeyword",
                    "fullStart": 945,
                    "fullEnd": 959,
                    "start": 956,
                    "end": 958,
                    "fullWidth": 14,
                    "width": 2,
                    "text": "if",
                    "value": "if",
                    "valueText": "if",
                    "hasLeadingTrivia": true,
                    "hasLeadingComment": true,
                    "hasLeadingNewLine": true,
                    "hasTrailingTrivia": true,
                    "leadingTrivia": [
                        {
                            "kind": "NewLineTrivia",
                            "text": "\n"
                        },
                        {
                            "kind": "SingleLineCommentTrivia",
                            "text": "//CHECK#4"
                        },
                        {
                            "kind": "NewLineTrivia",
                            "text": "\n"
                        }
                    ],
                    "trailingTrivia": [
                        {
                            "kind": "WhitespaceTrivia",
                            "text": " "
                        }
                    ]
                },
                "openParenToken": {
                    "kind": "OpenParenToken",
                    "fullStart": 959,
                    "fullEnd": 960,
                    "start": 959,
                    "end": 960,
                    "fullWidth": 1,
                    "width": 1,
                    "text": "(",
                    "value": "(",
                    "valueText": "("
                },
                "condition": {
                    "kind": "NotEqualsExpression",
                    "fullStart": 960,
                    "fullEnd": 972,
                    "start": 960,
                    "end": 972,
                    "fullWidth": 12,
                    "width": 12,
                    "left": {
                        "kind": "ElementAccessExpression",
                        "fullStart": 960,
                        "fullEnd": 967,
                        "start": 960,
                        "end": 966,
                        "fullWidth": 7,
                        "width": 6,
                        "expression": {
                            "kind": "IdentifierName",
                            "fullStart": 960,
                            "fullEnd": 963,
                            "start": 960,
                            "end": 963,
                            "fullWidth": 3,
                            "width": 3,
                            "text": "arr",
                            "value": "arr",
                            "valueText": "arr"
                        },
                        "openBracketToken": {
                            "kind": "OpenBracketToken",
                            "fullStart": 963,
                            "fullEnd": 964,
                            "start": 963,
                            "end": 964,
                            "fullWidth": 1,
                            "width": 1,
                            "text": "[",
                            "value": "[",
                            "valueText": "["
                        },
                        "argumentExpression": {
                            "kind": "NumericLiteral",
                            "fullStart": 964,
                            "fullEnd": 965,
                            "start": 964,
                            "end": 965,
                            "fullWidth": 1,
                            "width": 1,
                            "text": "1",
                            "value": 1,
                            "valueText": "1"
                        },
                        "closeBracketToken": {
                            "kind": "CloseBracketToken",
                            "fullStart": 965,
                            "fullEnd": 967,
                            "start": 965,
                            "end": 966,
                            "fullWidth": 2,
                            "width": 1,
                            "text": "]",
                            "value": "]",
                            "valueText": "]",
                            "hasTrailingTrivia": true,
                            "trailingTrivia": [
                                {
                                    "kind": "WhitespaceTrivia",
                                    "text": " "
                                }
                            ]
                        }
                    },
                    "operatorToken": {
                        "kind": "ExclamationEqualsEqualsToken",
                        "fullStart": 967,
                        "fullEnd": 971,
                        "start": 967,
                        "end": 970,
                        "fullWidth": 4,
                        "width": 3,
                        "text": "!==",
                        "value": "!==",
                        "valueText": "!==",
                        "hasTrailingTrivia": true,
                        "trailingTrivia": [
                            {
                                "kind": "WhitespaceTrivia",
                                "text": " "
                            }
                        ]
                    },
                    "right": {
                        "kind": "NumericLiteral",
                        "fullStart": 971,
                        "fullEnd": 972,
                        "start": 971,
                        "end": 972,
                        "fullWidth": 1,
                        "width": 1,
                        "text": "1",
                        "value": 1,
                        "valueText": "1"
                    }
                },
                "closeParenToken": {
                    "kind": "CloseParenToken",
                    "fullStart": 972,
                    "fullEnd": 974,
                    "start": 972,
                    "end": 973,
                    "fullWidth": 2,
                    "width": 1,
                    "text": ")",
                    "value": ")",
                    "valueText": ")",
                    "hasTrailingTrivia": true,
                    "trailingTrivia": [
                        {
                            "kind": "WhitespaceTrivia",
                            "text": " "
                        }
                    ]
                },
                "statement": {
                    "kind": "Block",
                    "fullStart": 974,
                    "fullEnd": 1084,
                    "start": 974,
                    "end": 1077,
                    "fullWidth": 110,
                    "width": 103,
                    "openBraceToken": {
                        "kind": "OpenBraceToken",
                        "fullStart": 974,
                        "fullEnd": 976,
                        "start": 974,
                        "end": 975,
                        "fullWidth": 2,
                        "width": 1,
                        "text": "{",
                        "value": "{",
                        "valueText": "{",
                        "hasTrailingTrivia": true,
                        "hasTrailingNewLine": true,
                        "trailingTrivia": [
                            {
                                "kind": "NewLineTrivia",
                                "text": "\n"
                            }
                        ]
                    },
                    "statements": [
                        {
                            "kind": "ExpressionStatement",
                            "fullStart": 976,
                            "fullEnd": 1076,
                            "start": 978,
                            "end": 1075,
                            "fullWidth": 100,
                            "width": 97,
                            "expression": {
                                "kind": "InvocationExpression",
                                "fullStart": 976,
                                "fullEnd": 1074,
                                "start": 978,
                                "end": 1074,
                                "fullWidth": 98,
                                "width": 96,
                                "expression": {
                                    "kind": "IdentifierName",
                                    "fullStart": 976,
                                    "fullEnd": 984,
                                    "start": 978,
                                    "end": 984,
                                    "fullWidth": 8,
                                    "width": 6,
                                    "text": "$ERROR",
                                    "value": "$ERROR",
                                    "valueText": "$ERROR",
                                    "hasLeadingTrivia": true,
                                    "leadingTrivia": [
                                        {
                                            "kind": "WhitespaceTrivia",
                                            "text": "  "
                                        }
                                    ]
                                },
                                "argumentList": {
                                    "kind": "ArgumentList",
                                    "fullStart": 984,
                                    "fullEnd": 1074,
                                    "start": 984,
                                    "end": 1074,
                                    "fullWidth": 90,
                                    "width": 90,
                                    "openParenToken": {
                                        "kind": "OpenParenToken",
                                        "fullStart": 984,
                                        "fullEnd": 985,
                                        "start": 984,
                                        "end": 985,
                                        "fullWidth": 1,
                                        "width": 1,
                                        "text": "(",
                                        "value": "(",
                                        "valueText": "("
                                    },
                                    "arguments": [
                                        {
                                            "kind": "AddExpression",
                                            "fullStart": 985,
                                            "fullEnd": 1073,
                                            "start": 985,
                                            "end": 1073,
                                            "fullWidth": 88,
                                            "width": 88,
                                            "left": {
                                                "kind": "StringLiteral",
                                                "fullStart": 985,
                                                "fullEnd": 1063,
                                                "start": 985,
                                                "end": 1062,
                                                "fullWidth": 78,
                                                "width": 77,
                                                "text": "'#4: var x = [0,1,2,3]; var arr = x.splice(-4,3,4,5); arr[1] === 1. Actual: '",
                                                "value": "#4: var x = [0,1,2,3]; var arr = x.splice(-4,3,4,5); arr[1] === 1. Actual: ",
                                                "valueText": "#4: var x = [0,1,2,3]; var arr = x.splice(-4,3,4,5); arr[1] === 1. Actual: ",
                                                "hasTrailingTrivia": true,
                                                "trailingTrivia": [
                                                    {
                                                        "kind": "WhitespaceTrivia",
                                                        "text": " "
                                                    }
                                                ]
                                            },
                                            "operatorToken": {
                                                "kind": "PlusToken",
                                                "fullStart": 1063,
                                                "fullEnd": 1065,
                                                "start": 1063,
                                                "end": 1064,
                                                "fullWidth": 2,
                                                "width": 1,
                                                "text": "+",
                                                "value": "+",
                                                "valueText": "+",
                                                "hasTrailingTrivia": true,
                                                "trailingTrivia": [
                                                    {
                                                        "kind": "WhitespaceTrivia",
                                                        "text": " "
                                                    }
                                                ]
                                            },
                                            "right": {
                                                "kind": "ParenthesizedExpression",
                                                "fullStart": 1065,
                                                "fullEnd": 1073,
                                                "start": 1065,
                                                "end": 1073,
                                                "fullWidth": 8,
                                                "width": 8,
                                                "openParenToken": {
                                                    "kind": "OpenParenToken",
                                                    "fullStart": 1065,
                                                    "fullEnd": 1066,
                                                    "start": 1065,
                                                    "end": 1066,
                                                    "fullWidth": 1,
                                                    "width": 1,
                                                    "text": "(",
                                                    "value": "(",
                                                    "valueText": "("
                                                },
                                                "expression": {
                                                    "kind": "ElementAccessExpression",
                                                    "fullStart": 1066,
                                                    "fullEnd": 1072,
                                                    "start": 1066,
                                                    "end": 1072,
                                                    "fullWidth": 6,
                                                    "width": 6,
                                                    "expression": {
                                                        "kind": "IdentifierName",
                                                        "fullStart": 1066,
                                                        "fullEnd": 1069,
                                                        "start": 1066,
                                                        "end": 1069,
                                                        "fullWidth": 3,
                                                        "width": 3,
                                                        "text": "arr",
                                                        "value": "arr",
                                                        "valueText": "arr"
                                                    },
                                                    "openBracketToken": {
                                                        "kind": "OpenBracketToken",
                                                        "fullStart": 1069,
                                                        "fullEnd": 1070,
                                                        "start": 1069,
                                                        "end": 1070,
                                                        "fullWidth": 1,
                                                        "width": 1,
                                                        "text": "[",
                                                        "value": "[",
                                                        "valueText": "["
                                                    },
                                                    "argumentExpression": {
                                                        "kind": "NumericLiteral",
                                                        "fullStart": 1070,
                                                        "fullEnd": 1071,
                                                        "start": 1070,
                                                        "end": 1071,
                                                        "fullWidth": 1,
                                                        "width": 1,
                                                        "text": "1",
                                                        "value": 1,
                                                        "valueText": "1"
                                                    },
                                                    "closeBracketToken": {
                                                        "kind": "CloseBracketToken",
                                                        "fullStart": 1071,
                                                        "fullEnd": 1072,
                                                        "start": 1071,
                                                        "end": 1072,
                                                        "fullWidth": 1,
                                                        "width": 1,
                                                        "text": "]",
                                                        "value": "]",
                                                        "valueText": "]"
                                                    }
                                                },
                                                "closeParenToken": {
                                                    "kind": "CloseParenToken",
                                                    "fullStart": 1072,
                                                    "fullEnd": 1073,
                                                    "start": 1072,
                                                    "end": 1073,
                                                    "fullWidth": 1,
                                                    "width": 1,
                                                    "text": ")",
                                                    "value": ")",
                                                    "valueText": ")"
                                                }
                                            }
                                        }
                                    ],
                                    "closeParenToken": {
                                        "kind": "CloseParenToken",
                                        "fullStart": 1073,
                                        "fullEnd": 1074,
                                        "start": 1073,
                                        "end": 1074,
                                        "fullWidth": 1,
                                        "width": 1,
                                        "text": ")",
                                        "value": ")",
                                        "valueText": ")"
                                    }
                                }
                            },
                            "semicolonToken": {
                                "kind": "SemicolonToken",
                                "fullStart": 1074,
                                "fullEnd": 1076,
                                "start": 1074,
                                "end": 1075,
                                "fullWidth": 2,
                                "width": 1,
                                "text": ";",
                                "value": ";",
                                "valueText": ";",
                                "hasTrailingTrivia": true,
                                "hasTrailingNewLine": true,
                                "trailingTrivia": [
                                    {
                                        "kind": "NewLineTrivia",
                                        "text": "\n"
                                    }
                                ]
                            }
                        }
                    ],
                    "closeBraceToken": {
                        "kind": "CloseBraceToken",
                        "fullStart": 1076,
                        "fullEnd": 1084,
                        "start": 1076,
                        "end": 1077,
                        "fullWidth": 8,
                        "width": 1,
                        "text": "}",
                        "value": "}",
                        "valueText": "}",
                        "hasTrailingTrivia": true,
                        "hasTrailingNewLine": true,
                        "trailingTrivia": [
                            {
                                "kind": "WhitespaceTrivia",
                                "text": "      "
                            },
                            {
                                "kind": "NewLineTrivia",
                                "text": "\n"
                            }
                        ]
                    }
                }
            },
            {
                "kind": "IfStatement",
                "fullStart": 1084,
                "fullEnd": 1220,
                "start": 1095,
                "end": 1216,
                "fullWidth": 136,
                "width": 121,
                "ifKeyword": {
                    "kind": "IfKeyword",
                    "fullStart": 1084,
                    "fullEnd": 1098,
                    "start": 1095,
                    "end": 1097,
                    "fullWidth": 14,
                    "width": 2,
                    "text": "if",
                    "value": "if",
                    "valueText": "if",
                    "hasLeadingTrivia": true,
                    "hasLeadingComment": true,
                    "hasLeadingNewLine": true,
                    "hasTrailingTrivia": true,
                    "leadingTrivia": [
                        {
                            "kind": "NewLineTrivia",
                            "text": "\n"
                        },
                        {
                            "kind": "SingleLineCommentTrivia",
                            "text": "//CHECK#5"
                        },
                        {
                            "kind": "NewLineTrivia",
                            "text": "\n"
                        }
                    ],
                    "trailingTrivia": [
                        {
                            "kind": "WhitespaceTrivia",
                            "text": " "
                        }
                    ]
                },
                "openParenToken": {
                    "kind": "OpenParenToken",
                    "fullStart": 1098,
                    "fullEnd": 1099,
                    "start": 1098,
                    "end": 1099,
                    "fullWidth": 1,
                    "width": 1,
                    "text": "(",
                    "value": "(",
                    "valueText": "("
                },
                "condition": {
                    "kind": "NotEqualsExpression",
                    "fullStart": 1099,
                    "fullEnd": 1111,
                    "start": 1099,
                    "end": 1111,
                    "fullWidth": 12,
                    "width": 12,
                    "left": {
                        "kind": "ElementAccessExpression",
                        "fullStart": 1099,
                        "fullEnd": 1106,
                        "start": 1099,
                        "end": 1105,
                        "fullWidth": 7,
                        "width": 6,
                        "expression": {
                            "kind": "IdentifierName",
                            "fullStart": 1099,
                            "fullEnd": 1102,
                            "start": 1099,
                            "end": 1102,
                            "fullWidth": 3,
                            "width": 3,
                            "text": "arr",
                            "value": "arr",
                            "valueText": "arr"
                        },
                        "openBracketToken": {
                            "kind": "OpenBracketToken",
                            "fullStart": 1102,
                            "fullEnd": 1103,
                            "start": 1102,
                            "end": 1103,
                            "fullWidth": 1,
                            "width": 1,
                            "text": "[",
                            "value": "[",
                            "valueText": "["
                        },
                        "argumentExpression": {
                            "kind": "NumericLiteral",
                            "fullStart": 1103,
                            "fullEnd": 1104,
                            "start": 1103,
                            "end": 1104,
                            "fullWidth": 1,
                            "width": 1,
                            "text": "2",
                            "value": 2,
                            "valueText": "2"
                        },
                        "closeBracketToken": {
                            "kind": "CloseBracketToken",
                            "fullStart": 1104,
                            "fullEnd": 1106,
                            "start": 1104,
                            "end": 1105,
                            "fullWidth": 2,
                            "width": 1,
                            "text": "]",
                            "value": "]",
                            "valueText": "]",
                            "hasTrailingTrivia": true,
                            "trailingTrivia": [
                                {
                                    "kind": "WhitespaceTrivia",
                                    "text": " "
                                }
                            ]
                        }
                    },
                    "operatorToken": {
                        "kind": "ExclamationEqualsEqualsToken",
                        "fullStart": 1106,
                        "fullEnd": 1110,
                        "start": 1106,
                        "end": 1109,
                        "fullWidth": 4,
                        "width": 3,
                        "text": "!==",
                        "value": "!==",
                        "valueText": "!==",
                        "hasTrailingTrivia": true,
                        "trailingTrivia": [
                            {
                                "kind": "WhitespaceTrivia",
                                "text": " "
                            }
                        ]
                    },
                    "right": {
                        "kind": "NumericLiteral",
                        "fullStart": 1110,
                        "fullEnd": 1111,
                        "start": 1110,
                        "end": 1111,
                        "fullWidth": 1,
                        "width": 1,
                        "text": "2",
                        "value": 2,
                        "valueText": "2"
                    }
                },
                "closeParenToken": {
                    "kind": "CloseParenToken",
                    "fullStart": 1111,
                    "fullEnd": 1113,
                    "start": 1111,
                    "end": 1112,
                    "fullWidth": 2,
                    "width": 1,
                    "text": ")",
                    "value": ")",
                    "valueText": ")",
                    "hasTrailingTrivia": true,
                    "trailingTrivia": [
                        {
                            "kind": "WhitespaceTrivia",
                            "text": " "
                        }
                    ]
                },
                "statement": {
                    "kind": "Block",
                    "fullStart": 1113,
                    "fullEnd": 1220,
                    "start": 1113,
                    "end": 1216,
                    "fullWidth": 107,
                    "width": 103,
                    "openBraceToken": {
                        "kind": "OpenBraceToken",
                        "fullStart": 1113,
                        "fullEnd": 1115,
                        "start": 1113,
                        "end": 1114,
                        "fullWidth": 2,
                        "width": 1,
                        "text": "{",
                        "value": "{",
                        "valueText": "{",
                        "hasTrailingTrivia": true,
                        "hasTrailingNewLine": true,
                        "trailingTrivia": [
                            {
                                "kind": "NewLineTrivia",
                                "text": "\n"
                            }
                        ]
                    },
                    "statements": [
                        {
                            "kind": "ExpressionStatement",
                            "fullStart": 1115,
                            "fullEnd": 1215,
                            "start": 1117,
                            "end": 1214,
                            "fullWidth": 100,
                            "width": 97,
                            "expression": {
                                "kind": "InvocationExpression",
                                "fullStart": 1115,
                                "fullEnd": 1213,
                                "start": 1117,
                                "end": 1213,
                                "fullWidth": 98,
                                "width": 96,
                                "expression": {
                                    "kind": "IdentifierName",
                                    "fullStart": 1115,
                                    "fullEnd": 1123,
                                    "start": 1117,
                                    "end": 1123,
                                    "fullWidth": 8,
                                    "width": 6,
                                    "text": "$ERROR",
                                    "value": "$ERROR",
                                    "valueText": "$ERROR",
                                    "hasLeadingTrivia": true,
                                    "leadingTrivia": [
                                        {
                                            "kind": "WhitespaceTrivia",
                                            "text": "  "
                                        }
                                    ]
                                },
                                "argumentList": {
                                    "kind": "ArgumentList",
                                    "fullStart": 1123,
                                    "fullEnd": 1213,
                                    "start": 1123,
                                    "end": 1213,
                                    "fullWidth": 90,
                                    "width": 90,
                                    "openParenToken": {
                                        "kind": "OpenParenToken",
                                        "fullStart": 1123,
                                        "fullEnd": 1124,
                                        "start": 1123,
                                        "end": 1124,
                                        "fullWidth": 1,
                                        "width": 1,
                                        "text": "(",
                                        "value": "(",
                                        "valueText": "("
                                    },
                                    "arguments": [
                                        {
                                            "kind": "AddExpression",
                                            "fullStart": 1124,
                                            "fullEnd": 1212,
                                            "start": 1124,
                                            "end": 1212,
                                            "fullWidth": 88,
                                            "width": 88,
                                            "left": {
                                                "kind": "StringLiteral",
                                                "fullStart": 1124,
                                                "fullEnd": 1202,
                                                "start": 1124,
                                                "end": 1201,
                                                "fullWidth": 78,
                                                "width": 77,
                                                "text": "'#5: var x = [0,1,2,3]; var arr = x.splice(-4,3,4,5); arr[2] === 2. Actual: '",
                                                "value": "#5: var x = [0,1,2,3]; var arr = x.splice(-4,3,4,5); arr[2] === 2. Actual: ",
                                                "valueText": "#5: var x = [0,1,2,3]; var arr = x.splice(-4,3,4,5); arr[2] === 2. Actual: ",
                                                "hasTrailingTrivia": true,
                                                "trailingTrivia": [
                                                    {
                                                        "kind": "WhitespaceTrivia",
                                                        "text": " "
                                                    }
                                                ]
                                            },
                                            "operatorToken": {
                                                "kind": "PlusToken",
                                                "fullStart": 1202,
                                                "fullEnd": 1204,
                                                "start": 1202,
                                                "end": 1203,
                                                "fullWidth": 2,
                                                "width": 1,
                                                "text": "+",
                                                "value": "+",
                                                "valueText": "+",
                                                "hasTrailingTrivia": true,
                                                "trailingTrivia": [
                                                    {
                                                        "kind": "WhitespaceTrivia",
                                                        "text": " "
                                                    }
                                                ]
                                            },
                                            "right": {
                                                "kind": "ParenthesizedExpression",
                                                "fullStart": 1204,
                                                "fullEnd": 1212,
                                                "start": 1204,
                                                "end": 1212,
                                                "fullWidth": 8,
                                                "width": 8,
                                                "openParenToken": {
                                                    "kind": "OpenParenToken",
                                                    "fullStart": 1204,
                                                    "fullEnd": 1205,
                                                    "start": 1204,
                                                    "end": 1205,
                                                    "fullWidth": 1,
                                                    "width": 1,
                                                    "text": "(",
                                                    "value": "(",
                                                    "valueText": "("
                                                },
                                                "expression": {
                                                    "kind": "ElementAccessExpression",
                                                    "fullStart": 1205,
                                                    "fullEnd": 1211,
                                                    "start": 1205,
                                                    "end": 1211,
                                                    "fullWidth": 6,
                                                    "width": 6,
                                                    "expression": {
                                                        "kind": "IdentifierName",
                                                        "fullStart": 1205,
                                                        "fullEnd": 1208,
                                                        "start": 1205,
                                                        "end": 1208,
                                                        "fullWidth": 3,
                                                        "width": 3,
                                                        "text": "arr",
                                                        "value": "arr",
                                                        "valueText": "arr"
                                                    },
                                                    "openBracketToken": {
                                                        "kind": "OpenBracketToken",
                                                        "fullStart": 1208,
                                                        "fullEnd": 1209,
                                                        "start": 1208,
                                                        "end": 1209,
                                                        "fullWidth": 1,
                                                        "width": 1,
                                                        "text": "[",
                                                        "value": "[",
                                                        "valueText": "["
                                                    },
                                                    "argumentExpression": {
                                                        "kind": "NumericLiteral",
                                                        "fullStart": 1209,
                                                        "fullEnd": 1210,
                                                        "start": 1209,
                                                        "end": 1210,
                                                        "fullWidth": 1,
                                                        "width": 1,
                                                        "text": "2",
                                                        "value": 2,
                                                        "valueText": "2"
                                                    },
                                                    "closeBracketToken": {
                                                        "kind": "CloseBracketToken",
                                                        "fullStart": 1210,
                                                        "fullEnd": 1211,
                                                        "start": 1210,
                                                        "end": 1211,
                                                        "fullWidth": 1,
                                                        "width": 1,
                                                        "text": "]",
                                                        "value": "]",
                                                        "valueText": "]"
                                                    }
                                                },
                                                "closeParenToken": {
                                                    "kind": "CloseParenToken",
                                                    "fullStart": 1211,
                                                    "fullEnd": 1212,
                                                    "start": 1211,
                                                    "end": 1212,
                                                    "fullWidth": 1,
                                                    "width": 1,
                                                    "text": ")",
                                                    "value": ")",
                                                    "valueText": ")"
                                                }
                                            }
                                        }
                                    ],
                                    "closeParenToken": {
                                        "kind": "CloseParenToken",
                                        "fullStart": 1212,
                                        "fullEnd": 1213,
                                        "start": 1212,
                                        "end": 1213,
                                        "fullWidth": 1,
                                        "width": 1,
                                        "text": ")",
                                        "value": ")",
                                        "valueText": ")"
                                    }
                                }
                            },
                            "semicolonToken": {
                                "kind": "SemicolonToken",
                                "fullStart": 1213,
                                "fullEnd": 1215,
                                "start": 1213,
                                "end": 1214,
                                "fullWidth": 2,
                                "width": 1,
                                "text": ";",
                                "value": ";",
                                "valueText": ";",
                                "hasTrailingTrivia": true,
                                "hasTrailingNewLine": true,
                                "trailingTrivia": [
                                    {
                                        "kind": "NewLineTrivia",
                                        "text": "\n"
                                    }
                                ]
                            }
                        }
                    ],
                    "closeBraceToken": {
                        "kind": "CloseBraceToken",
                        "fullStart": 1215,
                        "fullEnd": 1220,
                        "start": 1215,
                        "end": 1216,
                        "fullWidth": 5,
                        "width": 1,
                        "text": "}",
                        "value": "}",
                        "valueText": "}",
                        "hasTrailingTrivia": true,
                        "hasTrailingNewLine": true,
                        "trailingTrivia": [
                            {
                                "kind": "WhitespaceTrivia",
                                "text": "   "
                            },
                            {
                                "kind": "NewLineTrivia",
                                "text": "\n"
                            }
                        ]
                    }
                }
            },
            {
                "kind": "IfStatement",
                "fullStart": 1220,
                "fullEnd": 1360,
                "start": 1231,
                "end": 1358,
                "fullWidth": 140,
                "width": 127,
                "ifKeyword": {
                    "kind": "IfKeyword",
                    "fullStart": 1220,
                    "fullEnd": 1234,
                    "start": 1231,
                    "end": 1233,
                    "fullWidth": 14,
                    "width": 2,
                    "text": "if",
                    "value": "if",
                    "valueText": "if",
                    "hasLeadingTrivia": true,
                    "hasLeadingComment": true,
                    "hasLeadingNewLine": true,
                    "hasTrailingTrivia": true,
                    "leadingTrivia": [
                        {
                            "kind": "NewLineTrivia",
                            "text": "\n"
                        },
                        {
                            "kind": "SingleLineCommentTrivia",
                            "text": "//CHECK#6"
                        },
                        {
                            "kind": "NewLineTrivia",
                            "text": "\n"
                        }
                    ],
                    "trailingTrivia": [
                        {
                            "kind": "WhitespaceTrivia",
                            "text": " "
                        }
                    ]
                },
                "openParenToken": {
                    "kind": "OpenParenToken",
                    "fullStart": 1234,
                    "fullEnd": 1235,
                    "start": 1234,
                    "end": 1235,
                    "fullWidth": 1,
                    "width": 1,
                    "text": "(",
                    "value": "(",
                    "valueText": "("
                },
                "condition": {
                    "kind": "NotEqualsExpression",
                    "fullStart": 1235,
                    "fullEnd": 1249,
                    "start": 1235,
                    "end": 1249,
                    "fullWidth": 14,
                    "width": 14,
                    "left": {
                        "kind": "MemberAccessExpression",
                        "fullStart": 1235,
                        "fullEnd": 1244,
                        "start": 1235,
                        "end": 1243,
                        "fullWidth": 9,
                        "width": 8,
                        "expression": {
                            "kind": "IdentifierName",
                            "fullStart": 1235,
                            "fullEnd": 1236,
                            "start": 1235,
                            "end": 1236,
                            "fullWidth": 1,
                            "width": 1,
                            "text": "x",
                            "value": "x",
                            "valueText": "x"
                        },
                        "dotToken": {
                            "kind": "DotToken",
                            "fullStart": 1236,
                            "fullEnd": 1237,
                            "start": 1236,
                            "end": 1237,
                            "fullWidth": 1,
                            "width": 1,
                            "text": ".",
                            "value": ".",
                            "valueText": "."
                        },
                        "name": {
                            "kind": "IdentifierName",
                            "fullStart": 1237,
                            "fullEnd": 1244,
                            "start": 1237,
                            "end": 1243,
                            "fullWidth": 7,
                            "width": 6,
                            "text": "length",
                            "value": "length",
                            "valueText": "length",
                            "hasTrailingTrivia": true,
                            "trailingTrivia": [
                                {
                                    "kind": "WhitespaceTrivia",
                                    "text": " "
                                }
                            ]
                        }
                    },
                    "operatorToken": {
                        "kind": "ExclamationEqualsEqualsToken",
                        "fullStart": 1244,
                        "fullEnd": 1248,
                        "start": 1244,
                        "end": 1247,
                        "fullWidth": 4,
                        "width": 3,
                        "text": "!==",
                        "value": "!==",
                        "valueText": "!==",
                        "hasTrailingTrivia": true,
                        "trailingTrivia": [
                            {
                                "kind": "WhitespaceTrivia",
                                "text": " "
                            }
                        ]
                    },
                    "right": {
                        "kind": "NumericLiteral",
                        "fullStart": 1248,
                        "fullEnd": 1249,
                        "start": 1248,
                        "end": 1249,
                        "fullWidth": 1,
                        "width": 1,
                        "text": "3",
                        "value": 3,
                        "valueText": "3"
                    }
                },
                "closeParenToken": {
                    "kind": "CloseParenToken",
                    "fullStart": 1249,
                    "fullEnd": 1251,
                    "start": 1249,
                    "end": 1250,
                    "fullWidth": 2,
                    "width": 1,
                    "text": ")",
                    "value": ")",
                    "valueText": ")",
                    "hasTrailingTrivia": true,
                    "trailingTrivia": [
                        {
                            "kind": "WhitespaceTrivia",
                            "text": " "
                        }
                    ]
                },
                "statement": {
                    "kind": "Block",
                    "fullStart": 1251,
                    "fullEnd": 1360,
                    "start": 1251,
                    "end": 1358,
                    "fullWidth": 109,
                    "width": 107,
                    "openBraceToken": {
                        "kind": "OpenBraceToken",
                        "fullStart": 1251,
                        "fullEnd": 1253,
                        "start": 1251,
                        "end": 1252,
                        "fullWidth": 2,
                        "width": 1,
                        "text": "{",
                        "value": "{",
                        "valueText": "{",
                        "hasTrailingTrivia": true,
                        "hasTrailingNewLine": true,
                        "trailingTrivia": [
                            {
                                "kind": "NewLineTrivia",
                                "text": "\n"
                            }
                        ]
                    },
                    "statements": [
                        {
                            "kind": "ExpressionStatement",
                            "fullStart": 1253,
                            "fullEnd": 1357,
                            "start": 1255,
                            "end": 1356,
                            "fullWidth": 104,
                            "width": 101,
                            "expression": {
                                "kind": "InvocationExpression",
                                "fullStart": 1253,
                                "fullEnd": 1355,
                                "start": 1255,
                                "end": 1355,
                                "fullWidth": 102,
                                "width": 100,
                                "expression": {
                                    "kind": "IdentifierName",
                                    "fullStart": 1253,
                                    "fullEnd": 1261,
                                    "start": 1255,
                                    "end": 1261,
                                    "fullWidth": 8,
                                    "width": 6,
                                    "text": "$ERROR",
                                    "value": "$ERROR",
                                    "valueText": "$ERROR",
                                    "hasLeadingTrivia": true,
                                    "leadingTrivia": [
                                        {
                                            "kind": "WhitespaceTrivia",
                                            "text": "  "
                                        }
                                    ]
                                },
                                "argumentList": {
                                    "kind": "ArgumentList",
                                    "fullStart": 1261,
                                    "fullEnd": 1355,
                                    "start": 1261,
                                    "end": 1355,
                                    "fullWidth": 94,
                                    "width": 94,
                                    "openParenToken": {
                                        "kind": "OpenParenToken",
                                        "fullStart": 1261,
                                        "fullEnd": 1262,
                                        "start": 1261,
                                        "end": 1262,
                                        "fullWidth": 1,
                                        "width": 1,
                                        "text": "(",
                                        "value": "(",
                                        "valueText": "("
                                    },
                                    "arguments": [
                                        {
                                            "kind": "AddExpression",
                                            "fullStart": 1262,
                                            "fullEnd": 1354,
                                            "start": 1262,
                                            "end": 1354,
                                            "fullWidth": 92,
                                            "width": 92,
                                            "left": {
                                                "kind": "StringLiteral",
                                                "fullStart": 1262,
                                                "fullEnd": 1342,
                                                "start": 1262,
                                                "end": 1341,
                                                "fullWidth": 80,
                                                "width": 79,
                                                "text": "'#6: var x = [0,1,2,3]; var arr = x.splice(-4,3,4,5); x.length === 3. Actual: '",
                                                "value": "#6: var x = [0,1,2,3]; var arr = x.splice(-4,3,4,5); x.length === 3. Actual: ",
                                                "valueText": "#6: var x = [0,1,2,3]; var arr = x.splice(-4,3,4,5); x.length === 3. Actual: ",
                                                "hasTrailingTrivia": true,
                                                "trailingTrivia": [
                                                    {
                                                        "kind": "WhitespaceTrivia",
                                                        "text": " "
                                                    }
                                                ]
                                            },
                                            "operatorToken": {
                                                "kind": "PlusToken",
                                                "fullStart": 1342,
                                                "fullEnd": 1344,
                                                "start": 1342,
                                                "end": 1343,
                                                "fullWidth": 2,
                                                "width": 1,
                                                "text": "+",
                                                "value": "+",
                                                "valueText": "+",
                                                "hasTrailingTrivia": true,
                                                "trailingTrivia": [
                                                    {
                                                        "kind": "WhitespaceTrivia",
                                                        "text": " "
                                                    }
                                                ]
                                            },
                                            "right": {
                                                "kind": "ParenthesizedExpression",
                                                "fullStart": 1344,
                                                "fullEnd": 1354,
                                                "start": 1344,
                                                "end": 1354,
                                                "fullWidth": 10,
                                                "width": 10,
                                                "openParenToken": {
                                                    "kind": "OpenParenToken",
                                                    "fullStart": 1344,
                                                    "fullEnd": 1345,
                                                    "start": 1344,
                                                    "end": 1345,
                                                    "fullWidth": 1,
                                                    "width": 1,
                                                    "text": "(",
                                                    "value": "(",
                                                    "valueText": "("
                                                },
                                                "expression": {
                                                    "kind": "MemberAccessExpression",
                                                    "fullStart": 1345,
                                                    "fullEnd": 1353,
                                                    "start": 1345,
                                                    "end": 1353,
                                                    "fullWidth": 8,
                                                    "width": 8,
                                                    "expression": {
                                                        "kind": "IdentifierName",
                                                        "fullStart": 1345,
                                                        "fullEnd": 1346,
                                                        "start": 1345,
                                                        "end": 1346,
                                                        "fullWidth": 1,
                                                        "width": 1,
                                                        "text": "x",
                                                        "value": "x",
                                                        "valueText": "x"
                                                    },
                                                    "dotToken": {
                                                        "kind": "DotToken",
                                                        "fullStart": 1346,
                                                        "fullEnd": 1347,
                                                        "start": 1346,
                                                        "end": 1347,
                                                        "fullWidth": 1,
                                                        "width": 1,
                                                        "text": ".",
                                                        "value": ".",
                                                        "valueText": "."
                                                    },
                                                    "name": {
                                                        "kind": "IdentifierName",
                                                        "fullStart": 1347,
                                                        "fullEnd": 1353,
                                                        "start": 1347,
                                                        "end": 1353,
                                                        "fullWidth": 6,
                                                        "width": 6,
                                                        "text": "length",
                                                        "value": "length",
                                                        "valueText": "length"
                                                    }
                                                },
                                                "closeParenToken": {
                                                    "kind": "CloseParenToken",
                                                    "fullStart": 1353,
                                                    "fullEnd": 1354,
                                                    "start": 1353,
                                                    "end": 1354,
                                                    "fullWidth": 1,
                                                    "width": 1,
                                                    "text": ")",
                                                    "value": ")",
                                                    "valueText": ")"
                                                }
                                            }
                                        }
                                    ],
                                    "closeParenToken": {
                                        "kind": "CloseParenToken",
                                        "fullStart": 1354,
                                        "fullEnd": 1355,
                                        "start": 1354,
                                        "end": 1355,
                                        "fullWidth": 1,
                                        "width": 1,
                                        "text": ")",
                                        "value": ")",
                                        "valueText": ")"
                                    }
                                }
                            },
                            "semicolonToken": {
                                "kind": "SemicolonToken",
                                "fullStart": 1355,
                                "fullEnd": 1357,
                                "start": 1355,
                                "end": 1356,
                                "fullWidth": 2,
                                "width": 1,
                                "text": ";",
                                "value": ";",
                                "valueText": ";",
                                "hasTrailingTrivia": true,
                                "hasTrailingNewLine": true,
                                "trailingTrivia": [
                                    {
                                        "kind": "NewLineTrivia",
                                        "text": "\n"
                                    }
                                ]
                            }
                        }
                    ],
                    "closeBraceToken": {
                        "kind": "CloseBraceToken",
                        "fullStart": 1357,
                        "fullEnd": 1360,
                        "start": 1357,
                        "end": 1358,
                        "fullWidth": 3,
                        "width": 1,
                        "text": "}",
                        "value": "}",
                        "valueText": "}",
                        "hasTrailingTrivia": true,
                        "hasTrailingNewLine": true,
                        "trailingTrivia": [
                            {
                                "kind": "WhitespaceTrivia",
                                "text": " "
                            },
                            {
                                "kind": "NewLineTrivia",
                                "text": "\n"
                            }
                        ]
                    }
                }
            },
            {
                "kind": "IfStatement",
                "fullStart": 1360,
                "fullEnd": 1487,
                "start": 1371,
                "end": 1486,
                "fullWidth": 127,
                "width": 115,
                "ifKeyword": {
                    "kind": "IfKeyword",
                    "fullStart": 1360,
                    "fullEnd": 1374,
                    "start": 1371,
                    "end": 1373,
                    "fullWidth": 14,
                    "width": 2,
                    "text": "if",
                    "value": "if",
                    "valueText": "if",
                    "hasLeadingTrivia": true,
                    "hasLeadingComment": true,
                    "hasLeadingNewLine": true,
                    "hasTrailingTrivia": true,
                    "leadingTrivia": [
                        {
                            "kind": "NewLineTrivia",
                            "text": "\n"
                        },
                        {
                            "kind": "SingleLineCommentTrivia",
                            "text": "//CHECK#7"
                        },
                        {
                            "kind": "NewLineTrivia",
                            "text": "\n"
                        }
                    ],
                    "trailingTrivia": [
                        {
                            "kind": "WhitespaceTrivia",
                            "text": " "
                        }
                    ]
                },
                "openParenToken": {
                    "kind": "OpenParenToken",
                    "fullStart": 1374,
                    "fullEnd": 1375,
                    "start": 1374,
                    "end": 1375,
                    "fullWidth": 1,
                    "width": 1,
                    "text": "(",
                    "value": "(",
                    "valueText": "("
                },
                "condition": {
                    "kind": "NotEqualsExpression",
                    "fullStart": 1375,
                    "fullEnd": 1385,
                    "start": 1375,
                    "end": 1385,
                    "fullWidth": 10,
                    "width": 10,
                    "left": {
                        "kind": "ElementAccessExpression",
                        "fullStart": 1375,
                        "fullEnd": 1380,
                        "start": 1375,
                        "end": 1379,
                        "fullWidth": 5,
                        "width": 4,
                        "expression": {
                            "kind": "IdentifierName",
                            "fullStart": 1375,
                            "fullEnd": 1376,
                            "start": 1375,
                            "end": 1376,
                            "fullWidth": 1,
                            "width": 1,
                            "text": "x",
                            "value": "x",
                            "valueText": "x"
                        },
                        "openBracketToken": {
                            "kind": "OpenBracketToken",
                            "fullStart": 1376,
                            "fullEnd": 1377,
                            "start": 1376,
                            "end": 1377,
                            "fullWidth": 1,
                            "width": 1,
                            "text": "[",
                            "value": "[",
                            "valueText": "["
                        },
                        "argumentExpression": {
                            "kind": "NumericLiteral",
                            "fullStart": 1377,
                            "fullEnd": 1378,
                            "start": 1377,
                            "end": 1378,
                            "fullWidth": 1,
                            "width": 1,
                            "text": "0",
                            "value": 0,
                            "valueText": "0"
                        },
                        "closeBracketToken": {
                            "kind": "CloseBracketToken",
                            "fullStart": 1378,
                            "fullEnd": 1380,
                            "start": 1378,
                            "end": 1379,
                            "fullWidth": 2,
                            "width": 1,
                            "text": "]",
                            "value": "]",
                            "valueText": "]",
                            "hasTrailingTrivia": true,
                            "trailingTrivia": [
                                {
                                    "kind": "WhitespaceTrivia",
                                    "text": " "
                                }
                            ]
                        }
                    },
                    "operatorToken": {
                        "kind": "ExclamationEqualsEqualsToken",
                        "fullStart": 1380,
                        "fullEnd": 1384,
                        "start": 1380,
                        "end": 1383,
                        "fullWidth": 4,
                        "width": 3,
                        "text": "!==",
                        "value": "!==",
                        "valueText": "!==",
                        "hasTrailingTrivia": true,
                        "trailingTrivia": [
                            {
                                "kind": "WhitespaceTrivia",
                                "text": " "
                            }
                        ]
                    },
                    "right": {
                        "kind": "NumericLiteral",
                        "fullStart": 1384,
                        "fullEnd": 1385,
                        "start": 1384,
                        "end": 1385,
                        "fullWidth": 1,
                        "width": 1,
                        "text": "4",
                        "value": 4,
                        "valueText": "4"
                    }
                },
                "closeParenToken": {
                    "kind": "CloseParenToken",
                    "fullStart": 1385,
                    "fullEnd": 1387,
                    "start": 1385,
                    "end": 1386,
                    "fullWidth": 2,
                    "width": 1,
                    "text": ")",
                    "value": ")",
                    "valueText": ")",
                    "hasTrailingTrivia": true,
                    "trailingTrivia": [
                        {
                            "kind": "WhitespaceTrivia",
                            "text": " "
                        }
                    ]
                },
                "statement": {
                    "kind": "Block",
                    "fullStart": 1387,
                    "fullEnd": 1487,
                    "start": 1387,
                    "end": 1486,
                    "fullWidth": 100,
                    "width": 99,
                    "openBraceToken": {
                        "kind": "OpenBraceToken",
                        "fullStart": 1387,
                        "fullEnd": 1389,
                        "start": 1387,
                        "end": 1388,
                        "fullWidth": 2,
                        "width": 1,
                        "text": "{",
                        "value": "{",
                        "valueText": "{",
                        "hasTrailingTrivia": true,
                        "hasTrailingNewLine": true,
                        "trailingTrivia": [
                            {
                                "kind": "NewLineTrivia",
                                "text": "\n"
                            }
                        ]
                    },
                    "statements": [
                        {
                            "kind": "ExpressionStatement",
                            "fullStart": 1389,
                            "fullEnd": 1485,
                            "start": 1391,
                            "end": 1484,
                            "fullWidth": 96,
                            "width": 93,
                            "expression": {
                                "kind": "InvocationExpression",
                                "fullStart": 1389,
                                "fullEnd": 1483,
                                "start": 1391,
                                "end": 1483,
                                "fullWidth": 94,
                                "width": 92,
                                "expression": {
                                    "kind": "IdentifierName",
                                    "fullStart": 1389,
                                    "fullEnd": 1397,
                                    "start": 1391,
                                    "end": 1397,
                                    "fullWidth": 8,
                                    "width": 6,
                                    "text": "$ERROR",
                                    "value": "$ERROR",
                                    "valueText": "$ERROR",
                                    "hasLeadingTrivia": true,
                                    "leadingTrivia": [
                                        {
                                            "kind": "WhitespaceTrivia",
                                            "text": "  "
                                        }
                                    ]
                                },
                                "argumentList": {
                                    "kind": "ArgumentList",
                                    "fullStart": 1397,
                                    "fullEnd": 1483,
                                    "start": 1397,
                                    "end": 1483,
                                    "fullWidth": 86,
                                    "width": 86,
                                    "openParenToken": {
                                        "kind": "OpenParenToken",
                                        "fullStart": 1397,
                                        "fullEnd": 1398,
                                        "start": 1397,
                                        "end": 1398,
                                        "fullWidth": 1,
                                        "width": 1,
                                        "text": "(",
                                        "value": "(",
                                        "valueText": "("
                                    },
                                    "arguments": [
                                        {
                                            "kind": "AddExpression",
                                            "fullStart": 1398,
                                            "fullEnd": 1482,
                                            "start": 1398,
                                            "end": 1482,
                                            "fullWidth": 84,
                                            "width": 84,
                                            "left": {
                                                "kind": "StringLiteral",
                                                "fullStart": 1398,
                                                "fullEnd": 1474,
                                                "start": 1398,
                                                "end": 1473,
                                                "fullWidth": 76,
                                                "width": 75,
                                                "text": "'#7: var x = [0,1,2,3]; var arr = x.splice(-4,3,4,5); x[0] === 4. Actual: '",
                                                "value": "#7: var x = [0,1,2,3]; var arr = x.splice(-4,3,4,5); x[0] === 4. Actual: ",
                                                "valueText": "#7: var x = [0,1,2,3]; var arr = x.splice(-4,3,4,5); x[0] === 4. Actual: ",
                                                "hasTrailingTrivia": true,
                                                "trailingTrivia": [
                                                    {
                                                        "kind": "WhitespaceTrivia",
                                                        "text": " "
                                                    }
                                                ]
                                            },
                                            "operatorToken": {
                                                "kind": "PlusToken",
                                                "fullStart": 1474,
                                                "fullEnd": 1476,
                                                "start": 1474,
                                                "end": 1475,
                                                "fullWidth": 2,
                                                "width": 1,
                                                "text": "+",
                                                "value": "+",
                                                "valueText": "+",
                                                "hasTrailingTrivia": true,
                                                "trailingTrivia": [
                                                    {
                                                        "kind": "WhitespaceTrivia",
                                                        "text": " "
                                                    }
                                                ]
                                            },
                                            "right": {
                                                "kind": "ParenthesizedExpression",
                                                "fullStart": 1476,
                                                "fullEnd": 1482,
                                                "start": 1476,
                                                "end": 1482,
                                                "fullWidth": 6,
                                                "width": 6,
                                                "openParenToken": {
                                                    "kind": "OpenParenToken",
                                                    "fullStart": 1476,
                                                    "fullEnd": 1477,
                                                    "start": 1476,
                                                    "end": 1477,
                                                    "fullWidth": 1,
                                                    "width": 1,
                                                    "text": "(",
                                                    "value": "(",
                                                    "valueText": "("
                                                },
                                                "expression": {
                                                    "kind": "ElementAccessExpression",
                                                    "fullStart": 1477,
                                                    "fullEnd": 1481,
                                                    "start": 1477,
                                                    "end": 1481,
                                                    "fullWidth": 4,
                                                    "width": 4,
                                                    "expression": {
                                                        "kind": "IdentifierName",
                                                        "fullStart": 1477,
                                                        "fullEnd": 1478,
                                                        "start": 1477,
                                                        "end": 1478,
                                                        "fullWidth": 1,
                                                        "width": 1,
                                                        "text": "x",
                                                        "value": "x",
                                                        "valueText": "x"
                                                    },
                                                    "openBracketToken": {
                                                        "kind": "OpenBracketToken",
                                                        "fullStart": 1478,
                                                        "fullEnd": 1479,
                                                        "start": 1478,
                                                        "end": 1479,
                                                        "fullWidth": 1,
                                                        "width": 1,
                                                        "text": "[",
                                                        "value": "[",
                                                        "valueText": "["
                                                    },
                                                    "argumentExpression": {
                                                        "kind": "NumericLiteral",
                                                        "fullStart": 1479,
                                                        "fullEnd": 1480,
                                                        "start": 1479,
                                                        "end": 1480,
                                                        "fullWidth": 1,
                                                        "width": 1,
                                                        "text": "0",
                                                        "value": 0,
                                                        "valueText": "0"
                                                    },
                                                    "closeBracketToken": {
                                                        "kind": "CloseBracketToken",
                                                        "fullStart": 1480,
                                                        "fullEnd": 1481,
                                                        "start": 1480,
                                                        "end": 1481,
                                                        "fullWidth": 1,
                                                        "width": 1,
                                                        "text": "]",
                                                        "value": "]",
                                                        "valueText": "]"
                                                    }
                                                },
                                                "closeParenToken": {
                                                    "kind": "CloseParenToken",
                                                    "fullStart": 1481,
                                                    "fullEnd": 1482,
                                                    "start": 1481,
                                                    "end": 1482,
                                                    "fullWidth": 1,
                                                    "width": 1,
                                                    "text": ")",
                                                    "value": ")",
                                                    "valueText": ")"
                                                }
                                            }
                                        }
                                    ],
                                    "closeParenToken": {
                                        "kind": "CloseParenToken",
                                        "fullStart": 1482,
                                        "fullEnd": 1483,
                                        "start": 1482,
                                        "end": 1483,
                                        "fullWidth": 1,
                                        "width": 1,
                                        "text": ")",
                                        "value": ")",
                                        "valueText": ")"
                                    }
                                }
                            },
                            "semicolonToken": {
                                "kind": "SemicolonToken",
                                "fullStart": 1483,
                                "fullEnd": 1485,
                                "start": 1483,
                                "end": 1484,
                                "fullWidth": 2,
                                "width": 1,
                                "text": ";",
                                "value": ";",
                                "valueText": ";",
                                "hasTrailingTrivia": true,
                                "hasTrailingNewLine": true,
                                "trailingTrivia": [
                                    {
                                        "kind": "NewLineTrivia",
                                        "text": "\n"
                                    }
                                ]
                            }
                        }
                    ],
                    "closeBraceToken": {
                        "kind": "CloseBraceToken",
                        "fullStart": 1485,
                        "fullEnd": 1487,
                        "start": 1485,
                        "end": 1486,
                        "fullWidth": 2,
                        "width": 1,
                        "text": "}",
                        "value": "}",
                        "valueText": "}",
                        "hasTrailingTrivia": true,
                        "hasTrailingNewLine": true,
                        "trailingTrivia": [
                            {
                                "kind": "NewLineTrivia",
                                "text": "\n"
                            }
                        ]
                    }
                }
            },
            {
                "kind": "IfStatement",
                "fullStart": 1487,
                "fullEnd": 1615,
                "start": 1498,
                "end": 1613,
                "fullWidth": 128,
                "width": 115,
                "ifKeyword": {
                    "kind": "IfKeyword",
                    "fullStart": 1487,
                    "fullEnd": 1501,
                    "start": 1498,
                    "end": 1500,
                    "fullWidth": 14,
                    "width": 2,
                    "text": "if",
                    "value": "if",
                    "valueText": "if",
                    "hasLeadingTrivia": true,
                    "hasLeadingComment": true,
                    "hasLeadingNewLine": true,
                    "hasTrailingTrivia": true,
                    "leadingTrivia": [
                        {
                            "kind": "NewLineTrivia",
                            "text": "\n"
                        },
                        {
                            "kind": "SingleLineCommentTrivia",
                            "text": "//CHECK#8"
                        },
                        {
                            "kind": "NewLineTrivia",
                            "text": "\n"
                        }
                    ],
                    "trailingTrivia": [
                        {
                            "kind": "WhitespaceTrivia",
                            "text": " "
                        }
                    ]
                },
                "openParenToken": {
                    "kind": "OpenParenToken",
                    "fullStart": 1501,
                    "fullEnd": 1502,
                    "start": 1501,
                    "end": 1502,
                    "fullWidth": 1,
                    "width": 1,
                    "text": "(",
                    "value": "(",
                    "valueText": "("
                },
                "condition": {
                    "kind": "NotEqualsExpression",
                    "fullStart": 1502,
                    "fullEnd": 1512,
                    "start": 1502,
                    "end": 1512,
                    "fullWidth": 10,
                    "width": 10,
                    "left": {
                        "kind": "ElementAccessExpression",
                        "fullStart": 1502,
                        "fullEnd": 1507,
                        "start": 1502,
                        "end": 1506,
                        "fullWidth": 5,
                        "width": 4,
                        "expression": {
                            "kind": "IdentifierName",
                            "fullStart": 1502,
                            "fullEnd": 1503,
                            "start": 1502,
                            "end": 1503,
                            "fullWidth": 1,
                            "width": 1,
                            "text": "x",
                            "value": "x",
                            "valueText": "x"
                        },
                        "openBracketToken": {
                            "kind": "OpenBracketToken",
                            "fullStart": 1503,
                            "fullEnd": 1504,
                            "start": 1503,
                            "end": 1504,
                            "fullWidth": 1,
                            "width": 1,
                            "text": "[",
                            "value": "[",
                            "valueText": "["
                        },
                        "argumentExpression": {
                            "kind": "NumericLiteral",
                            "fullStart": 1504,
                            "fullEnd": 1505,
                            "start": 1504,
                            "end": 1505,
                            "fullWidth": 1,
                            "width": 1,
                            "text": "1",
                            "value": 1,
                            "valueText": "1"
                        },
                        "closeBracketToken": {
                            "kind": "CloseBracketToken",
                            "fullStart": 1505,
                            "fullEnd": 1507,
                            "start": 1505,
                            "end": 1506,
                            "fullWidth": 2,
                            "width": 1,
                            "text": "]",
                            "value": "]",
                            "valueText": "]",
                            "hasTrailingTrivia": true,
                            "trailingTrivia": [
                                {
                                    "kind": "WhitespaceTrivia",
                                    "text": " "
                                }
                            ]
                        }
                    },
                    "operatorToken": {
                        "kind": "ExclamationEqualsEqualsToken",
                        "fullStart": 1507,
                        "fullEnd": 1511,
                        "start": 1507,
                        "end": 1510,
                        "fullWidth": 4,
                        "width": 3,
                        "text": "!==",
                        "value": "!==",
                        "valueText": "!==",
                        "hasTrailingTrivia": true,
                        "trailingTrivia": [
                            {
                                "kind": "WhitespaceTrivia",
                                "text": " "
                            }
                        ]
                    },
                    "right": {
                        "kind": "NumericLiteral",
                        "fullStart": 1511,
                        "fullEnd": 1512,
                        "start": 1511,
                        "end": 1512,
                        "fullWidth": 1,
                        "width": 1,
                        "text": "5",
                        "value": 5,
                        "valueText": "5"
                    }
                },
                "closeParenToken": {
                    "kind": "CloseParenToken",
                    "fullStart": 1512,
                    "fullEnd": 1514,
                    "start": 1512,
                    "end": 1513,
                    "fullWidth": 2,
                    "width": 1,
                    "text": ")",
                    "value": ")",
                    "valueText": ")",
                    "hasTrailingTrivia": true,
                    "trailingTrivia": [
                        {
                            "kind": "WhitespaceTrivia",
                            "text": " "
                        }
                    ]
                },
                "statement": {
                    "kind": "Block",
                    "fullStart": 1514,
                    "fullEnd": 1615,
                    "start": 1514,
                    "end": 1613,
                    "fullWidth": 101,
                    "width": 99,
                    "openBraceToken": {
                        "kind": "OpenBraceToken",
                        "fullStart": 1514,
                        "fullEnd": 1516,
                        "start": 1514,
                        "end": 1515,
                        "fullWidth": 2,
                        "width": 1,
                        "text": "{",
                        "value": "{",
                        "valueText": "{",
                        "hasTrailingTrivia": true,
                        "hasTrailingNewLine": true,
                        "trailingTrivia": [
                            {
                                "kind": "NewLineTrivia",
                                "text": "\n"
                            }
                        ]
                    },
                    "statements": [
                        {
                            "kind": "ExpressionStatement",
                            "fullStart": 1516,
                            "fullEnd": 1612,
                            "start": 1518,
                            "end": 1611,
                            "fullWidth": 96,
                            "width": 93,
                            "expression": {
                                "kind": "InvocationExpression",
                                "fullStart": 1516,
                                "fullEnd": 1610,
                                "start": 1518,
                                "end": 1610,
                                "fullWidth": 94,
                                "width": 92,
                                "expression": {
                                    "kind": "IdentifierName",
                                    "fullStart": 1516,
                                    "fullEnd": 1524,
                                    "start": 1518,
                                    "end": 1524,
                                    "fullWidth": 8,
                                    "width": 6,
                                    "text": "$ERROR",
                                    "value": "$ERROR",
                                    "valueText": "$ERROR",
                                    "hasLeadingTrivia": true,
                                    "leadingTrivia": [
                                        {
                                            "kind": "WhitespaceTrivia",
                                            "text": "  "
                                        }
                                    ]
                                },
                                "argumentList": {
                                    "kind": "ArgumentList",
                                    "fullStart": 1524,
                                    "fullEnd": 1610,
                                    "start": 1524,
                                    "end": 1610,
                                    "fullWidth": 86,
                                    "width": 86,
                                    "openParenToken": {
                                        "kind": "OpenParenToken",
                                        "fullStart": 1524,
                                        "fullEnd": 1525,
                                        "start": 1524,
                                        "end": 1525,
                                        "fullWidth": 1,
                                        "width": 1,
                                        "text": "(",
                                        "value": "(",
                                        "valueText": "("
                                    },
                                    "arguments": [
                                        {
                                            "kind": "AddExpression",
                                            "fullStart": 1525,
                                            "fullEnd": 1609,
                                            "start": 1525,
                                            "end": 1609,
                                            "fullWidth": 84,
                                            "width": 84,
                                            "left": {
                                                "kind": "StringLiteral",
                                                "fullStart": 1525,
                                                "fullEnd": 1601,
                                                "start": 1525,
                                                "end": 1600,
                                                "fullWidth": 76,
                                                "width": 75,
                                                "text": "'#8: var x = [0,1,2,3]; var arr = x.splice(-4,3,4,5); x[1] === 5. Actual: '",
                                                "value": "#8: var x = [0,1,2,3]; var arr = x.splice(-4,3,4,5); x[1] === 5. Actual: ",
                                                "valueText": "#8: var x = [0,1,2,3]; var arr = x.splice(-4,3,4,5); x[1] === 5. Actual: ",
                                                "hasTrailingTrivia": true,
                                                "trailingTrivia": [
                                                    {
                                                        "kind": "WhitespaceTrivia",
                                                        "text": " "
                                                    }
                                                ]
                                            },
                                            "operatorToken": {
                                                "kind": "PlusToken",
                                                "fullStart": 1601,
                                                "fullEnd": 1603,
                                                "start": 1601,
                                                "end": 1602,
                                                "fullWidth": 2,
                                                "width": 1,
                                                "text": "+",
                                                "value": "+",
                                                "valueText": "+",
                                                "hasTrailingTrivia": true,
                                                "trailingTrivia": [
                                                    {
                                                        "kind": "WhitespaceTrivia",
                                                        "text": " "
                                                    }
                                                ]
                                            },
                                            "right": {
                                                "kind": "ParenthesizedExpression",
                                                "fullStart": 1603,
                                                "fullEnd": 1609,
                                                "start": 1603,
                                                "end": 1609,
                                                "fullWidth": 6,
                                                "width": 6,
                                                "openParenToken": {
                                                    "kind": "OpenParenToken",
                                                    "fullStart": 1603,
                                                    "fullEnd": 1604,
                                                    "start": 1603,
                                                    "end": 1604,
                                                    "fullWidth": 1,
                                                    "width": 1,
                                                    "text": "(",
                                                    "value": "(",
                                                    "valueText": "("
                                                },
                                                "expression": {
                                                    "kind": "ElementAccessExpression",
                                                    "fullStart": 1604,
                                                    "fullEnd": 1608,
                                                    "start": 1604,
                                                    "end": 1608,
                                                    "fullWidth": 4,
                                                    "width": 4,
                                                    "expression": {
                                                        "kind": "IdentifierName",
                                                        "fullStart": 1604,
                                                        "fullEnd": 1605,
                                                        "start": 1604,
                                                        "end": 1605,
                                                        "fullWidth": 1,
                                                        "width": 1,
                                                        "text": "x",
                                                        "value": "x",
                                                        "valueText": "x"
                                                    },
                                                    "openBracketToken": {
                                                        "kind": "OpenBracketToken",
                                                        "fullStart": 1605,
                                                        "fullEnd": 1606,
                                                        "start": 1605,
                                                        "end": 1606,
                                                        "fullWidth": 1,
                                                        "width": 1,
                                                        "text": "[",
                                                        "value": "[",
                                                        "valueText": "["
                                                    },
                                                    "argumentExpression": {
                                                        "kind": "NumericLiteral",
                                                        "fullStart": 1606,
                                                        "fullEnd": 1607,
                                                        "start": 1606,
                                                        "end": 1607,
                                                        "fullWidth": 1,
                                                        "width": 1,
                                                        "text": "1",
                                                        "value": 1,
                                                        "valueText": "1"
                                                    },
                                                    "closeBracketToken": {
                                                        "kind": "CloseBracketToken",
                                                        "fullStart": 1607,
                                                        "fullEnd": 1608,
                                                        "start": 1607,
                                                        "end": 1608,
                                                        "fullWidth": 1,
                                                        "width": 1,
                                                        "text": "]",
                                                        "value": "]",
                                                        "valueText": "]"
                                                    }
                                                },
                                                "closeParenToken": {
                                                    "kind": "CloseParenToken",
                                                    "fullStart": 1608,
                                                    "fullEnd": 1609,
                                                    "start": 1608,
                                                    "end": 1609,
                                                    "fullWidth": 1,
                                                    "width": 1,
                                                    "text": ")",
                                                    "value": ")",
                                                    "valueText": ")"
                                                }
                                            }
                                        }
                                    ],
                                    "closeParenToken": {
                                        "kind": "CloseParenToken",
                                        "fullStart": 1609,
                                        "fullEnd": 1610,
                                        "start": 1609,
                                        "end": 1610,
                                        "fullWidth": 1,
                                        "width": 1,
                                        "text": ")",
                                        "value": ")",
                                        "valueText": ")"
                                    }
                                }
                            },
                            "semicolonToken": {
                                "kind": "SemicolonToken",
                                "fullStart": 1610,
                                "fullEnd": 1612,
                                "start": 1610,
                                "end": 1611,
                                "fullWidth": 2,
                                "width": 1,
                                "text": ";",
                                "value": ";",
                                "valueText": ";",
                                "hasTrailingTrivia": true,
                                "hasTrailingNewLine": true,
                                "trailingTrivia": [
                                    {
                                        "kind": "NewLineTrivia",
                                        "text": "\n"
                                    }
                                ]
                            }
                        }
                    ],
                    "closeBraceToken": {
                        "kind": "CloseBraceToken",
                        "fullStart": 1612,
                        "fullEnd": 1615,
                        "start": 1612,
                        "end": 1613,
                        "fullWidth": 3,
                        "width": 1,
                        "text": "}",
                        "value": "}",
                        "valueText": "}",
                        "hasTrailingTrivia": true,
                        "hasTrailingNewLine": true,
                        "trailingTrivia": [
                            {
                                "kind": "WhitespaceTrivia",
                                "text": " "
                            },
                            {
                                "kind": "NewLineTrivia",
                                "text": "\n"
                            }
                        ]
                    }
                }
            },
            {
                "kind": "IfStatement",
                "fullStart": 1615,
                "fullEnd": 1744,
                "start": 1626,
                "end": 1741,
                "fullWidth": 129,
                "width": 115,
                "ifKeyword": {
                    "kind": "IfKeyword",
                    "fullStart": 1615,
                    "fullEnd": 1629,
                    "start": 1626,
                    "end": 1628,
                    "fullWidth": 14,
                    "width": 2,
                    "text": "if",
                    "value": "if",
                    "valueText": "if",
                    "hasLeadingTrivia": true,
                    "hasLeadingComment": true,
                    "hasLeadingNewLine": true,
                    "hasTrailingTrivia": true,
                    "leadingTrivia": [
                        {
                            "kind": "NewLineTrivia",
                            "text": "\n"
                        },
                        {
                            "kind": "SingleLineCommentTrivia",
                            "text": "//CHECK#9"
                        },
                        {
                            "kind": "NewLineTrivia",
                            "text": "\n"
                        }
                    ],
                    "trailingTrivia": [
                        {
                            "kind": "WhitespaceTrivia",
                            "text": " "
                        }
                    ]
                },
                "openParenToken": {
                    "kind": "OpenParenToken",
                    "fullStart": 1629,
                    "fullEnd": 1630,
                    "start": 1629,
                    "end": 1630,
                    "fullWidth": 1,
                    "width": 1,
                    "text": "(",
                    "value": "(",
                    "valueText": "("
                },
                "condition": {
                    "kind": "NotEqualsExpression",
                    "fullStart": 1630,
                    "fullEnd": 1640,
                    "start": 1630,
                    "end": 1640,
                    "fullWidth": 10,
                    "width": 10,
                    "left": {
                        "kind": "ElementAccessExpression",
                        "fullStart": 1630,
                        "fullEnd": 1635,
                        "start": 1630,
                        "end": 1634,
                        "fullWidth": 5,
                        "width": 4,
                        "expression": {
                            "kind": "IdentifierName",
                            "fullStart": 1630,
                            "fullEnd": 1631,
                            "start": 1630,
                            "end": 1631,
                            "fullWidth": 1,
                            "width": 1,
                            "text": "x",
                            "value": "x",
                            "valueText": "x"
                        },
                        "openBracketToken": {
                            "kind": "OpenBracketToken",
                            "fullStart": 1631,
                            "fullEnd": 1632,
                            "start": 1631,
                            "end": 1632,
                            "fullWidth": 1,
                            "width": 1,
                            "text": "[",
                            "value": "[",
                            "valueText": "["
                        },
                        "argumentExpression": {
                            "kind": "NumericLiteral",
                            "fullStart": 1632,
                            "fullEnd": 1633,
                            "start": 1632,
                            "end": 1633,
                            "fullWidth": 1,
                            "width": 1,
                            "text": "2",
                            "value": 2,
                            "valueText": "2"
                        },
                        "closeBracketToken": {
                            "kind": "CloseBracketToken",
                            "fullStart": 1633,
                            "fullEnd": 1635,
                            "start": 1633,
                            "end": 1634,
                            "fullWidth": 2,
                            "width": 1,
                            "text": "]",
                            "value": "]",
                            "valueText": "]",
                            "hasTrailingTrivia": true,
                            "trailingTrivia": [
                                {
                                    "kind": "WhitespaceTrivia",
                                    "text": " "
                                }
                            ]
                        }
                    },
                    "operatorToken": {
                        "kind": "ExclamationEqualsEqualsToken",
                        "fullStart": 1635,
                        "fullEnd": 1639,
                        "start": 1635,
                        "end": 1638,
                        "fullWidth": 4,
                        "width": 3,
                        "text": "!==",
                        "value": "!==",
                        "valueText": "!==",
                        "hasTrailingTrivia": true,
                        "trailingTrivia": [
                            {
                                "kind": "WhitespaceTrivia",
                                "text": " "
                            }
                        ]
                    },
                    "right": {
                        "kind": "NumericLiteral",
                        "fullStart": 1639,
                        "fullEnd": 1640,
                        "start": 1639,
                        "end": 1640,
                        "fullWidth": 1,
                        "width": 1,
                        "text": "3",
                        "value": 3,
                        "valueText": "3"
                    }
                },
                "closeParenToken": {
                    "kind": "CloseParenToken",
                    "fullStart": 1640,
                    "fullEnd": 1642,
                    "start": 1640,
                    "end": 1641,
                    "fullWidth": 2,
                    "width": 1,
                    "text": ")",
                    "value": ")",
                    "valueText": ")",
                    "hasTrailingTrivia": true,
                    "trailingTrivia": [
                        {
                            "kind": "WhitespaceTrivia",
                            "text": " "
                        }
                    ]
                },
                "statement": {
                    "kind": "Block",
                    "fullStart": 1642,
                    "fullEnd": 1744,
                    "start": 1642,
                    "end": 1741,
                    "fullWidth": 102,
                    "width": 99,
                    "openBraceToken": {
                        "kind": "OpenBraceToken",
                        "fullStart": 1642,
                        "fullEnd": 1644,
                        "start": 1642,
                        "end": 1643,
                        "fullWidth": 2,
                        "width": 1,
                        "text": "{",
                        "value": "{",
                        "valueText": "{",
                        "hasTrailingTrivia": true,
                        "hasTrailingNewLine": true,
                        "trailingTrivia": [
                            {
                                "kind": "NewLineTrivia",
                                "text": "\n"
                            }
                        ]
                    },
                    "statements": [
                        {
                            "kind": "ExpressionStatement",
                            "fullStart": 1644,
                            "fullEnd": 1740,
                            "start": 1646,
                            "end": 1739,
                            "fullWidth": 96,
                            "width": 93,
                            "expression": {
                                "kind": "InvocationExpression",
                                "fullStart": 1644,
                                "fullEnd": 1738,
                                "start": 1646,
                                "end": 1738,
                                "fullWidth": 94,
                                "width": 92,
                                "expression": {
                                    "kind": "IdentifierName",
                                    "fullStart": 1644,
                                    "fullEnd": 1652,
                                    "start": 1646,
                                    "end": 1652,
                                    "fullWidth": 8,
                                    "width": 6,
                                    "text": "$ERROR",
                                    "value": "$ERROR",
                                    "valueText": "$ERROR",
                                    "hasLeadingTrivia": true,
                                    "leadingTrivia": [
                                        {
                                            "kind": "WhitespaceTrivia",
                                            "text": "  "
                                        }
                                    ]
                                },
                                "argumentList": {
                                    "kind": "ArgumentList",
                                    "fullStart": 1652,
                                    "fullEnd": 1738,
                                    "start": 1652,
                                    "end": 1738,
                                    "fullWidth": 86,
                                    "width": 86,
                                    "openParenToken": {
                                        "kind": "OpenParenToken",
                                        "fullStart": 1652,
                                        "fullEnd": 1653,
                                        "start": 1652,
                                        "end": 1653,
                                        "fullWidth": 1,
                                        "width": 1,
                                        "text": "(",
                                        "value": "(",
                                        "valueText": "("
                                    },
                                    "arguments": [
                                        {
                                            "kind": "AddExpression",
                                            "fullStart": 1653,
                                            "fullEnd": 1737,
                                            "start": 1653,
                                            "end": 1737,
                                            "fullWidth": 84,
                                            "width": 84,
                                            "left": {
                                                "kind": "StringLiteral",
                                                "fullStart": 1653,
                                                "fullEnd": 1729,
                                                "start": 1653,
                                                "end": 1728,
                                                "fullWidth": 76,
                                                "width": 75,
                                                "text": "'#9: var x = [0,1,2,3]; var arr = x.splice(-4,3,4,5); x[2] === 3. Actual: '",
                                                "value": "#9: var x = [0,1,2,3]; var arr = x.splice(-4,3,4,5); x[2] === 3. Actual: ",
                                                "valueText": "#9: var x = [0,1,2,3]; var arr = x.splice(-4,3,4,5); x[2] === 3. Actual: ",
                                                "hasTrailingTrivia": true,
                                                "trailingTrivia": [
                                                    {
                                                        "kind": "WhitespaceTrivia",
                                                        "text": " "
                                                    }
                                                ]
                                            },
                                            "operatorToken": {
                                                "kind": "PlusToken",
                                                "fullStart": 1729,
                                                "fullEnd": 1731,
                                                "start": 1729,
                                                "end": 1730,
                                                "fullWidth": 2,
                                                "width": 1,
                                                "text": "+",
                                                "value": "+",
                                                "valueText": "+",
                                                "hasTrailingTrivia": true,
                                                "trailingTrivia": [
                                                    {
                                                        "kind": "WhitespaceTrivia",
                                                        "text": " "
                                                    }
                                                ]
                                            },
                                            "right": {
                                                "kind": "ParenthesizedExpression",
                                                "fullStart": 1731,
                                                "fullEnd": 1737,
                                                "start": 1731,
                                                "end": 1737,
                                                "fullWidth": 6,
                                                "width": 6,
                                                "openParenToken": {
                                                    "kind": "OpenParenToken",
                                                    "fullStart": 1731,
                                                    "fullEnd": 1732,
                                                    "start": 1731,
                                                    "end": 1732,
                                                    "fullWidth": 1,
                                                    "width": 1,
                                                    "text": "(",
                                                    "value": "(",
                                                    "valueText": "("
                                                },
                                                "expression": {
                                                    "kind": "ElementAccessExpression",
                                                    "fullStart": 1732,
                                                    "fullEnd": 1736,
                                                    "start": 1732,
                                                    "end": 1736,
                                                    "fullWidth": 4,
                                                    "width": 4,
                                                    "expression": {
                                                        "kind": "IdentifierName",
                                                        "fullStart": 1732,
                                                        "fullEnd": 1733,
                                                        "start": 1732,
                                                        "end": 1733,
                                                        "fullWidth": 1,
                                                        "width": 1,
                                                        "text": "x",
                                                        "value": "x",
                                                        "valueText": "x"
                                                    },
                                                    "openBracketToken": {
                                                        "kind": "OpenBracketToken",
                                                        "fullStart": 1733,
                                                        "fullEnd": 1734,
                                                        "start": 1733,
                                                        "end": 1734,
                                                        "fullWidth": 1,
                                                        "width": 1,
                                                        "text": "[",
                                                        "value": "[",
                                                        "valueText": "["
                                                    },
                                                    "argumentExpression": {
                                                        "kind": "NumericLiteral",
                                                        "fullStart": 1734,
                                                        "fullEnd": 1735,
                                                        "start": 1734,
                                                        "end": 1735,
                                                        "fullWidth": 1,
                                                        "width": 1,
                                                        "text": "2",
                                                        "value": 2,
                                                        "valueText": "2"
                                                    },
                                                    "closeBracketToken": {
                                                        "kind": "CloseBracketToken",
                                                        "fullStart": 1735,
                                                        "fullEnd": 1736,
                                                        "start": 1735,
                                                        "end": 1736,
                                                        "fullWidth": 1,
                                                        "width": 1,
                                                        "text": "]",
                                                        "value": "]",
                                                        "valueText": "]"
                                                    }
                                                },
                                                "closeParenToken": {
                                                    "kind": "CloseParenToken",
                                                    "fullStart": 1736,
                                                    "fullEnd": 1737,
                                                    "start": 1736,
                                                    "end": 1737,
                                                    "fullWidth": 1,
                                                    "width": 1,
                                                    "text": ")",
                                                    "value": ")",
                                                    "valueText": ")"
                                                }
                                            }
                                        }
                                    ],
                                    "closeParenToken": {
                                        "kind": "CloseParenToken",
                                        "fullStart": 1737,
                                        "fullEnd": 1738,
                                        "start": 1737,
                                        "end": 1738,
                                        "fullWidth": 1,
                                        "width": 1,
                                        "text": ")",
                                        "value": ")",
                                        "valueText": ")"
                                    }
                                }
                            },
                            "semicolonToken": {
                                "kind": "SemicolonToken",
                                "fullStart": 1738,
                                "fullEnd": 1740,
                                "start": 1738,
                                "end": 1739,
                                "fullWidth": 2,
                                "width": 1,
                                "text": ";",
                                "value": ";",
                                "valueText": ";",
                                "hasTrailingTrivia": true,
                                "hasTrailingNewLine": true,
                                "trailingTrivia": [
                                    {
                                        "kind": "NewLineTrivia",
                                        "text": "\n"
                                    }
                                ]
                            }
                        }
                    ],
                    "closeBraceToken": {
                        "kind": "CloseBraceToken",
                        "fullStart": 1740,
                        "fullEnd": 1744,
                        "start": 1740,
                        "end": 1741,
                        "fullWidth": 4,
                        "width": 1,
                        "text": "}",
                        "value": "}",
                        "valueText": "}",
                        "hasTrailingTrivia": true,
                        "hasTrailingNewLine": true,
                        "trailingTrivia": [
                            {
                                "kind": "WhitespaceTrivia",
                                "text": "  "
                            },
                            {
                                "kind": "NewLineTrivia",
                                "text": "\n"
                            }
                        ]
                    }
                }
            }
        ],
        "endOfFileToken": {
            "kind": "EndOfFileToken",
            "fullStart": 1744,
            "fullEnd": 1745,
            "start": 1745,
            "end": 1745,
            "fullWidth": 1,
            "width": 0,
            "text": "",
            "hasLeadingTrivia": true,
            "hasLeadingNewLine": true,
            "leadingTrivia": [
                {
                    "kind": "NewLineTrivia",
                    "text": "\n"
                }
            ]
        }
    },
    "lineMap": {
        "lineStarts": [
            0,
            61,
            132,
            133,
            137,
            190,
            258,
            261,
            319,
            384,
            388,
            389,
            408,
            438,
            439,
            449,
            491,
            544,
            659,
            661,
            662,
            672,
            696,
            804,
            812,
            813,
            823,
            843,
            943,
            945,
            946,
            956,
            976,
            1076,
            1084,
            1085,
            1095,
            1115,
            1215,
            1220,
            1221,
            1231,
            1253,
            1357,
            1360,
            1361,
            1371,
            1389,
            1485,
            1487,
            1488,
            1498,
            1516,
            1612,
            1615,
            1616,
            1626,
            1644,
            1740,
            1744,
            1745
        ],
        "length": 1745
    }
}<|MERGE_RESOLUTION|>--- conflicted
+++ resolved
@@ -94,12 +94,8 @@
                             "start": 393,
                             "end": 406,
                             "fullWidth": 13,
-<<<<<<< HEAD
                             "width": 13,
-                            "identifier": {
-=======
                             "propertyName": {
->>>>>>> 85e84683
                                 "kind": "IdentifierName",
                                 "fullStart": 393,
                                 "fullEnd": 395,
@@ -333,12 +329,8 @@
                             "start": 412,
                             "end": 436,
                             "fullWidth": 24,
-<<<<<<< HEAD
                             "width": 24,
-                            "identifier": {
-=======
                             "propertyName": {
->>>>>>> 85e84683
                                 "kind": "IdentifierName",
                                 "fullStart": 412,
                                 "fullEnd": 416,
