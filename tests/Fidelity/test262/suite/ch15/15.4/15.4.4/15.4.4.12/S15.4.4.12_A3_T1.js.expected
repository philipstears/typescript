{
    "isDeclaration": false,
    "languageVersion": "EcmaScript5",
    "parseOptions": {
        "allowAutomaticSemicolonInsertion": true
    },
    "sourceUnit": {
        "kind": "SourceUnit",
        "fullStart": 0,
        "fullEnd": 1437,
        "start": 287,
        "end": 1437,
        "fullWidth": 1437,
        "width": 1150,
        "moduleElements": [
            {
                "kind": "VariableStatement",
                "fullStart": 0,
                "fullEnd": 301,
                "start": 287,
                "end": 300,
                "fullWidth": 301,
                "width": 13,
                "modifiers": [],
                "variableDeclaration": {
                    "kind": "VariableDeclaration",
                    "fullStart": 0,
                    "fullEnd": 299,
                    "start": 287,
                    "end": 299,
                    "fullWidth": 299,
                    "width": 12,
                    "varKeyword": {
                        "kind": "VarKeyword",
                        "fullStart": 0,
                        "fullEnd": 291,
                        "start": 287,
                        "end": 290,
                        "fullWidth": 291,
                        "width": 3,
                        "text": "var",
                        "value": "var",
                        "valueText": "var",
                        "hasLeadingTrivia": true,
                        "hasLeadingComment": true,
                        "hasLeadingNewLine": true,
                        "hasTrailingTrivia": true,
                        "leadingTrivia": [
                            {
                                "kind": "SingleLineCommentTrivia",
                                "text": "// Copyright 2009 the Sputnik authors.  All rights reserved."
                            },
                            {
                                "kind": "NewLineTrivia",
                                "text": "\n"
                            },
                            {
                                "kind": "SingleLineCommentTrivia",
                                "text": "// This code is governed by the BSD license found in the LICENSE file."
                            },
                            {
                                "kind": "NewLineTrivia",
                                "text": "\n"
                            },
                            {
                                "kind": "NewLineTrivia",
                                "text": "\n"
                            },
                            {
                                "kind": "MultiLineCommentTrivia",
                                "text": "/**\n * Check ToUint32(length) for non Array objects\n *\n * @path ch15/15.4/15.4.4/15.4.4.12/S15.4.4.12_A3_T1.js\n * @description length is arbitrarily\n */"
                            },
                            {
                                "kind": "NewLineTrivia",
                                "text": "\n"
                            },
                            {
                                "kind": "NewLineTrivia",
                                "text": "\n"
                            }
                        ],
                        "trailingTrivia": [
                            {
                                "kind": "WhitespaceTrivia",
                                "text": " "
                            }
                        ]
                    },
                    "variableDeclarators": [
                        {
                            "kind": "VariableDeclarator",
                            "fullStart": 291,
                            "fullEnd": 299,
                            "start": 291,
                            "end": 299,
                            "fullWidth": 8,
<<<<<<< HEAD
                            "width": 8,
                            "identifier": {
=======
                            "propertyName": {
>>>>>>> 85e84683
                                "kind": "IdentifierName",
                                "fullStart": 291,
                                "fullEnd": 295,
                                "start": 291,
                                "end": 294,
                                "fullWidth": 4,
                                "width": 3,
                                "text": "obj",
                                "value": "obj",
                                "valueText": "obj",
                                "hasTrailingTrivia": true,
                                "trailingTrivia": [
                                    {
                                        "kind": "WhitespaceTrivia",
                                        "text": " "
                                    }
                                ]
                            },
                            "equalsValueClause": {
                                "kind": "EqualsValueClause",
                                "fullStart": 295,
                                "fullEnd": 299,
                                "start": 295,
                                "end": 299,
                                "fullWidth": 4,
                                "width": 4,
                                "equalsToken": {
                                    "kind": "EqualsToken",
                                    "fullStart": 295,
                                    "fullEnd": 297,
                                    "start": 295,
                                    "end": 296,
                                    "fullWidth": 2,
                                    "width": 1,
                                    "text": "=",
                                    "value": "=",
                                    "valueText": "=",
                                    "hasTrailingTrivia": true,
                                    "trailingTrivia": [
                                        {
                                            "kind": "WhitespaceTrivia",
                                            "text": " "
                                        }
                                    ]
                                },
                                "value": {
                                    "kind": "ObjectLiteralExpression",
                                    "fullStart": 297,
                                    "fullEnd": 299,
                                    "start": 297,
                                    "end": 299,
                                    "fullWidth": 2,
                                    "width": 2,
                                    "openBraceToken": {
                                        "kind": "OpenBraceToken",
                                        "fullStart": 297,
                                        "fullEnd": 298,
                                        "start": 297,
                                        "end": 298,
                                        "fullWidth": 1,
                                        "width": 1,
                                        "text": "{",
                                        "value": "{",
                                        "valueText": "{"
                                    },
                                    "propertyAssignments": [],
                                    "closeBraceToken": {
                                        "kind": "CloseBraceToken",
                                        "fullStart": 298,
                                        "fullEnd": 299,
                                        "start": 298,
                                        "end": 299,
                                        "fullWidth": 1,
                                        "width": 1,
                                        "text": "}",
                                        "value": "}",
                                        "valueText": "}"
                                    }
                                }
                            }
                        }
                    ]
                },
                "semicolonToken": {
                    "kind": "SemicolonToken",
                    "fullStart": 299,
                    "fullEnd": 301,
                    "start": 299,
                    "end": 300,
                    "fullWidth": 2,
                    "width": 1,
                    "text": ";",
                    "value": ";",
                    "valueText": ";",
                    "hasTrailingTrivia": true,
                    "hasTrailingNewLine": true,
                    "trailingTrivia": [
                        {
                            "kind": "NewLineTrivia",
                            "text": "\n"
                        }
                    ]
                }
            },
            {
                "kind": "ExpressionStatement",
                "fullStart": 301,
                "fullEnd": 338,
                "start": 301,
                "end": 337,
                "fullWidth": 37,
                "width": 36,
                "expression": {
                    "kind": "AssignmentExpression",
                    "fullStart": 301,
                    "fullEnd": 336,
                    "start": 301,
                    "end": 336,
                    "fullWidth": 35,
                    "width": 35,
                    "left": {
                        "kind": "MemberAccessExpression",
                        "fullStart": 301,
                        "fullEnd": 312,
                        "start": 301,
                        "end": 311,
                        "fullWidth": 11,
                        "width": 10,
                        "expression": {
                            "kind": "IdentifierName",
                            "fullStart": 301,
                            "fullEnd": 304,
                            "start": 301,
                            "end": 304,
                            "fullWidth": 3,
                            "width": 3,
                            "text": "obj",
                            "value": "obj",
                            "valueText": "obj"
                        },
                        "dotToken": {
                            "kind": "DotToken",
                            "fullStart": 304,
                            "fullEnd": 305,
                            "start": 304,
                            "end": 305,
                            "fullWidth": 1,
                            "width": 1,
                            "text": ".",
                            "value": ".",
                            "valueText": "."
                        },
                        "name": {
                            "kind": "IdentifierName",
                            "fullStart": 305,
                            "fullEnd": 312,
                            "start": 305,
                            "end": 311,
                            "fullWidth": 7,
                            "width": 6,
                            "text": "splice",
                            "value": "splice",
                            "valueText": "splice",
                            "hasTrailingTrivia": true,
                            "trailingTrivia": [
                                {
                                    "kind": "WhitespaceTrivia",
                                    "text": " "
                                }
                            ]
                        }
                    },
                    "operatorToken": {
                        "kind": "EqualsToken",
                        "fullStart": 312,
                        "fullEnd": 314,
                        "start": 312,
                        "end": 313,
                        "fullWidth": 2,
                        "width": 1,
                        "text": "=",
                        "value": "=",
                        "valueText": "=",
                        "hasTrailingTrivia": true,
                        "trailingTrivia": [
                            {
                                "kind": "WhitespaceTrivia",
                                "text": " "
                            }
                        ]
                    },
                    "right": {
                        "kind": "MemberAccessExpression",
                        "fullStart": 314,
                        "fullEnd": 336,
                        "start": 314,
                        "end": 336,
                        "fullWidth": 22,
                        "width": 22,
                        "expression": {
                            "kind": "MemberAccessExpression",
                            "fullStart": 314,
                            "fullEnd": 329,
                            "start": 314,
                            "end": 329,
                            "fullWidth": 15,
                            "width": 15,
                            "expression": {
                                "kind": "IdentifierName",
                                "fullStart": 314,
                                "fullEnd": 319,
                                "start": 314,
                                "end": 319,
                                "fullWidth": 5,
                                "width": 5,
                                "text": "Array",
                                "value": "Array",
                                "valueText": "Array"
                            },
                            "dotToken": {
                                "kind": "DotToken",
                                "fullStart": 319,
                                "fullEnd": 320,
                                "start": 319,
                                "end": 320,
                                "fullWidth": 1,
                                "width": 1,
                                "text": ".",
                                "value": ".",
                                "valueText": "."
                            },
                            "name": {
                                "kind": "IdentifierName",
                                "fullStart": 320,
                                "fullEnd": 329,
                                "start": 320,
                                "end": 329,
                                "fullWidth": 9,
                                "width": 9,
                                "text": "prototype",
                                "value": "prototype",
                                "valueText": "prototype"
                            }
                        },
                        "dotToken": {
                            "kind": "DotToken",
                            "fullStart": 329,
                            "fullEnd": 330,
                            "start": 329,
                            "end": 330,
                            "fullWidth": 1,
                            "width": 1,
                            "text": ".",
                            "value": ".",
                            "valueText": "."
                        },
                        "name": {
                            "kind": "IdentifierName",
                            "fullStart": 330,
                            "fullEnd": 336,
                            "start": 330,
                            "end": 336,
                            "fullWidth": 6,
                            "width": 6,
                            "text": "splice",
                            "value": "splice",
                            "valueText": "splice"
                        }
                    }
                },
                "semicolonToken": {
                    "kind": "SemicolonToken",
                    "fullStart": 336,
                    "fullEnd": 338,
                    "start": 336,
                    "end": 337,
                    "fullWidth": 2,
                    "width": 1,
                    "text": ";",
                    "value": ";",
                    "valueText": ";",
                    "hasTrailingTrivia": true,
                    "hasTrailingNewLine": true,
                    "trailingTrivia": [
                        {
                            "kind": "NewLineTrivia",
                            "text": "\n"
                        }
                    ]
                }
            },
            {
                "kind": "ExpressionStatement",
                "fullStart": 338,
                "fullEnd": 352,
                "start": 338,
                "end": 351,
                "fullWidth": 14,
                "width": 13,
                "expression": {
                    "kind": "AssignmentExpression",
                    "fullStart": 338,
                    "fullEnd": 350,
                    "start": 338,
                    "end": 350,
                    "fullWidth": 12,
                    "width": 12,
                    "left": {
                        "kind": "ElementAccessExpression",
                        "fullStart": 338,
                        "fullEnd": 345,
                        "start": 338,
                        "end": 344,
                        "fullWidth": 7,
                        "width": 6,
                        "expression": {
                            "kind": "IdentifierName",
                            "fullStart": 338,
                            "fullEnd": 341,
                            "start": 338,
                            "end": 341,
                            "fullWidth": 3,
                            "width": 3,
                            "text": "obj",
                            "value": "obj",
                            "valueText": "obj"
                        },
                        "openBracketToken": {
                            "kind": "OpenBracketToken",
                            "fullStart": 341,
                            "fullEnd": 342,
                            "start": 341,
                            "end": 342,
                            "fullWidth": 1,
                            "width": 1,
                            "text": "[",
                            "value": "[",
                            "valueText": "["
                        },
                        "argumentExpression": {
                            "kind": "NumericLiteral",
                            "fullStart": 342,
                            "fullEnd": 343,
                            "start": 342,
                            "end": 343,
                            "fullWidth": 1,
                            "width": 1,
                            "text": "0",
                            "value": 0,
                            "valueText": "0"
                        },
                        "closeBracketToken": {
                            "kind": "CloseBracketToken",
                            "fullStart": 343,
                            "fullEnd": 345,
                            "start": 343,
                            "end": 344,
                            "fullWidth": 2,
                            "width": 1,
                            "text": "]",
                            "value": "]",
                            "valueText": "]",
                            "hasTrailingTrivia": true,
                            "trailingTrivia": [
                                {
                                    "kind": "WhitespaceTrivia",
                                    "text": " "
                                }
                            ]
                        }
                    },
                    "operatorToken": {
                        "kind": "EqualsToken",
                        "fullStart": 345,
                        "fullEnd": 347,
                        "start": 345,
                        "end": 346,
                        "fullWidth": 2,
                        "width": 1,
                        "text": "=",
                        "value": "=",
                        "valueText": "=",
                        "hasTrailingTrivia": true,
                        "trailingTrivia": [
                            {
                                "kind": "WhitespaceTrivia",
                                "text": " "
                            }
                        ]
                    },
                    "right": {
                        "kind": "StringLiteral",
                        "fullStart": 347,
                        "fullEnd": 350,
                        "start": 347,
                        "end": 350,
                        "fullWidth": 3,
                        "width": 3,
                        "text": "\"x\"",
                        "value": "x",
                        "valueText": "x"
                    }
                },
                "semicolonToken": {
                    "kind": "SemicolonToken",
                    "fullStart": 350,
                    "fullEnd": 352,
                    "start": 350,
                    "end": 351,
                    "fullWidth": 2,
                    "width": 1,
                    "text": ";",
                    "value": ";",
                    "valueText": ";",
                    "hasTrailingTrivia": true,
                    "hasTrailingNewLine": true,
                    "trailingTrivia": [
                        {
                            "kind": "NewLineTrivia",
                            "text": "\n"
                        }
                    ]
                }
            },
            {
                "kind": "ExpressionStatement",
                "fullStart": 352,
                "fullEnd": 375,
                "start": 352,
                "end": 374,
                "fullWidth": 23,
                "width": 22,
                "expression": {
                    "kind": "AssignmentExpression",
                    "fullStart": 352,
                    "fullEnd": 373,
                    "start": 352,
                    "end": 373,
                    "fullWidth": 21,
                    "width": 21,
                    "left": {
                        "kind": "ElementAccessExpression",
                        "fullStart": 352,
                        "fullEnd": 368,
                        "start": 352,
                        "end": 367,
                        "fullWidth": 16,
                        "width": 15,
                        "expression": {
                            "kind": "IdentifierName",
                            "fullStart": 352,
                            "fullEnd": 355,
                            "start": 352,
                            "end": 355,
                            "fullWidth": 3,
                            "width": 3,
                            "text": "obj",
                            "value": "obj",
                            "valueText": "obj"
                        },
                        "openBracketToken": {
                            "kind": "OpenBracketToken",
                            "fullStart": 355,
                            "fullEnd": 356,
                            "start": 355,
                            "end": 356,
                            "fullWidth": 1,
                            "width": 1,
                            "text": "[",
                            "value": "[",
                            "valueText": "["
                        },
                        "argumentExpression": {
                            "kind": "NumericLiteral",
                            "fullStart": 356,
                            "fullEnd": 366,
                            "start": 356,
                            "end": 366,
                            "fullWidth": 10,
                            "width": 10,
                            "text": "4294967295",
                            "value": 4294967295,
                            "valueText": "4294967295"
                        },
                        "closeBracketToken": {
                            "kind": "CloseBracketToken",
                            "fullStart": 366,
                            "fullEnd": 368,
                            "start": 366,
                            "end": 367,
                            "fullWidth": 2,
                            "width": 1,
                            "text": "]",
                            "value": "]",
                            "valueText": "]",
                            "hasTrailingTrivia": true,
                            "trailingTrivia": [
                                {
                                    "kind": "WhitespaceTrivia",
                                    "text": " "
                                }
                            ]
                        }
                    },
                    "operatorToken": {
                        "kind": "EqualsToken",
                        "fullStart": 368,
                        "fullEnd": 370,
                        "start": 368,
                        "end": 369,
                        "fullWidth": 2,
                        "width": 1,
                        "text": "=",
                        "value": "=",
                        "valueText": "=",
                        "hasTrailingTrivia": true,
                        "trailingTrivia": [
                            {
                                "kind": "WhitespaceTrivia",
                                "text": " "
                            }
                        ]
                    },
                    "right": {
                        "kind": "StringLiteral",
                        "fullStart": 370,
                        "fullEnd": 373,
                        "start": 370,
                        "end": 373,
                        "fullWidth": 3,
                        "width": 3,
                        "text": "\"y\"",
                        "value": "y",
                        "valueText": "y"
                    }
                },
                "semicolonToken": {
                    "kind": "SemicolonToken",
                    "fullStart": 373,
                    "fullEnd": 375,
                    "start": 373,
                    "end": 374,
                    "fullWidth": 2,
                    "width": 1,
                    "text": ";",
                    "value": ";",
                    "valueText": ";",
                    "hasTrailingTrivia": true,
                    "hasTrailingNewLine": true,
                    "trailingTrivia": [
                        {
                            "kind": "NewLineTrivia",
                            "text": "\n"
                        }
                    ]
                }
            },
            {
                "kind": "ExpressionStatement",
                "fullStart": 375,
                "fullEnd": 400,
                "start": 375,
                "end": 399,
                "fullWidth": 25,
                "width": 24,
                "expression": {
                    "kind": "AssignmentExpression",
                    "fullStart": 375,
                    "fullEnd": 398,
                    "start": 375,
                    "end": 398,
                    "fullWidth": 23,
                    "width": 23,
                    "left": {
                        "kind": "MemberAccessExpression",
                        "fullStart": 375,
                        "fullEnd": 386,
                        "start": 375,
                        "end": 385,
                        "fullWidth": 11,
                        "width": 10,
                        "expression": {
                            "kind": "IdentifierName",
                            "fullStart": 375,
                            "fullEnd": 378,
                            "start": 375,
                            "end": 378,
                            "fullWidth": 3,
                            "width": 3,
                            "text": "obj",
                            "value": "obj",
                            "valueText": "obj"
                        },
                        "dotToken": {
                            "kind": "DotToken",
                            "fullStart": 378,
                            "fullEnd": 379,
                            "start": 378,
                            "end": 379,
                            "fullWidth": 1,
                            "width": 1,
                            "text": ".",
                            "value": ".",
                            "valueText": "."
                        },
                        "name": {
                            "kind": "IdentifierName",
                            "fullStart": 379,
                            "fullEnd": 386,
                            "start": 379,
                            "end": 385,
                            "fullWidth": 7,
                            "width": 6,
                            "text": "length",
                            "value": "length",
                            "valueText": "length",
                            "hasTrailingTrivia": true,
                            "trailingTrivia": [
                                {
                                    "kind": "WhitespaceTrivia",
                                    "text": " "
                                }
                            ]
                        }
                    },
                    "operatorToken": {
                        "kind": "EqualsToken",
                        "fullStart": 386,
                        "fullEnd": 388,
                        "start": 386,
                        "end": 387,
                        "fullWidth": 2,
                        "width": 1,
                        "text": "=",
                        "value": "=",
                        "valueText": "=",
                        "hasTrailingTrivia": true,
                        "trailingTrivia": [
                            {
                                "kind": "WhitespaceTrivia",
                                "text": " "
                            }
                        ]
                    },
                    "right": {
                        "kind": "NumericLiteral",
                        "fullStart": 388,
                        "fullEnd": 398,
                        "start": 388,
                        "end": 398,
                        "fullWidth": 10,
                        "width": 10,
                        "text": "4294967296",
                        "value": 4294967296,
                        "valueText": "4294967296"
                    }
                },
                "semicolonToken": {
                    "kind": "SemicolonToken",
                    "fullStart": 398,
                    "fullEnd": 400,
                    "start": 398,
                    "end": 399,
                    "fullWidth": 2,
                    "width": 1,
                    "text": ";",
                    "value": ";",
                    "valueText": ";",
                    "hasTrailingTrivia": true,
                    "hasTrailingNewLine": true,
                    "trailingTrivia": [
                        {
                            "kind": "NewLineTrivia",
                            "text": "\n"
                        }
                    ]
                }
            },
            {
                "kind": "VariableStatement",
                "fullStart": 400,
                "fullEnd": 437,
                "start": 400,
                "end": 436,
                "fullWidth": 37,
                "width": 36,
                "modifiers": [],
                "variableDeclaration": {
                    "kind": "VariableDeclaration",
                    "fullStart": 400,
                    "fullEnd": 435,
                    "start": 400,
                    "end": 435,
                    "fullWidth": 35,
                    "width": 35,
                    "varKeyword": {
                        "kind": "VarKeyword",
                        "fullStart": 400,
                        "fullEnd": 404,
                        "start": 400,
                        "end": 403,
                        "fullWidth": 4,
                        "width": 3,
                        "text": "var",
                        "value": "var",
                        "valueText": "var",
                        "hasTrailingTrivia": true,
                        "trailingTrivia": [
                            {
                                "kind": "WhitespaceTrivia",
                                "text": " "
                            }
                        ]
                    },
                    "variableDeclarators": [
                        {
                            "kind": "VariableDeclarator",
                            "fullStart": 404,
                            "fullEnd": 435,
                            "start": 404,
                            "end": 435,
                            "fullWidth": 31,
<<<<<<< HEAD
                            "width": 31,
                            "identifier": {
=======
                            "propertyName": {
>>>>>>> 85e84683
                                "kind": "IdentifierName",
                                "fullStart": 404,
                                "fullEnd": 408,
                                "start": 404,
                                "end": 407,
                                "fullWidth": 4,
                                "width": 3,
                                "text": "arr",
                                "value": "arr",
                                "valueText": "arr",
                                "hasTrailingTrivia": true,
                                "trailingTrivia": [
                                    {
                                        "kind": "WhitespaceTrivia",
                                        "text": " "
                                    }
                                ]
                            },
                            "equalsValueClause": {
                                "kind": "EqualsValueClause",
                                "fullStart": 408,
                                "fullEnd": 435,
                                "start": 408,
                                "end": 435,
                                "fullWidth": 27,
                                "width": 27,
                                "equalsToken": {
                                    "kind": "EqualsToken",
                                    "fullStart": 408,
                                    "fullEnd": 410,
                                    "start": 408,
                                    "end": 409,
                                    "fullWidth": 2,
                                    "width": 1,
                                    "text": "=",
                                    "value": "=",
                                    "valueText": "=",
                                    "hasTrailingTrivia": true,
                                    "trailingTrivia": [
                                        {
                                            "kind": "WhitespaceTrivia",
                                            "text": " "
                                        }
                                    ]
                                },
                                "value": {
                                    "kind": "InvocationExpression",
                                    "fullStart": 410,
                                    "fullEnd": 435,
                                    "start": 410,
                                    "end": 435,
                                    "fullWidth": 25,
                                    "width": 25,
                                    "expression": {
                                        "kind": "MemberAccessExpression",
                                        "fullStart": 410,
                                        "fullEnd": 420,
                                        "start": 410,
                                        "end": 420,
                                        "fullWidth": 10,
                                        "width": 10,
                                        "expression": {
                                            "kind": "IdentifierName",
                                            "fullStart": 410,
                                            "fullEnd": 413,
                                            "start": 410,
                                            "end": 413,
                                            "fullWidth": 3,
                                            "width": 3,
                                            "text": "obj",
                                            "value": "obj",
                                            "valueText": "obj"
                                        },
                                        "dotToken": {
                                            "kind": "DotToken",
                                            "fullStart": 413,
                                            "fullEnd": 414,
                                            "start": 413,
                                            "end": 414,
                                            "fullWidth": 1,
                                            "width": 1,
                                            "text": ".",
                                            "value": ".",
                                            "valueText": "."
                                        },
                                        "name": {
                                            "kind": "IdentifierName",
                                            "fullStart": 414,
                                            "fullEnd": 420,
                                            "start": 414,
                                            "end": 420,
                                            "fullWidth": 6,
                                            "width": 6,
                                            "text": "splice",
                                            "value": "splice",
                                            "valueText": "splice"
                                        }
                                    },
                                    "argumentList": {
                                        "kind": "ArgumentList",
                                        "fullStart": 420,
                                        "fullEnd": 435,
                                        "start": 420,
                                        "end": 435,
                                        "fullWidth": 15,
                                        "width": 15,
                                        "openParenToken": {
                                            "kind": "OpenParenToken",
                                            "fullStart": 420,
                                            "fullEnd": 421,
                                            "start": 420,
                                            "end": 421,
                                            "fullWidth": 1,
                                            "width": 1,
                                            "text": "(",
                                            "value": "(",
                                            "valueText": "("
                                        },
                                        "arguments": [
                                            {
                                                "kind": "NumericLiteral",
                                                "fullStart": 421,
                                                "fullEnd": 431,
                                                "start": 421,
                                                "end": 431,
                                                "fullWidth": 10,
                                                "width": 10,
                                                "text": "4294967295",
                                                "value": 4294967295,
                                                "valueText": "4294967295"
                                            },
                                            {
                                                "kind": "CommaToken",
                                                "fullStart": 431,
                                                "fullEnd": 433,
                                                "start": 431,
                                                "end": 432,
                                                "fullWidth": 2,
                                                "width": 1,
                                                "text": ",",
                                                "value": ",",
                                                "valueText": ",",
                                                "hasTrailingTrivia": true,
                                                "trailingTrivia": [
                                                    {
                                                        "kind": "WhitespaceTrivia",
                                                        "text": " "
                                                    }
                                                ]
                                            },
                                            {
                                                "kind": "NumericLiteral",
                                                "fullStart": 433,
                                                "fullEnd": 434,
                                                "start": 433,
                                                "end": 434,
                                                "fullWidth": 1,
                                                "width": 1,
                                                "text": "1",
                                                "value": 1,
                                                "valueText": "1"
                                            }
                                        ],
                                        "closeParenToken": {
                                            "kind": "CloseParenToken",
                                            "fullStart": 434,
                                            "fullEnd": 435,
                                            "start": 434,
                                            "end": 435,
                                            "fullWidth": 1,
                                            "width": 1,
                                            "text": ")",
                                            "value": ")",
                                            "valueText": ")"
                                        }
                                    }
                                }
                            }
                        }
                    ]
                },
                "semicolonToken": {
                    "kind": "SemicolonToken",
                    "fullStart": 435,
                    "fullEnd": 437,
                    "start": 435,
                    "end": 436,
                    "fullWidth": 2,
                    "width": 1,
                    "text": ";",
                    "value": ";",
                    "valueText": ";",
                    "hasTrailingTrivia": true,
                    "hasTrailingNewLine": true,
                    "trailingTrivia": [
                        {
                            "kind": "NewLineTrivia",
                            "text": "\n"
                        }
                    ]
                }
            },
            {
                "kind": "IfStatement",
                "fullStart": 437,
                "fullEnd": 682,
                "start": 448,
                "end": 681,
                "fullWidth": 245,
                "width": 233,
                "ifKeyword": {
                    "kind": "IfKeyword",
                    "fullStart": 437,
                    "fullEnd": 451,
                    "start": 448,
                    "end": 450,
                    "fullWidth": 14,
                    "width": 2,
                    "text": "if",
                    "value": "if",
                    "valueText": "if",
                    "hasLeadingTrivia": true,
                    "hasLeadingComment": true,
                    "hasLeadingNewLine": true,
                    "hasTrailingTrivia": true,
                    "leadingTrivia": [
                        {
                            "kind": "NewLineTrivia",
                            "text": "\n"
                        },
                        {
                            "kind": "SingleLineCommentTrivia",
                            "text": "//CHECK#1"
                        },
                        {
                            "kind": "NewLineTrivia",
                            "text": "\n"
                        }
                    ],
                    "trailingTrivia": [
                        {
                            "kind": "WhitespaceTrivia",
                            "text": " "
                        }
                    ]
                },
                "openParenToken": {
                    "kind": "OpenParenToken",
                    "fullStart": 451,
                    "fullEnd": 452,
                    "start": 451,
                    "end": 452,
                    "fullWidth": 1,
                    "width": 1,
                    "text": "(",
                    "value": "(",
                    "valueText": "("
                },
                "condition": {
                    "kind": "NotEqualsExpression",
                    "fullStart": 452,
                    "fullEnd": 468,
                    "start": 452,
                    "end": 468,
                    "fullWidth": 16,
                    "width": 16,
                    "left": {
                        "kind": "MemberAccessExpression",
                        "fullStart": 452,
                        "fullEnd": 463,
                        "start": 452,
                        "end": 462,
                        "fullWidth": 11,
                        "width": 10,
                        "expression": {
                            "kind": "IdentifierName",
                            "fullStart": 452,
                            "fullEnd": 455,
                            "start": 452,
                            "end": 455,
                            "fullWidth": 3,
                            "width": 3,
                            "text": "arr",
                            "value": "arr",
                            "valueText": "arr"
                        },
                        "dotToken": {
                            "kind": "DotToken",
                            "fullStart": 455,
                            "fullEnd": 456,
                            "start": 455,
                            "end": 456,
                            "fullWidth": 1,
                            "width": 1,
                            "text": ".",
                            "value": ".",
                            "valueText": "."
                        },
                        "name": {
                            "kind": "IdentifierName",
                            "fullStart": 456,
                            "fullEnd": 463,
                            "start": 456,
                            "end": 462,
                            "fullWidth": 7,
                            "width": 6,
                            "text": "length",
                            "value": "length",
                            "valueText": "length",
                            "hasTrailingTrivia": true,
                            "trailingTrivia": [
                                {
                                    "kind": "WhitespaceTrivia",
                                    "text": " "
                                }
                            ]
                        }
                    },
                    "operatorToken": {
                        "kind": "ExclamationEqualsEqualsToken",
                        "fullStart": 463,
                        "fullEnd": 467,
                        "start": 463,
                        "end": 466,
                        "fullWidth": 4,
                        "width": 3,
                        "text": "!==",
                        "value": "!==",
                        "valueText": "!==",
                        "hasTrailingTrivia": true,
                        "trailingTrivia": [
                            {
                                "kind": "WhitespaceTrivia",
                                "text": " "
                            }
                        ]
                    },
                    "right": {
                        "kind": "NumericLiteral",
                        "fullStart": 467,
                        "fullEnd": 468,
                        "start": 467,
                        "end": 468,
                        "fullWidth": 1,
                        "width": 1,
                        "text": "0",
                        "value": 0,
                        "valueText": "0"
                    }
                },
                "closeParenToken": {
                    "kind": "CloseParenToken",
                    "fullStart": 468,
                    "fullEnd": 470,
                    "start": 468,
                    "end": 469,
                    "fullWidth": 2,
                    "width": 1,
                    "text": ")",
                    "value": ")",
                    "valueText": ")",
                    "hasTrailingTrivia": true,
                    "trailingTrivia": [
                        {
                            "kind": "WhitespaceTrivia",
                            "text": " "
                        }
                    ]
                },
                "statement": {
                    "kind": "Block",
                    "fullStart": 470,
                    "fullEnd": 682,
                    "start": 470,
                    "end": 681,
                    "fullWidth": 212,
                    "width": 211,
                    "openBraceToken": {
                        "kind": "OpenBraceToken",
                        "fullStart": 470,
                        "fullEnd": 472,
                        "start": 470,
                        "end": 471,
                        "fullWidth": 2,
                        "width": 1,
                        "text": "{",
                        "value": "{",
                        "valueText": "{",
                        "hasTrailingTrivia": true,
                        "hasTrailingNewLine": true,
                        "trailingTrivia": [
                            {
                                "kind": "NewLineTrivia",
                                "text": "\n"
                            }
                        ]
                    },
                    "statements": [
                        {
                            "kind": "ExpressionStatement",
                            "fullStart": 472,
                            "fullEnd": 680,
                            "start": 474,
                            "end": 679,
                            "fullWidth": 208,
                            "width": 205,
                            "expression": {
                                "kind": "InvocationExpression",
                                "fullStart": 472,
                                "fullEnd": 678,
                                "start": 474,
                                "end": 678,
                                "fullWidth": 206,
                                "width": 204,
                                "expression": {
                                    "kind": "IdentifierName",
                                    "fullStart": 472,
                                    "fullEnd": 480,
                                    "start": 474,
                                    "end": 480,
                                    "fullWidth": 8,
                                    "width": 6,
                                    "text": "$ERROR",
                                    "value": "$ERROR",
                                    "valueText": "$ERROR",
                                    "hasLeadingTrivia": true,
                                    "leadingTrivia": [
                                        {
                                            "kind": "WhitespaceTrivia",
                                            "text": "  "
                                        }
                                    ]
                                },
                                "argumentList": {
                                    "kind": "ArgumentList",
                                    "fullStart": 480,
                                    "fullEnd": 678,
                                    "start": 480,
                                    "end": 678,
                                    "fullWidth": 198,
                                    "width": 198,
                                    "openParenToken": {
                                        "kind": "OpenParenToken",
                                        "fullStart": 480,
                                        "fullEnd": 481,
                                        "start": 480,
                                        "end": 481,
                                        "fullWidth": 1,
                                        "width": 1,
                                        "text": "(",
                                        "value": "(",
                                        "valueText": "("
                                    },
                                    "arguments": [
                                        {
                                            "kind": "AddExpression",
                                            "fullStart": 481,
                                            "fullEnd": 677,
                                            "start": 481,
                                            "end": 677,
                                            "fullWidth": 196,
                                            "width": 196,
                                            "left": {
                                                "kind": "StringLiteral",
                                                "fullStart": 481,
                                                "fullEnd": 663,
                                                "start": 481,
                                                "end": 662,
                                                "fullWidth": 182,
                                                "width": 181,
                                                "text": "'#1: var obj = {}; obj.splice = Array.prototype.splice; obj[0] = \"x\"; obj[4294967295] = \"y\"; obj.length = 4294967296; var arr = obj.splice(4294967295,1); arr.length === 0. Actual: '",
                                                "value": "#1: var obj = {}; obj.splice = Array.prototype.splice; obj[0] = \"x\"; obj[4294967295] = \"y\"; obj.length = 4294967296; var arr = obj.splice(4294967295,1); arr.length === 0. Actual: ",
                                                "valueText": "#1: var obj = {}; obj.splice = Array.prototype.splice; obj[0] = \"x\"; obj[4294967295] = \"y\"; obj.length = 4294967296; var arr = obj.splice(4294967295,1); arr.length === 0. Actual: ",
                                                "hasTrailingTrivia": true,
                                                "trailingTrivia": [
                                                    {
                                                        "kind": "WhitespaceTrivia",
                                                        "text": " "
                                                    }
                                                ]
                                            },
                                            "operatorToken": {
                                                "kind": "PlusToken",
                                                "fullStart": 663,
                                                "fullEnd": 665,
                                                "start": 663,
                                                "end": 664,
                                                "fullWidth": 2,
                                                "width": 1,
                                                "text": "+",
                                                "value": "+",
                                                "valueText": "+",
                                                "hasTrailingTrivia": true,
                                                "trailingTrivia": [
                                                    {
                                                        "kind": "WhitespaceTrivia",
                                                        "text": " "
                                                    }
                                                ]
                                            },
                                            "right": {
                                                "kind": "ParenthesizedExpression",
                                                "fullStart": 665,
                                                "fullEnd": 677,
                                                "start": 665,
                                                "end": 677,
                                                "fullWidth": 12,
                                                "width": 12,
                                                "openParenToken": {
                                                    "kind": "OpenParenToken",
                                                    "fullStart": 665,
                                                    "fullEnd": 666,
                                                    "start": 665,
                                                    "end": 666,
                                                    "fullWidth": 1,
                                                    "width": 1,
                                                    "text": "(",
                                                    "value": "(",
                                                    "valueText": "("
                                                },
                                                "expression": {
                                                    "kind": "MemberAccessExpression",
                                                    "fullStart": 666,
                                                    "fullEnd": 676,
                                                    "start": 666,
                                                    "end": 676,
                                                    "fullWidth": 10,
                                                    "width": 10,
                                                    "expression": {
                                                        "kind": "IdentifierName",
                                                        "fullStart": 666,
                                                        "fullEnd": 669,
                                                        "start": 666,
                                                        "end": 669,
                                                        "fullWidth": 3,
                                                        "width": 3,
                                                        "text": "arr",
                                                        "value": "arr",
                                                        "valueText": "arr"
                                                    },
                                                    "dotToken": {
                                                        "kind": "DotToken",
                                                        "fullStart": 669,
                                                        "fullEnd": 670,
                                                        "start": 669,
                                                        "end": 670,
                                                        "fullWidth": 1,
                                                        "width": 1,
                                                        "text": ".",
                                                        "value": ".",
                                                        "valueText": "."
                                                    },
                                                    "name": {
                                                        "kind": "IdentifierName",
                                                        "fullStart": 670,
                                                        "fullEnd": 676,
                                                        "start": 670,
                                                        "end": 676,
                                                        "fullWidth": 6,
                                                        "width": 6,
                                                        "text": "length",
                                                        "value": "length",
                                                        "valueText": "length"
                                                    }
                                                },
                                                "closeParenToken": {
                                                    "kind": "CloseParenToken",
                                                    "fullStart": 676,
                                                    "fullEnd": 677,
                                                    "start": 676,
                                                    "end": 677,
                                                    "fullWidth": 1,
                                                    "width": 1,
                                                    "text": ")",
                                                    "value": ")",
                                                    "valueText": ")"
                                                }
                                            }
                                        }
                                    ],
                                    "closeParenToken": {
                                        "kind": "CloseParenToken",
                                        "fullStart": 677,
                                        "fullEnd": 678,
                                        "start": 677,
                                        "end": 678,
                                        "fullWidth": 1,
                                        "width": 1,
                                        "text": ")",
                                        "value": ")",
                                        "valueText": ")"
                                    }
                                }
                            },
                            "semicolonToken": {
                                "kind": "SemicolonToken",
                                "fullStart": 678,
                                "fullEnd": 680,
                                "start": 678,
                                "end": 679,
                                "fullWidth": 2,
                                "width": 1,
                                "text": ";",
                                "value": ";",
                                "valueText": ";",
                                "hasTrailingTrivia": true,
                                "hasTrailingNewLine": true,
                                "trailingTrivia": [
                                    {
                                        "kind": "NewLineTrivia",
                                        "text": "\n"
                                    }
                                ]
                            }
                        }
                    ],
                    "closeBraceToken": {
                        "kind": "CloseBraceToken",
                        "fullStart": 680,
                        "fullEnd": 682,
                        "start": 680,
                        "end": 681,
                        "fullWidth": 2,
                        "width": 1,
                        "text": "}",
                        "value": "}",
                        "valueText": "}",
                        "hasTrailingTrivia": true,
                        "hasTrailingNewLine": true,
                        "trailingTrivia": [
                            {
                                "kind": "NewLineTrivia",
                                "text": "\n"
                            }
                        ]
                    }
                }
            },
            {
                "kind": "IfStatement",
                "fullStart": 682,
                "fullEnd": 928,
                "start": 693,
                "end": 927,
                "fullWidth": 246,
                "width": 234,
                "ifKeyword": {
                    "kind": "IfKeyword",
                    "fullStart": 682,
                    "fullEnd": 696,
                    "start": 693,
                    "end": 695,
                    "fullWidth": 14,
                    "width": 2,
                    "text": "if",
                    "value": "if",
                    "valueText": "if",
                    "hasLeadingTrivia": true,
                    "hasLeadingComment": true,
                    "hasLeadingNewLine": true,
                    "hasTrailingTrivia": true,
                    "leadingTrivia": [
                        {
                            "kind": "NewLineTrivia",
                            "text": "\n"
                        },
                        {
                            "kind": "SingleLineCommentTrivia",
                            "text": "//CHECK#2"
                        },
                        {
                            "kind": "NewLineTrivia",
                            "text": "\n"
                        }
                    ],
                    "trailingTrivia": [
                        {
                            "kind": "WhitespaceTrivia",
                            "text": " "
                        }
                    ]
                },
                "openParenToken": {
                    "kind": "OpenParenToken",
                    "fullStart": 696,
                    "fullEnd": 697,
                    "start": 696,
                    "end": 697,
                    "fullWidth": 1,
                    "width": 1,
                    "text": "(",
                    "value": "(",
                    "valueText": "("
                },
                "condition": {
                    "kind": "NotEqualsExpression",
                    "fullStart": 697,
                    "fullEnd": 713,
                    "start": 697,
                    "end": 713,
                    "fullWidth": 16,
                    "width": 16,
                    "left": {
                        "kind": "MemberAccessExpression",
                        "fullStart": 697,
                        "fullEnd": 708,
                        "start": 697,
                        "end": 707,
                        "fullWidth": 11,
                        "width": 10,
                        "expression": {
                            "kind": "IdentifierName",
                            "fullStart": 697,
                            "fullEnd": 700,
                            "start": 697,
                            "end": 700,
                            "fullWidth": 3,
                            "width": 3,
                            "text": "obj",
                            "value": "obj",
                            "valueText": "obj"
                        },
                        "dotToken": {
                            "kind": "DotToken",
                            "fullStart": 700,
                            "fullEnd": 701,
                            "start": 700,
                            "end": 701,
                            "fullWidth": 1,
                            "width": 1,
                            "text": ".",
                            "value": ".",
                            "valueText": "."
                        },
                        "name": {
                            "kind": "IdentifierName",
                            "fullStart": 701,
                            "fullEnd": 708,
                            "start": 701,
                            "end": 707,
                            "fullWidth": 7,
                            "width": 6,
                            "text": "length",
                            "value": "length",
                            "valueText": "length",
                            "hasTrailingTrivia": true,
                            "trailingTrivia": [
                                {
                                    "kind": "WhitespaceTrivia",
                                    "text": " "
                                }
                            ]
                        }
                    },
                    "operatorToken": {
                        "kind": "ExclamationEqualsEqualsToken",
                        "fullStart": 708,
                        "fullEnd": 712,
                        "start": 708,
                        "end": 711,
                        "fullWidth": 4,
                        "width": 3,
                        "text": "!==",
                        "value": "!==",
                        "valueText": "!==",
                        "hasTrailingTrivia": true,
                        "trailingTrivia": [
                            {
                                "kind": "WhitespaceTrivia",
                                "text": " "
                            }
                        ]
                    },
                    "right": {
                        "kind": "NumericLiteral",
                        "fullStart": 712,
                        "fullEnd": 713,
                        "start": 712,
                        "end": 713,
                        "fullWidth": 1,
                        "width": 1,
                        "text": "0",
                        "value": 0,
                        "valueText": "0"
                    }
                },
                "closeParenToken": {
                    "kind": "CloseParenToken",
                    "fullStart": 713,
                    "fullEnd": 715,
                    "start": 713,
                    "end": 714,
                    "fullWidth": 2,
                    "width": 1,
                    "text": ")",
                    "value": ")",
                    "valueText": ")",
                    "hasTrailingTrivia": true,
                    "trailingTrivia": [
                        {
                            "kind": "WhitespaceTrivia",
                            "text": " "
                        }
                    ]
                },
                "statement": {
                    "kind": "Block",
                    "fullStart": 715,
                    "fullEnd": 928,
                    "start": 715,
                    "end": 927,
                    "fullWidth": 213,
                    "width": 212,
                    "openBraceToken": {
                        "kind": "OpenBraceToken",
                        "fullStart": 715,
                        "fullEnd": 717,
                        "start": 715,
                        "end": 716,
                        "fullWidth": 2,
                        "width": 1,
                        "text": "{",
                        "value": "{",
                        "valueText": "{",
                        "hasTrailingTrivia": true,
                        "hasTrailingNewLine": true,
                        "trailingTrivia": [
                            {
                                "kind": "NewLineTrivia",
                                "text": "\n"
                            }
                        ]
                    },
                    "statements": [
                        {
                            "kind": "ExpressionStatement",
                            "fullStart": 717,
                            "fullEnd": 926,
                            "start": 720,
                            "end": 925,
                            "fullWidth": 209,
                            "width": 205,
                            "expression": {
                                "kind": "InvocationExpression",
                                "fullStart": 717,
                                "fullEnd": 924,
                                "start": 720,
                                "end": 924,
                                "fullWidth": 207,
                                "width": 204,
                                "expression": {
                                    "kind": "IdentifierName",
                                    "fullStart": 717,
                                    "fullEnd": 726,
                                    "start": 720,
                                    "end": 726,
                                    "fullWidth": 9,
                                    "width": 6,
                                    "text": "$ERROR",
                                    "value": "$ERROR",
                                    "valueText": "$ERROR",
                                    "hasLeadingTrivia": true,
                                    "leadingTrivia": [
                                        {
                                            "kind": "WhitespaceTrivia",
                                            "text": "   "
                                        }
                                    ]
                                },
                                "argumentList": {
                                    "kind": "ArgumentList",
                                    "fullStart": 726,
                                    "fullEnd": 924,
                                    "start": 726,
                                    "end": 924,
                                    "fullWidth": 198,
                                    "width": 198,
                                    "openParenToken": {
                                        "kind": "OpenParenToken",
                                        "fullStart": 726,
                                        "fullEnd": 727,
                                        "start": 726,
                                        "end": 727,
                                        "fullWidth": 1,
                                        "width": 1,
                                        "text": "(",
                                        "value": "(",
                                        "valueText": "("
                                    },
                                    "arguments": [
                                        {
                                            "kind": "AddExpression",
                                            "fullStart": 727,
                                            "fullEnd": 923,
                                            "start": 727,
                                            "end": 923,
                                            "fullWidth": 196,
                                            "width": 196,
                                            "left": {
                                                "kind": "StringLiteral",
                                                "fullStart": 727,
                                                "fullEnd": 909,
                                                "start": 727,
                                                "end": 908,
                                                "fullWidth": 182,
                                                "width": 181,
                                                "text": "'#2: var obj = {}; obj.splice = Array.prototype.splice; obj[0] = \"x\"; obj[4294967295] = \"y\"; obj.length = 4294967296; var arr = obj.splice(4294967295,1); obj.length === 0. Actual: '",
                                                "value": "#2: var obj = {}; obj.splice = Array.prototype.splice; obj[0] = \"x\"; obj[4294967295] = \"y\"; obj.length = 4294967296; var arr = obj.splice(4294967295,1); obj.length === 0. Actual: ",
                                                "valueText": "#2: var obj = {}; obj.splice = Array.prototype.splice; obj[0] = \"x\"; obj[4294967295] = \"y\"; obj.length = 4294967296; var arr = obj.splice(4294967295,1); obj.length === 0. Actual: ",
                                                "hasTrailingTrivia": true,
                                                "trailingTrivia": [
                                                    {
                                                        "kind": "WhitespaceTrivia",
                                                        "text": " "
                                                    }
                                                ]
                                            },
                                            "operatorToken": {
                                                "kind": "PlusToken",
                                                "fullStart": 909,
                                                "fullEnd": 911,
                                                "start": 909,
                                                "end": 910,
                                                "fullWidth": 2,
                                                "width": 1,
                                                "text": "+",
                                                "value": "+",
                                                "valueText": "+",
                                                "hasTrailingTrivia": true,
                                                "trailingTrivia": [
                                                    {
                                                        "kind": "WhitespaceTrivia",
                                                        "text": " "
                                                    }
                                                ]
                                            },
                                            "right": {
                                                "kind": "ParenthesizedExpression",
                                                "fullStart": 911,
                                                "fullEnd": 923,
                                                "start": 911,
                                                "end": 923,
                                                "fullWidth": 12,
                                                "width": 12,
                                                "openParenToken": {
                                                    "kind": "OpenParenToken",
                                                    "fullStart": 911,
                                                    "fullEnd": 912,
                                                    "start": 911,
                                                    "end": 912,
                                                    "fullWidth": 1,
                                                    "width": 1,
                                                    "text": "(",
                                                    "value": "(",
                                                    "valueText": "("
                                                },
                                                "expression": {
                                                    "kind": "MemberAccessExpression",
                                                    "fullStart": 912,
                                                    "fullEnd": 922,
                                                    "start": 912,
                                                    "end": 922,
                                                    "fullWidth": 10,
                                                    "width": 10,
                                                    "expression": {
                                                        "kind": "IdentifierName",
                                                        "fullStart": 912,
                                                        "fullEnd": 915,
                                                        "start": 912,
                                                        "end": 915,
                                                        "fullWidth": 3,
                                                        "width": 3,
                                                        "text": "obj",
                                                        "value": "obj",
                                                        "valueText": "obj"
                                                    },
                                                    "dotToken": {
                                                        "kind": "DotToken",
                                                        "fullStart": 915,
                                                        "fullEnd": 916,
                                                        "start": 915,
                                                        "end": 916,
                                                        "fullWidth": 1,
                                                        "width": 1,
                                                        "text": ".",
                                                        "value": ".",
                                                        "valueText": "."
                                                    },
                                                    "name": {
                                                        "kind": "IdentifierName",
                                                        "fullStart": 916,
                                                        "fullEnd": 922,
                                                        "start": 916,
                                                        "end": 922,
                                                        "fullWidth": 6,
                                                        "width": 6,
                                                        "text": "length",
                                                        "value": "length",
                                                        "valueText": "length"
                                                    }
                                                },
                                                "closeParenToken": {
                                                    "kind": "CloseParenToken",
                                                    "fullStart": 922,
                                                    "fullEnd": 923,
                                                    "start": 922,
                                                    "end": 923,
                                                    "fullWidth": 1,
                                                    "width": 1,
                                                    "text": ")",
                                                    "value": ")",
                                                    "valueText": ")"
                                                }
                                            }
                                        }
                                    ],
                                    "closeParenToken": {
                                        "kind": "CloseParenToken",
                                        "fullStart": 923,
                                        "fullEnd": 924,
                                        "start": 923,
                                        "end": 924,
                                        "fullWidth": 1,
                                        "width": 1,
                                        "text": ")",
                                        "value": ")",
                                        "valueText": ")"
                                    }
                                }
                            },
                            "semicolonToken": {
                                "kind": "SemicolonToken",
                                "fullStart": 924,
                                "fullEnd": 926,
                                "start": 924,
                                "end": 925,
                                "fullWidth": 2,
                                "width": 1,
                                "text": ";",
                                "value": ";",
                                "valueText": ";",
                                "hasTrailingTrivia": true,
                                "hasTrailingNewLine": true,
                                "trailingTrivia": [
                                    {
                                        "kind": "NewLineTrivia",
                                        "text": "\n"
                                    }
                                ]
                            }
                        }
                    ],
                    "closeBraceToken": {
                        "kind": "CloseBraceToken",
                        "fullStart": 926,
                        "fullEnd": 928,
                        "start": 926,
                        "end": 927,
                        "fullWidth": 2,
                        "width": 1,
                        "text": "}",
                        "value": "}",
                        "valueText": "}",
                        "hasTrailingTrivia": true,
                        "hasTrailingNewLine": true,
                        "trailingTrivia": [
                            {
                                "kind": "NewLineTrivia",
                                "text": "\n"
                            }
                        ]
                    }
                }
            },
            {
                "kind": "IfStatement",
                "fullStart": 928,
                "fullEnd": 1169,
                "start": 939,
                "end": 1165,
                "fullWidth": 241,
                "width": 226,
                "ifKeyword": {
                    "kind": "IfKeyword",
                    "fullStart": 928,
                    "fullEnd": 942,
                    "start": 939,
                    "end": 941,
                    "fullWidth": 14,
                    "width": 2,
                    "text": "if",
                    "value": "if",
                    "valueText": "if",
                    "hasLeadingTrivia": true,
                    "hasLeadingComment": true,
                    "hasLeadingNewLine": true,
                    "hasTrailingTrivia": true,
                    "leadingTrivia": [
                        {
                            "kind": "NewLineTrivia",
                            "text": "\n"
                        },
                        {
                            "kind": "SingleLineCommentTrivia",
                            "text": "//CHECK#3"
                        },
                        {
                            "kind": "NewLineTrivia",
                            "text": "\n"
                        }
                    ],
                    "trailingTrivia": [
                        {
                            "kind": "WhitespaceTrivia",
                            "text": " "
                        }
                    ]
                },
                "openParenToken": {
                    "kind": "OpenParenToken",
                    "fullStart": 942,
                    "fullEnd": 943,
                    "start": 942,
                    "end": 943,
                    "fullWidth": 1,
                    "width": 1,
                    "text": "(",
                    "value": "(",
                    "valueText": "("
                },
                "condition": {
                    "kind": "NotEqualsExpression",
                    "fullStart": 943,
                    "fullEnd": 957,
                    "start": 943,
                    "end": 957,
                    "fullWidth": 14,
                    "width": 14,
                    "left": {
                        "kind": "ElementAccessExpression",
                        "fullStart": 943,
                        "fullEnd": 950,
                        "start": 943,
                        "end": 949,
                        "fullWidth": 7,
                        "width": 6,
                        "expression": {
                            "kind": "IdentifierName",
                            "fullStart": 943,
                            "fullEnd": 946,
                            "start": 943,
                            "end": 946,
                            "fullWidth": 3,
                            "width": 3,
                            "text": "obj",
                            "value": "obj",
                            "valueText": "obj"
                        },
                        "openBracketToken": {
                            "kind": "OpenBracketToken",
                            "fullStart": 946,
                            "fullEnd": 947,
                            "start": 946,
                            "end": 947,
                            "fullWidth": 1,
                            "width": 1,
                            "text": "[",
                            "value": "[",
                            "valueText": "["
                        },
                        "argumentExpression": {
                            "kind": "NumericLiteral",
                            "fullStart": 947,
                            "fullEnd": 948,
                            "start": 947,
                            "end": 948,
                            "fullWidth": 1,
                            "width": 1,
                            "text": "0",
                            "value": 0,
                            "valueText": "0"
                        },
                        "closeBracketToken": {
                            "kind": "CloseBracketToken",
                            "fullStart": 948,
                            "fullEnd": 950,
                            "start": 948,
                            "end": 949,
                            "fullWidth": 2,
                            "width": 1,
                            "text": "]",
                            "value": "]",
                            "valueText": "]",
                            "hasTrailingTrivia": true,
                            "trailingTrivia": [
                                {
                                    "kind": "WhitespaceTrivia",
                                    "text": " "
                                }
                            ]
                        }
                    },
                    "operatorToken": {
                        "kind": "ExclamationEqualsEqualsToken",
                        "fullStart": 950,
                        "fullEnd": 954,
                        "start": 950,
                        "end": 953,
                        "fullWidth": 4,
                        "width": 3,
                        "text": "!==",
                        "value": "!==",
                        "valueText": "!==",
                        "hasTrailingTrivia": true,
                        "trailingTrivia": [
                            {
                                "kind": "WhitespaceTrivia",
                                "text": " "
                            }
                        ]
                    },
                    "right": {
                        "kind": "StringLiteral",
                        "fullStart": 954,
                        "fullEnd": 957,
                        "start": 954,
                        "end": 957,
                        "fullWidth": 3,
                        "width": 3,
                        "text": "\"x\"",
                        "value": "x",
                        "valueText": "x"
                    }
                },
                "closeParenToken": {
                    "kind": "CloseParenToken",
                    "fullStart": 957,
                    "fullEnd": 959,
                    "start": 957,
                    "end": 958,
                    "fullWidth": 2,
                    "width": 1,
                    "text": ")",
                    "value": ")",
                    "valueText": ")",
                    "hasTrailingTrivia": true,
                    "trailingTrivia": [
                        {
                            "kind": "WhitespaceTrivia",
                            "text": " "
                        }
                    ]
                },
                "statement": {
                    "kind": "Block",
                    "fullStart": 959,
                    "fullEnd": 1169,
                    "start": 959,
                    "end": 1165,
                    "fullWidth": 210,
                    "width": 206,
                    "openBraceToken": {
                        "kind": "OpenBraceToken",
                        "fullStart": 959,
                        "fullEnd": 961,
                        "start": 959,
                        "end": 960,
                        "fullWidth": 2,
                        "width": 1,
                        "text": "{",
                        "value": "{",
                        "valueText": "{",
                        "hasTrailingTrivia": true,
                        "hasTrailingNewLine": true,
                        "trailingTrivia": [
                            {
                                "kind": "NewLineTrivia",
                                "text": "\n"
                            }
                        ]
                    },
                    "statements": [
                        {
                            "kind": "ExpressionStatement",
                            "fullStart": 961,
                            "fullEnd": 1164,
                            "start": 964,
                            "end": 1163,
                            "fullWidth": 203,
                            "width": 199,
                            "expression": {
                                "kind": "InvocationExpression",
                                "fullStart": 961,
                                "fullEnd": 1162,
                                "start": 964,
                                "end": 1162,
                                "fullWidth": 201,
                                "width": 198,
                                "expression": {
                                    "kind": "IdentifierName",
                                    "fullStart": 961,
                                    "fullEnd": 970,
                                    "start": 964,
                                    "end": 970,
                                    "fullWidth": 9,
                                    "width": 6,
                                    "text": "$ERROR",
                                    "value": "$ERROR",
                                    "valueText": "$ERROR",
                                    "hasLeadingTrivia": true,
                                    "leadingTrivia": [
                                        {
                                            "kind": "WhitespaceTrivia",
                                            "text": "   "
                                        }
                                    ]
                                },
                                "argumentList": {
                                    "kind": "ArgumentList",
                                    "fullStart": 970,
                                    "fullEnd": 1162,
                                    "start": 970,
                                    "end": 1162,
                                    "fullWidth": 192,
                                    "width": 192,
                                    "openParenToken": {
                                        "kind": "OpenParenToken",
                                        "fullStart": 970,
                                        "fullEnd": 971,
                                        "start": 970,
                                        "end": 971,
                                        "fullWidth": 1,
                                        "width": 1,
                                        "text": "(",
                                        "value": "(",
                                        "valueText": "("
                                    },
                                    "arguments": [
                                        {
                                            "kind": "AddExpression",
                                            "fullStart": 971,
                                            "fullEnd": 1161,
                                            "start": 971,
                                            "end": 1161,
                                            "fullWidth": 190,
                                            "width": 190,
                                            "left": {
                                                "kind": "StringLiteral",
                                                "fullStart": 971,
                                                "fullEnd": 1151,
                                                "start": 971,
                                                "end": 1150,
                                                "fullWidth": 180,
                                                "width": 179,
                                                "text": "'#3: var obj = {}; obj.splice = Array.prototype.splice; obj[0] = \"x\"; obj[4294967295] = \"y\"; obj.length = 4294967296; var arr = obj.splice(4294967295,1); obj[0] === \"x\". Actual: '",
                                                "value": "#3: var obj = {}; obj.splice = Array.prototype.splice; obj[0] = \"x\"; obj[4294967295] = \"y\"; obj.length = 4294967296; var arr = obj.splice(4294967295,1); obj[0] === \"x\". Actual: ",
                                                "valueText": "#3: var obj = {}; obj.splice = Array.prototype.splice; obj[0] = \"x\"; obj[4294967295] = \"y\"; obj.length = 4294967296; var arr = obj.splice(4294967295,1); obj[0] === \"x\". Actual: ",
                                                "hasTrailingTrivia": true,
                                                "trailingTrivia": [
                                                    {
                                                        "kind": "WhitespaceTrivia",
                                                        "text": " "
                                                    }
                                                ]
                                            },
                                            "operatorToken": {
                                                "kind": "PlusToken",
                                                "fullStart": 1151,
                                                "fullEnd": 1153,
                                                "start": 1151,
                                                "end": 1152,
                                                "fullWidth": 2,
                                                "width": 1,
                                                "text": "+",
                                                "value": "+",
                                                "valueText": "+",
                                                "hasTrailingTrivia": true,
                                                "trailingTrivia": [
                                                    {
                                                        "kind": "WhitespaceTrivia",
                                                        "text": " "
                                                    }
                                                ]
                                            },
                                            "right": {
                                                "kind": "ParenthesizedExpression",
                                                "fullStart": 1153,
                                                "fullEnd": 1161,
                                                "start": 1153,
                                                "end": 1161,
                                                "fullWidth": 8,
                                                "width": 8,
                                                "openParenToken": {
                                                    "kind": "OpenParenToken",
                                                    "fullStart": 1153,
                                                    "fullEnd": 1154,
                                                    "start": 1153,
                                                    "end": 1154,
                                                    "fullWidth": 1,
                                                    "width": 1,
                                                    "text": "(",
                                                    "value": "(",
                                                    "valueText": "("
                                                },
                                                "expression": {
                                                    "kind": "ElementAccessExpression",
                                                    "fullStart": 1154,
                                                    "fullEnd": 1160,
                                                    "start": 1154,
                                                    "end": 1160,
                                                    "fullWidth": 6,
                                                    "width": 6,
                                                    "expression": {
                                                        "kind": "IdentifierName",
                                                        "fullStart": 1154,
                                                        "fullEnd": 1157,
                                                        "start": 1154,
                                                        "end": 1157,
                                                        "fullWidth": 3,
                                                        "width": 3,
                                                        "text": "obj",
                                                        "value": "obj",
                                                        "valueText": "obj"
                                                    },
                                                    "openBracketToken": {
                                                        "kind": "OpenBracketToken",
                                                        "fullStart": 1157,
                                                        "fullEnd": 1158,
                                                        "start": 1157,
                                                        "end": 1158,
                                                        "fullWidth": 1,
                                                        "width": 1,
                                                        "text": "[",
                                                        "value": "[",
                                                        "valueText": "["
                                                    },
                                                    "argumentExpression": {
                                                        "kind": "NumericLiteral",
                                                        "fullStart": 1158,
                                                        "fullEnd": 1159,
                                                        "start": 1158,
                                                        "end": 1159,
                                                        "fullWidth": 1,
                                                        "width": 1,
                                                        "text": "0",
                                                        "value": 0,
                                                        "valueText": "0"
                                                    },
                                                    "closeBracketToken": {
                                                        "kind": "CloseBracketToken",
                                                        "fullStart": 1159,
                                                        "fullEnd": 1160,
                                                        "start": 1159,
                                                        "end": 1160,
                                                        "fullWidth": 1,
                                                        "width": 1,
                                                        "text": "]",
                                                        "value": "]",
                                                        "valueText": "]"
                                                    }
                                                },
                                                "closeParenToken": {
                                                    "kind": "CloseParenToken",
                                                    "fullStart": 1160,
                                                    "fullEnd": 1161,
                                                    "start": 1160,
                                                    "end": 1161,
                                                    "fullWidth": 1,
                                                    "width": 1,
                                                    "text": ")",
                                                    "value": ")",
                                                    "valueText": ")"
                                                }
                                            }
                                        }
                                    ],
                                    "closeParenToken": {
                                        "kind": "CloseParenToken",
                                        "fullStart": 1161,
                                        "fullEnd": 1162,
                                        "start": 1161,
                                        "end": 1162,
                                        "fullWidth": 1,
                                        "width": 1,
                                        "text": ")",
                                        "value": ")",
                                        "valueText": ")"
                                    }
                                }
                            },
                            "semicolonToken": {
                                "kind": "SemicolonToken",
                                "fullStart": 1162,
                                "fullEnd": 1164,
                                "start": 1162,
                                "end": 1163,
                                "fullWidth": 2,
                                "width": 1,
                                "text": ";",
                                "value": ";",
                                "valueText": ";",
                                "hasTrailingTrivia": true,
                                "hasTrailingNewLine": true,
                                "trailingTrivia": [
                                    {
                                        "kind": "NewLineTrivia",
                                        "text": "\n"
                                    }
                                ]
                            }
                        }
                    ],
                    "closeBraceToken": {
                        "kind": "CloseBraceToken",
                        "fullStart": 1164,
                        "fullEnd": 1169,
                        "start": 1164,
                        "end": 1165,
                        "fullWidth": 5,
                        "width": 1,
                        "text": "}",
                        "value": "}",
                        "valueText": "}",
                        "hasTrailingTrivia": true,
                        "hasTrailingNewLine": true,
                        "trailingTrivia": [
                            {
                                "kind": "WhitespaceTrivia",
                                "text": "   "
                            },
                            {
                                "kind": "NewLineTrivia",
                                "text": "\n"
                            }
                        ]
                    }
                }
            },
            {
                "kind": "IfStatement",
                "fullStart": 1169,
                "fullEnd": 1436,
                "start": 1180,
                "end": 1433,
                "fullWidth": 267,
                "width": 253,
                "ifKeyword": {
                    "kind": "IfKeyword",
                    "fullStart": 1169,
                    "fullEnd": 1183,
                    "start": 1180,
                    "end": 1182,
                    "fullWidth": 14,
                    "width": 2,
                    "text": "if",
                    "value": "if",
                    "valueText": "if",
                    "hasLeadingTrivia": true,
                    "hasLeadingComment": true,
                    "hasLeadingNewLine": true,
                    "hasTrailingTrivia": true,
                    "leadingTrivia": [
                        {
                            "kind": "NewLineTrivia",
                            "text": "\n"
                        },
                        {
                            "kind": "SingleLineCommentTrivia",
                            "text": "//CHECK#4"
                        },
                        {
                            "kind": "NewLineTrivia",
                            "text": "\n"
                        }
                    ],
                    "trailingTrivia": [
                        {
                            "kind": "WhitespaceTrivia",
                            "text": " "
                        }
                    ]
                },
                "openParenToken": {
                    "kind": "OpenParenToken",
                    "fullStart": 1183,
                    "fullEnd": 1184,
                    "start": 1183,
                    "end": 1184,
                    "fullWidth": 1,
                    "width": 1,
                    "text": "(",
                    "value": "(",
                    "valueText": "("
                },
                "condition": {
                    "kind": "NotEqualsExpression",
                    "fullStart": 1184,
                    "fullEnd": 1207,
                    "start": 1184,
                    "end": 1207,
                    "fullWidth": 23,
                    "width": 23,
                    "left": {
                        "kind": "ElementAccessExpression",
                        "fullStart": 1184,
                        "fullEnd": 1200,
                        "start": 1184,
                        "end": 1199,
                        "fullWidth": 16,
                        "width": 15,
                        "expression": {
                            "kind": "IdentifierName",
                            "fullStart": 1184,
                            "fullEnd": 1187,
                            "start": 1184,
                            "end": 1187,
                            "fullWidth": 3,
                            "width": 3,
                            "text": "obj",
                            "value": "obj",
                            "valueText": "obj"
                        },
                        "openBracketToken": {
                            "kind": "OpenBracketToken",
                            "fullStart": 1187,
                            "fullEnd": 1188,
                            "start": 1187,
                            "end": 1188,
                            "fullWidth": 1,
                            "width": 1,
                            "text": "[",
                            "value": "[",
                            "valueText": "["
                        },
                        "argumentExpression": {
                            "kind": "NumericLiteral",
                            "fullStart": 1188,
                            "fullEnd": 1198,
                            "start": 1188,
                            "end": 1198,
                            "fullWidth": 10,
                            "width": 10,
                            "text": "4294967295",
                            "value": 4294967295,
                            "valueText": "4294967295"
                        },
                        "closeBracketToken": {
                            "kind": "CloseBracketToken",
                            "fullStart": 1198,
                            "fullEnd": 1200,
                            "start": 1198,
                            "end": 1199,
                            "fullWidth": 2,
                            "width": 1,
                            "text": "]",
                            "value": "]",
                            "valueText": "]",
                            "hasTrailingTrivia": true,
                            "trailingTrivia": [
                                {
                                    "kind": "WhitespaceTrivia",
                                    "text": " "
                                }
                            ]
                        }
                    },
                    "operatorToken": {
                        "kind": "ExclamationEqualsEqualsToken",
                        "fullStart": 1200,
                        "fullEnd": 1204,
                        "start": 1200,
                        "end": 1203,
                        "fullWidth": 4,
                        "width": 3,
                        "text": "!==",
                        "value": "!==",
                        "valueText": "!==",
                        "hasTrailingTrivia": true,
                        "trailingTrivia": [
                            {
                                "kind": "WhitespaceTrivia",
                                "text": " "
                            }
                        ]
                    },
                    "right": {
                        "kind": "StringLiteral",
                        "fullStart": 1204,
                        "fullEnd": 1207,
                        "start": 1204,
                        "end": 1207,
                        "fullWidth": 3,
                        "width": 3,
                        "text": "\"y\"",
                        "value": "y",
                        "valueText": "y"
                    }
                },
                "closeParenToken": {
                    "kind": "CloseParenToken",
                    "fullStart": 1207,
                    "fullEnd": 1209,
                    "start": 1207,
                    "end": 1208,
                    "fullWidth": 2,
                    "width": 1,
                    "text": ")",
                    "value": ")",
                    "valueText": ")",
                    "hasTrailingTrivia": true,
                    "trailingTrivia": [
                        {
                            "kind": "WhitespaceTrivia",
                            "text": " "
                        }
                    ]
                },
                "statement": {
                    "kind": "Block",
                    "fullStart": 1209,
                    "fullEnd": 1436,
                    "start": 1209,
                    "end": 1433,
                    "fullWidth": 227,
                    "width": 224,
                    "openBraceToken": {
                        "kind": "OpenBraceToken",
                        "fullStart": 1209,
                        "fullEnd": 1211,
                        "start": 1209,
                        "end": 1210,
                        "fullWidth": 2,
                        "width": 1,
                        "text": "{",
                        "value": "{",
                        "valueText": "{",
                        "hasTrailingTrivia": true,
                        "hasTrailingNewLine": true,
                        "trailingTrivia": [
                            {
                                "kind": "NewLineTrivia",
                                "text": "\n"
                            }
                        ]
                    },
                    "statements": [
                        {
                            "kind": "ExpressionStatement",
                            "fullStart": 1211,
                            "fullEnd": 1432,
                            "start": 1214,
                            "end": 1431,
                            "fullWidth": 221,
                            "width": 217,
                            "expression": {
                                "kind": "InvocationExpression",
                                "fullStart": 1211,
                                "fullEnd": 1430,
                                "start": 1214,
                                "end": 1430,
                                "fullWidth": 219,
                                "width": 216,
                                "expression": {
                                    "kind": "IdentifierName",
                                    "fullStart": 1211,
                                    "fullEnd": 1220,
                                    "start": 1214,
                                    "end": 1220,
                                    "fullWidth": 9,
                                    "width": 6,
                                    "text": "$ERROR",
                                    "value": "$ERROR",
                                    "valueText": "$ERROR",
                                    "hasLeadingTrivia": true,
                                    "leadingTrivia": [
                                        {
                                            "kind": "WhitespaceTrivia",
                                            "text": "   "
                                        }
                                    ]
                                },
                                "argumentList": {
                                    "kind": "ArgumentList",
                                    "fullStart": 1220,
                                    "fullEnd": 1430,
                                    "start": 1220,
                                    "end": 1430,
                                    "fullWidth": 210,
                                    "width": 210,
                                    "openParenToken": {
                                        "kind": "OpenParenToken",
                                        "fullStart": 1220,
                                        "fullEnd": 1221,
                                        "start": 1220,
                                        "end": 1221,
                                        "fullWidth": 1,
                                        "width": 1,
                                        "text": "(",
                                        "value": "(",
                                        "valueText": "("
                                    },
                                    "arguments": [
                                        {
                                            "kind": "AddExpression",
                                            "fullStart": 1221,
                                            "fullEnd": 1429,
                                            "start": 1221,
                                            "end": 1429,
                                            "fullWidth": 208,
                                            "width": 208,
                                            "left": {
                                                "kind": "StringLiteral",
                                                "fullStart": 1221,
                                                "fullEnd": 1410,
                                                "start": 1221,
                                                "end": 1409,
                                                "fullWidth": 189,
                                                "width": 188,
                                                "text": "'#4: var obj = {}; obj.splice = Array.prototype.splice; obj[0] = \"x\"; obj[4294967295] = \"y\"; obj.length = 4294967296; var arr = obj.splice(4294967295,1); obj[4294967295] === \"y\". Actual: '",
                                                "value": "#4: var obj = {}; obj.splice = Array.prototype.splice; obj[0] = \"x\"; obj[4294967295] = \"y\"; obj.length = 4294967296; var arr = obj.splice(4294967295,1); obj[4294967295] === \"y\". Actual: ",
                                                "valueText": "#4: var obj = {}; obj.splice = Array.prototype.splice; obj[0] = \"x\"; obj[4294967295] = \"y\"; obj.length = 4294967296; var arr = obj.splice(4294967295,1); obj[4294967295] === \"y\". Actual: ",
                                                "hasTrailingTrivia": true,
                                                "trailingTrivia": [
                                                    {
                                                        "kind": "WhitespaceTrivia",
                                                        "text": " "
                                                    }
                                                ]
                                            },
                                            "operatorToken": {
                                                "kind": "PlusToken",
                                                "fullStart": 1410,
                                                "fullEnd": 1412,
                                                "start": 1410,
                                                "end": 1411,
                                                "fullWidth": 2,
                                                "width": 1,
                                                "text": "+",
                                                "value": "+",
                                                "valueText": "+",
                                                "hasTrailingTrivia": true,
                                                "trailingTrivia": [
                                                    {
                                                        "kind": "WhitespaceTrivia",
                                                        "text": " "
                                                    }
                                                ]
                                            },
                                            "right": {
                                                "kind": "ParenthesizedExpression",
                                                "fullStart": 1412,
                                                "fullEnd": 1429,
                                                "start": 1412,
                                                "end": 1429,
                                                "fullWidth": 17,
                                                "width": 17,
                                                "openParenToken": {
                                                    "kind": "OpenParenToken",
                                                    "fullStart": 1412,
                                                    "fullEnd": 1413,
                                                    "start": 1412,
                                                    "end": 1413,
                                                    "fullWidth": 1,
                                                    "width": 1,
                                                    "text": "(",
                                                    "value": "(",
                                                    "valueText": "("
                                                },
                                                "expression": {
                                                    "kind": "ElementAccessExpression",
                                                    "fullStart": 1413,
                                                    "fullEnd": 1428,
                                                    "start": 1413,
                                                    "end": 1428,
                                                    "fullWidth": 15,
                                                    "width": 15,
                                                    "expression": {
                                                        "kind": "IdentifierName",
                                                        "fullStart": 1413,
                                                        "fullEnd": 1416,
                                                        "start": 1413,
                                                        "end": 1416,
                                                        "fullWidth": 3,
                                                        "width": 3,
                                                        "text": "obj",
                                                        "value": "obj",
                                                        "valueText": "obj"
                                                    },
                                                    "openBracketToken": {
                                                        "kind": "OpenBracketToken",
                                                        "fullStart": 1416,
                                                        "fullEnd": 1417,
                                                        "start": 1416,
                                                        "end": 1417,
                                                        "fullWidth": 1,
                                                        "width": 1,
                                                        "text": "[",
                                                        "value": "[",
                                                        "valueText": "["
                                                    },
                                                    "argumentExpression": {
                                                        "kind": "NumericLiteral",
                                                        "fullStart": 1417,
                                                        "fullEnd": 1427,
                                                        "start": 1417,
                                                        "end": 1427,
                                                        "fullWidth": 10,
                                                        "width": 10,
                                                        "text": "4294967295",
                                                        "value": 4294967295,
                                                        "valueText": "4294967295"
                                                    },
                                                    "closeBracketToken": {
                                                        "kind": "CloseBracketToken",
                                                        "fullStart": 1427,
                                                        "fullEnd": 1428,
                                                        "start": 1427,
                                                        "end": 1428,
                                                        "fullWidth": 1,
                                                        "width": 1,
                                                        "text": "]",
                                                        "value": "]",
                                                        "valueText": "]"
                                                    }
                                                },
                                                "closeParenToken": {
                                                    "kind": "CloseParenToken",
                                                    "fullStart": 1428,
                                                    "fullEnd": 1429,
                                                    "start": 1428,
                                                    "end": 1429,
                                                    "fullWidth": 1,
                                                    "width": 1,
                                                    "text": ")",
                                                    "value": ")",
                                                    "valueText": ")"
                                                }
                                            }
                                        }
                                    ],
                                    "closeParenToken": {
                                        "kind": "CloseParenToken",
                                        "fullStart": 1429,
                                        "fullEnd": 1430,
                                        "start": 1429,
                                        "end": 1430,
                                        "fullWidth": 1,
                                        "width": 1,
                                        "text": ")",
                                        "value": ")",
                                        "valueText": ")"
                                    }
                                }
                            },
                            "semicolonToken": {
                                "kind": "SemicolonToken",
                                "fullStart": 1430,
                                "fullEnd": 1432,
                                "start": 1430,
                                "end": 1431,
                                "fullWidth": 2,
                                "width": 1,
                                "text": ";",
                                "value": ";",
                                "valueText": ";",
                                "hasTrailingTrivia": true,
                                "hasTrailingNewLine": true,
                                "trailingTrivia": [
                                    {
                                        "kind": "NewLineTrivia",
                                        "text": "\n"
                                    }
                                ]
                            }
                        }
                    ],
                    "closeBraceToken": {
                        "kind": "CloseBraceToken",
                        "fullStart": 1432,
                        "fullEnd": 1436,
                        "start": 1432,
                        "end": 1433,
                        "fullWidth": 4,
                        "width": 1,
                        "text": "}",
                        "value": "}",
                        "valueText": "}",
                        "hasTrailingTrivia": true,
                        "hasTrailingNewLine": true,
                        "trailingTrivia": [
                            {
                                "kind": "WhitespaceTrivia",
                                "text": "  "
                            },
                            {
                                "kind": "NewLineTrivia",
                                "text": "\n"
                            }
                        ]
                    }
                }
            }
        ],
        "endOfFileToken": {
            "kind": "EndOfFileToken",
            "fullStart": 1436,
            "fullEnd": 1437,
            "start": 1437,
            "end": 1437,
            "fullWidth": 1,
            "width": 0,
            "text": "",
            "hasLeadingTrivia": true,
            "hasLeadingNewLine": true,
            "leadingTrivia": [
                {
                    "kind": "NewLineTrivia",
                    "text": "\n"
                }
            ]
        }
    },
    "lineMap": {
        "lineStarts": [
            0,
            61,
            132,
            133,
            137,
            185,
            188,
            244,
            282,
            286,
            287,
            301,
            338,
            352,
            375,
            400,
            437,
            438,
            448,
            472,
            680,
            682,
            683,
            693,
            717,
            926,
            928,
            929,
            939,
            961,
            1164,
            1169,
            1170,
            1180,
            1211,
            1432,
            1436,
            1437
        ],
        "length": 1437
    }
}<|MERGE_RESOLUTION|>--- conflicted
+++ resolved
@@ -94,12 +94,8 @@
                             "start": 291,
                             "end": 299,
                             "fullWidth": 8,
-<<<<<<< HEAD
                             "width": 8,
-                            "identifier": {
-=======
                             "propertyName": {
->>>>>>> 85e84683
                                 "kind": "IdentifierName",
                                 "fullStart": 291,
                                 "fullEnd": 295,
@@ -822,12 +818,8 @@
                             "start": 404,
                             "end": 435,
                             "fullWidth": 31,
-<<<<<<< HEAD
                             "width": 31,
-                            "identifier": {
-=======
                             "propertyName": {
->>>>>>> 85e84683
                                 "kind": "IdentifierName",
                                 "fullStart": 404,
                                 "fullEnd": 408,
