--- conflicted
+++ resolved
@@ -102,12 +102,8 @@
                             "start": 453,
                             "end": 468,
                             "fullWidth": 15,
-<<<<<<< HEAD
                             "width": 15,
-                            "identifier": {
-=======
                             "propertyName": {
->>>>>>> 85e84683
                                 "kind": "IdentifierName",
                                 "fullStart": 453,
                                 "fullEnd": 455,
@@ -296,12 +292,8 @@
                             "start": 474,
                             "end": 490,
                             "fullWidth": 16,
-<<<<<<< HEAD
                             "width": 16,
-                            "identifier": {
-=======
                             "propertyName": {
->>>>>>> 85e84683
                                 "kind": "IdentifierName",
                                 "fullStart": 474,
                                 "fullEnd": 479,
@@ -1351,12 +1343,8 @@
                             "start": 704,
                             "end": 719,
                             "fullWidth": 15,
-<<<<<<< HEAD
                             "width": 15,
-                            "identifier": {
-=======
                             "propertyName": {
->>>>>>> 85e84683
                                 "kind": "IdentifierName",
                                 "fullStart": 704,
                                 "fullEnd": 709,
@@ -2389,12 +2377,8 @@
                             "start": 967,
                             "end": 984,
                             "fullWidth": 17,
-<<<<<<< HEAD
                             "width": 17,
-                            "identifier": {
-=======
                             "propertyName": {
->>>>>>> 85e84683
                                 "kind": "IdentifierName",
                                 "fullStart": 967,
                                 "fullEnd": 972,
