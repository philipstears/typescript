--- conflicted
+++ resolved
@@ -252,12 +252,8 @@
                                         "start": 601,
                                         "end": 617,
                                         "fullWidth": 16,
-<<<<<<< HEAD
                                         "width": 16,
-                                        "identifier": {
-=======
                                         "propertyName": {
->>>>>>> 85e84683
                                             "kind": "IdentifierName",
                                             "fullStart": 601,
                                             "fullEnd": 610,
@@ -940,12 +936,8 @@
                                         "start": 770,
                                         "end": 778,
                                         "fullWidth": 8,
-<<<<<<< HEAD
                                         "width": 8,
-                                        "identifier": {
-=======
                                         "propertyName": {
->>>>>>> 85e84683
                                             "kind": "IdentifierName",
                                             "fullStart": 770,
                                             "fullEnd": 774,
