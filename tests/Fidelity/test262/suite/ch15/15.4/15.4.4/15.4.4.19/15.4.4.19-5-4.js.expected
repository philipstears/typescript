--- conflicted
+++ resolved
@@ -245,12 +245,8 @@
                                         "start": 566,
                                         "end": 577,
                                         "fullWidth": 11,
-<<<<<<< HEAD
                                         "width": 11,
-                                        "identifier": {
-=======
                                         "propertyName": {
->>>>>>> 85e84683
                                             "kind": "IdentifierName",
                                             "fullStart": 566,
                                             "fullEnd": 570,
@@ -1056,12 +1052,8 @@
                                         "start": 709,
                                         "end": 722,
                                         "fullWidth": 13,
-<<<<<<< HEAD
                                         "width": 13,
-                                        "identifier": {
-=======
                                         "propertyName": {
->>>>>>> 85e84683
                                             "kind": "IdentifierName",
                                             "fullStart": 709,
                                             "fullEnd": 711,
@@ -1266,12 +1258,8 @@
                                         "start": 735,
                                         "end": 747,
                                         "fullWidth": 12,
-<<<<<<< HEAD
                                         "width": 12,
-                                        "identifier": {
-=======
                                         "propertyName": {
->>>>>>> 85e84683
                                             "kind": "IdentifierName",
                                             "fullStart": 735,
                                             "fullEnd": 742,
@@ -1440,12 +1428,8 @@
                                         "start": 756,
                                         "end": 789,
                                         "fullWidth": 33,
-<<<<<<< HEAD
                                         "width": 33,
-                                        "identifier": {
-=======
                                         "propertyName": {
->>>>>>> 85e84683
                                             "kind": "IdentifierName",
                                             "fullStart": 756,
                                             "fullEnd": 763,
