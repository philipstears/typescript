{
    "isDeclaration": false,
    "languageVersion": "EcmaScript5",
    "parseOptions": {
        "allowAutomaticSemicolonInsertion": true
    },
    "sourceUnit": {
        "kind": "SourceUnit",
        "fullStart": 0,
        "fullEnd": 1071,
        "start": 554,
        "end": 1071,
        "fullWidth": 1071,
        "width": 517,
        "isIncrementallyUnusable": true,
        "moduleElements": [
            {
                "kind": "FunctionDeclaration",
                "fullStart": 0,
                "fullEnd": 1047,
                "start": 554,
                "end": 1045,
                "fullWidth": 1047,
                "width": 491,
                "isIncrementallyUnusable": true,
                "modifiers": [],
                "functionKeyword": {
                    "kind": "FunctionKeyword",
                    "fullStart": 0,
                    "fullEnd": 563,
                    "start": 554,
                    "end": 562,
                    "fullWidth": 563,
                    "width": 8,
                    "text": "function",
                    "value": "function",
                    "valueText": "function",
                    "hasLeadingTrivia": true,
                    "hasLeadingComment": true,
                    "hasLeadingNewLine": true,
                    "hasTrailingTrivia": true,
                    "leadingTrivia": [
                        {
                            "kind": "SingleLineCommentTrivia",
                            "text": "/// Copyright (c) 2012 Ecma International.  All rights reserved. "
                        },
                        {
                            "kind": "NewLineTrivia",
                            "text": "\r\n"
                        },
                        {
                            "kind": "SingleLineCommentTrivia",
                            "text": "/// Ecma International makes this code available under the terms and conditions set"
                        },
                        {
                            "kind": "NewLineTrivia",
                            "text": "\r\n"
                        },
                        {
                            "kind": "SingleLineCommentTrivia",
                            "text": "/// forth on http://hg.ecmascript.org/tests/test262/raw-file/tip/LICENSE (the "
                        },
                        {
                            "kind": "NewLineTrivia",
                            "text": "\r\n"
                        },
                        {
                            "kind": "SingleLineCommentTrivia",
                            "text": "/// \"Use Terms\").   Any redistribution of this code must retain the above "
                        },
                        {
                            "kind": "NewLineTrivia",
                            "text": "\r\n"
                        },
                        {
                            "kind": "SingleLineCommentTrivia",
                            "text": "/// copyright and this notice and otherwise comply with the Use Terms."
                        },
                        {
                            "kind": "NewLineTrivia",
                            "text": "\r\n"
                        },
                        {
                            "kind": "MultiLineCommentTrivia",
                            "text": "/**\r\n * @path ch15/15.4/15.4.4/15.4.4.19/15.4.4.19-2-7.js\r\n * @description Array.prototype.map - applied to Array-like object, 'length' is an own accessor property\r\n */"
                        },
                        {
                            "kind": "NewLineTrivia",
                            "text": "\r\n"
                        },
                        {
                            "kind": "NewLineTrivia",
                            "text": "\r\n"
                        },
                        {
                            "kind": "NewLineTrivia",
                            "text": "\r\n"
                        }
                    ],
                    "trailingTrivia": [
                        {
                            "kind": "WhitespaceTrivia",
                            "text": " "
                        }
                    ]
                },
                "identifier": {
                    "kind": "IdentifierName",
                    "fullStart": 563,
                    "fullEnd": 571,
                    "start": 563,
                    "end": 571,
                    "fullWidth": 8,
                    "width": 8,
                    "text": "testcase",
                    "value": "testcase",
                    "valueText": "testcase"
                },
                "callSignature": {
                    "kind": "CallSignature",
                    "fullStart": 571,
                    "fullEnd": 574,
                    "start": 571,
                    "end": 573,
                    "fullWidth": 3,
                    "width": 2,
                    "parameterList": {
                        "kind": "ParameterList",
                        "fullStart": 571,
                        "fullEnd": 574,
                        "start": 571,
                        "end": 573,
                        "fullWidth": 3,
                        "width": 2,
                        "openParenToken": {
                            "kind": "OpenParenToken",
                            "fullStart": 571,
                            "fullEnd": 572,
                            "start": 571,
                            "end": 572,
                            "fullWidth": 1,
                            "width": 1,
                            "text": "(",
                            "value": "(",
                            "valueText": "("
                        },
                        "parameters": [],
                        "closeParenToken": {
                            "kind": "CloseParenToken",
                            "fullStart": 572,
                            "fullEnd": 574,
                            "start": 572,
                            "end": 573,
                            "fullWidth": 2,
                            "width": 1,
                            "text": ")",
                            "value": ")",
                            "valueText": ")",
                            "hasTrailingTrivia": true,
                            "trailingTrivia": [
                                {
                                    "kind": "WhitespaceTrivia",
                                    "text": " "
                                }
                            ]
                        }
                    }
                },
                "block": {
                    "kind": "Block",
                    "fullStart": 574,
                    "fullEnd": 1047,
                    "start": 574,
                    "end": 1045,
                    "fullWidth": 473,
                    "width": 471,
                    "isIncrementallyUnusable": true,
                    "openBraceToken": {
                        "kind": "OpenBraceToken",
                        "fullStart": 574,
                        "fullEnd": 577,
                        "start": 574,
                        "end": 575,
                        "fullWidth": 3,
                        "width": 1,
                        "text": "{",
                        "value": "{",
                        "valueText": "{",
                        "hasTrailingTrivia": true,
                        "hasTrailingNewLine": true,
                        "trailingTrivia": [
                            {
                                "kind": "NewLineTrivia",
                                "text": "\r\n"
                            }
                        ]
                    },
                    "statements": [
                        {
                            "kind": "FunctionDeclaration",
                            "fullStart": 577,
                            "fullEnd": 664,
                            "start": 585,
                            "end": 662,
                            "fullWidth": 87,
                            "width": 77,
                            "modifiers": [],
                            "functionKeyword": {
                                "kind": "FunctionKeyword",
                                "fullStart": 577,
                                "fullEnd": 594,
                                "start": 585,
                                "end": 593,
                                "fullWidth": 17,
                                "width": 8,
                                "text": "function",
                                "value": "function",
                                "valueText": "function",
                                "hasLeadingTrivia": true,
                                "hasTrailingTrivia": true,
                                "leadingTrivia": [
                                    {
                                        "kind": "WhitespaceTrivia",
                                        "text": "        "
                                    }
                                ],
                                "trailingTrivia": [
                                    {
                                        "kind": "WhitespaceTrivia",
                                        "text": " "
                                    }
                                ]
                            },
                            "identifier": {
                                "kind": "IdentifierName",
                                "fullStart": 594,
                                "fullEnd": 604,
                                "start": 594,
                                "end": 604,
                                "fullWidth": 10,
                                "width": 10,
                                "text": "callbackfn",
                                "value": "callbackfn",
                                "valueText": "callbackfn"
                            },
                            "callSignature": {
                                "kind": "CallSignature",
                                "fullStart": 604,
                                "fullEnd": 620,
                                "start": 604,
                                "end": 619,
                                "fullWidth": 16,
                                "width": 15,
                                "parameterList": {
                                    "kind": "ParameterList",
                                    "fullStart": 604,
                                    "fullEnd": 620,
                                    "start": 604,
                                    "end": 619,
                                    "fullWidth": 16,
                                    "width": 15,
                                    "openParenToken": {
                                        "kind": "OpenParenToken",
                                        "fullStart": 604,
                                        "fullEnd": 605,
                                        "start": 604,
                                        "end": 605,
                                        "fullWidth": 1,
                                        "width": 1,
                                        "text": "(",
                                        "value": "(",
                                        "valueText": "("
                                    },
                                    "parameters": [
                                        {
                                            "kind": "Parameter",
                                            "fullStart": 605,
                                            "fullEnd": 608,
                                            "start": 605,
                                            "end": 608,
                                            "fullWidth": 3,
                                            "width": 3,
                                            "modifiers": [],
                                            "identifier": {
                                                "kind": "IdentifierName",
                                                "fullStart": 605,
                                                "fullEnd": 608,
                                                "start": 605,
                                                "end": 608,
                                                "fullWidth": 3,
                                                "width": 3,
                                                "text": "val",
                                                "value": "val",
                                                "valueText": "val"
                                            }
                                        },
                                        {
                                            "kind": "CommaToken",
                                            "fullStart": 608,
                                            "fullEnd": 610,
                                            "start": 608,
                                            "end": 609,
                                            "fullWidth": 2,
                                            "width": 1,
                                            "text": ",",
                                            "value": ",",
                                            "valueText": ",",
                                            "hasTrailingTrivia": true,
                                            "trailingTrivia": [
                                                {
                                                    "kind": "WhitespaceTrivia",
                                                    "text": " "
                                                }
                                            ]
                                        },
                                        {
                                            "kind": "Parameter",
                                            "fullStart": 610,
                                            "fullEnd": 613,
                                            "start": 610,
                                            "end": 613,
                                            "fullWidth": 3,
                                            "width": 3,
                                            "modifiers": [],
                                            "identifier": {
                                                "kind": "IdentifierName",
                                                "fullStart": 610,
                                                "fullEnd": 613,
                                                "start": 610,
                                                "end": 613,
                                                "fullWidth": 3,
                                                "width": 3,
                                                "text": "idx",
                                                "value": "idx",
                                                "valueText": "idx"
                                            }
                                        },
                                        {
                                            "kind": "CommaToken",
                                            "fullStart": 613,
                                            "fullEnd": 615,
                                            "start": 613,
                                            "end": 614,
                                            "fullWidth": 2,
                                            "width": 1,
                                            "text": ",",
                                            "value": ",",
                                            "valueText": ",",
                                            "hasTrailingTrivia": true,
                                            "trailingTrivia": [
                                                {
                                                    "kind": "WhitespaceTrivia",
                                                    "text": " "
                                                }
                                            ]
                                        },
                                        {
                                            "kind": "Parameter",
                                            "fullStart": 615,
                                            "fullEnd": 618,
                                            "start": 615,
                                            "end": 618,
                                            "fullWidth": 3,
                                            "width": 3,
                                            "modifiers": [],
                                            "identifier": {
                                                "kind": "IdentifierName",
                                                "fullStart": 615,
                                                "fullEnd": 618,
                                                "start": 615,
                                                "end": 618,
                                                "fullWidth": 3,
                                                "width": 3,
                                                "text": "obj",
                                                "value": "obj",
                                                "valueText": "obj"
                                            }
                                        }
                                    ],
                                    "closeParenToken": {
                                        "kind": "CloseParenToken",
                                        "fullStart": 618,
                                        "fullEnd": 620,
                                        "start": 618,
                                        "end": 619,
                                        "fullWidth": 2,
                                        "width": 1,
                                        "text": ")",
                                        "value": ")",
                                        "valueText": ")",
                                        "hasTrailingTrivia": true,
                                        "trailingTrivia": [
                                            {
                                                "kind": "WhitespaceTrivia",
                                                "text": " "
                                            }
                                        ]
                                    }
                                }
                            },
                            "block": {
                                "kind": "Block",
                                "fullStart": 620,
                                "fullEnd": 664,
                                "start": 620,
                                "end": 662,
                                "fullWidth": 44,
                                "width": 42,
                                "openBraceToken": {
                                    "kind": "OpenBraceToken",
                                    "fullStart": 620,
                                    "fullEnd": 623,
                                    "start": 620,
                                    "end": 621,
                                    "fullWidth": 3,
                                    "width": 1,
                                    "text": "{",
                                    "value": "{",
                                    "valueText": "{",
                                    "hasTrailingTrivia": true,
                                    "hasTrailingNewLine": true,
                                    "trailingTrivia": [
                                        {
                                            "kind": "NewLineTrivia",
                                            "text": "\r\n"
                                        }
                                    ]
                                },
                                "statements": [
                                    {
                                        "kind": "ReturnStatement",
                                        "fullStart": 623,
                                        "fullEnd": 653,
                                        "start": 635,
                                        "end": 651,
                                        "fullWidth": 30,
                                        "width": 16,
                                        "returnKeyword": {
                                            "kind": "ReturnKeyword",
                                            "fullStart": 623,
                                            "fullEnd": 642,
                                            "start": 635,
                                            "end": 641,
                                            "fullWidth": 19,
                                            "width": 6,
                                            "text": "return",
                                            "value": "return",
                                            "valueText": "return",
                                            "hasLeadingTrivia": true,
                                            "hasTrailingTrivia": true,
                                            "leadingTrivia": [
                                                {
                                                    "kind": "WhitespaceTrivia",
                                                    "text": "            "
                                                }
                                            ],
                                            "trailingTrivia": [
                                                {
                                                    "kind": "WhitespaceTrivia",
                                                    "text": " "
                                                }
                                            ]
                                        },
                                        "expression": {
                                            "kind": "GreaterThanExpression",
                                            "fullStart": 642,
                                            "fullEnd": 650,
                                            "start": 642,
                                            "end": 650,
                                            "fullWidth": 8,
                                            "width": 8,
                                            "left": {
                                                "kind": "IdentifierName",
                                                "fullStart": 642,
                                                "fullEnd": 646,
                                                "start": 642,
                                                "end": 645,
                                                "fullWidth": 4,
                                                "width": 3,
                                                "text": "val",
                                                "value": "val",
                                                "valueText": "val",
                                                "hasTrailingTrivia": true,
                                                "trailingTrivia": [
                                                    {
                                                        "kind": "WhitespaceTrivia",
                                                        "text": " "
                                                    }
                                                ]
                                            },
                                            "operatorToken": {
                                                "kind": "GreaterThanToken",
                                                "fullStart": 646,
                                                "fullEnd": 648,
                                                "start": 646,
                                                "end": 647,
                                                "fullWidth": 2,
                                                "width": 1,
                                                "text": ">",
                                                "value": ">",
                                                "valueText": ">",
                                                "hasTrailingTrivia": true,
                                                "trailingTrivia": [
                                                    {
                                                        "kind": "WhitespaceTrivia",
                                                        "text": " "
                                                    }
                                                ]
                                            },
                                            "right": {
                                                "kind": "NumericLiteral",
                                                "fullStart": 648,
                                                "fullEnd": 650,
                                                "start": 648,
                                                "end": 650,
                                                "fullWidth": 2,
                                                "width": 2,
                                                "text": "10",
                                                "value": 10,
                                                "valueText": "10"
                                            }
                                        },
                                        "semicolonToken": {
                                            "kind": "SemicolonToken",
                                            "fullStart": 650,
                                            "fullEnd": 653,
                                            "start": 650,
                                            "end": 651,
                                            "fullWidth": 3,
                                            "width": 1,
                                            "text": ";",
                                            "value": ";",
                                            "valueText": ";",
                                            "hasTrailingTrivia": true,
                                            "hasTrailingNewLine": true,
                                            "trailingTrivia": [
                                                {
                                                    "kind": "NewLineTrivia",
                                                    "text": "\r\n"
                                                }
                                            ]
                                        }
                                    }
                                ],
                                "closeBraceToken": {
                                    "kind": "CloseBraceToken",
                                    "fullStart": 653,
                                    "fullEnd": 664,
                                    "start": 661,
                                    "end": 662,
                                    "fullWidth": 11,
                                    "width": 1,
                                    "text": "}",
                                    "value": "}",
                                    "valueText": "}",
                                    "hasLeadingTrivia": true,
                                    "hasTrailingTrivia": true,
                                    "hasTrailingNewLine": true,
                                    "leadingTrivia": [
                                        {
                                            "kind": "WhitespaceTrivia",
                                            "text": "        "
                                        }
                                    ],
                                    "trailingTrivia": [
                                        {
                                            "kind": "NewLineTrivia",
                                            "text": "\r\n"
                                        }
                                    ]
                                }
                            }
                        },
                        {
                            "kind": "VariableStatement",
                            "fullStart": 664,
                            "fullEnd": 689,
                            "start": 674,
                            "end": 687,
                            "fullWidth": 25,
                            "width": 13,
                            "modifiers": [],
                            "variableDeclaration": {
                                "kind": "VariableDeclaration",
                                "fullStart": 664,
                                "fullEnd": 686,
                                "start": 674,
                                "end": 686,
                                "fullWidth": 22,
                                "width": 12,
                                "varKeyword": {
                                    "kind": "VarKeyword",
                                    "fullStart": 664,
                                    "fullEnd": 678,
                                    "start": 674,
                                    "end": 677,
                                    "fullWidth": 14,
                                    "width": 3,
                                    "text": "var",
                                    "value": "var",
                                    "valueText": "var",
                                    "hasLeadingTrivia": true,
                                    "hasLeadingNewLine": true,
                                    "hasTrailingTrivia": true,
                                    "leadingTrivia": [
                                        {
                                            "kind": "NewLineTrivia",
                                            "text": "\r\n"
                                        },
                                        {
                                            "kind": "WhitespaceTrivia",
                                            "text": "        "
                                        }
                                    ],
                                    "trailingTrivia": [
                                        {
                                            "kind": "WhitespaceTrivia",
                                            "text": " "
                                        }
                                    ]
                                },
                                "variableDeclarators": [
                                    {
                                        "kind": "VariableDeclarator",
                                        "fullStart": 678,
                                        "fullEnd": 686,
                                        "start": 678,
                                        "end": 686,
                                        "fullWidth": 8,
<<<<<<< HEAD
                                        "width": 8,
                                        "identifier": {
=======
                                        "propertyName": {
>>>>>>> 85e84683
                                            "kind": "IdentifierName",
                                            "fullStart": 678,
                                            "fullEnd": 682,
                                            "start": 678,
                                            "end": 681,
                                            "fullWidth": 4,
                                            "width": 3,
                                            "text": "obj",
                                            "value": "obj",
                                            "valueText": "obj",
                                            "hasTrailingTrivia": true,
                                            "trailingTrivia": [
                                                {
                                                    "kind": "WhitespaceTrivia",
                                                    "text": " "
                                                }
                                            ]
                                        },
                                        "equalsValueClause": {
                                            "kind": "EqualsValueClause",
                                            "fullStart": 682,
                                            "fullEnd": 686,
                                            "start": 682,
                                            "end": 686,
                                            "fullWidth": 4,
                                            "width": 4,
                                            "equalsToken": {
                                                "kind": "EqualsToken",
                                                "fullStart": 682,
                                                "fullEnd": 684,
                                                "start": 682,
                                                "end": 683,
                                                "fullWidth": 2,
                                                "width": 1,
                                                "text": "=",
                                                "value": "=",
                                                "valueText": "=",
                                                "hasTrailingTrivia": true,
                                                "trailingTrivia": [
                                                    {
                                                        "kind": "WhitespaceTrivia",
                                                        "text": " "
                                                    }
                                                ]
                                            },
                                            "value": {
                                                "kind": "ObjectLiteralExpression",
                                                "fullStart": 684,
                                                "fullEnd": 686,
                                                "start": 684,
                                                "end": 686,
                                                "fullWidth": 2,
                                                "width": 2,
                                                "openBraceToken": {
                                                    "kind": "OpenBraceToken",
                                                    "fullStart": 684,
                                                    "fullEnd": 685,
                                                    "start": 684,
                                                    "end": 685,
                                                    "fullWidth": 1,
                                                    "width": 1,
                                                    "text": "{",
                                                    "value": "{",
                                                    "valueText": "{"
                                                },
                                                "propertyAssignments": [],
                                                "closeBraceToken": {
                                                    "kind": "CloseBraceToken",
                                                    "fullStart": 685,
                                                    "fullEnd": 686,
                                                    "start": 685,
                                                    "end": 686,
                                                    "fullWidth": 1,
                                                    "width": 1,
                                                    "text": "}",
                                                    "value": "}",
                                                    "valueText": "}"
                                                }
                                            }
                                        }
                                    }
                                ]
                            },
                            "semicolonToken": {
                                "kind": "SemicolonToken",
                                "fullStart": 686,
                                "fullEnd": 689,
                                "start": 686,
                                "end": 687,
                                "fullWidth": 3,
                                "width": 1,
                                "text": ";",
                                "value": ";",
                                "valueText": ";",
                                "hasTrailingTrivia": true,
                                "hasTrailingNewLine": true,
                                "trailingTrivia": [
                                    {
                                        "kind": "NewLineTrivia",
                                        "text": "\r\n"
                                    }
                                ]
                            }
                        },
                        {
                            "kind": "ExpressionStatement",
                            "fullStart": 689,
                            "fullEnd": 859,
                            "start": 699,
                            "end": 857,
                            "fullWidth": 170,
                            "width": 158,
                            "isIncrementallyUnusable": true,
                            "expression": {
                                "kind": "InvocationExpression",
                                "fullStart": 689,
                                "fullEnd": 856,
                                "start": 699,
                                "end": 856,
                                "fullWidth": 167,
                                "width": 157,
                                "isIncrementallyUnusable": true,
                                "expression": {
                                    "kind": "MemberAccessExpression",
                                    "fullStart": 689,
                                    "fullEnd": 720,
                                    "start": 699,
                                    "end": 720,
                                    "fullWidth": 31,
                                    "width": 21,
                                    "expression": {
                                        "kind": "IdentifierName",
                                        "fullStart": 689,
                                        "fullEnd": 705,
                                        "start": 699,
                                        "end": 705,
                                        "fullWidth": 16,
                                        "width": 6,
                                        "text": "Object",
                                        "value": "Object",
                                        "valueText": "Object",
                                        "hasLeadingTrivia": true,
                                        "hasLeadingNewLine": true,
                                        "leadingTrivia": [
                                            {
                                                "kind": "NewLineTrivia",
                                                "text": "\r\n"
                                            },
                                            {
                                                "kind": "WhitespaceTrivia",
                                                "text": "        "
                                            }
                                        ]
                                    },
                                    "dotToken": {
                                        "kind": "DotToken",
                                        "fullStart": 705,
                                        "fullEnd": 706,
                                        "start": 705,
                                        "end": 706,
                                        "fullWidth": 1,
                                        "width": 1,
                                        "text": ".",
                                        "value": ".",
                                        "valueText": "."
                                    },
                                    "name": {
                                        "kind": "IdentifierName",
                                        "fullStart": 706,
                                        "fullEnd": 720,
                                        "start": 706,
                                        "end": 720,
                                        "fullWidth": 14,
                                        "width": 14,
                                        "text": "defineProperty",
                                        "value": "defineProperty",
                                        "valueText": "defineProperty"
                                    }
                                },
                                "argumentList": {
                                    "kind": "ArgumentList",
                                    "fullStart": 720,
                                    "fullEnd": 856,
                                    "start": 720,
                                    "end": 856,
                                    "fullWidth": 136,
                                    "width": 136,
                                    "isIncrementallyUnusable": true,
                                    "openParenToken": {
                                        "kind": "OpenParenToken",
                                        "fullStart": 720,
                                        "fullEnd": 721,
                                        "start": 720,
                                        "end": 721,
                                        "fullWidth": 1,
                                        "width": 1,
                                        "text": "(",
                                        "value": "(",
                                        "valueText": "("
                                    },
                                    "arguments": [
                                        {
                                            "kind": "IdentifierName",
                                            "fullStart": 721,
                                            "fullEnd": 724,
                                            "start": 721,
                                            "end": 724,
                                            "fullWidth": 3,
                                            "width": 3,
                                            "text": "obj",
                                            "value": "obj",
                                            "valueText": "obj"
                                        },
                                        {
                                            "kind": "CommaToken",
                                            "fullStart": 724,
                                            "fullEnd": 726,
                                            "start": 724,
                                            "end": 725,
                                            "fullWidth": 2,
                                            "width": 1,
                                            "text": ",",
                                            "value": ",",
                                            "valueText": ",",
                                            "hasTrailingTrivia": true,
                                            "trailingTrivia": [
                                                {
                                                    "kind": "WhitespaceTrivia",
                                                    "text": " "
                                                }
                                            ]
                                        },
                                        {
                                            "kind": "StringLiteral",
                                            "fullStart": 726,
                                            "fullEnd": 734,
                                            "start": 726,
                                            "end": 734,
                                            "fullWidth": 8,
                                            "width": 8,
                                            "text": "\"length\"",
                                            "value": "length",
                                            "valueText": "length"
                                        },
                                        {
                                            "kind": "CommaToken",
                                            "fullStart": 734,
                                            "fullEnd": 736,
                                            "start": 734,
                                            "end": 735,
                                            "fullWidth": 2,
                                            "width": 1,
                                            "text": ",",
                                            "value": ",",
                                            "valueText": ",",
                                            "hasTrailingTrivia": true,
                                            "trailingTrivia": [
                                                {
                                                    "kind": "WhitespaceTrivia",
                                                    "text": " "
                                                }
                                            ]
                                        },
                                        {
                                            "kind": "ObjectLiteralExpression",
                                            "fullStart": 736,
                                            "fullEnd": 855,
                                            "start": 736,
                                            "end": 855,
                                            "fullWidth": 119,
                                            "width": 119,
                                            "isIncrementallyUnusable": true,
                                            "openBraceToken": {
                                                "kind": "OpenBraceToken",
                                                "fullStart": 736,
                                                "fullEnd": 739,
                                                "start": 736,
                                                "end": 737,
                                                "fullWidth": 3,
                                                "width": 1,
                                                "text": "{",
                                                "value": "{",
                                                "valueText": "{",
                                                "hasTrailingTrivia": true,
                                                "hasTrailingNewLine": true,
                                                "trailingTrivia": [
                                                    {
                                                        "kind": "NewLineTrivia",
                                                        "text": "\r\n"
                                                    }
                                                ]
                                            },
                                            "propertyAssignments": [
                                                {
                                                    "kind": "SimplePropertyAssignment",
                                                    "fullStart": 739,
                                                    "fullEnd": 811,
                                                    "start": 751,
                                                    "end": 811,
                                                    "fullWidth": 72,
                                                    "width": 60,
                                                    "isIncrementallyUnusable": true,
                                                    "propertyName": {
                                                        "kind": "IdentifierName",
                                                        "fullStart": 739,
                                                        "fullEnd": 754,
                                                        "start": 751,
                                                        "end": 754,
                                                        "fullWidth": 15,
                                                        "width": 3,
                                                        "text": "get",
                                                        "value": "get",
                                                        "valueText": "get",
                                                        "hasLeadingTrivia": true,
                                                        "leadingTrivia": [
                                                            {
                                                                "kind": "WhitespaceTrivia",
                                                                "text": "            "
                                                            }
                                                        ]
                                                    },
                                                    "colonToken": {
                                                        "kind": "ColonToken",
                                                        "fullStart": 754,
                                                        "fullEnd": 756,
                                                        "start": 754,
                                                        "end": 755,
                                                        "fullWidth": 2,
                                                        "width": 1,
                                                        "text": ":",
                                                        "value": ":",
                                                        "valueText": ":",
                                                        "hasTrailingTrivia": true,
                                                        "trailingTrivia": [
                                                            {
                                                                "kind": "WhitespaceTrivia",
                                                                "text": " "
                                                            }
                                                        ]
                                                    },
                                                    "expression": {
                                                        "kind": "FunctionExpression",
                                                        "fullStart": 756,
                                                        "fullEnd": 811,
                                                        "start": 756,
                                                        "end": 811,
                                                        "fullWidth": 55,
                                                        "width": 55,
                                                        "functionKeyword": {
                                                            "kind": "FunctionKeyword",
                                                            "fullStart": 756,
                                                            "fullEnd": 765,
                                                            "start": 756,
                                                            "end": 764,
                                                            "fullWidth": 9,
                                                            "width": 8,
                                                            "text": "function",
                                                            "value": "function",
                                                            "valueText": "function",
                                                            "hasTrailingTrivia": true,
                                                            "trailingTrivia": [
                                                                {
                                                                    "kind": "WhitespaceTrivia",
                                                                    "text": " "
                                                                }
                                                            ]
                                                        },
                                                        "callSignature": {
                                                            "kind": "CallSignature",
                                                            "fullStart": 765,
                                                            "fullEnd": 768,
                                                            "start": 765,
                                                            "end": 767,
                                                            "fullWidth": 3,
                                                            "width": 2,
                                                            "parameterList": {
                                                                "kind": "ParameterList",
                                                                "fullStart": 765,
                                                                "fullEnd": 768,
                                                                "start": 765,
                                                                "end": 767,
                                                                "fullWidth": 3,
                                                                "width": 2,
                                                                "openParenToken": {
                                                                    "kind": "OpenParenToken",
                                                                    "fullStart": 765,
                                                                    "fullEnd": 766,
                                                                    "start": 765,
                                                                    "end": 766,
                                                                    "fullWidth": 1,
                                                                    "width": 1,
                                                                    "text": "(",
                                                                    "value": "(",
                                                                    "valueText": "("
                                                                },
                                                                "parameters": [],
                                                                "closeParenToken": {
                                                                    "kind": "CloseParenToken",
                                                                    "fullStart": 766,
                                                                    "fullEnd": 768,
                                                                    "start": 766,
                                                                    "end": 767,
                                                                    "fullWidth": 2,
                                                                    "width": 1,
                                                                    "text": ")",
                                                                    "value": ")",
                                                                    "valueText": ")",
                                                                    "hasTrailingTrivia": true,
                                                                    "trailingTrivia": [
                                                                        {
                                                                            "kind": "WhitespaceTrivia",
                                                                            "text": " "
                                                                        }
                                                                    ]
                                                                }
                                                            }
                                                        },
                                                        "block": {
                                                            "kind": "Block",
                                                            "fullStart": 768,
                                                            "fullEnd": 811,
                                                            "start": 768,
                                                            "end": 811,
                                                            "fullWidth": 43,
                                                            "width": 43,
                                                            "openBraceToken": {
                                                                "kind": "OpenBraceToken",
                                                                "fullStart": 768,
                                                                "fullEnd": 771,
                                                                "start": 768,
                                                                "end": 769,
                                                                "fullWidth": 3,
                                                                "width": 1,
                                                                "text": "{",
                                                                "value": "{",
                                                                "valueText": "{",
                                                                "hasTrailingTrivia": true,
                                                                "hasTrailingNewLine": true,
                                                                "trailingTrivia": [
                                                                    {
                                                                        "kind": "NewLineTrivia",
                                                                        "text": "\r\n"
                                                                    }
                                                                ]
                                                            },
                                                            "statements": [
                                                                {
                                                                    "kind": "ReturnStatement",
                                                                    "fullStart": 771,
                                                                    "fullEnd": 798,
                                                                    "start": 787,
                                                                    "end": 796,
                                                                    "fullWidth": 27,
                                                                    "width": 9,
                                                                    "returnKeyword": {
                                                                        "kind": "ReturnKeyword",
                                                                        "fullStart": 771,
                                                                        "fullEnd": 794,
                                                                        "start": 787,
                                                                        "end": 793,
                                                                        "fullWidth": 23,
                                                                        "width": 6,
                                                                        "text": "return",
                                                                        "value": "return",
                                                                        "valueText": "return",
                                                                        "hasLeadingTrivia": true,
                                                                        "hasTrailingTrivia": true,
                                                                        "leadingTrivia": [
                                                                            {
                                                                                "kind": "WhitespaceTrivia",
                                                                                "text": "                "
                                                                            }
                                                                        ],
                                                                        "trailingTrivia": [
                                                                            {
                                                                                "kind": "WhitespaceTrivia",
                                                                                "text": " "
                                                                            }
                                                                        ]
                                                                    },
                                                                    "expression": {
                                                                        "kind": "NumericLiteral",
                                                                        "fullStart": 794,
                                                                        "fullEnd": 795,
                                                                        "start": 794,
                                                                        "end": 795,
                                                                        "fullWidth": 1,
                                                                        "width": 1,
                                                                        "text": "2",
                                                                        "value": 2,
                                                                        "valueText": "2"
                                                                    },
                                                                    "semicolonToken": {
                                                                        "kind": "SemicolonToken",
                                                                        "fullStart": 795,
                                                                        "fullEnd": 798,
                                                                        "start": 795,
                                                                        "end": 796,
                                                                        "fullWidth": 3,
                                                                        "width": 1,
                                                                        "text": ";",
                                                                        "value": ";",
                                                                        "valueText": ";",
                                                                        "hasTrailingTrivia": true,
                                                                        "hasTrailingNewLine": true,
                                                                        "trailingTrivia": [
                                                                            {
                                                                                "kind": "NewLineTrivia",
                                                                                "text": "\r\n"
                                                                            }
                                                                        ]
                                                                    }
                                                                }
                                                            ],
                                                            "closeBraceToken": {
                                                                "kind": "CloseBraceToken",
                                                                "fullStart": 798,
                                                                "fullEnd": 811,
                                                                "start": 810,
                                                                "end": 811,
                                                                "fullWidth": 13,
                                                                "width": 1,
                                                                "text": "}",
                                                                "value": "}",
                                                                "valueText": "}",
                                                                "hasLeadingTrivia": true,
                                                                "leadingTrivia": [
                                                                    {
                                                                        "kind": "WhitespaceTrivia",
                                                                        "text": "            "
                                                                    }
                                                                ]
                                                            }
                                                        }
                                                    }
                                                },
                                                {
                                                    "kind": "CommaToken",
                                                    "fullStart": 811,
                                                    "fullEnd": 814,
                                                    "start": 811,
                                                    "end": 812,
                                                    "fullWidth": 3,
                                                    "width": 1,
                                                    "text": ",",
                                                    "value": ",",
                                                    "valueText": ",",
                                                    "hasTrailingTrivia": true,
                                                    "hasTrailingNewLine": true,
                                                    "trailingTrivia": [
                                                        {
                                                            "kind": "NewLineTrivia",
                                                            "text": "\r\n"
                                                        }
                                                    ]
                                                },
                                                {
                                                    "kind": "SimplePropertyAssignment",
                                                    "fullStart": 814,
                                                    "fullEnd": 846,
                                                    "start": 826,
                                                    "end": 844,
                                                    "fullWidth": 32,
                                                    "width": 18,
                                                    "propertyName": {
                                                        "kind": "IdentifierName",
                                                        "fullStart": 814,
                                                        "fullEnd": 838,
                                                        "start": 826,
                                                        "end": 838,
                                                        "fullWidth": 24,
                                                        "width": 12,
                                                        "text": "configurable",
                                                        "value": "configurable",
                                                        "valueText": "configurable",
                                                        "hasLeadingTrivia": true,
                                                        "leadingTrivia": [
                                                            {
                                                                "kind": "WhitespaceTrivia",
                                                                "text": "            "
                                                            }
                                                        ]
                                                    },
                                                    "colonToken": {
                                                        "kind": "ColonToken",
                                                        "fullStart": 838,
                                                        "fullEnd": 840,
                                                        "start": 838,
                                                        "end": 839,
                                                        "fullWidth": 2,
                                                        "width": 1,
                                                        "text": ":",
                                                        "value": ":",
                                                        "valueText": ":",
                                                        "hasTrailingTrivia": true,
                                                        "trailingTrivia": [
                                                            {
                                                                "kind": "WhitespaceTrivia",
                                                                "text": " "
                                                            }
                                                        ]
                                                    },
                                                    "expression": {
                                                        "kind": "TrueKeyword",
                                                        "fullStart": 840,
                                                        "fullEnd": 846,
                                                        "start": 840,
                                                        "end": 844,
                                                        "fullWidth": 6,
                                                        "width": 4,
                                                        "text": "true",
                                                        "value": true,
                                                        "valueText": "true",
                                                        "hasTrailingTrivia": true,
                                                        "hasTrailingNewLine": true,
                                                        "trailingTrivia": [
                                                            {
                                                                "kind": "NewLineTrivia",
                                                                "text": "\r\n"
                                                            }
                                                        ]
                                                    }
                                                }
                                            ],
                                            "closeBraceToken": {
                                                "kind": "CloseBraceToken",
                                                "fullStart": 846,
                                                "fullEnd": 855,
                                                "start": 854,
                                                "end": 855,
                                                "fullWidth": 9,
                                                "width": 1,
                                                "text": "}",
                                                "value": "}",
                                                "valueText": "}",
                                                "hasLeadingTrivia": true,
                                                "leadingTrivia": [
                                                    {
                                                        "kind": "WhitespaceTrivia",
                                                        "text": "        "
                                                    }
                                                ]
                                            }
                                        }
                                    ],
                                    "closeParenToken": {
                                        "kind": "CloseParenToken",
                                        "fullStart": 855,
                                        "fullEnd": 856,
                                        "start": 855,
                                        "end": 856,
                                        "fullWidth": 1,
                                        "width": 1,
                                        "text": ")",
                                        "value": ")",
                                        "valueText": ")"
                                    }
                                }
                            },
                            "semicolonToken": {
                                "kind": "SemicolonToken",
                                "fullStart": 856,
                                "fullEnd": 859,
                                "start": 856,
                                "end": 857,
                                "fullWidth": 3,
                                "width": 1,
                                "text": ";",
                                "value": ";",
                                "valueText": ";",
                                "hasTrailingTrivia": true,
                                "hasTrailingNewLine": true,
                                "trailingTrivia": [
                                    {
                                        "kind": "NewLineTrivia",
                                        "text": "\r\n"
                                    }
                                ]
                            }
                        },
                        {
                            "kind": "ExpressionStatement",
                            "fullStart": 859,
                            "fullEnd": 883,
                            "start": 869,
                            "end": 881,
                            "fullWidth": 24,
                            "width": 12,
                            "expression": {
                                "kind": "AssignmentExpression",
                                "fullStart": 859,
                                "fullEnd": 880,
                                "start": 869,
                                "end": 880,
                                "fullWidth": 21,
                                "width": 11,
                                "left": {
                                    "kind": "ElementAccessExpression",
                                    "fullStart": 859,
                                    "fullEnd": 876,
                                    "start": 869,
                                    "end": 875,
                                    "fullWidth": 17,
                                    "width": 6,
                                    "expression": {
                                        "kind": "IdentifierName",
                                        "fullStart": 859,
                                        "fullEnd": 872,
                                        "start": 869,
                                        "end": 872,
                                        "fullWidth": 13,
                                        "width": 3,
                                        "text": "obj",
                                        "value": "obj",
                                        "valueText": "obj",
                                        "hasLeadingTrivia": true,
                                        "hasLeadingNewLine": true,
                                        "leadingTrivia": [
                                            {
                                                "kind": "NewLineTrivia",
                                                "text": "\r\n"
                                            },
                                            {
                                                "kind": "WhitespaceTrivia",
                                                "text": "        "
                                            }
                                        ]
                                    },
                                    "openBracketToken": {
                                        "kind": "OpenBracketToken",
                                        "fullStart": 872,
                                        "fullEnd": 873,
                                        "start": 872,
                                        "end": 873,
                                        "fullWidth": 1,
                                        "width": 1,
                                        "text": "[",
                                        "value": "[",
                                        "valueText": "["
                                    },
                                    "argumentExpression": {
                                        "kind": "NumericLiteral",
                                        "fullStart": 873,
                                        "fullEnd": 874,
                                        "start": 873,
                                        "end": 874,
                                        "fullWidth": 1,
                                        "width": 1,
                                        "text": "0",
                                        "value": 0,
                                        "valueText": "0"
                                    },
                                    "closeBracketToken": {
                                        "kind": "CloseBracketToken",
                                        "fullStart": 874,
                                        "fullEnd": 876,
                                        "start": 874,
                                        "end": 875,
                                        "fullWidth": 2,
                                        "width": 1,
                                        "text": "]",
                                        "value": "]",
                                        "valueText": "]",
                                        "hasTrailingTrivia": true,
                                        "trailingTrivia": [
                                            {
                                                "kind": "WhitespaceTrivia",
                                                "text": " "
                                            }
                                        ]
                                    }
                                },
                                "operatorToken": {
                                    "kind": "EqualsToken",
                                    "fullStart": 876,
                                    "fullEnd": 878,
                                    "start": 876,
                                    "end": 877,
                                    "fullWidth": 2,
                                    "width": 1,
                                    "text": "=",
                                    "value": "=",
                                    "valueText": "=",
                                    "hasTrailingTrivia": true,
                                    "trailingTrivia": [
                                        {
                                            "kind": "WhitespaceTrivia",
                                            "text": " "
                                        }
                                    ]
                                },
                                "right": {
                                    "kind": "NumericLiteral",
                                    "fullStart": 878,
                                    "fullEnd": 880,
                                    "start": 878,
                                    "end": 880,
                                    "fullWidth": 2,
                                    "width": 2,
                                    "text": "12",
                                    "value": 12,
                                    "valueText": "12"
                                }
                            },
                            "semicolonToken": {
                                "kind": "SemicolonToken",
                                "fullStart": 880,
                                "fullEnd": 883,
                                "start": 880,
                                "end": 881,
                                "fullWidth": 3,
                                "width": 1,
                                "text": ";",
                                "value": ";",
                                "valueText": ";",
                                "hasTrailingTrivia": true,
                                "hasTrailingNewLine": true,
                                "trailingTrivia": [
                                    {
                                        "kind": "NewLineTrivia",
                                        "text": "\r\n"
                                    }
                                ]
                            }
                        },
                        {
                            "kind": "ExpressionStatement",
                            "fullStart": 883,
                            "fullEnd": 905,
                            "start": 891,
                            "end": 903,
                            "fullWidth": 22,
                            "width": 12,
                            "expression": {
                                "kind": "AssignmentExpression",
                                "fullStart": 883,
                                "fullEnd": 902,
                                "start": 891,
                                "end": 902,
                                "fullWidth": 19,
                                "width": 11,
                                "left": {
                                    "kind": "ElementAccessExpression",
                                    "fullStart": 883,
                                    "fullEnd": 898,
                                    "start": 891,
                                    "end": 897,
                                    "fullWidth": 15,
                                    "width": 6,
                                    "expression": {
                                        "kind": "IdentifierName",
                                        "fullStart": 883,
                                        "fullEnd": 894,
                                        "start": 891,
                                        "end": 894,
                                        "fullWidth": 11,
                                        "width": 3,
                                        "text": "obj",
                                        "value": "obj",
                                        "valueText": "obj",
                                        "hasLeadingTrivia": true,
                                        "leadingTrivia": [
                                            {
                                                "kind": "WhitespaceTrivia",
                                                "text": "        "
                                            }
                                        ]
                                    },
                                    "openBracketToken": {
                                        "kind": "OpenBracketToken",
                                        "fullStart": 894,
                                        "fullEnd": 895,
                                        "start": 894,
                                        "end": 895,
                                        "fullWidth": 1,
                                        "width": 1,
                                        "text": "[",
                                        "value": "[",
                                        "valueText": "["
                                    },
                                    "argumentExpression": {
                                        "kind": "NumericLiteral",
                                        "fullStart": 895,
                                        "fullEnd": 896,
                                        "start": 895,
                                        "end": 896,
                                        "fullWidth": 1,
                                        "width": 1,
                                        "text": "1",
                                        "value": 1,
                                        "valueText": "1"
                                    },
                                    "closeBracketToken": {
                                        "kind": "CloseBracketToken",
                                        "fullStart": 896,
                                        "fullEnd": 898,
                                        "start": 896,
                                        "end": 897,
                                        "fullWidth": 2,
                                        "width": 1,
                                        "text": "]",
                                        "value": "]",
                                        "valueText": "]",
                                        "hasTrailingTrivia": true,
                                        "trailingTrivia": [
                                            {
                                                "kind": "WhitespaceTrivia",
                                                "text": " "
                                            }
                                        ]
                                    }
                                },
                                "operatorToken": {
                                    "kind": "EqualsToken",
                                    "fullStart": 898,
                                    "fullEnd": 900,
                                    "start": 898,
                                    "end": 899,
                                    "fullWidth": 2,
                                    "width": 1,
                                    "text": "=",
                                    "value": "=",
                                    "valueText": "=",
                                    "hasTrailingTrivia": true,
                                    "trailingTrivia": [
                                        {
                                            "kind": "WhitespaceTrivia",
                                            "text": " "
                                        }
                                    ]
                                },
                                "right": {
                                    "kind": "NumericLiteral",
                                    "fullStart": 900,
                                    "fullEnd": 902,
                                    "start": 900,
                                    "end": 902,
                                    "fullWidth": 2,
                                    "width": 2,
                                    "text": "11",
                                    "value": 11,
                                    "valueText": "11"
                                }
                            },
                            "semicolonToken": {
                                "kind": "SemicolonToken",
                                "fullStart": 902,
                                "fullEnd": 905,
                                "start": 902,
                                "end": 903,
                                "fullWidth": 3,
                                "width": 1,
                                "text": ";",
                                "value": ";",
                                "valueText": ";",
                                "hasTrailingTrivia": true,
                                "hasTrailingNewLine": true,
                                "trailingTrivia": [
                                    {
                                        "kind": "NewLineTrivia",
                                        "text": "\r\n"
                                    }
                                ]
                            }
                        },
                        {
                            "kind": "ExpressionStatement",
                            "fullStart": 905,
                            "fullEnd": 926,
                            "start": 913,
                            "end": 924,
                            "fullWidth": 21,
                            "width": 11,
                            "expression": {
                                "kind": "AssignmentExpression",
                                "fullStart": 905,
                                "fullEnd": 923,
                                "start": 913,
                                "end": 923,
                                "fullWidth": 18,
                                "width": 10,
                                "left": {
                                    "kind": "ElementAccessExpression",
                                    "fullStart": 905,
                                    "fullEnd": 920,
                                    "start": 913,
                                    "end": 919,
                                    "fullWidth": 15,
                                    "width": 6,
                                    "expression": {
                                        "kind": "IdentifierName",
                                        "fullStart": 905,
                                        "fullEnd": 916,
                                        "start": 913,
                                        "end": 916,
                                        "fullWidth": 11,
                                        "width": 3,
                                        "text": "obj",
                                        "value": "obj",
                                        "valueText": "obj",
                                        "hasLeadingTrivia": true,
                                        "leadingTrivia": [
                                            {
                                                "kind": "WhitespaceTrivia",
                                                "text": "        "
                                            }
                                        ]
                                    },
                                    "openBracketToken": {
                                        "kind": "OpenBracketToken",
                                        "fullStart": 916,
                                        "fullEnd": 917,
                                        "start": 916,
                                        "end": 917,
                                        "fullWidth": 1,
                                        "width": 1,
                                        "text": "[",
                                        "value": "[",
                                        "valueText": "["
                                    },
                                    "argumentExpression": {
                                        "kind": "NumericLiteral",
                                        "fullStart": 917,
                                        "fullEnd": 918,
                                        "start": 917,
                                        "end": 918,
                                        "fullWidth": 1,
                                        "width": 1,
                                        "text": "2",
                                        "value": 2,
                                        "valueText": "2"
                                    },
                                    "closeBracketToken": {
                                        "kind": "CloseBracketToken",
                                        "fullStart": 918,
                                        "fullEnd": 920,
                                        "start": 918,
                                        "end": 919,
                                        "fullWidth": 2,
                                        "width": 1,
                                        "text": "]",
                                        "value": "]",
                                        "valueText": "]",
                                        "hasTrailingTrivia": true,
                                        "trailingTrivia": [
                                            {
                                                "kind": "WhitespaceTrivia",
                                                "text": " "
                                            }
                                        ]
                                    }
                                },
                                "operatorToken": {
                                    "kind": "EqualsToken",
                                    "fullStart": 920,
                                    "fullEnd": 922,
                                    "start": 920,
                                    "end": 921,
                                    "fullWidth": 2,
                                    "width": 1,
                                    "text": "=",
                                    "value": "=",
                                    "valueText": "=",
                                    "hasTrailingTrivia": true,
                                    "trailingTrivia": [
                                        {
                                            "kind": "WhitespaceTrivia",
                                            "text": " "
                                        }
                                    ]
                                },
                                "right": {
                                    "kind": "NumericLiteral",
                                    "fullStart": 922,
                                    "fullEnd": 923,
                                    "start": 922,
                                    "end": 923,
                                    "fullWidth": 1,
                                    "width": 1,
                                    "text": "9",
                                    "value": 9,
                                    "valueText": "9"
                                }
                            },
                            "semicolonToken": {
                                "kind": "SemicolonToken",
                                "fullStart": 923,
                                "fullEnd": 926,
                                "start": 923,
                                "end": 924,
                                "fullWidth": 3,
                                "width": 1,
                                "text": ";",
                                "value": ";",
                                "valueText": ";",
                                "hasTrailingTrivia": true,
                                "hasTrailingNewLine": true,
                                "trailingTrivia": [
                                    {
                                        "kind": "NewLineTrivia",
                                        "text": "\r\n"
                                    }
                                ]
                            }
                        },
                        {
                            "kind": "VariableStatement",
                            "fullStart": 926,
                            "fullEnd": 997,
                            "start": 936,
                            "end": 995,
                            "fullWidth": 71,
                            "width": 59,
                            "modifiers": [],
                            "variableDeclaration": {
                                "kind": "VariableDeclaration",
                                "fullStart": 926,
                                "fullEnd": 994,
                                "start": 936,
                                "end": 994,
                                "fullWidth": 68,
                                "width": 58,
                                "varKeyword": {
                                    "kind": "VarKeyword",
                                    "fullStart": 926,
                                    "fullEnd": 940,
                                    "start": 936,
                                    "end": 939,
                                    "fullWidth": 14,
                                    "width": 3,
                                    "text": "var",
                                    "value": "var",
                                    "valueText": "var",
                                    "hasLeadingTrivia": true,
                                    "hasLeadingNewLine": true,
                                    "hasTrailingTrivia": true,
                                    "leadingTrivia": [
                                        {
                                            "kind": "NewLineTrivia",
                                            "text": "\r\n"
                                        },
                                        {
                                            "kind": "WhitespaceTrivia",
                                            "text": "        "
                                        }
                                    ],
                                    "trailingTrivia": [
                                        {
                                            "kind": "WhitespaceTrivia",
                                            "text": " "
                                        }
                                    ]
                                },
                                "variableDeclarators": [
                                    {
                                        "kind": "VariableDeclarator",
                                        "fullStart": 940,
                                        "fullEnd": 994,
                                        "start": 940,
                                        "end": 994,
                                        "fullWidth": 54,
<<<<<<< HEAD
                                        "width": 54,
                                        "identifier": {
=======
                                        "propertyName": {
>>>>>>> 85e84683
                                            "kind": "IdentifierName",
                                            "fullStart": 940,
                                            "fullEnd": 951,
                                            "start": 940,
                                            "end": 950,
                                            "fullWidth": 11,
                                            "width": 10,
                                            "text": "testResult",
                                            "value": "testResult",
                                            "valueText": "testResult",
                                            "hasTrailingTrivia": true,
                                            "trailingTrivia": [
                                                {
                                                    "kind": "WhitespaceTrivia",
                                                    "text": " "
                                                }
                                            ]
                                        },
                                        "equalsValueClause": {
                                            "kind": "EqualsValueClause",
                                            "fullStart": 951,
                                            "fullEnd": 994,
                                            "start": 951,
                                            "end": 994,
                                            "fullWidth": 43,
                                            "width": 43,
                                            "equalsToken": {
                                                "kind": "EqualsToken",
                                                "fullStart": 951,
                                                "fullEnd": 953,
                                                "start": 951,
                                                "end": 952,
                                                "fullWidth": 2,
                                                "width": 1,
                                                "text": "=",
                                                "value": "=",
                                                "valueText": "=",
                                                "hasTrailingTrivia": true,
                                                "trailingTrivia": [
                                                    {
                                                        "kind": "WhitespaceTrivia",
                                                        "text": " "
                                                    }
                                                ]
                                            },
                                            "value": {
                                                "kind": "InvocationExpression",
                                                "fullStart": 953,
                                                "fullEnd": 994,
                                                "start": 953,
                                                "end": 994,
                                                "fullWidth": 41,
                                                "width": 41,
                                                "expression": {
                                                    "kind": "MemberAccessExpression",
                                                    "fullStart": 953,
                                                    "fullEnd": 977,
                                                    "start": 953,
                                                    "end": 977,
                                                    "fullWidth": 24,
                                                    "width": 24,
                                                    "expression": {
                                                        "kind": "MemberAccessExpression",
                                                        "fullStart": 953,
                                                        "fullEnd": 972,
                                                        "start": 953,
                                                        "end": 972,
                                                        "fullWidth": 19,
                                                        "width": 19,
                                                        "expression": {
                                                            "kind": "MemberAccessExpression",
                                                            "fullStart": 953,
                                                            "fullEnd": 968,
                                                            "start": 953,
                                                            "end": 968,
                                                            "fullWidth": 15,
                                                            "width": 15,
                                                            "expression": {
                                                                "kind": "IdentifierName",
                                                                "fullStart": 953,
                                                                "fullEnd": 958,
                                                                "start": 953,
                                                                "end": 958,
                                                                "fullWidth": 5,
                                                                "width": 5,
                                                                "text": "Array",
                                                                "value": "Array",
                                                                "valueText": "Array"
                                                            },
                                                            "dotToken": {
                                                                "kind": "DotToken",
                                                                "fullStart": 958,
                                                                "fullEnd": 959,
                                                                "start": 958,
                                                                "end": 959,
                                                                "fullWidth": 1,
                                                                "width": 1,
                                                                "text": ".",
                                                                "value": ".",
                                                                "valueText": "."
                                                            },
                                                            "name": {
                                                                "kind": "IdentifierName",
                                                                "fullStart": 959,
                                                                "fullEnd": 968,
                                                                "start": 959,
                                                                "end": 968,
                                                                "fullWidth": 9,
                                                                "width": 9,
                                                                "text": "prototype",
                                                                "value": "prototype",
                                                                "valueText": "prototype"
                                                            }
                                                        },
                                                        "dotToken": {
                                                            "kind": "DotToken",
                                                            "fullStart": 968,
                                                            "fullEnd": 969,
                                                            "start": 968,
                                                            "end": 969,
                                                            "fullWidth": 1,
                                                            "width": 1,
                                                            "text": ".",
                                                            "value": ".",
                                                            "valueText": "."
                                                        },
                                                        "name": {
                                                            "kind": "IdentifierName",
                                                            "fullStart": 969,
                                                            "fullEnd": 972,
                                                            "start": 969,
                                                            "end": 972,
                                                            "fullWidth": 3,
                                                            "width": 3,
                                                            "text": "map",
                                                            "value": "map",
                                                            "valueText": "map"
                                                        }
                                                    },
                                                    "dotToken": {
                                                        "kind": "DotToken",
                                                        "fullStart": 972,
                                                        "fullEnd": 973,
                                                        "start": 972,
                                                        "end": 973,
                                                        "fullWidth": 1,
                                                        "width": 1,
                                                        "text": ".",
                                                        "value": ".",
                                                        "valueText": "."
                                                    },
                                                    "name": {
                                                        "kind": "IdentifierName",
                                                        "fullStart": 973,
                                                        "fullEnd": 977,
                                                        "start": 973,
                                                        "end": 977,
                                                        "fullWidth": 4,
                                                        "width": 4,
                                                        "text": "call",
                                                        "value": "call",
                                                        "valueText": "call"
                                                    }
                                                },
                                                "argumentList": {
                                                    "kind": "ArgumentList",
                                                    "fullStart": 977,
                                                    "fullEnd": 994,
                                                    "start": 977,
                                                    "end": 994,
                                                    "fullWidth": 17,
                                                    "width": 17,
                                                    "openParenToken": {
                                                        "kind": "OpenParenToken",
                                                        "fullStart": 977,
                                                        "fullEnd": 978,
                                                        "start": 977,
                                                        "end": 978,
                                                        "fullWidth": 1,
                                                        "width": 1,
                                                        "text": "(",
                                                        "value": "(",
                                                        "valueText": "("
                                                    },
                                                    "arguments": [
                                                        {
                                                            "kind": "IdentifierName",
                                                            "fullStart": 978,
                                                            "fullEnd": 981,
                                                            "start": 978,
                                                            "end": 981,
                                                            "fullWidth": 3,
                                                            "width": 3,
                                                            "text": "obj",
                                                            "value": "obj",
                                                            "valueText": "obj"
                                                        },
                                                        {
                                                            "kind": "CommaToken",
                                                            "fullStart": 981,
                                                            "fullEnd": 983,
                                                            "start": 981,
                                                            "end": 982,
                                                            "fullWidth": 2,
                                                            "width": 1,
                                                            "text": ",",
                                                            "value": ",",
                                                            "valueText": ",",
                                                            "hasTrailingTrivia": true,
                                                            "trailingTrivia": [
                                                                {
                                                                    "kind": "WhitespaceTrivia",
                                                                    "text": " "
                                                                }
                                                            ]
                                                        },
                                                        {
                                                            "kind": "IdentifierName",
                                                            "fullStart": 983,
                                                            "fullEnd": 993,
                                                            "start": 983,
                                                            "end": 993,
                                                            "fullWidth": 10,
                                                            "width": 10,
                                                            "text": "callbackfn",
                                                            "value": "callbackfn",
                                                            "valueText": "callbackfn"
                                                        }
                                                    ],
                                                    "closeParenToken": {
                                                        "kind": "CloseParenToken",
                                                        "fullStart": 993,
                                                        "fullEnd": 994,
                                                        "start": 993,
                                                        "end": 994,
                                                        "fullWidth": 1,
                                                        "width": 1,
                                                        "text": ")",
                                                        "value": ")",
                                                        "valueText": ")"
                                                    }
                                                }
                                            }
                                        }
                                    }
                                ]
                            },
                            "semicolonToken": {
                                "kind": "SemicolonToken",
                                "fullStart": 994,
                                "fullEnd": 997,
                                "start": 994,
                                "end": 995,
                                "fullWidth": 3,
                                "width": 1,
                                "text": ";",
                                "value": ";",
                                "valueText": ";",
                                "hasTrailingTrivia": true,
                                "hasTrailingNewLine": true,
                                "trailingTrivia": [
                                    {
                                        "kind": "NewLineTrivia",
                                        "text": "\r\n"
                                    }
                                ]
                            }
                        },
                        {
                            "kind": "ReturnStatement",
                            "fullStart": 997,
                            "fullEnd": 1040,
                            "start": 1007,
                            "end": 1038,
                            "fullWidth": 43,
                            "width": 31,
                            "returnKeyword": {
                                "kind": "ReturnKeyword",
                                "fullStart": 997,
                                "fullEnd": 1014,
                                "start": 1007,
                                "end": 1013,
                                "fullWidth": 17,
                                "width": 6,
                                "text": "return",
                                "value": "return",
                                "valueText": "return",
                                "hasLeadingTrivia": true,
                                "hasLeadingNewLine": true,
                                "hasTrailingTrivia": true,
                                "leadingTrivia": [
                                    {
                                        "kind": "NewLineTrivia",
                                        "text": "\r\n"
                                    },
                                    {
                                        "kind": "WhitespaceTrivia",
                                        "text": "        "
                                    }
                                ],
                                "trailingTrivia": [
                                    {
                                        "kind": "WhitespaceTrivia",
                                        "text": " "
                                    }
                                ]
                            },
                            "expression": {
                                "kind": "EqualsExpression",
                                "fullStart": 1014,
                                "fullEnd": 1037,
                                "start": 1014,
                                "end": 1037,
                                "fullWidth": 23,
                                "width": 23,
                                "left": {
                                    "kind": "MemberAccessExpression",
                                    "fullStart": 1014,
                                    "fullEnd": 1032,
                                    "start": 1014,
                                    "end": 1031,
                                    "fullWidth": 18,
                                    "width": 17,
                                    "expression": {
                                        "kind": "IdentifierName",
                                        "fullStart": 1014,
                                        "fullEnd": 1024,
                                        "start": 1014,
                                        "end": 1024,
                                        "fullWidth": 10,
                                        "width": 10,
                                        "text": "testResult",
                                        "value": "testResult",
                                        "valueText": "testResult"
                                    },
                                    "dotToken": {
                                        "kind": "DotToken",
                                        "fullStart": 1024,
                                        "fullEnd": 1025,
                                        "start": 1024,
                                        "end": 1025,
                                        "fullWidth": 1,
                                        "width": 1,
                                        "text": ".",
                                        "value": ".",
                                        "valueText": "."
                                    },
                                    "name": {
                                        "kind": "IdentifierName",
                                        "fullStart": 1025,
                                        "fullEnd": 1032,
                                        "start": 1025,
                                        "end": 1031,
                                        "fullWidth": 7,
                                        "width": 6,
                                        "text": "length",
                                        "value": "length",
                                        "valueText": "length",
                                        "hasTrailingTrivia": true,
                                        "trailingTrivia": [
                                            {
                                                "kind": "WhitespaceTrivia",
                                                "text": " "
                                            }
                                        ]
                                    }
                                },
                                "operatorToken": {
                                    "kind": "EqualsEqualsEqualsToken",
                                    "fullStart": 1032,
                                    "fullEnd": 1036,
                                    "start": 1032,
                                    "end": 1035,
                                    "fullWidth": 4,
                                    "width": 3,
                                    "text": "===",
                                    "value": "===",
                                    "valueText": "===",
                                    "hasTrailingTrivia": true,
                                    "trailingTrivia": [
                                        {
                                            "kind": "WhitespaceTrivia",
                                            "text": " "
                                        }
                                    ]
                                },
                                "right": {
                                    "kind": "NumericLiteral",
                                    "fullStart": 1036,
                                    "fullEnd": 1037,
                                    "start": 1036,
                                    "end": 1037,
                                    "fullWidth": 1,
                                    "width": 1,
                                    "text": "2",
                                    "value": 2,
                                    "valueText": "2"
                                }
                            },
                            "semicolonToken": {
                                "kind": "SemicolonToken",
                                "fullStart": 1037,
                                "fullEnd": 1040,
                                "start": 1037,
                                "end": 1038,
                                "fullWidth": 3,
                                "width": 1,
                                "text": ";",
                                "value": ";",
                                "valueText": ";",
                                "hasTrailingTrivia": true,
                                "hasTrailingNewLine": true,
                                "trailingTrivia": [
                                    {
                                        "kind": "NewLineTrivia",
                                        "text": "\r\n"
                                    }
                                ]
                            }
                        }
                    ],
                    "closeBraceToken": {
                        "kind": "CloseBraceToken",
                        "fullStart": 1040,
                        "fullEnd": 1047,
                        "start": 1044,
                        "end": 1045,
                        "fullWidth": 7,
                        "width": 1,
                        "text": "}",
                        "value": "}",
                        "valueText": "}",
                        "hasLeadingTrivia": true,
                        "hasTrailingTrivia": true,
                        "hasTrailingNewLine": true,
                        "leadingTrivia": [
                            {
                                "kind": "WhitespaceTrivia",
                                "text": "    "
                            }
                        ],
                        "trailingTrivia": [
                            {
                                "kind": "NewLineTrivia",
                                "text": "\r\n"
                            }
                        ]
                    }
                }
            },
            {
                "kind": "ExpressionStatement",
                "fullStart": 1047,
                "fullEnd": 1071,
                "start": 1047,
                "end": 1069,
                "fullWidth": 24,
                "width": 22,
                "expression": {
                    "kind": "InvocationExpression",
                    "fullStart": 1047,
                    "fullEnd": 1068,
                    "start": 1047,
                    "end": 1068,
                    "fullWidth": 21,
                    "width": 21,
                    "expression": {
                        "kind": "IdentifierName",
                        "fullStart": 1047,
                        "fullEnd": 1058,
                        "start": 1047,
                        "end": 1058,
                        "fullWidth": 11,
                        "width": 11,
                        "text": "runTestCase",
                        "value": "runTestCase",
                        "valueText": "runTestCase"
                    },
                    "argumentList": {
                        "kind": "ArgumentList",
                        "fullStart": 1058,
                        "fullEnd": 1068,
                        "start": 1058,
                        "end": 1068,
                        "fullWidth": 10,
                        "width": 10,
                        "openParenToken": {
                            "kind": "OpenParenToken",
                            "fullStart": 1058,
                            "fullEnd": 1059,
                            "start": 1058,
                            "end": 1059,
                            "fullWidth": 1,
                            "width": 1,
                            "text": "(",
                            "value": "(",
                            "valueText": "("
                        },
                        "arguments": [
                            {
                                "kind": "IdentifierName",
                                "fullStart": 1059,
                                "fullEnd": 1067,
                                "start": 1059,
                                "end": 1067,
                                "fullWidth": 8,
                                "width": 8,
                                "text": "testcase",
                                "value": "testcase",
                                "valueText": "testcase"
                            }
                        ],
                        "closeParenToken": {
                            "kind": "CloseParenToken",
                            "fullStart": 1067,
                            "fullEnd": 1068,
                            "start": 1067,
                            "end": 1068,
                            "fullWidth": 1,
                            "width": 1,
                            "text": ")",
                            "value": ")",
                            "valueText": ")"
                        }
                    }
                },
                "semicolonToken": {
                    "kind": "SemicolonToken",
                    "fullStart": 1068,
                    "fullEnd": 1071,
                    "start": 1068,
                    "end": 1069,
                    "fullWidth": 3,
                    "width": 1,
                    "text": ";",
                    "value": ";",
                    "valueText": ";",
                    "hasTrailingTrivia": true,
                    "hasTrailingNewLine": true,
                    "trailingTrivia": [
                        {
                            "kind": "NewLineTrivia",
                            "text": "\r\n"
                        }
                    ]
                }
            }
        ],
        "endOfFileToken": {
            "kind": "EndOfFileToken",
            "fullStart": 1071,
            "fullEnd": 1071,
            "start": 1071,
            "end": 1071,
            "fullWidth": 0,
            "width": 0,
            "text": ""
        }
    },
    "lineMap": {
        "lineStarts": [
            0,
            67,
            152,
            232,
            308,
            380,
            385,
            439,
            545,
            550,
            552,
            554,
            577,
            623,
            653,
            664,
            666,
            689,
            691,
            739,
            771,
            798,
            814,
            846,
            859,
            861,
            883,
            905,
            926,
            928,
            997,
            999,
            1040,
            1047,
            1071
        ],
        "length": 1071
    }
}<|MERGE_RESOLUTION|>--- conflicted
+++ resolved
@@ -627,12 +627,8 @@
                                         "start": 678,
                                         "end": 686,
                                         "fullWidth": 8,
-<<<<<<< HEAD
                                         "width": 8,
-                                        "identifier": {
-=======
                                         "propertyName": {
->>>>>>> 85e84683
                                             "kind": "IdentifierName",
                                             "fullStart": 678,
                                             "fullEnd": 682,
@@ -1794,12 +1790,8 @@
                                         "start": 940,
                                         "end": 994,
                                         "fullWidth": 54,
-<<<<<<< HEAD
                                         "width": 54,
-                                        "identifier": {
-=======
                                         "propertyName": {
->>>>>>> 85e84683
                                             "kind": "IdentifierName",
                                             "fullStart": 940,
                                             "fullEnd": 951,
