{
    "isDeclaration": false,
    "languageVersion": "EcmaScript5",
    "parseOptions": {
        "allowAutomaticSemicolonInsertion": true
    },
    "sourceUnit": {
        "kind": "SourceUnit",
        "fullStart": 0,
        "fullEnd": 941,
        "start": 557,
        "end": 941,
        "fullWidth": 941,
        "width": 384,
        "isIncrementallyUnusable": true,
        "moduleElements": [
            {
                "kind": "FunctionDeclaration",
                "fullStart": 0,
                "fullEnd": 917,
                "start": 557,
                "end": 915,
                "fullWidth": 917,
                "width": 358,
                "modifiers": [],
                "functionKeyword": {
                    "kind": "FunctionKeyword",
                    "fullStart": 0,
                    "fullEnd": 566,
                    "start": 557,
                    "end": 565,
                    "fullWidth": 566,
                    "width": 8,
                    "text": "function",
                    "value": "function",
                    "valueText": "function",
                    "hasLeadingTrivia": true,
                    "hasLeadingComment": true,
                    "hasLeadingNewLine": true,
                    "hasTrailingTrivia": true,
                    "leadingTrivia": [
                        {
                            "kind": "SingleLineCommentTrivia",
                            "text": "/// Copyright (c) 2012 Ecma International.  All rights reserved. "
                        },
                        {
                            "kind": "NewLineTrivia",
                            "text": "\r\n"
                        },
                        {
                            "kind": "SingleLineCommentTrivia",
                            "text": "/// Ecma International makes this code available under the terms and conditions set"
                        },
                        {
                            "kind": "NewLineTrivia",
                            "text": "\r\n"
                        },
                        {
                            "kind": "SingleLineCommentTrivia",
                            "text": "/// forth on http://hg.ecmascript.org/tests/test262/raw-file/tip/LICENSE (the "
                        },
                        {
                            "kind": "NewLineTrivia",
                            "text": "\r\n"
                        },
                        {
                            "kind": "SingleLineCommentTrivia",
                            "text": "/// \"Use Terms\").   Any redistribution of this code must retain the above "
                        },
                        {
                            "kind": "NewLineTrivia",
                            "text": "\r\n"
                        },
                        {
                            "kind": "SingleLineCommentTrivia",
                            "text": "/// copyright and this notice and otherwise comply with the Use Terms."
                        },
                        {
                            "kind": "NewLineTrivia",
                            "text": "\r\n"
                        },
                        {
                            "kind": "MultiLineCommentTrivia",
                            "text": "/**\r\n * @path ch15/15.4/15.4.4/15.4.4.19/15.4.4.19-8-c-ii-8.js\r\n * @description Array.prototype.map - element changed by callbackfn on previous iterations is observed\r\n */"
                        },
                        {
                            "kind": "NewLineTrivia",
                            "text": "\r\n"
                        },
                        {
                            "kind": "NewLineTrivia",
                            "text": "\r\n"
                        },
                        {
                            "kind": "NewLineTrivia",
                            "text": "\r\n"
                        }
                    ],
                    "trailingTrivia": [
                        {
                            "kind": "WhitespaceTrivia",
                            "text": " "
                        }
                    ]
                },
                "identifier": {
                    "kind": "IdentifierName",
                    "fullStart": 566,
                    "fullEnd": 574,
                    "start": 566,
                    "end": 574,
                    "fullWidth": 8,
                    "width": 8,
                    "text": "testcase",
                    "value": "testcase",
                    "valueText": "testcase"
                },
                "callSignature": {
                    "kind": "CallSignature",
                    "fullStart": 574,
                    "fullEnd": 577,
                    "start": 574,
                    "end": 576,
                    "fullWidth": 3,
                    "width": 2,
                    "parameterList": {
                        "kind": "ParameterList",
                        "fullStart": 574,
                        "fullEnd": 577,
                        "start": 574,
                        "end": 576,
                        "fullWidth": 3,
                        "width": 2,
                        "openParenToken": {
                            "kind": "OpenParenToken",
                            "fullStart": 574,
                            "fullEnd": 575,
                            "start": 574,
                            "end": 575,
                            "fullWidth": 1,
                            "width": 1,
                            "text": "(",
                            "value": "(",
                            "valueText": "("
                        },
                        "parameters": [],
                        "closeParenToken": {
                            "kind": "CloseParenToken",
                            "fullStart": 575,
                            "fullEnd": 577,
                            "start": 575,
                            "end": 576,
                            "fullWidth": 2,
                            "width": 1,
                            "text": ")",
                            "value": ")",
                            "valueText": ")",
                            "hasTrailingTrivia": true,
                            "trailingTrivia": [
                                {
                                    "kind": "WhitespaceTrivia",
                                    "text": " "
                                }
                            ]
                        }
                    }
                },
                "block": {
                    "kind": "Block",
                    "fullStart": 577,
                    "fullEnd": 917,
                    "start": 577,
                    "end": 915,
                    "fullWidth": 340,
                    "width": 338,
                    "openBraceToken": {
                        "kind": "OpenBraceToken",
                        "fullStart": 577,
                        "fullEnd": 580,
                        "start": 577,
                        "end": 578,
                        "fullWidth": 3,
                        "width": 1,
                        "text": "{",
                        "value": "{",
                        "valueText": "{",
                        "hasTrailingTrivia": true,
                        "hasTrailingNewLine": true,
                        "trailingTrivia": [
                            {
                                "kind": "NewLineTrivia",
                                "text": "\r\n"
                            }
                        ]
                    },
                    "statements": [
                        {
                            "kind": "VariableStatement",
                            "fullStart": 580,
                            "fullEnd": 629,
                            "start": 590,
                            "end": 627,
                            "fullWidth": 49,
                            "width": 37,
                            "modifiers": [],
                            "variableDeclaration": {
                                "kind": "VariableDeclaration",
                                "fullStart": 580,
                                "fullEnd": 626,
                                "start": 590,
                                "end": 626,
                                "fullWidth": 46,
                                "width": 36,
                                "varKeyword": {
                                    "kind": "VarKeyword",
                                    "fullStart": 580,
                                    "fullEnd": 594,
                                    "start": 590,
                                    "end": 593,
                                    "fullWidth": 14,
                                    "width": 3,
                                    "text": "var",
                                    "value": "var",
                                    "valueText": "var",
                                    "hasLeadingTrivia": true,
                                    "hasLeadingNewLine": true,
                                    "hasTrailingTrivia": true,
                                    "leadingTrivia": [
                                        {
                                            "kind": "NewLineTrivia",
                                            "text": "\r\n"
                                        },
                                        {
                                            "kind": "WhitespaceTrivia",
                                            "text": "        "
                                        }
                                    ],
                                    "trailingTrivia": [
                                        {
                                            "kind": "WhitespaceTrivia",
                                            "text": " "
                                        }
                                    ]
                                },
                                "variableDeclarators": [
                                    {
                                        "kind": "VariableDeclarator",
                                        "fullStart": 594,
                                        "fullEnd": 626,
                                        "start": 594,
                                        "end": 626,
                                        "fullWidth": 32,
<<<<<<< HEAD
                                        "width": 32,
                                        "identifier": {
=======
                                        "propertyName": {
>>>>>>> 85e84683
                                            "kind": "IdentifierName",
                                            "fullStart": 594,
                                            "fullEnd": 598,
                                            "start": 594,
                                            "end": 597,
                                            "fullWidth": 4,
                                            "width": 3,
                                            "text": "obj",
                                            "value": "obj",
                                            "valueText": "obj",
                                            "hasTrailingTrivia": true,
                                            "trailingTrivia": [
                                                {
                                                    "kind": "WhitespaceTrivia",
                                                    "text": " "
                                                }
                                            ]
                                        },
                                        "equalsValueClause": {
                                            "kind": "EqualsValueClause",
                                            "fullStart": 598,
                                            "fullEnd": 626,
                                            "start": 598,
                                            "end": 626,
                                            "fullWidth": 28,
                                            "width": 28,
                                            "equalsToken": {
                                                "kind": "EqualsToken",
                                                "fullStart": 598,
                                                "fullEnd": 600,
                                                "start": 598,
                                                "end": 599,
                                                "fullWidth": 2,
                                                "width": 1,
                                                "text": "=",
                                                "value": "=",
                                                "valueText": "=",
                                                "hasTrailingTrivia": true,
                                                "trailingTrivia": [
                                                    {
                                                        "kind": "WhitespaceTrivia",
                                                        "text": " "
                                                    }
                                                ]
                                            },
                                            "value": {
                                                "kind": "ObjectLiteralExpression",
                                                "fullStart": 600,
                                                "fullEnd": 626,
                                                "start": 600,
                                                "end": 626,
                                                "fullWidth": 26,
                                                "width": 26,
                                                "openBraceToken": {
                                                    "kind": "OpenBraceToken",
                                                    "fullStart": 600,
                                                    "fullEnd": 602,
                                                    "start": 600,
                                                    "end": 601,
                                                    "fullWidth": 2,
                                                    "width": 1,
                                                    "text": "{",
                                                    "value": "{",
                                                    "valueText": "{",
                                                    "hasTrailingTrivia": true,
                                                    "trailingTrivia": [
                                                        {
                                                            "kind": "WhitespaceTrivia",
                                                            "text": " "
                                                        }
                                                    ]
                                                },
                                                "propertyAssignments": [
                                                    {
                                                        "kind": "SimplePropertyAssignment",
                                                        "fullStart": 602,
                                                        "fullEnd": 606,
                                                        "start": 602,
                                                        "end": 606,
                                                        "fullWidth": 4,
                                                        "width": 4,
                                                        "propertyName": {
                                                            "kind": "NumericLiteral",
                                                            "fullStart": 602,
                                                            "fullEnd": 603,
                                                            "start": 602,
                                                            "end": 603,
                                                            "fullWidth": 1,
                                                            "width": 1,
                                                            "text": "0",
                                                            "value": 0,
                                                            "valueText": "0"
                                                        },
                                                        "colonToken": {
                                                            "kind": "ColonToken",
                                                            "fullStart": 603,
                                                            "fullEnd": 605,
                                                            "start": 603,
                                                            "end": 604,
                                                            "fullWidth": 2,
                                                            "width": 1,
                                                            "text": ":",
                                                            "value": ":",
                                                            "valueText": ":",
                                                            "hasTrailingTrivia": true,
                                                            "trailingTrivia": [
                                                                {
                                                                    "kind": "WhitespaceTrivia",
                                                                    "text": " "
                                                                }
                                                            ]
                                                        },
                                                        "expression": {
                                                            "kind": "NumericLiteral",
                                                            "fullStart": 605,
                                                            "fullEnd": 606,
                                                            "start": 605,
                                                            "end": 606,
                                                            "fullWidth": 1,
                                                            "width": 1,
                                                            "text": "9",
                                                            "value": 9,
                                                            "valueText": "9"
                                                        }
                                                    },
                                                    {
                                                        "kind": "CommaToken",
                                                        "fullStart": 606,
                                                        "fullEnd": 608,
                                                        "start": 606,
                                                        "end": 607,
                                                        "fullWidth": 2,
                                                        "width": 1,
                                                        "text": ",",
                                                        "value": ",",
                                                        "valueText": ",",
                                                        "hasTrailingTrivia": true,
                                                        "trailingTrivia": [
                                                            {
                                                                "kind": "WhitespaceTrivia",
                                                                "text": " "
                                                            }
                                                        ]
                                                    },
                                                    {
                                                        "kind": "SimplePropertyAssignment",
                                                        "fullStart": 608,
                                                        "fullEnd": 613,
                                                        "start": 608,
                                                        "end": 613,
                                                        "fullWidth": 5,
                                                        "width": 5,
                                                        "propertyName": {
                                                            "kind": "NumericLiteral",
                                                            "fullStart": 608,
                                                            "fullEnd": 609,
                                                            "start": 608,
                                                            "end": 609,
                                                            "fullWidth": 1,
                                                            "width": 1,
                                                            "text": "1",
                                                            "value": 1,
                                                            "valueText": "1"
                                                        },
                                                        "colonToken": {
                                                            "kind": "ColonToken",
                                                            "fullStart": 609,
                                                            "fullEnd": 611,
                                                            "start": 609,
                                                            "end": 610,
                                                            "fullWidth": 2,
                                                            "width": 1,
                                                            "text": ":",
                                                            "value": ":",
                                                            "valueText": ":",
                                                            "hasTrailingTrivia": true,
                                                            "trailingTrivia": [
                                                                {
                                                                    "kind": "WhitespaceTrivia",
                                                                    "text": " "
                                                                }
                                                            ]
                                                        },
                                                        "expression": {
                                                            "kind": "NumericLiteral",
                                                            "fullStart": 611,
                                                            "fullEnd": 613,
                                                            "start": 611,
                                                            "end": 613,
                                                            "fullWidth": 2,
                                                            "width": 2,
                                                            "text": "12",
                                                            "value": 12,
                                                            "valueText": "12"
                                                        }
                                                    },
                                                    {
                                                        "kind": "CommaToken",
                                                        "fullStart": 613,
                                                        "fullEnd": 615,
                                                        "start": 613,
                                                        "end": 614,
                                                        "fullWidth": 2,
                                                        "width": 1,
                                                        "text": ",",
                                                        "value": ",",
                                                        "valueText": ",",
                                                        "hasTrailingTrivia": true,
                                                        "trailingTrivia": [
                                                            {
                                                                "kind": "WhitespaceTrivia",
                                                                "text": " "
                                                            }
                                                        ]
                                                    },
                                                    {
                                                        "kind": "SimplePropertyAssignment",
                                                        "fullStart": 615,
                                                        "fullEnd": 625,
                                                        "start": 615,
                                                        "end": 624,
                                                        "fullWidth": 10,
                                                        "width": 9,
                                                        "propertyName": {
                                                            "kind": "IdentifierName",
                                                            "fullStart": 615,
                                                            "fullEnd": 621,
                                                            "start": 615,
                                                            "end": 621,
                                                            "fullWidth": 6,
                                                            "width": 6,
                                                            "text": "length",
                                                            "value": "length",
                                                            "valueText": "length"
                                                        },
                                                        "colonToken": {
                                                            "kind": "ColonToken",
                                                            "fullStart": 621,
                                                            "fullEnd": 623,
                                                            "start": 621,
                                                            "end": 622,
                                                            "fullWidth": 2,
                                                            "width": 1,
                                                            "text": ":",
                                                            "value": ":",
                                                            "valueText": ":",
                                                            "hasTrailingTrivia": true,
                                                            "trailingTrivia": [
                                                                {
                                                                    "kind": "WhitespaceTrivia",
                                                                    "text": " "
                                                                }
                                                            ]
                                                        },
                                                        "expression": {
                                                            "kind": "NumericLiteral",
                                                            "fullStart": 623,
                                                            "fullEnd": 625,
                                                            "start": 623,
                                                            "end": 624,
                                                            "fullWidth": 2,
                                                            "width": 1,
                                                            "text": "2",
                                                            "value": 2,
                                                            "valueText": "2",
                                                            "hasTrailingTrivia": true,
                                                            "trailingTrivia": [
                                                                {
                                                                    "kind": "WhitespaceTrivia",
                                                                    "text": " "
                                                                }
                                                            ]
                                                        }
                                                    }
                                                ],
                                                "closeBraceToken": {
                                                    "kind": "CloseBraceToken",
                                                    "fullStart": 625,
                                                    "fullEnd": 626,
                                                    "start": 625,
                                                    "end": 626,
                                                    "fullWidth": 1,
                                                    "width": 1,
                                                    "text": "}",
                                                    "value": "}",
                                                    "valueText": "}"
                                                }
                                            }
                                        }
                                    }
                                ]
                            },
                            "semicolonToken": {
                                "kind": "SemicolonToken",
                                "fullStart": 626,
                                "fullEnd": 629,
                                "start": 626,
                                "end": 627,
                                "fullWidth": 3,
                                "width": 1,
                                "text": ";",
                                "value": ";",
                                "valueText": ";",
                                "hasTrailingTrivia": true,
                                "hasTrailingNewLine": true,
                                "trailingTrivia": [
                                    {
                                        "kind": "NewLineTrivia",
                                        "text": "\r\n"
                                    }
                                ]
                            }
                        },
                        {
                            "kind": "FunctionDeclaration",
                            "fullStart": 629,
                            "fullEnd": 796,
                            "start": 639,
                            "end": 794,
                            "fullWidth": 167,
                            "width": 155,
                            "modifiers": [],
                            "functionKeyword": {
                                "kind": "FunctionKeyword",
                                "fullStart": 629,
                                "fullEnd": 648,
                                "start": 639,
                                "end": 647,
                                "fullWidth": 19,
                                "width": 8,
                                "text": "function",
                                "value": "function",
                                "valueText": "function",
                                "hasLeadingTrivia": true,
                                "hasLeadingNewLine": true,
                                "hasTrailingTrivia": true,
                                "leadingTrivia": [
                                    {
                                        "kind": "NewLineTrivia",
                                        "text": "\r\n"
                                    },
                                    {
                                        "kind": "WhitespaceTrivia",
                                        "text": "        "
                                    }
                                ],
                                "trailingTrivia": [
                                    {
                                        "kind": "WhitespaceTrivia",
                                        "text": " "
                                    }
                                ]
                            },
                            "identifier": {
                                "kind": "IdentifierName",
                                "fullStart": 648,
                                "fullEnd": 658,
                                "start": 648,
                                "end": 658,
                                "fullWidth": 10,
                                "width": 10,
                                "text": "callbackfn",
                                "value": "callbackfn",
                                "valueText": "callbackfn"
                            },
                            "callSignature": {
                                "kind": "CallSignature",
                                "fullStart": 658,
                                "fullEnd": 672,
                                "start": 658,
                                "end": 671,
                                "fullWidth": 14,
                                "width": 13,
                                "parameterList": {
                                    "kind": "ParameterList",
                                    "fullStart": 658,
                                    "fullEnd": 672,
                                    "start": 658,
                                    "end": 671,
                                    "fullWidth": 14,
                                    "width": 13,
                                    "openParenToken": {
                                        "kind": "OpenParenToken",
                                        "fullStart": 658,
                                        "fullEnd": 659,
                                        "start": 658,
                                        "end": 659,
                                        "fullWidth": 1,
                                        "width": 1,
                                        "text": "(",
                                        "value": "(",
                                        "valueText": "("
                                    },
                                    "parameters": [
                                        {
                                            "kind": "Parameter",
                                            "fullStart": 659,
                                            "fullEnd": 662,
                                            "start": 659,
                                            "end": 662,
                                            "fullWidth": 3,
                                            "width": 3,
                                            "modifiers": [],
                                            "identifier": {
                                                "kind": "IdentifierName",
                                                "fullStart": 659,
                                                "fullEnd": 662,
                                                "start": 659,
                                                "end": 662,
                                                "fullWidth": 3,
                                                "width": 3,
                                                "text": "val",
                                                "value": "val",
                                                "valueText": "val"
                                            }
                                        },
                                        {
                                            "kind": "CommaToken",
                                            "fullStart": 662,
                                            "fullEnd": 664,
                                            "start": 662,
                                            "end": 663,
                                            "fullWidth": 2,
                                            "width": 1,
                                            "text": ",",
                                            "value": ",",
                                            "valueText": ",",
                                            "hasTrailingTrivia": true,
                                            "trailingTrivia": [
                                                {
                                                    "kind": "WhitespaceTrivia",
                                                    "text": " "
                                                }
                                            ]
                                        },
                                        {
                                            "kind": "Parameter",
                                            "fullStart": 664,
                                            "fullEnd": 667,
                                            "start": 664,
                                            "end": 667,
                                            "fullWidth": 3,
                                            "width": 3,
                                            "modifiers": [],
                                            "identifier": {
                                                "kind": "IdentifierName",
                                                "fullStart": 664,
                                                "fullEnd": 667,
                                                "start": 664,
                                                "end": 667,
                                                "fullWidth": 3,
                                                "width": 3,
                                                "text": "idx",
                                                "value": "idx",
                                                "valueText": "idx"
                                            }
                                        },
                                        {
                                            "kind": "CommaToken",
                                            "fullStart": 667,
                                            "fullEnd": 669,
                                            "start": 667,
                                            "end": 668,
                                            "fullWidth": 2,
                                            "width": 1,
                                            "text": ",",
                                            "value": ",",
                                            "valueText": ",",
                                            "hasTrailingTrivia": true,
                                            "trailingTrivia": [
                                                {
                                                    "kind": "WhitespaceTrivia",
                                                    "text": " "
                                                }
                                            ]
                                        },
                                        {
                                            "kind": "Parameter",
                                            "fullStart": 669,
                                            "fullEnd": 670,
                                            "start": 669,
                                            "end": 670,
                                            "fullWidth": 1,
                                            "width": 1,
                                            "modifiers": [],
                                            "identifier": {
                                                "kind": "IdentifierName",
                                                "fullStart": 669,
                                                "fullEnd": 670,
                                                "start": 669,
                                                "end": 670,
                                                "fullWidth": 1,
                                                "width": 1,
                                                "text": "o",
                                                "value": "o",
                                                "valueText": "o"
                                            }
                                        }
                                    ],
                                    "closeParenToken": {
                                        "kind": "CloseParenToken",
                                        "fullStart": 670,
                                        "fullEnd": 672,
                                        "start": 670,
                                        "end": 671,
                                        "fullWidth": 2,
                                        "width": 1,
                                        "text": ")",
                                        "value": ")",
                                        "valueText": ")",
                                        "hasTrailingTrivia": true,
                                        "trailingTrivia": [
                                            {
                                                "kind": "WhitespaceTrivia",
                                                "text": " "
                                            }
                                        ]
                                    }
                                }
                            },
                            "block": {
                                "kind": "Block",
                                "fullStart": 672,
                                "fullEnd": 796,
                                "start": 672,
                                "end": 794,
                                "fullWidth": 124,
                                "width": 122,
                                "openBraceToken": {
                                    "kind": "OpenBraceToken",
                                    "fullStart": 672,
                                    "fullEnd": 675,
                                    "start": 672,
                                    "end": 673,
                                    "fullWidth": 3,
                                    "width": 1,
                                    "text": "{",
                                    "value": "{",
                                    "valueText": "{",
                                    "hasTrailingTrivia": true,
                                    "hasTrailingNewLine": true,
                                    "trailingTrivia": [
                                        {
                                            "kind": "NewLineTrivia",
                                            "text": "\r\n"
                                        }
                                    ]
                                },
                                "statements": [
                                    {
                                        "kind": "IfStatement",
                                        "fullStart": 675,
                                        "fullEnd": 755,
                                        "start": 687,
                                        "end": 753,
                                        "fullWidth": 80,
                                        "width": 66,
                                        "ifKeyword": {
                                            "kind": "IfKeyword",
                                            "fullStart": 675,
                                            "fullEnd": 690,
                                            "start": 687,
                                            "end": 689,
                                            "fullWidth": 15,
                                            "width": 2,
                                            "text": "if",
                                            "value": "if",
                                            "valueText": "if",
                                            "hasLeadingTrivia": true,
                                            "hasTrailingTrivia": true,
                                            "leadingTrivia": [
                                                {
                                                    "kind": "WhitespaceTrivia",
                                                    "text": "            "
                                                }
                                            ],
                                            "trailingTrivia": [
                                                {
                                                    "kind": "WhitespaceTrivia",
                                                    "text": " "
                                                }
                                            ]
                                        },
                                        "openParenToken": {
                                            "kind": "OpenParenToken",
                                            "fullStart": 690,
                                            "fullEnd": 691,
                                            "start": 690,
                                            "end": 691,
                                            "fullWidth": 1,
                                            "width": 1,
                                            "text": "(",
                                            "value": "(",
                                            "valueText": "("
                                        },
                                        "condition": {
                                            "kind": "EqualsExpression",
                                            "fullStart": 691,
                                            "fullEnd": 700,
                                            "start": 691,
                                            "end": 700,
                                            "fullWidth": 9,
                                            "width": 9,
                                            "left": {
                                                "kind": "IdentifierName",
                                                "fullStart": 691,
                                                "fullEnd": 695,
                                                "start": 691,
                                                "end": 694,
                                                "fullWidth": 4,
                                                "width": 3,
                                                "text": "idx",
                                                "value": "idx",
                                                "valueText": "idx",
                                                "hasTrailingTrivia": true,
                                                "trailingTrivia": [
                                                    {
                                                        "kind": "WhitespaceTrivia",
                                                        "text": " "
                                                    }
                                                ]
                                            },
                                            "operatorToken": {
                                                "kind": "EqualsEqualsEqualsToken",
                                                "fullStart": 695,
                                                "fullEnd": 699,
                                                "start": 695,
                                                "end": 698,
                                                "fullWidth": 4,
                                                "width": 3,
                                                "text": "===",
                                                "value": "===",
                                                "valueText": "===",
                                                "hasTrailingTrivia": true,
                                                "trailingTrivia": [
                                                    {
                                                        "kind": "WhitespaceTrivia",
                                                        "text": " "
                                                    }
                                                ]
                                            },
                                            "right": {
                                                "kind": "NumericLiteral",
                                                "fullStart": 699,
                                                "fullEnd": 700,
                                                "start": 699,
                                                "end": 700,
                                                "fullWidth": 1,
                                                "width": 1,
                                                "text": "0",
                                                "value": 0,
                                                "valueText": "0"
                                            }
                                        },
                                        "closeParenToken": {
                                            "kind": "CloseParenToken",
                                            "fullStart": 700,
                                            "fullEnd": 702,
                                            "start": 700,
                                            "end": 701,
                                            "fullWidth": 2,
                                            "width": 1,
                                            "text": ")",
                                            "value": ")",
                                            "valueText": ")",
                                            "hasTrailingTrivia": true,
                                            "trailingTrivia": [
                                                {
                                                    "kind": "WhitespaceTrivia",
                                                    "text": " "
                                                }
                                            ]
                                        },
                                        "statement": {
                                            "kind": "Block",
                                            "fullStart": 702,
                                            "fullEnd": 755,
                                            "start": 702,
                                            "end": 753,
                                            "fullWidth": 53,
                                            "width": 51,
                                            "openBraceToken": {
                                                "kind": "OpenBraceToken",
                                                "fullStart": 702,
                                                "fullEnd": 705,
                                                "start": 702,
                                                "end": 703,
                                                "fullWidth": 3,
                                                "width": 1,
                                                "text": "{",
                                                "value": "{",
                                                "valueText": "{",
                                                "hasTrailingTrivia": true,
                                                "hasTrailingNewLine": true,
                                                "trailingTrivia": [
                                                    {
                                                        "kind": "NewLineTrivia",
                                                        "text": "\r\n"
                                                    }
                                                ]
                                            },
                                            "statements": [
                                                {
                                                    "kind": "ExpressionStatement",
                                                    "fullStart": 705,
                                                    "fullEnd": 740,
                                                    "start": 721,
                                                    "end": 738,
                                                    "fullWidth": 35,
                                                    "width": 17,
                                                    "expression": {
                                                        "kind": "AssignmentExpression",
                                                        "fullStart": 705,
                                                        "fullEnd": 737,
                                                        "start": 721,
                                                        "end": 737,
                                                        "fullWidth": 32,
                                                        "width": 16,
                                                        "left": {
                                                            "kind": "ElementAccessExpression",
                                                            "fullStart": 705,
                                                            "fullEnd": 734,
                                                            "start": 721,
                                                            "end": 733,
                                                            "fullWidth": 29,
                                                            "width": 12,
                                                            "expression": {
                                                                "kind": "IdentifierName",
                                                                "fullStart": 705,
                                                                "fullEnd": 724,
                                                                "start": 721,
                                                                "end": 724,
                                                                "fullWidth": 19,
                                                                "width": 3,
                                                                "text": "obj",
                                                                "value": "obj",
                                                                "valueText": "obj",
                                                                "hasLeadingTrivia": true,
                                                                "leadingTrivia": [
                                                                    {
                                                                        "kind": "WhitespaceTrivia",
                                                                        "text": "                "
                                                                    }
                                                                ]
                                                            },
                                                            "openBracketToken": {
                                                                "kind": "OpenBracketToken",
                                                                "fullStart": 724,
                                                                "fullEnd": 725,
                                                                "start": 724,
                                                                "end": 725,
                                                                "fullWidth": 1,
                                                                "width": 1,
                                                                "text": "[",
                                                                "value": "[",
                                                                "valueText": "["
                                                            },
                                                            "argumentExpression": {
                                                                "kind": "AddExpression",
                                                                "fullStart": 725,
                                                                "fullEnd": 732,
                                                                "start": 725,
                                                                "end": 732,
                                                                "fullWidth": 7,
                                                                "width": 7,
                                                                "left": {
                                                                    "kind": "IdentifierName",
                                                                    "fullStart": 725,
                                                                    "fullEnd": 729,
                                                                    "start": 725,
                                                                    "end": 728,
                                                                    "fullWidth": 4,
                                                                    "width": 3,
                                                                    "text": "idx",
                                                                    "value": "idx",
                                                                    "valueText": "idx",
                                                                    "hasTrailingTrivia": true,
                                                                    "trailingTrivia": [
                                                                        {
                                                                            "kind": "WhitespaceTrivia",
                                                                            "text": " "
                                                                        }
                                                                    ]
                                                                },
                                                                "operatorToken": {
                                                                    "kind": "PlusToken",
                                                                    "fullStart": 729,
                                                                    "fullEnd": 731,
                                                                    "start": 729,
                                                                    "end": 730,
                                                                    "fullWidth": 2,
                                                                    "width": 1,
                                                                    "text": "+",
                                                                    "value": "+",
                                                                    "valueText": "+",
                                                                    "hasTrailingTrivia": true,
                                                                    "trailingTrivia": [
                                                                        {
                                                                            "kind": "WhitespaceTrivia",
                                                                            "text": " "
                                                                        }
                                                                    ]
                                                                },
                                                                "right": {
                                                                    "kind": "NumericLiteral",
                                                                    "fullStart": 731,
                                                                    "fullEnd": 732,
                                                                    "start": 731,
                                                                    "end": 732,
                                                                    "fullWidth": 1,
                                                                    "width": 1,
                                                                    "text": "1",
                                                                    "value": 1,
                                                                    "valueText": "1"
                                                                }
                                                            },
                                                            "closeBracketToken": {
                                                                "kind": "CloseBracketToken",
                                                                "fullStart": 732,
                                                                "fullEnd": 734,
                                                                "start": 732,
                                                                "end": 733,
                                                                "fullWidth": 2,
                                                                "width": 1,
                                                                "text": "]",
                                                                "value": "]",
                                                                "valueText": "]",
                                                                "hasTrailingTrivia": true,
                                                                "trailingTrivia": [
                                                                    {
                                                                        "kind": "WhitespaceTrivia",
                                                                        "text": " "
                                                                    }
                                                                ]
                                                            }
                                                        },
                                                        "operatorToken": {
                                                            "kind": "EqualsToken",
                                                            "fullStart": 734,
                                                            "fullEnd": 736,
                                                            "start": 734,
                                                            "end": 735,
                                                            "fullWidth": 2,
                                                            "width": 1,
                                                            "text": "=",
                                                            "value": "=",
                                                            "valueText": "=",
                                                            "hasTrailingTrivia": true,
                                                            "trailingTrivia": [
                                                                {
                                                                    "kind": "WhitespaceTrivia",
                                                                    "text": " "
                                                                }
                                                            ]
                                                        },
                                                        "right": {
                                                            "kind": "NumericLiteral",
                                                            "fullStart": 736,
                                                            "fullEnd": 737,
                                                            "start": 736,
                                                            "end": 737,
                                                            "fullWidth": 1,
                                                            "width": 1,
                                                            "text": "8",
                                                            "value": 8,
                                                            "valueText": "8"
                                                        }
                                                    },
                                                    "semicolonToken": {
                                                        "kind": "SemicolonToken",
                                                        "fullStart": 737,
                                                        "fullEnd": 740,
                                                        "start": 737,
                                                        "end": 738,
                                                        "fullWidth": 3,
                                                        "width": 1,
                                                        "text": ";",
                                                        "value": ";",
                                                        "valueText": ";",
                                                        "hasTrailingTrivia": true,
                                                        "hasTrailingNewLine": true,
                                                        "trailingTrivia": [
                                                            {
                                                                "kind": "NewLineTrivia",
                                                                "text": "\r\n"
                                                            }
                                                        ]
                                                    }
                                                }
                                            ],
                                            "closeBraceToken": {
                                                "kind": "CloseBraceToken",
                                                "fullStart": 740,
                                                "fullEnd": 755,
                                                "start": 752,
                                                "end": 753,
                                                "fullWidth": 15,
                                                "width": 1,
                                                "text": "}",
                                                "value": "}",
                                                "valueText": "}",
                                                "hasLeadingTrivia": true,
                                                "hasTrailingTrivia": true,
                                                "hasTrailingNewLine": true,
                                                "leadingTrivia": [
                                                    {
                                                        "kind": "WhitespaceTrivia",
                                                        "text": "            "
                                                    }
                                                ],
                                                "trailingTrivia": [
                                                    {
                                                        "kind": "NewLineTrivia",
                                                        "text": "\r\n"
                                                    }
                                                ]
                                            }
                                        }
                                    },
                                    {
                                        "kind": "ReturnStatement",
                                        "fullStart": 755,
                                        "fullEnd": 785,
                                        "start": 767,
                                        "end": 783,
                                        "fullWidth": 30,
                                        "width": 16,
                                        "returnKeyword": {
                                            "kind": "ReturnKeyword",
                                            "fullStart": 755,
                                            "fullEnd": 774,
                                            "start": 767,
                                            "end": 773,
                                            "fullWidth": 19,
                                            "width": 6,
                                            "text": "return",
                                            "value": "return",
                                            "valueText": "return",
                                            "hasLeadingTrivia": true,
                                            "hasTrailingTrivia": true,
                                            "leadingTrivia": [
                                                {
                                                    "kind": "WhitespaceTrivia",
                                                    "text": "            "
                                                }
                                            ],
                                            "trailingTrivia": [
                                                {
                                                    "kind": "WhitespaceTrivia",
                                                    "text": " "
                                                }
                                            ]
                                        },
                                        "expression": {
                                            "kind": "GreaterThanExpression",
                                            "fullStart": 774,
                                            "fullEnd": 782,
                                            "start": 774,
                                            "end": 782,
                                            "fullWidth": 8,
                                            "width": 8,
                                            "left": {
                                                "kind": "IdentifierName",
                                                "fullStart": 774,
                                                "fullEnd": 778,
                                                "start": 774,
                                                "end": 777,
                                                "fullWidth": 4,
                                                "width": 3,
                                                "text": "val",
                                                "value": "val",
                                                "valueText": "val",
                                                "hasTrailingTrivia": true,
                                                "trailingTrivia": [
                                                    {
                                                        "kind": "WhitespaceTrivia",
                                                        "text": " "
                                                    }
                                                ]
                                            },
                                            "operatorToken": {
                                                "kind": "GreaterThanToken",
                                                "fullStart": 778,
                                                "fullEnd": 780,
                                                "start": 778,
                                                "end": 779,
                                                "fullWidth": 2,
                                                "width": 1,
                                                "text": ">",
                                                "value": ">",
                                                "valueText": ">",
                                                "hasTrailingTrivia": true,
                                                "trailingTrivia": [
                                                    {
                                                        "kind": "WhitespaceTrivia",
                                                        "text": " "
                                                    }
                                                ]
                                            },
                                            "right": {
                                                "kind": "NumericLiteral",
                                                "fullStart": 780,
                                                "fullEnd": 782,
                                                "start": 780,
                                                "end": 782,
                                                "fullWidth": 2,
                                                "width": 2,
                                                "text": "10",
                                                "value": 10,
                                                "valueText": "10"
                                            }
                                        },
                                        "semicolonToken": {
                                            "kind": "SemicolonToken",
                                            "fullStart": 782,
                                            "fullEnd": 785,
                                            "start": 782,
                                            "end": 783,
                                            "fullWidth": 3,
                                            "width": 1,
                                            "text": ";",
                                            "value": ";",
                                            "valueText": ";",
                                            "hasTrailingTrivia": true,
                                            "hasTrailingNewLine": true,
                                            "trailingTrivia": [
                                                {
                                                    "kind": "NewLineTrivia",
                                                    "text": "\r\n"
                                                }
                                            ]
                                        }
                                    }
                                ],
                                "closeBraceToken": {
                                    "kind": "CloseBraceToken",
                                    "fullStart": 785,
                                    "fullEnd": 796,
                                    "start": 793,
                                    "end": 794,
                                    "fullWidth": 11,
                                    "width": 1,
                                    "text": "}",
                                    "value": "}",
                                    "valueText": "}",
                                    "hasLeadingTrivia": true,
                                    "hasTrailingTrivia": true,
                                    "hasTrailingNewLine": true,
                                    "leadingTrivia": [
                                        {
                                            "kind": "WhitespaceTrivia",
                                            "text": "        "
                                        }
                                    ],
                                    "trailingTrivia": [
                                        {
                                            "kind": "NewLineTrivia",
                                            "text": "\r\n"
                                        }
                                    ]
                                }
                            }
                        },
                        {
                            "kind": "VariableStatement",
                            "fullStart": 796,
                            "fullEnd": 867,
                            "start": 806,
                            "end": 865,
                            "fullWidth": 71,
                            "width": 59,
                            "modifiers": [],
                            "variableDeclaration": {
                                "kind": "VariableDeclaration",
                                "fullStart": 796,
                                "fullEnd": 864,
                                "start": 806,
                                "end": 864,
                                "fullWidth": 68,
                                "width": 58,
                                "varKeyword": {
                                    "kind": "VarKeyword",
                                    "fullStart": 796,
                                    "fullEnd": 810,
                                    "start": 806,
                                    "end": 809,
                                    "fullWidth": 14,
                                    "width": 3,
                                    "text": "var",
                                    "value": "var",
                                    "valueText": "var",
                                    "hasLeadingTrivia": true,
                                    "hasLeadingNewLine": true,
                                    "hasTrailingTrivia": true,
                                    "leadingTrivia": [
                                        {
                                            "kind": "NewLineTrivia",
                                            "text": "\r\n"
                                        },
                                        {
                                            "kind": "WhitespaceTrivia",
                                            "text": "        "
                                        }
                                    ],
                                    "trailingTrivia": [
                                        {
                                            "kind": "WhitespaceTrivia",
                                            "text": " "
                                        }
                                    ]
                                },
                                "variableDeclarators": [
                                    {
                                        "kind": "VariableDeclarator",
                                        "fullStart": 810,
                                        "fullEnd": 864,
                                        "start": 810,
                                        "end": 864,
                                        "fullWidth": 54,
<<<<<<< HEAD
                                        "width": 54,
                                        "identifier": {
=======
                                        "propertyName": {
>>>>>>> 85e84683
                                            "kind": "IdentifierName",
                                            "fullStart": 810,
                                            "fullEnd": 821,
                                            "start": 810,
                                            "end": 820,
                                            "fullWidth": 11,
                                            "width": 10,
                                            "text": "testResult",
                                            "value": "testResult",
                                            "valueText": "testResult",
                                            "hasTrailingTrivia": true,
                                            "trailingTrivia": [
                                                {
                                                    "kind": "WhitespaceTrivia",
                                                    "text": " "
                                                }
                                            ]
                                        },
                                        "equalsValueClause": {
                                            "kind": "EqualsValueClause",
                                            "fullStart": 821,
                                            "fullEnd": 864,
                                            "start": 821,
                                            "end": 864,
                                            "fullWidth": 43,
                                            "width": 43,
                                            "equalsToken": {
                                                "kind": "EqualsToken",
                                                "fullStart": 821,
                                                "fullEnd": 823,
                                                "start": 821,
                                                "end": 822,
                                                "fullWidth": 2,
                                                "width": 1,
                                                "text": "=",
                                                "value": "=",
                                                "valueText": "=",
                                                "hasTrailingTrivia": true,
                                                "trailingTrivia": [
                                                    {
                                                        "kind": "WhitespaceTrivia",
                                                        "text": " "
                                                    }
                                                ]
                                            },
                                            "value": {
                                                "kind": "InvocationExpression",
                                                "fullStart": 823,
                                                "fullEnd": 864,
                                                "start": 823,
                                                "end": 864,
                                                "fullWidth": 41,
                                                "width": 41,
                                                "expression": {
                                                    "kind": "MemberAccessExpression",
                                                    "fullStart": 823,
                                                    "fullEnd": 847,
                                                    "start": 823,
                                                    "end": 847,
                                                    "fullWidth": 24,
                                                    "width": 24,
                                                    "expression": {
                                                        "kind": "MemberAccessExpression",
                                                        "fullStart": 823,
                                                        "fullEnd": 842,
                                                        "start": 823,
                                                        "end": 842,
                                                        "fullWidth": 19,
                                                        "width": 19,
                                                        "expression": {
                                                            "kind": "MemberAccessExpression",
                                                            "fullStart": 823,
                                                            "fullEnd": 838,
                                                            "start": 823,
                                                            "end": 838,
                                                            "fullWidth": 15,
                                                            "width": 15,
                                                            "expression": {
                                                                "kind": "IdentifierName",
                                                                "fullStart": 823,
                                                                "fullEnd": 828,
                                                                "start": 823,
                                                                "end": 828,
                                                                "fullWidth": 5,
                                                                "width": 5,
                                                                "text": "Array",
                                                                "value": "Array",
                                                                "valueText": "Array"
                                                            },
                                                            "dotToken": {
                                                                "kind": "DotToken",
                                                                "fullStart": 828,
                                                                "fullEnd": 829,
                                                                "start": 828,
                                                                "end": 829,
                                                                "fullWidth": 1,
                                                                "width": 1,
                                                                "text": ".",
                                                                "value": ".",
                                                                "valueText": "."
                                                            },
                                                            "name": {
                                                                "kind": "IdentifierName",
                                                                "fullStart": 829,
                                                                "fullEnd": 838,
                                                                "start": 829,
                                                                "end": 838,
                                                                "fullWidth": 9,
                                                                "width": 9,
                                                                "text": "prototype",
                                                                "value": "prototype",
                                                                "valueText": "prototype"
                                                            }
                                                        },
                                                        "dotToken": {
                                                            "kind": "DotToken",
                                                            "fullStart": 838,
                                                            "fullEnd": 839,
                                                            "start": 838,
                                                            "end": 839,
                                                            "fullWidth": 1,
                                                            "width": 1,
                                                            "text": ".",
                                                            "value": ".",
                                                            "valueText": "."
                                                        },
                                                        "name": {
                                                            "kind": "IdentifierName",
                                                            "fullStart": 839,
                                                            "fullEnd": 842,
                                                            "start": 839,
                                                            "end": 842,
                                                            "fullWidth": 3,
                                                            "width": 3,
                                                            "text": "map",
                                                            "value": "map",
                                                            "valueText": "map"
                                                        }
                                                    },
                                                    "dotToken": {
                                                        "kind": "DotToken",
                                                        "fullStart": 842,
                                                        "fullEnd": 843,
                                                        "start": 842,
                                                        "end": 843,
                                                        "fullWidth": 1,
                                                        "width": 1,
                                                        "text": ".",
                                                        "value": ".",
                                                        "valueText": "."
                                                    },
                                                    "name": {
                                                        "kind": "IdentifierName",
                                                        "fullStart": 843,
                                                        "fullEnd": 847,
                                                        "start": 843,
                                                        "end": 847,
                                                        "fullWidth": 4,
                                                        "width": 4,
                                                        "text": "call",
                                                        "value": "call",
                                                        "valueText": "call"
                                                    }
                                                },
                                                "argumentList": {
                                                    "kind": "ArgumentList",
                                                    "fullStart": 847,
                                                    "fullEnd": 864,
                                                    "start": 847,
                                                    "end": 864,
                                                    "fullWidth": 17,
                                                    "width": 17,
                                                    "openParenToken": {
                                                        "kind": "OpenParenToken",
                                                        "fullStart": 847,
                                                        "fullEnd": 848,
                                                        "start": 847,
                                                        "end": 848,
                                                        "fullWidth": 1,
                                                        "width": 1,
                                                        "text": "(",
                                                        "value": "(",
                                                        "valueText": "("
                                                    },
                                                    "arguments": [
                                                        {
                                                            "kind": "IdentifierName",
                                                            "fullStart": 848,
                                                            "fullEnd": 851,
                                                            "start": 848,
                                                            "end": 851,
                                                            "fullWidth": 3,
                                                            "width": 3,
                                                            "text": "obj",
                                                            "value": "obj",
                                                            "valueText": "obj"
                                                        },
                                                        {
                                                            "kind": "CommaToken",
                                                            "fullStart": 851,
                                                            "fullEnd": 853,
                                                            "start": 851,
                                                            "end": 852,
                                                            "fullWidth": 2,
                                                            "width": 1,
                                                            "text": ",",
                                                            "value": ",",
                                                            "valueText": ",",
                                                            "hasTrailingTrivia": true,
                                                            "trailingTrivia": [
                                                                {
                                                                    "kind": "WhitespaceTrivia",
                                                                    "text": " "
                                                                }
                                                            ]
                                                        },
                                                        {
                                                            "kind": "IdentifierName",
                                                            "fullStart": 853,
                                                            "fullEnd": 863,
                                                            "start": 853,
                                                            "end": 863,
                                                            "fullWidth": 10,
                                                            "width": 10,
                                                            "text": "callbackfn",
                                                            "value": "callbackfn",
                                                            "valueText": "callbackfn"
                                                        }
                                                    ],
                                                    "closeParenToken": {
                                                        "kind": "CloseParenToken",
                                                        "fullStart": 863,
                                                        "fullEnd": 864,
                                                        "start": 863,
                                                        "end": 864,
                                                        "fullWidth": 1,
                                                        "width": 1,
                                                        "text": ")",
                                                        "value": ")",
                                                        "valueText": ")"
                                                    }
                                                }
                                            }
                                        }
                                    }
                                ]
                            },
                            "semicolonToken": {
                                "kind": "SemicolonToken",
                                "fullStart": 864,
                                "fullEnd": 867,
                                "start": 864,
                                "end": 865,
                                "fullWidth": 3,
                                "width": 1,
                                "text": ";",
                                "value": ";",
                                "valueText": ";",
                                "hasTrailingTrivia": true,
                                "hasTrailingNewLine": true,
                                "trailingTrivia": [
                                    {
                                        "kind": "NewLineTrivia",
                                        "text": "\r\n"
                                    }
                                ]
                            }
                        },
                        {
                            "kind": "ReturnStatement",
                            "fullStart": 867,
                            "fullEnd": 910,
                            "start": 877,
                            "end": 908,
                            "fullWidth": 43,
                            "width": 31,
                            "returnKeyword": {
                                "kind": "ReturnKeyword",
                                "fullStart": 867,
                                "fullEnd": 884,
                                "start": 877,
                                "end": 883,
                                "fullWidth": 17,
                                "width": 6,
                                "text": "return",
                                "value": "return",
                                "valueText": "return",
                                "hasLeadingTrivia": true,
                                "hasLeadingNewLine": true,
                                "hasTrailingTrivia": true,
                                "leadingTrivia": [
                                    {
                                        "kind": "NewLineTrivia",
                                        "text": "\r\n"
                                    },
                                    {
                                        "kind": "WhitespaceTrivia",
                                        "text": "        "
                                    }
                                ],
                                "trailingTrivia": [
                                    {
                                        "kind": "WhitespaceTrivia",
                                        "text": " "
                                    }
                                ]
                            },
                            "expression": {
                                "kind": "EqualsExpression",
                                "fullStart": 884,
                                "fullEnd": 907,
                                "start": 884,
                                "end": 907,
                                "fullWidth": 23,
                                "width": 23,
                                "left": {
                                    "kind": "ElementAccessExpression",
                                    "fullStart": 884,
                                    "fullEnd": 898,
                                    "start": 884,
                                    "end": 897,
                                    "fullWidth": 14,
                                    "width": 13,
                                    "expression": {
                                        "kind": "IdentifierName",
                                        "fullStart": 884,
                                        "fullEnd": 894,
                                        "start": 884,
                                        "end": 894,
                                        "fullWidth": 10,
                                        "width": 10,
                                        "text": "testResult",
                                        "value": "testResult",
                                        "valueText": "testResult"
                                    },
                                    "openBracketToken": {
                                        "kind": "OpenBracketToken",
                                        "fullStart": 894,
                                        "fullEnd": 895,
                                        "start": 894,
                                        "end": 895,
                                        "fullWidth": 1,
                                        "width": 1,
                                        "text": "[",
                                        "value": "[",
                                        "valueText": "["
                                    },
                                    "argumentExpression": {
                                        "kind": "NumericLiteral",
                                        "fullStart": 895,
                                        "fullEnd": 896,
                                        "start": 895,
                                        "end": 896,
                                        "fullWidth": 1,
                                        "width": 1,
                                        "text": "1",
                                        "value": 1,
                                        "valueText": "1"
                                    },
                                    "closeBracketToken": {
                                        "kind": "CloseBracketToken",
                                        "fullStart": 896,
                                        "fullEnd": 898,
                                        "start": 896,
                                        "end": 897,
                                        "fullWidth": 2,
                                        "width": 1,
                                        "text": "]",
                                        "value": "]",
                                        "valueText": "]",
                                        "hasTrailingTrivia": true,
                                        "trailingTrivia": [
                                            {
                                                "kind": "WhitespaceTrivia",
                                                "text": " "
                                            }
                                        ]
                                    }
                                },
                                "operatorToken": {
                                    "kind": "EqualsEqualsEqualsToken",
                                    "fullStart": 898,
                                    "fullEnd": 902,
                                    "start": 898,
                                    "end": 901,
                                    "fullWidth": 4,
                                    "width": 3,
                                    "text": "===",
                                    "value": "===",
                                    "valueText": "===",
                                    "hasTrailingTrivia": true,
                                    "trailingTrivia": [
                                        {
                                            "kind": "WhitespaceTrivia",
                                            "text": " "
                                        }
                                    ]
                                },
                                "right": {
                                    "kind": "FalseKeyword",
                                    "fullStart": 902,
                                    "fullEnd": 907,
                                    "start": 902,
                                    "end": 907,
                                    "fullWidth": 5,
                                    "width": 5,
                                    "text": "false",
                                    "value": false,
                                    "valueText": "false"
                                }
                            },
                            "semicolonToken": {
                                "kind": "SemicolonToken",
                                "fullStart": 907,
                                "fullEnd": 910,
                                "start": 907,
                                "end": 908,
                                "fullWidth": 3,
                                "width": 1,
                                "text": ";",
                                "value": ";",
                                "valueText": ";",
                                "hasTrailingTrivia": true,
                                "hasTrailingNewLine": true,
                                "trailingTrivia": [
                                    {
                                        "kind": "NewLineTrivia",
                                        "text": "\r\n"
                                    }
                                ]
                            }
                        }
                    ],
                    "closeBraceToken": {
                        "kind": "CloseBraceToken",
                        "fullStart": 910,
                        "fullEnd": 917,
                        "start": 914,
                        "end": 915,
                        "fullWidth": 7,
                        "width": 1,
                        "text": "}",
                        "value": "}",
                        "valueText": "}",
                        "hasLeadingTrivia": true,
                        "hasTrailingTrivia": true,
                        "hasTrailingNewLine": true,
                        "leadingTrivia": [
                            {
                                "kind": "WhitespaceTrivia",
                                "text": "    "
                            }
                        ],
                        "trailingTrivia": [
                            {
                                "kind": "NewLineTrivia",
                                "text": "\r\n"
                            }
                        ]
                    }
                }
            },
            {
                "kind": "ExpressionStatement",
                "fullStart": 917,
                "fullEnd": 941,
                "start": 917,
                "end": 939,
                "fullWidth": 24,
                "width": 22,
                "expression": {
                    "kind": "InvocationExpression",
                    "fullStart": 917,
                    "fullEnd": 938,
                    "start": 917,
                    "end": 938,
                    "fullWidth": 21,
                    "width": 21,
                    "expression": {
                        "kind": "IdentifierName",
                        "fullStart": 917,
                        "fullEnd": 928,
                        "start": 917,
                        "end": 928,
                        "fullWidth": 11,
                        "width": 11,
                        "text": "runTestCase",
                        "value": "runTestCase",
                        "valueText": "runTestCase"
                    },
                    "argumentList": {
                        "kind": "ArgumentList",
                        "fullStart": 928,
                        "fullEnd": 938,
                        "start": 928,
                        "end": 938,
                        "fullWidth": 10,
                        "width": 10,
                        "openParenToken": {
                            "kind": "OpenParenToken",
                            "fullStart": 928,
                            "fullEnd": 929,
                            "start": 928,
                            "end": 929,
                            "fullWidth": 1,
                            "width": 1,
                            "text": "(",
                            "value": "(",
                            "valueText": "("
                        },
                        "arguments": [
                            {
                                "kind": "IdentifierName",
                                "fullStart": 929,
                                "fullEnd": 937,
                                "start": 929,
                                "end": 937,
                                "fullWidth": 8,
                                "width": 8,
                                "text": "testcase",
                                "value": "testcase",
                                "valueText": "testcase"
                            }
                        ],
                        "closeParenToken": {
                            "kind": "CloseParenToken",
                            "fullStart": 937,
                            "fullEnd": 938,
                            "start": 937,
                            "end": 938,
                            "fullWidth": 1,
                            "width": 1,
                            "text": ")",
                            "value": ")",
                            "valueText": ")"
                        }
                    }
                },
                "semicolonToken": {
                    "kind": "SemicolonToken",
                    "fullStart": 938,
                    "fullEnd": 941,
                    "start": 938,
                    "end": 939,
                    "fullWidth": 3,
                    "width": 1,
                    "text": ";",
                    "value": ";",
                    "valueText": ";",
                    "hasTrailingTrivia": true,
                    "hasTrailingNewLine": true,
                    "trailingTrivia": [
                        {
                            "kind": "NewLineTrivia",
                            "text": "\r\n"
                        }
                    ]
                }
            }
        ],
        "endOfFileToken": {
            "kind": "EndOfFileToken",
            "fullStart": 941,
            "fullEnd": 941,
            "start": 941,
            "end": 941,
            "fullWidth": 0,
            "width": 0,
            "text": ""
        }
    },
    "lineMap": {
        "lineStarts": [
            0,
            67,
            152,
            232,
            308,
            380,
            385,
            444,
            548,
            553,
            555,
            557,
            580,
            582,
            629,
            631,
            675,
            705,
            740,
            755,
            785,
            796,
            798,
            867,
            869,
            910,
            917,
            941
        ],
        "length": 941
    }
}<|MERGE_RESOLUTION|>--- conflicted
+++ resolved
@@ -250,12 +250,8 @@
                                         "start": 594,
                                         "end": 626,
                                         "fullWidth": 32,
-<<<<<<< HEAD
                                         "width": 32,
-                                        "identifier": {
-=======
                                         "propertyName": {
->>>>>>> 85e84683
                                             "kind": "IdentifierName",
                                             "fullStart": 594,
                                             "fullEnd": 598,
@@ -1375,12 +1371,8 @@
                                         "start": 810,
                                         "end": 864,
                                         "fullWidth": 54,
-<<<<<<< HEAD
                                         "width": 54,
-                                        "identifier": {
-=======
                                         "propertyName": {
->>>>>>> 85e84683
                                             "kind": "IdentifierName",
                                             "fullStart": 810,
                                             "fullEnd": 821,
