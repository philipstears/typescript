{
    "isDeclaration": false,
    "languageVersion": "EcmaScript5",
    "parseOptions": {
        "allowAutomaticSemicolonInsertion": true
    },
    "sourceUnit": {
        "kind": "SourceUnit",
        "fullStart": 0,
        "fullEnd": 964,
        "start": 577,
        "end": 964,
        "fullWidth": 964,
        "width": 387,
        "isIncrementallyUnusable": true,
        "moduleElements": [
            {
                "kind": "FunctionDeclaration",
                "fullStart": 0,
                "fullEnd": 940,
                "start": 577,
                "end": 938,
                "fullWidth": 940,
                "width": 361,
                "modifiers": [],
                "functionKeyword": {
                    "kind": "FunctionKeyword",
                    "fullStart": 0,
                    "fullEnd": 586,
                    "start": 577,
                    "end": 585,
                    "fullWidth": 586,
                    "width": 8,
                    "text": "function",
                    "value": "function",
                    "valueText": "function",
                    "hasLeadingTrivia": true,
                    "hasLeadingComment": true,
                    "hasLeadingNewLine": true,
                    "hasTrailingTrivia": true,
                    "leadingTrivia": [
                        {
                            "kind": "SingleLineCommentTrivia",
                            "text": "/// Copyright (c) 2012 Ecma International.  All rights reserved. "
                        },
                        {
                            "kind": "NewLineTrivia",
                            "text": "\r\n"
                        },
                        {
                            "kind": "SingleLineCommentTrivia",
                            "text": "/// Ecma International makes this code available under the terms and conditions set"
                        },
                        {
                            "kind": "NewLineTrivia",
                            "text": "\r\n"
                        },
                        {
                            "kind": "SingleLineCommentTrivia",
                            "text": "/// forth on http://hg.ecmascript.org/tests/test262/raw-file/tip/LICENSE (the "
                        },
                        {
                            "kind": "NewLineTrivia",
                            "text": "\r\n"
                        },
                        {
                            "kind": "SingleLineCommentTrivia",
                            "text": "/// \"Use Terms\").   Any redistribution of this code must retain the above "
                        },
                        {
                            "kind": "NewLineTrivia",
                            "text": "\r\n"
                        },
                        {
                            "kind": "SingleLineCommentTrivia",
                            "text": "/// copyright and this notice and otherwise comply with the Use Terms."
                        },
                        {
                            "kind": "NewLineTrivia",
                            "text": "\r\n"
                        },
                        {
                            "kind": "MultiLineCommentTrivia",
                            "text": "/**\r\n * @path ch15/15.4/15.4.4/15.4.4.19/15.4.4.19-8-6.js\r\n * @description Array.prototype.map visits deleted element in array after the call when same index is also present in prototype\r\n */"
                        },
                        {
                            "kind": "NewLineTrivia",
                            "text": "\r\n"
                        },
                        {
                            "kind": "NewLineTrivia",
                            "text": "\r\n"
                        },
                        {
                            "kind": "NewLineTrivia",
                            "text": "\r\n"
                        }
                    ],
                    "trailingTrivia": [
                        {
                            "kind": "WhitespaceTrivia",
                            "text": " "
                        }
                    ]
                },
                "identifier": {
                    "kind": "IdentifierName",
                    "fullStart": 586,
                    "fullEnd": 594,
                    "start": 586,
                    "end": 594,
                    "fullWidth": 8,
                    "width": 8,
                    "text": "testcase",
                    "value": "testcase",
                    "valueText": "testcase"
                },
                "callSignature": {
                    "kind": "CallSignature",
                    "fullStart": 594,
                    "fullEnd": 597,
                    "start": 594,
                    "end": 596,
                    "fullWidth": 3,
                    "width": 2,
                    "parameterList": {
                        "kind": "ParameterList",
                        "fullStart": 594,
                        "fullEnd": 597,
                        "start": 594,
                        "end": 596,
                        "fullWidth": 3,
                        "width": 2,
                        "openParenToken": {
                            "kind": "OpenParenToken",
                            "fullStart": 594,
                            "fullEnd": 595,
                            "start": 594,
                            "end": 595,
                            "fullWidth": 1,
                            "width": 1,
                            "text": "(",
                            "value": "(",
                            "valueText": "("
                        },
                        "parameters": [],
                        "closeParenToken": {
                            "kind": "CloseParenToken",
                            "fullStart": 595,
                            "fullEnd": 597,
                            "start": 595,
                            "end": 596,
                            "fullWidth": 2,
                            "width": 1,
                            "text": ")",
                            "value": ")",
                            "valueText": ")",
                            "hasTrailingTrivia": true,
                            "trailingTrivia": [
                                {
                                    "kind": "WhitespaceTrivia",
                                    "text": " "
                                }
                            ]
                        }
                    }
                },
                "block": {
                    "kind": "Block",
                    "fullStart": 597,
                    "fullEnd": 940,
                    "start": 597,
                    "end": 938,
                    "fullWidth": 343,
                    "width": 341,
                    "openBraceToken": {
                        "kind": "OpenBraceToken",
                        "fullStart": 597,
                        "fullEnd": 601,
                        "start": 597,
                        "end": 598,
                        "fullWidth": 4,
                        "width": 1,
                        "text": "{",
                        "value": "{",
                        "valueText": "{",
                        "hasTrailingTrivia": true,
                        "hasTrailingNewLine": true,
                        "trailingTrivia": [
                            {
                                "kind": "WhitespaceTrivia",
                                "text": " "
                            },
                            {
                                "kind": "NewLineTrivia",
                                "text": "\r\n"
                            }
                        ]
                    },
                    "statements": [
                        {
                            "kind": "FunctionDeclaration",
                            "fullStart": 601,
                            "fullEnd": 738,
                            "start": 606,
                            "end": 736,
                            "fullWidth": 137,
                            "width": 130,
                            "modifiers": [],
                            "functionKeyword": {
                                "kind": "FunctionKeyword",
                                "fullStart": 601,
                                "fullEnd": 615,
                                "start": 606,
                                "end": 614,
                                "fullWidth": 14,
                                "width": 8,
                                "text": "function",
                                "value": "function",
                                "valueText": "function",
                                "hasLeadingTrivia": true,
                                "hasLeadingNewLine": true,
                                "hasTrailingTrivia": true,
                                "leadingTrivia": [
                                    {
                                        "kind": "WhitespaceTrivia",
                                        "text": " "
                                    },
                                    {
                                        "kind": "NewLineTrivia",
                                        "text": "\r\n"
                                    },
                                    {
                                        "kind": "WhitespaceTrivia",
                                        "text": "  "
                                    }
                                ],
                                "trailingTrivia": [
                                    {
                                        "kind": "WhitespaceTrivia",
                                        "text": " "
                                    }
                                ]
                            },
                            "identifier": {
                                "kind": "IdentifierName",
                                "fullStart": 615,
                                "fullEnd": 625,
                                "start": 615,
                                "end": 625,
                                "fullWidth": 10,
                                "width": 10,
                                "text": "callbackfn",
                                "value": "callbackfn",
                                "valueText": "callbackfn"
                            },
                            "callSignature": {
                                "kind": "CallSignature",
                                "fullStart": 625,
                                "fullEnd": 642,
                                "start": 625,
                                "end": 640,
                                "fullWidth": 17,
                                "width": 15,
                                "parameterList": {
                                    "kind": "ParameterList",
                                    "fullStart": 625,
                                    "fullEnd": 642,
                                    "start": 625,
                                    "end": 640,
                                    "fullWidth": 17,
                                    "width": 15,
                                    "openParenToken": {
                                        "kind": "OpenParenToken",
                                        "fullStart": 625,
                                        "fullEnd": 626,
                                        "start": 625,
                                        "end": 626,
                                        "fullWidth": 1,
                                        "width": 1,
                                        "text": "(",
                                        "value": "(",
                                        "valueText": "("
                                    },
                                    "parameters": [
                                        {
                                            "kind": "Parameter",
                                            "fullStart": 626,
                                            "fullEnd": 629,
                                            "start": 626,
                                            "end": 629,
                                            "fullWidth": 3,
                                            "width": 3,
                                            "modifiers": [],
                                            "identifier": {
                                                "kind": "IdentifierName",
                                                "fullStart": 626,
                                                "fullEnd": 629,
                                                "start": 626,
                                                "end": 629,
                                                "fullWidth": 3,
                                                "width": 3,
                                                "text": "val",
                                                "value": "val",
                                                "valueText": "val"
                                            }
                                        },
                                        {
                                            "kind": "CommaToken",
                                            "fullStart": 629,
                                            "fullEnd": 631,
                                            "start": 629,
                                            "end": 630,
                                            "fullWidth": 2,
                                            "width": 1,
                                            "text": ",",
                                            "value": ",",
                                            "valueText": ",",
                                            "hasTrailingTrivia": true,
                                            "trailingTrivia": [
                                                {
                                                    "kind": "WhitespaceTrivia",
                                                    "text": " "
                                                }
                                            ]
                                        },
                                        {
                                            "kind": "Parameter",
                                            "fullStart": 631,
                                            "fullEnd": 634,
                                            "start": 631,
                                            "end": 634,
                                            "fullWidth": 3,
                                            "width": 3,
                                            "modifiers": [],
                                            "identifier": {
                                                "kind": "IdentifierName",
                                                "fullStart": 631,
                                                "fullEnd": 634,
                                                "start": 631,
                                                "end": 634,
                                                "fullWidth": 3,
                                                "width": 3,
                                                "text": "idx",
                                                "value": "idx",
                                                "valueText": "idx"
                                            }
                                        },
                                        {
                                            "kind": "CommaToken",
                                            "fullStart": 634,
                                            "fullEnd": 636,
                                            "start": 634,
                                            "end": 635,
                                            "fullWidth": 2,
                                            "width": 1,
                                            "text": ",",
                                            "value": ",",
                                            "valueText": ",",
                                            "hasTrailingTrivia": true,
                                            "trailingTrivia": [
                                                {
                                                    "kind": "WhitespaceTrivia",
                                                    "text": " "
                                                }
                                            ]
                                        },
                                        {
                                            "kind": "Parameter",
                                            "fullStart": 636,
                                            "fullEnd": 639,
                                            "start": 636,
                                            "end": 639,
                                            "fullWidth": 3,
                                            "width": 3,
                                            "modifiers": [],
                                            "identifier": {
                                                "kind": "IdentifierName",
                                                "fullStart": 636,
                                                "fullEnd": 639,
                                                "start": 636,
                                                "end": 639,
                                                "fullWidth": 3,
                                                "width": 3,
                                                "text": "obj",
                                                "value": "obj",
                                                "valueText": "obj"
                                            }
                                        }
                                    ],
                                    "closeParenToken": {
                                        "kind": "CloseParenToken",
                                        "fullStart": 639,
                                        "fullEnd": 642,
                                        "start": 639,
                                        "end": 640,
                                        "fullWidth": 3,
                                        "width": 1,
                                        "text": ")",
                                        "value": ")",
                                        "valueText": ")",
                                        "hasTrailingTrivia": true,
                                        "hasTrailingNewLine": true,
                                        "trailingTrivia": [
                                            {
                                                "kind": "NewLineTrivia",
                                                "text": "\r\n"
                                            }
                                        ]
                                    }
                                }
                            },
                            "block": {
                                "kind": "Block",
                                "fullStart": 642,
                                "fullEnd": 738,
                                "start": 644,
                                "end": 736,
                                "fullWidth": 96,
                                "width": 92,
                                "openBraceToken": {
                                    "kind": "OpenBraceToken",
                                    "fullStart": 642,
                                    "fullEnd": 647,
                                    "start": 644,
                                    "end": 645,
                                    "fullWidth": 5,
                                    "width": 1,
                                    "text": "{",
                                    "value": "{",
                                    "valueText": "{",
                                    "hasLeadingTrivia": true,
                                    "hasTrailingTrivia": true,
                                    "hasTrailingNewLine": true,
                                    "leadingTrivia": [
                                        {
                                            "kind": "WhitespaceTrivia",
                                            "text": "  "
                                        }
                                    ],
                                    "trailingTrivia": [
                                        {
                                            "kind": "NewLineTrivia",
                                            "text": "\r\n"
                                        }
                                    ]
                                },
                                "statements": [
                                    {
                                        "kind": "ExpressionStatement",
                                        "fullStart": 647,
                                        "fullEnd": 670,
                                        "start": 651,
                                        "end": 668,
                                        "fullWidth": 23,
                                        "width": 17,
                                        "expression": {
                                            "kind": "DeleteExpression",
                                            "fullStart": 647,
                                            "fullEnd": 667,
                                            "start": 651,
                                            "end": 667,
                                            "fullWidth": 20,
                                            "width": 16,
                                            "deleteKeyword": {
                                                "kind": "DeleteKeyword",
                                                "fullStart": 647,
                                                "fullEnd": 658,
                                                "start": 651,
                                                "end": 657,
                                                "fullWidth": 11,
                                                "width": 6,
                                                "text": "delete",
                                                "value": "delete",
                                                "valueText": "delete",
                                                "hasLeadingTrivia": true,
                                                "hasTrailingTrivia": true,
                                                "leadingTrivia": [
                                                    {
                                                        "kind": "WhitespaceTrivia",
                                                        "text": "    "
                                                    }
                                                ],
                                                "trailingTrivia": [
                                                    {
                                                        "kind": "WhitespaceTrivia",
                                                        "text": " "
                                                    }
                                                ]
                                            },
                                            "expression": {
                                                "kind": "ElementAccessExpression",
                                                "fullStart": 658,
                                                "fullEnd": 667,
                                                "start": 658,
                                                "end": 667,
                                                "fullWidth": 9,
                                                "width": 9,
                                                "expression": {
                                                    "kind": "IdentifierName",
                                                    "fullStart": 658,
                                                    "fullEnd": 664,
                                                    "start": 658,
                                                    "end": 664,
                                                    "fullWidth": 6,
                                                    "width": 6,
                                                    "text": "srcArr",
                                                    "value": "srcArr",
                                                    "valueText": "srcArr"
                                                },
                                                "openBracketToken": {
                                                    "kind": "OpenBracketToken",
                                                    "fullStart": 664,
                                                    "fullEnd": 665,
                                                    "start": 664,
                                                    "end": 665,
                                                    "fullWidth": 1,
                                                    "width": 1,
                                                    "text": "[",
                                                    "value": "[",
                                                    "valueText": "["
                                                },
                                                "argumentExpression": {
                                                    "kind": "NumericLiteral",
                                                    "fullStart": 665,
                                                    "fullEnd": 666,
                                                    "start": 665,
                                                    "end": 666,
                                                    "fullWidth": 1,
                                                    "width": 1,
                                                    "text": "4",
                                                    "value": 4,
                                                    "valueText": "4"
                                                },
                                                "closeBracketToken": {
                                                    "kind": "CloseBracketToken",
                                                    "fullStart": 666,
                                                    "fullEnd": 667,
                                                    "start": 666,
                                                    "end": 667,
                                                    "fullWidth": 1,
                                                    "width": 1,
                                                    "text": "]",
                                                    "value": "]",
                                                    "valueText": "]"
                                                }
                                            }
                                        },
                                        "semicolonToken": {
                                            "kind": "SemicolonToken",
                                            "fullStart": 667,
                                            "fullEnd": 670,
                                            "start": 667,
                                            "end": 668,
                                            "fullWidth": 3,
                                            "width": 1,
                                            "text": ";",
                                            "value": ";",
                                            "valueText": ";",
                                            "hasTrailingTrivia": true,
                                            "hasTrailingNewLine": true,
                                            "trailingTrivia": [
                                                {
                                                    "kind": "NewLineTrivia",
                                                    "text": "\r\n"
                                                }
                                            ]
                                        }
                                    },
                                    {
                                        "kind": "IfStatement",
                                        "fullStart": 670,
                                        "fullEnd": 731,
                                        "start": 674,
                                        "end": 729,
                                        "fullWidth": 61,
                                        "width": 55,
                                        "ifKeyword": {
                                            "kind": "IfKeyword",
                                            "fullStart": 670,
                                            "fullEnd": 676,
                                            "start": 674,
                                            "end": 676,
                                            "fullWidth": 6,
                                            "width": 2,
                                            "text": "if",
                                            "value": "if",
                                            "valueText": "if",
                                            "hasLeadingTrivia": true,
                                            "leadingTrivia": [
                                                {
                                                    "kind": "WhitespaceTrivia",
                                                    "text": "    "
                                                }
                                            ]
                                        },
                                        "openParenToken": {
                                            "kind": "OpenParenToken",
                                            "fullStart": 676,
                                            "fullEnd": 677,
                                            "start": 676,
                                            "end": 677,
                                            "fullWidth": 1,
                                            "width": 1,
                                            "text": "(",
                                            "value": "(",
                                            "valueText": "("
                                        },
                                        "condition": {
                                            "kind": "GreaterThanExpression",
                                            "fullStart": 677,
                                            "fullEnd": 684,
                                            "start": 677,
                                            "end": 684,
                                            "fullWidth": 7,
                                            "width": 7,
                                            "left": {
                                                "kind": "IdentifierName",
                                                "fullStart": 677,
                                                "fullEnd": 681,
                                                "start": 677,
                                                "end": 680,
                                                "fullWidth": 4,
                                                "width": 3,
                                                "text": "val",
                                                "value": "val",
                                                "valueText": "val",
                                                "hasTrailingTrivia": true,
                                                "trailingTrivia": [
                                                    {
                                                        "kind": "WhitespaceTrivia",
                                                        "text": " "
                                                    }
                                                ]
                                            },
                                            "operatorToken": {
                                                "kind": "GreaterThanToken",
                                                "fullStart": 681,
                                                "fullEnd": 683,
                                                "start": 681,
                                                "end": 682,
                                                "fullWidth": 2,
                                                "width": 1,
                                                "text": ">",
                                                "value": ">",
                                                "valueText": ">",
                                                "hasTrailingTrivia": true,
                                                "trailingTrivia": [
                                                    {
                                                        "kind": "WhitespaceTrivia",
                                                        "text": " "
                                                    }
                                                ]
                                            },
                                            "right": {
                                                "kind": "NumericLiteral",
                                                "fullStart": 683,
                                                "fullEnd": 684,
                                                "start": 683,
                                                "end": 684,
                                                "fullWidth": 1,
                                                "width": 1,
                                                "text": "0",
                                                "value": 0,
                                                "valueText": "0"
                                            }
                                        },
                                        "closeParenToken": {
                                            "kind": "CloseParenToken",
                                            "fullStart": 684,
                                            "fullEnd": 687,
                                            "start": 684,
                                            "end": 685,
                                            "fullWidth": 3,
                                            "width": 1,
                                            "text": ")",
                                            "value": ")",
                                            "valueText": ")",
                                            "hasTrailingTrivia": true,
                                            "hasTrailingNewLine": true,
                                            "trailingTrivia": [
                                                {
                                                    "kind": "NewLineTrivia",
                                                    "text": "\r\n"
                                                }
                                            ]
                                        },
                                        "statement": {
                                            "kind": "ReturnStatement",
                                            "fullStart": 687,
                                            "fullEnd": 704,
                                            "start": 693,
                                            "end": 702,
                                            "fullWidth": 17,
                                            "width": 9,
                                            "returnKeyword": {
                                                "kind": "ReturnKeyword",
                                                "fullStart": 687,
                                                "fullEnd": 700,
                                                "start": 693,
                                                "end": 699,
                                                "fullWidth": 13,
                                                "width": 6,
                                                "text": "return",
                                                "value": "return",
                                                "valueText": "return",
                                                "hasLeadingTrivia": true,
                                                "hasTrailingTrivia": true,
                                                "leadingTrivia": [
                                                    {
                                                        "kind": "WhitespaceTrivia",
                                                        "text": "      "
                                                    }
                                                ],
                                                "trailingTrivia": [
                                                    {
                                                        "kind": "WhitespaceTrivia",
                                                        "text": " "
                                                    }
                                                ]
                                            },
                                            "expression": {
                                                "kind": "NumericLiteral",
                                                "fullStart": 700,
                                                "fullEnd": 701,
                                                "start": 700,
                                                "end": 701,
                                                "fullWidth": 1,
                                                "width": 1,
                                                "text": "1",
                                                "value": 1,
                                                "valueText": "1"
                                            },
                                            "semicolonToken": {
                                                "kind": "SemicolonToken",
                                                "fullStart": 701,
                                                "fullEnd": 704,
                                                "start": 701,
                                                "end": 702,
                                                "fullWidth": 3,
                                                "width": 1,
                                                "text": ";",
                                                "value": ";",
                                                "valueText": ";",
                                                "hasTrailingTrivia": true,
                                                "hasTrailingNewLine": true,
                                                "trailingTrivia": [
                                                    {
                                                        "kind": "NewLineTrivia",
                                                        "text": "\r\n"
                                                    }
                                                ]
                                            }
                                        },
                                        "elseClause": {
                                            "kind": "ElseClause",
                                            "fullStart": 704,
                                            "fullEnd": 731,
                                            "start": 708,
                                            "end": 729,
                                            "fullWidth": 27,
                                            "width": 21,
                                            "elseKeyword": {
                                                "kind": "ElseKeyword",
                                                "fullStart": 704,
                                                "fullEnd": 714,
                                                "start": 708,
                                                "end": 712,
                                                "fullWidth": 10,
                                                "width": 4,
                                                "text": "else",
                                                "value": "else",
                                                "valueText": "else",
                                                "hasLeadingTrivia": true,
                                                "hasTrailingTrivia": true,
                                                "hasTrailingNewLine": true,
                                                "leadingTrivia": [
                                                    {
                                                        "kind": "WhitespaceTrivia",
                                                        "text": "    "
                                                    }
                                                ],
                                                "trailingTrivia": [
                                                    {
                                                        "kind": "NewLineTrivia",
                                                        "text": "\r\n"
                                                    }
                                                ]
                                            },
                                            "statement": {
                                                "kind": "ReturnStatement",
                                                "fullStart": 714,
                                                "fullEnd": 731,
                                                "start": 720,
                                                "end": 729,
                                                "fullWidth": 17,
                                                "width": 9,
                                                "returnKeyword": {
                                                    "kind": "ReturnKeyword",
                                                    "fullStart": 714,
                                                    "fullEnd": 727,
                                                    "start": 720,
                                                    "end": 726,
                                                    "fullWidth": 13,
                                                    "width": 6,
                                                    "text": "return",
                                                    "value": "return",
                                                    "valueText": "return",
                                                    "hasLeadingTrivia": true,
                                                    "hasTrailingTrivia": true,
                                                    "leadingTrivia": [
                                                        {
                                                            "kind": "WhitespaceTrivia",
                                                            "text": "      "
                                                        }
                                                    ],
                                                    "trailingTrivia": [
                                                        {
                                                            "kind": "WhitespaceTrivia",
                                                            "text": " "
                                                        }
                                                    ]
                                                },
                                                "expression": {
                                                    "kind": "NumericLiteral",
                                                    "fullStart": 727,
                                                    "fullEnd": 728,
                                                    "start": 727,
                                                    "end": 728,
                                                    "fullWidth": 1,
                                                    "width": 1,
                                                    "text": "0",
                                                    "value": 0,
                                                    "valueText": "0"
                                                },
                                                "semicolonToken": {
                                                    "kind": "SemicolonToken",
                                                    "fullStart": 728,
                                                    "fullEnd": 731,
                                                    "start": 728,
                                                    "end": 729,
                                                    "fullWidth": 3,
                                                    "width": 1,
                                                    "text": ";",
                                                    "value": ";",
                                                    "valueText": ";",
                                                    "hasTrailingTrivia": true,
                                                    "hasTrailingNewLine": true,
                                                    "trailingTrivia": [
                                                        {
                                                            "kind": "NewLineTrivia",
                                                            "text": "\r\n"
                                                        }
                                                    ]
                                                }
                                            }
                                        }
                                    }
                                ],
                                "closeBraceToken": {
                                    "kind": "CloseBraceToken",
                                    "fullStart": 731,
                                    "fullEnd": 738,
                                    "start": 735,
                                    "end": 736,
                                    "fullWidth": 7,
                                    "width": 1,
                                    "text": "}",
                                    "value": "}",
                                    "valueText": "}",
                                    "hasLeadingTrivia": true,
                                    "hasLeadingNewLine": true,
                                    "hasTrailingTrivia": true,
                                    "hasTrailingNewLine": true,
                                    "leadingTrivia": [
                                        {
                                            "kind": "NewLineTrivia",
                                            "text": "\r\n"
                                        },
                                        {
                                            "kind": "WhitespaceTrivia",
                                            "text": "  "
                                        }
                                    ],
                                    "trailingTrivia": [
                                        {
                                            "kind": "NewLineTrivia",
                                            "text": "\r\n"
                                        }
                                    ]
                                }
                            }
                        },
                        {
                            "kind": "ExpressionStatement",
                            "fullStart": 738,
                            "fullEnd": 767,
                            "start": 742,
                            "end": 765,
                            "fullWidth": 29,
                            "width": 23,
                            "expression": {
                                "kind": "AssignmentExpression",
                                "fullStart": 738,
                                "fullEnd": 764,
                                "start": 742,
                                "end": 764,
                                "fullWidth": 26,
                                "width": 22,
                                "left": {
                                    "kind": "ElementAccessExpression",
                                    "fullStart": 738,
                                    "fullEnd": 761,
                                    "start": 742,
                                    "end": 760,
                                    "fullWidth": 23,
                                    "width": 18,
                                    "expression": {
                                        "kind": "MemberAccessExpression",
                                        "fullStart": 738,
                                        "fullEnd": 757,
                                        "start": 742,
                                        "end": 757,
                                        "fullWidth": 19,
                                        "width": 15,
                                        "expression": {
                                            "kind": "IdentifierName",
                                            "fullStart": 738,
                                            "fullEnd": 747,
                                            "start": 742,
                                            "end": 747,
                                            "fullWidth": 9,
                                            "width": 5,
                                            "text": "Array",
                                            "value": "Array",
                                            "valueText": "Array",
                                            "hasLeadingTrivia": true,
                                            "hasLeadingNewLine": true,
                                            "leadingTrivia": [
                                                {
                                                    "kind": "NewLineTrivia",
                                                    "text": "\r\n"
                                                },
                                                {
                                                    "kind": "WhitespaceTrivia",
                                                    "text": "  "
                                                }
                                            ]
                                        },
                                        "dotToken": {
                                            "kind": "DotToken",
                                            "fullStart": 747,
                                            "fullEnd": 748,
                                            "start": 747,
                                            "end": 748,
                                            "fullWidth": 1,
                                            "width": 1,
                                            "text": ".",
                                            "value": ".",
                                            "valueText": "."
                                        },
                                        "name": {
                                            "kind": "IdentifierName",
                                            "fullStart": 748,
                                            "fullEnd": 757,
                                            "start": 748,
                                            "end": 757,
                                            "fullWidth": 9,
                                            "width": 9,
                                            "text": "prototype",
                                            "value": "prototype",
                                            "valueText": "prototype"
                                        }
                                    },
                                    "openBracketToken": {
                                        "kind": "OpenBracketToken",
                                        "fullStart": 757,
                                        "fullEnd": 758,
                                        "start": 757,
                                        "end": 758,
                                        "fullWidth": 1,
                                        "width": 1,
                                        "text": "[",
                                        "value": "[",
                                        "valueText": "["
                                    },
                                    "argumentExpression": {
                                        "kind": "NumericLiteral",
                                        "fullStart": 758,
                                        "fullEnd": 759,
                                        "start": 758,
                                        "end": 759,
                                        "fullWidth": 1,
                                        "width": 1,
                                        "text": "4",
                                        "value": 4,
                                        "valueText": "4"
                                    },
                                    "closeBracketToken": {
                                        "kind": "CloseBracketToken",
                                        "fullStart": 759,
                                        "fullEnd": 761,
                                        "start": 759,
                                        "end": 760,
                                        "fullWidth": 2,
                                        "width": 1,
                                        "text": "]",
                                        "value": "]",
                                        "valueText": "]",
                                        "hasTrailingTrivia": true,
                                        "trailingTrivia": [
                                            {
                                                "kind": "WhitespaceTrivia",
                                                "text": " "
                                            }
                                        ]
                                    }
                                },
                                "operatorToken": {
                                    "kind": "EqualsToken",
                                    "fullStart": 761,
                                    "fullEnd": 763,
                                    "start": 761,
                                    "end": 762,
                                    "fullWidth": 2,
                                    "width": 1,
                                    "text": "=",
                                    "value": "=",
                                    "valueText": "=",
                                    "hasTrailingTrivia": true,
                                    "trailingTrivia": [
                                        {
                                            "kind": "WhitespaceTrivia",
                                            "text": " "
                                        }
                                    ]
                                },
                                "right": {
                                    "kind": "NumericLiteral",
                                    "fullStart": 763,
                                    "fullEnd": 764,
                                    "start": 763,
                                    "end": 764,
                                    "fullWidth": 1,
                                    "width": 1,
                                    "text": "5",
                                    "value": 5,
                                    "valueText": "5"
                                }
                            },
                            "semicolonToken": {
                                "kind": "SemicolonToken",
                                "fullStart": 764,
                                "fullEnd": 767,
                                "start": 764,
                                "end": 765,
                                "fullWidth": 3,
                                "width": 1,
                                "text": ";",
                                "value": ";",
                                "valueText": ";",
                                "hasTrailingTrivia": true,
                                "hasTrailingNewLine": true,
                                "trailingTrivia": [
                                    {
                                        "kind": "NewLineTrivia",
                                        "text": "\r\n"
                                    }
                                ]
                            }
                        },
                        {
                            "kind": "VariableStatement",
                            "fullStart": 767,
                            "fullEnd": 796,
                            "start": 769,
                            "end": 794,
                            "fullWidth": 29,
                            "width": 25,
                            "modifiers": [],
                            "variableDeclaration": {
                                "kind": "VariableDeclaration",
                                "fullStart": 767,
                                "fullEnd": 793,
                                "start": 769,
                                "end": 793,
                                "fullWidth": 26,
                                "width": 24,
                                "varKeyword": {
                                    "kind": "VarKeyword",
                                    "fullStart": 767,
                                    "fullEnd": 773,
                                    "start": 769,
                                    "end": 772,
                                    "fullWidth": 6,
                                    "width": 3,
                                    "text": "var",
                                    "value": "var",
                                    "valueText": "var",
                                    "hasLeadingTrivia": true,
                                    "hasTrailingTrivia": true,
                                    "leadingTrivia": [
                                        {
                                            "kind": "WhitespaceTrivia",
                                            "text": "  "
                                        }
                                    ],
                                    "trailingTrivia": [
                                        {
                                            "kind": "WhitespaceTrivia",
                                            "text": " "
                                        }
                                    ]
                                },
                                "variableDeclarators": [
                                    {
                                        "kind": "VariableDeclarator",
                                        "fullStart": 773,
                                        "fullEnd": 793,
                                        "start": 773,
                                        "end": 793,
                                        "fullWidth": 20,
<<<<<<< HEAD
                                        "width": 20,
                                        "identifier": {
=======
                                        "propertyName": {
>>>>>>> 85e84683
                                            "kind": "IdentifierName",
                                            "fullStart": 773,
                                            "fullEnd": 780,
                                            "start": 773,
                                            "end": 779,
                                            "fullWidth": 7,
                                            "width": 6,
                                            "text": "srcArr",
                                            "value": "srcArr",
                                            "valueText": "srcArr",
                                            "hasTrailingTrivia": true,
                                            "trailingTrivia": [
                                                {
                                                    "kind": "WhitespaceTrivia",
                                                    "text": " "
                                                }
                                            ]
                                        },
                                        "equalsValueClause": {
                                            "kind": "EqualsValueClause",
                                            "fullStart": 780,
                                            "fullEnd": 793,
                                            "start": 780,
                                            "end": 793,
                                            "fullWidth": 13,
                                            "width": 13,
                                            "equalsToken": {
                                                "kind": "EqualsToken",
                                                "fullStart": 780,
                                                "fullEnd": 782,
                                                "start": 780,
                                                "end": 781,
                                                "fullWidth": 2,
                                                "width": 1,
                                                "text": "=",
                                                "value": "=",
                                                "valueText": "=",
                                                "hasTrailingTrivia": true,
                                                "trailingTrivia": [
                                                    {
                                                        "kind": "WhitespaceTrivia",
                                                        "text": " "
                                                    }
                                                ]
                                            },
                                            "value": {
                                                "kind": "ArrayLiteralExpression",
                                                "fullStart": 782,
                                                "fullEnd": 793,
                                                "start": 782,
                                                "end": 793,
                                                "fullWidth": 11,
                                                "width": 11,
                                                "openBracketToken": {
                                                    "kind": "OpenBracketToken",
                                                    "fullStart": 782,
                                                    "fullEnd": 783,
                                                    "start": 782,
                                                    "end": 783,
                                                    "fullWidth": 1,
                                                    "width": 1,
                                                    "text": "[",
                                                    "value": "[",
                                                    "valueText": "["
                                                },
                                                "expressions": [
                                                    {
                                                        "kind": "NumericLiteral",
                                                        "fullStart": 783,
                                                        "fullEnd": 784,
                                                        "start": 783,
                                                        "end": 784,
                                                        "fullWidth": 1,
                                                        "width": 1,
                                                        "text": "1",
                                                        "value": 1,
                                                        "valueText": "1"
                                                    },
                                                    {
                                                        "kind": "CommaToken",
                                                        "fullStart": 784,
                                                        "fullEnd": 785,
                                                        "start": 784,
                                                        "end": 785,
                                                        "fullWidth": 1,
                                                        "width": 1,
                                                        "text": ",",
                                                        "value": ",",
                                                        "valueText": ","
                                                    },
                                                    {
                                                        "kind": "NumericLiteral",
                                                        "fullStart": 785,
                                                        "fullEnd": 786,
                                                        "start": 785,
                                                        "end": 786,
                                                        "fullWidth": 1,
                                                        "width": 1,
                                                        "text": "2",
                                                        "value": 2,
                                                        "valueText": "2"
                                                    },
                                                    {
                                                        "kind": "CommaToken",
                                                        "fullStart": 786,
                                                        "fullEnd": 787,
                                                        "start": 786,
                                                        "end": 787,
                                                        "fullWidth": 1,
                                                        "width": 1,
                                                        "text": ",",
                                                        "value": ",",
                                                        "valueText": ","
                                                    },
                                                    {
                                                        "kind": "NumericLiteral",
                                                        "fullStart": 787,
                                                        "fullEnd": 788,
                                                        "start": 787,
                                                        "end": 788,
                                                        "fullWidth": 1,
                                                        "width": 1,
                                                        "text": "3",
                                                        "value": 3,
                                                        "valueText": "3"
                                                    },
                                                    {
                                                        "kind": "CommaToken",
                                                        "fullStart": 788,
                                                        "fullEnd": 789,
                                                        "start": 788,
                                                        "end": 789,
                                                        "fullWidth": 1,
                                                        "width": 1,
                                                        "text": ",",
                                                        "value": ",",
                                                        "valueText": ","
                                                    },
                                                    {
                                                        "kind": "NumericLiteral",
                                                        "fullStart": 789,
                                                        "fullEnd": 790,
                                                        "start": 789,
                                                        "end": 790,
                                                        "fullWidth": 1,
                                                        "width": 1,
                                                        "text": "4",
                                                        "value": 4,
                                                        "valueText": "4"
                                                    },
                                                    {
                                                        "kind": "CommaToken",
                                                        "fullStart": 790,
                                                        "fullEnd": 791,
                                                        "start": 790,
                                                        "end": 791,
                                                        "fullWidth": 1,
                                                        "width": 1,
                                                        "text": ",",
                                                        "value": ",",
                                                        "valueText": ","
                                                    },
                                                    {
                                                        "kind": "NumericLiteral",
                                                        "fullStart": 791,
                                                        "fullEnd": 792,
                                                        "start": 791,
                                                        "end": 792,
                                                        "fullWidth": 1,
                                                        "width": 1,
                                                        "text": "5",
                                                        "value": 5,
                                                        "valueText": "5"
                                                    }
                                                ],
                                                "closeBracketToken": {
                                                    "kind": "CloseBracketToken",
                                                    "fullStart": 792,
                                                    "fullEnd": 793,
                                                    "start": 792,
                                                    "end": 793,
                                                    "fullWidth": 1,
                                                    "width": 1,
                                                    "text": "]",
                                                    "value": "]",
                                                    "valueText": "]"
                                                }
                                            }
                                        }
                                    }
                                ]
                            },
                            "semicolonToken": {
                                "kind": "SemicolonToken",
                                "fullStart": 793,
                                "fullEnd": 796,
                                "start": 793,
                                "end": 794,
                                "fullWidth": 3,
                                "width": 1,
                                "text": ";",
                                "value": ";",
                                "valueText": ";",
                                "hasTrailingTrivia": true,
                                "hasTrailingNewLine": true,
                                "trailingTrivia": [
                                    {
                                        "kind": "NewLineTrivia",
                                        "text": "\r\n"
                                    }
                                ]
                            }
                        },
                        {
                            "kind": "VariableStatement",
                            "fullStart": 796,
                            "fullEnd": 836,
                            "start": 798,
                            "end": 834,
                            "fullWidth": 40,
                            "width": 36,
                            "modifiers": [],
                            "variableDeclaration": {
                                "kind": "VariableDeclaration",
                                "fullStart": 796,
                                "fullEnd": 833,
                                "start": 798,
                                "end": 833,
                                "fullWidth": 37,
                                "width": 35,
                                "varKeyword": {
                                    "kind": "VarKeyword",
                                    "fullStart": 796,
                                    "fullEnd": 802,
                                    "start": 798,
                                    "end": 801,
                                    "fullWidth": 6,
                                    "width": 3,
                                    "text": "var",
                                    "value": "var",
                                    "valueText": "var",
                                    "hasLeadingTrivia": true,
                                    "hasTrailingTrivia": true,
                                    "leadingTrivia": [
                                        {
                                            "kind": "WhitespaceTrivia",
                                            "text": "  "
                                        }
                                    ],
                                    "trailingTrivia": [
                                        {
                                            "kind": "WhitespaceTrivia",
                                            "text": " "
                                        }
                                    ]
                                },
                                "variableDeclarators": [
                                    {
                                        "kind": "VariableDeclarator",
                                        "fullStart": 802,
                                        "fullEnd": 833,
                                        "start": 802,
                                        "end": 833,
                                        "fullWidth": 31,
<<<<<<< HEAD
                                        "width": 31,
                                        "identifier": {
=======
                                        "propertyName": {
>>>>>>> 85e84683
                                            "kind": "IdentifierName",
                                            "fullStart": 802,
                                            "fullEnd": 809,
                                            "start": 802,
                                            "end": 808,
                                            "fullWidth": 7,
                                            "width": 6,
                                            "text": "resArr",
                                            "value": "resArr",
                                            "valueText": "resArr",
                                            "hasTrailingTrivia": true,
                                            "trailingTrivia": [
                                                {
                                                    "kind": "WhitespaceTrivia",
                                                    "text": " "
                                                }
                                            ]
                                        },
                                        "equalsValueClause": {
                                            "kind": "EqualsValueClause",
                                            "fullStart": 809,
                                            "fullEnd": 833,
                                            "start": 809,
                                            "end": 833,
                                            "fullWidth": 24,
                                            "width": 24,
                                            "equalsToken": {
                                                "kind": "EqualsToken",
                                                "fullStart": 809,
                                                "fullEnd": 811,
                                                "start": 809,
                                                "end": 810,
                                                "fullWidth": 2,
                                                "width": 1,
                                                "text": "=",
                                                "value": "=",
                                                "valueText": "=",
                                                "hasTrailingTrivia": true,
                                                "trailingTrivia": [
                                                    {
                                                        "kind": "WhitespaceTrivia",
                                                        "text": " "
                                                    }
                                                ]
                                            },
                                            "value": {
                                                "kind": "InvocationExpression",
                                                "fullStart": 811,
                                                "fullEnd": 833,
                                                "start": 811,
                                                "end": 833,
                                                "fullWidth": 22,
                                                "width": 22,
                                                "expression": {
                                                    "kind": "MemberAccessExpression",
                                                    "fullStart": 811,
                                                    "fullEnd": 821,
                                                    "start": 811,
                                                    "end": 821,
                                                    "fullWidth": 10,
                                                    "width": 10,
                                                    "expression": {
                                                        "kind": "IdentifierName",
                                                        "fullStart": 811,
                                                        "fullEnd": 817,
                                                        "start": 811,
                                                        "end": 817,
                                                        "fullWidth": 6,
                                                        "width": 6,
                                                        "text": "srcArr",
                                                        "value": "srcArr",
                                                        "valueText": "srcArr"
                                                    },
                                                    "dotToken": {
                                                        "kind": "DotToken",
                                                        "fullStart": 817,
                                                        "fullEnd": 818,
                                                        "start": 817,
                                                        "end": 818,
                                                        "fullWidth": 1,
                                                        "width": 1,
                                                        "text": ".",
                                                        "value": ".",
                                                        "valueText": "."
                                                    },
                                                    "name": {
                                                        "kind": "IdentifierName",
                                                        "fullStart": 818,
                                                        "fullEnd": 821,
                                                        "start": 818,
                                                        "end": 821,
                                                        "fullWidth": 3,
                                                        "width": 3,
                                                        "text": "map",
                                                        "value": "map",
                                                        "valueText": "map"
                                                    }
                                                },
                                                "argumentList": {
                                                    "kind": "ArgumentList",
                                                    "fullStart": 821,
                                                    "fullEnd": 833,
                                                    "start": 821,
                                                    "end": 833,
                                                    "fullWidth": 12,
                                                    "width": 12,
                                                    "openParenToken": {
                                                        "kind": "OpenParenToken",
                                                        "fullStart": 821,
                                                        "fullEnd": 822,
                                                        "start": 821,
                                                        "end": 822,
                                                        "fullWidth": 1,
                                                        "width": 1,
                                                        "text": "(",
                                                        "value": "(",
                                                        "valueText": "("
                                                    },
                                                    "arguments": [
                                                        {
                                                            "kind": "IdentifierName",
                                                            "fullStart": 822,
                                                            "fullEnd": 832,
                                                            "start": 822,
                                                            "end": 832,
                                                            "fullWidth": 10,
                                                            "width": 10,
                                                            "text": "callbackfn",
                                                            "value": "callbackfn",
                                                            "valueText": "callbackfn"
                                                        }
                                                    ],
                                                    "closeParenToken": {
                                                        "kind": "CloseParenToken",
                                                        "fullStart": 832,
                                                        "fullEnd": 833,
                                                        "start": 832,
                                                        "end": 833,
                                                        "fullWidth": 1,
                                                        "width": 1,
                                                        "text": ")",
                                                        "value": ")",
                                                        "valueText": ")"
                                                    }
                                                }
                                            }
                                        }
                                    }
                                ]
                            },
                            "semicolonToken": {
                                "kind": "SemicolonToken",
                                "fullStart": 833,
                                "fullEnd": 836,
                                "start": 833,
                                "end": 834,
                                "fullWidth": 3,
                                "width": 1,
                                "text": ";",
                                "value": ";",
                                "valueText": ";",
                                "hasTrailingTrivia": true,
                                "hasTrailingNewLine": true,
                                "trailingTrivia": [
                                    {
                                        "kind": "NewLineTrivia",
                                        "text": "\r\n"
                                    }
                                ]
                            }
                        },
                        {
                            "kind": "ExpressionStatement",
                            "fullStart": 836,
                            "fullEnd": 866,
                            "start": 838,
                            "end": 864,
                            "fullWidth": 30,
                            "width": 26,
                            "expression": {
                                "kind": "DeleteExpression",
                                "fullStart": 836,
                                "fullEnd": 863,
                                "start": 838,
                                "end": 863,
                                "fullWidth": 27,
                                "width": 25,
                                "deleteKeyword": {
                                    "kind": "DeleteKeyword",
                                    "fullStart": 836,
                                    "fullEnd": 845,
                                    "start": 838,
                                    "end": 844,
                                    "fullWidth": 9,
                                    "width": 6,
                                    "text": "delete",
                                    "value": "delete",
                                    "valueText": "delete",
                                    "hasLeadingTrivia": true,
                                    "hasTrailingTrivia": true,
                                    "leadingTrivia": [
                                        {
                                            "kind": "WhitespaceTrivia",
                                            "text": "  "
                                        }
                                    ],
                                    "trailingTrivia": [
                                        {
                                            "kind": "WhitespaceTrivia",
                                            "text": " "
                                        }
                                    ]
                                },
                                "expression": {
                                    "kind": "ElementAccessExpression",
                                    "fullStart": 845,
                                    "fullEnd": 863,
                                    "start": 845,
                                    "end": 863,
                                    "fullWidth": 18,
                                    "width": 18,
                                    "expression": {
                                        "kind": "MemberAccessExpression",
                                        "fullStart": 845,
                                        "fullEnd": 860,
                                        "start": 845,
                                        "end": 860,
                                        "fullWidth": 15,
                                        "width": 15,
                                        "expression": {
                                            "kind": "IdentifierName",
                                            "fullStart": 845,
                                            "fullEnd": 850,
                                            "start": 845,
                                            "end": 850,
                                            "fullWidth": 5,
                                            "width": 5,
                                            "text": "Array",
                                            "value": "Array",
                                            "valueText": "Array"
                                        },
                                        "dotToken": {
                                            "kind": "DotToken",
                                            "fullStart": 850,
                                            "fullEnd": 851,
                                            "start": 850,
                                            "end": 851,
                                            "fullWidth": 1,
                                            "width": 1,
                                            "text": ".",
                                            "value": ".",
                                            "valueText": "."
                                        },
                                        "name": {
                                            "kind": "IdentifierName",
                                            "fullStart": 851,
                                            "fullEnd": 860,
                                            "start": 851,
                                            "end": 860,
                                            "fullWidth": 9,
                                            "width": 9,
                                            "text": "prototype",
                                            "value": "prototype",
                                            "valueText": "prototype"
                                        }
                                    },
                                    "openBracketToken": {
                                        "kind": "OpenBracketToken",
                                        "fullStart": 860,
                                        "fullEnd": 861,
                                        "start": 860,
                                        "end": 861,
                                        "fullWidth": 1,
                                        "width": 1,
                                        "text": "[",
                                        "value": "[",
                                        "valueText": "["
                                    },
                                    "argumentExpression": {
                                        "kind": "NumericLiteral",
                                        "fullStart": 861,
                                        "fullEnd": 862,
                                        "start": 861,
                                        "end": 862,
                                        "fullWidth": 1,
                                        "width": 1,
                                        "text": "4",
                                        "value": 4,
                                        "valueText": "4"
                                    },
                                    "closeBracketToken": {
                                        "kind": "CloseBracketToken",
                                        "fullStart": 862,
                                        "fullEnd": 863,
                                        "start": 862,
                                        "end": 863,
                                        "fullWidth": 1,
                                        "width": 1,
                                        "text": "]",
                                        "value": "]",
                                        "valueText": "]"
                                    }
                                }
                            },
                            "semicolonToken": {
                                "kind": "SemicolonToken",
                                "fullStart": 863,
                                "fullEnd": 866,
                                "start": 863,
                                "end": 864,
                                "fullWidth": 3,
                                "width": 1,
                                "text": ";",
                                "value": ";",
                                "valueText": ";",
                                "hasTrailingTrivia": true,
                                "hasTrailingNewLine": true,
                                "trailingTrivia": [
                                    {
                                        "kind": "NewLineTrivia",
                                        "text": "\r\n"
                                    }
                                ]
                            }
                        },
                        {
                            "kind": "IfStatement",
                            "fullStart": 866,
                            "fullEnd": 932,
                            "start": 868,
                            "end": 928,
                            "fullWidth": 66,
                            "width": 60,
                            "ifKeyword": {
                                "kind": "IfKeyword",
                                "fullStart": 866,
                                "fullEnd": 870,
                                "start": 868,
                                "end": 870,
                                "fullWidth": 4,
                                "width": 2,
                                "text": "if",
                                "value": "if",
                                "valueText": "if",
                                "hasLeadingTrivia": true,
                                "leadingTrivia": [
                                    {
                                        "kind": "WhitespaceTrivia",
                                        "text": "  "
                                    }
                                ]
                            },
                            "openParenToken": {
                                "kind": "OpenParenToken",
                                "fullStart": 870,
                                "fullEnd": 871,
                                "start": 870,
                                "end": 871,
                                "fullWidth": 1,
                                "width": 1,
                                "text": "(",
                                "value": "(",
                                "valueText": "("
                            },
                            "condition": {
                                "kind": "LogicalAndExpression",
                                "fullStart": 871,
                                "fullEnd": 909,
                                "start": 871,
                                "end": 909,
                                "fullWidth": 38,
                                "width": 38,
                                "left": {
                                    "kind": "EqualsExpression",
                                    "fullStart": 871,
                                    "fullEnd": 891,
                                    "start": 871,
                                    "end": 890,
                                    "fullWidth": 20,
                                    "width": 19,
                                    "left": {
                                        "kind": "MemberAccessExpression",
                                        "fullStart": 871,
                                        "fullEnd": 885,
                                        "start": 871,
                                        "end": 884,
                                        "fullWidth": 14,
                                        "width": 13,
                                        "expression": {
                                            "kind": "IdentifierName",
                                            "fullStart": 871,
                                            "fullEnd": 877,
                                            "start": 871,
                                            "end": 877,
                                            "fullWidth": 6,
                                            "width": 6,
                                            "text": "resArr",
                                            "value": "resArr",
                                            "valueText": "resArr"
                                        },
                                        "dotToken": {
                                            "kind": "DotToken",
                                            "fullStart": 877,
                                            "fullEnd": 878,
                                            "start": 877,
                                            "end": 878,
                                            "fullWidth": 1,
                                            "width": 1,
                                            "text": ".",
                                            "value": ".",
                                            "valueText": "."
                                        },
                                        "name": {
                                            "kind": "IdentifierName",
                                            "fullStart": 878,
                                            "fullEnd": 885,
                                            "start": 878,
                                            "end": 884,
                                            "fullWidth": 7,
                                            "width": 6,
                                            "text": "length",
                                            "value": "length",
                                            "valueText": "length",
                                            "hasTrailingTrivia": true,
                                            "trailingTrivia": [
                                                {
                                                    "kind": "WhitespaceTrivia",
                                                    "text": " "
                                                }
                                            ]
                                        }
                                    },
                                    "operatorToken": {
                                        "kind": "EqualsEqualsEqualsToken",
                                        "fullStart": 885,
                                        "fullEnd": 889,
                                        "start": 885,
                                        "end": 888,
                                        "fullWidth": 4,
                                        "width": 3,
                                        "text": "===",
                                        "value": "===",
                                        "valueText": "===",
                                        "hasTrailingTrivia": true,
                                        "trailingTrivia": [
                                            {
                                                "kind": "WhitespaceTrivia",
                                                "text": " "
                                            }
                                        ]
                                    },
                                    "right": {
                                        "kind": "NumericLiteral",
                                        "fullStart": 889,
                                        "fullEnd": 891,
                                        "start": 889,
                                        "end": 890,
                                        "fullWidth": 2,
                                        "width": 1,
                                        "text": "5",
                                        "value": 5,
                                        "valueText": "5",
                                        "hasTrailingTrivia": true,
                                        "trailingTrivia": [
                                            {
                                                "kind": "WhitespaceTrivia",
                                                "text": " "
                                            }
                                        ]
                                    }
                                },
                                "operatorToken": {
                                    "kind": "AmpersandAmpersandToken",
                                    "fullStart": 891,
                                    "fullEnd": 894,
                                    "start": 891,
                                    "end": 893,
                                    "fullWidth": 3,
                                    "width": 2,
                                    "text": "&&",
                                    "value": "&&",
                                    "valueText": "&&",
                                    "hasTrailingTrivia": true,
                                    "trailingTrivia": [
                                        {
                                            "kind": "WhitespaceTrivia",
                                            "text": " "
                                        }
                                    ]
                                },
                                "right": {
                                    "kind": "EqualsExpression",
                                    "fullStart": 894,
                                    "fullEnd": 909,
                                    "start": 894,
                                    "end": 909,
                                    "fullWidth": 15,
                                    "width": 15,
                                    "left": {
                                        "kind": "ElementAccessExpression",
                                        "fullStart": 894,
                                        "fullEnd": 904,
                                        "start": 894,
                                        "end": 903,
                                        "fullWidth": 10,
                                        "width": 9,
                                        "expression": {
                                            "kind": "IdentifierName",
                                            "fullStart": 894,
                                            "fullEnd": 900,
                                            "start": 894,
                                            "end": 900,
                                            "fullWidth": 6,
                                            "width": 6,
                                            "text": "resArr",
                                            "value": "resArr",
                                            "valueText": "resArr"
                                        },
                                        "openBracketToken": {
                                            "kind": "OpenBracketToken",
                                            "fullStart": 900,
                                            "fullEnd": 901,
                                            "start": 900,
                                            "end": 901,
                                            "fullWidth": 1,
                                            "width": 1,
                                            "text": "[",
                                            "value": "[",
                                            "valueText": "["
                                        },
                                        "argumentExpression": {
                                            "kind": "NumericLiteral",
                                            "fullStart": 901,
                                            "fullEnd": 902,
                                            "start": 901,
                                            "end": 902,
                                            "fullWidth": 1,
                                            "width": 1,
                                            "text": "4",
                                            "value": 4,
                                            "valueText": "4"
                                        },
                                        "closeBracketToken": {
                                            "kind": "CloseBracketToken",
                                            "fullStart": 902,
                                            "fullEnd": 904,
                                            "start": 902,
                                            "end": 903,
                                            "fullWidth": 2,
                                            "width": 1,
                                            "text": "]",
                                            "value": "]",
                                            "valueText": "]",
                                            "hasTrailingTrivia": true,
                                            "trailingTrivia": [
                                                {
                                                    "kind": "WhitespaceTrivia",
                                                    "text": " "
                                                }
                                            ]
                                        }
                                    },
                                    "operatorToken": {
                                        "kind": "EqualsEqualsEqualsToken",
                                        "fullStart": 904,
                                        "fullEnd": 908,
                                        "start": 904,
                                        "end": 907,
                                        "fullWidth": 4,
                                        "width": 3,
                                        "text": "===",
                                        "value": "===",
                                        "valueText": "===",
                                        "hasTrailingTrivia": true,
                                        "trailingTrivia": [
                                            {
                                                "kind": "WhitespaceTrivia",
                                                "text": " "
                                            }
                                        ]
                                    },
                                    "right": {
                                        "kind": "NumericLiteral",
                                        "fullStart": 908,
                                        "fullEnd": 909,
                                        "start": 908,
                                        "end": 909,
                                        "fullWidth": 1,
                                        "width": 1,
                                        "text": "1",
                                        "value": 1,
                                        "valueText": "1"
                                    }
                                }
                            },
                            "closeParenToken": {
                                "kind": "CloseParenToken",
                                "fullStart": 909,
                                "fullEnd": 912,
                                "start": 909,
                                "end": 910,
                                "fullWidth": 3,
                                "width": 1,
                                "text": ")",
                                "value": ")",
                                "valueText": ")",
                                "hasTrailingTrivia": true,
                                "hasTrailingNewLine": true,
                                "trailingTrivia": [
                                    {
                                        "kind": "NewLineTrivia",
                                        "text": "\r\n"
                                    }
                                ]
                            },
                            "statement": {
                                "kind": "ReturnStatement",
                                "fullStart": 912,
                                "fullEnd": 932,
                                "start": 916,
                                "end": 928,
                                "fullWidth": 20,
                                "width": 12,
                                "returnKeyword": {
                                    "kind": "ReturnKeyword",
                                    "fullStart": 912,
                                    "fullEnd": 923,
                                    "start": 916,
                                    "end": 922,
                                    "fullWidth": 11,
                                    "width": 6,
                                    "text": "return",
                                    "value": "return",
                                    "valueText": "return",
                                    "hasLeadingTrivia": true,
                                    "hasTrailingTrivia": true,
                                    "leadingTrivia": [
                                        {
                                            "kind": "WhitespaceTrivia",
                                            "text": "    "
                                        }
                                    ],
                                    "trailingTrivia": [
                                        {
                                            "kind": "WhitespaceTrivia",
                                            "text": " "
                                        }
                                    ]
                                },
                                "expression": {
                                    "kind": "TrueKeyword",
                                    "fullStart": 923,
                                    "fullEnd": 927,
                                    "start": 923,
                                    "end": 927,
                                    "fullWidth": 4,
                                    "width": 4,
                                    "text": "true",
                                    "value": true,
                                    "valueText": "true"
                                },
                                "semicolonToken": {
                                    "kind": "SemicolonToken",
                                    "fullStart": 927,
                                    "fullEnd": 932,
                                    "start": 927,
                                    "end": 928,
                                    "fullWidth": 5,
                                    "width": 1,
                                    "text": ";",
                                    "value": ";",
                                    "valueText": ";",
                                    "hasTrailingTrivia": true,
                                    "hasTrailingNewLine": true,
                                    "trailingTrivia": [
                                        {
                                            "kind": "WhitespaceTrivia",
                                            "text": "  "
                                        },
                                        {
                                            "kind": "NewLineTrivia",
                                            "text": "\r\n"
                                        }
                                    ]
                                }
                            }
                        }
                    ],
                    "closeBraceToken": {
                        "kind": "CloseBraceToken",
                        "fullStart": 932,
                        "fullEnd": 940,
                        "start": 937,
                        "end": 938,
                        "fullWidth": 8,
                        "width": 1,
                        "text": "}",
                        "value": "}",
                        "valueText": "}",
                        "hasLeadingTrivia": true,
                        "hasLeadingNewLine": true,
                        "hasTrailingTrivia": true,
                        "hasTrailingNewLine": true,
                        "leadingTrivia": [
                            {
                                "kind": "WhitespaceTrivia",
                                "text": "  "
                            },
                            {
                                "kind": "NewLineTrivia",
                                "text": "\r\n"
                            },
                            {
                                "kind": "WhitespaceTrivia",
                                "text": " "
                            }
                        ],
                        "trailingTrivia": [
                            {
                                "kind": "NewLineTrivia",
                                "text": "\r\n"
                            }
                        ]
                    }
                }
            },
            {
                "kind": "ExpressionStatement",
                "fullStart": 940,
                "fullEnd": 964,
                "start": 940,
                "end": 962,
                "fullWidth": 24,
                "width": 22,
                "expression": {
                    "kind": "InvocationExpression",
                    "fullStart": 940,
                    "fullEnd": 961,
                    "start": 940,
                    "end": 961,
                    "fullWidth": 21,
                    "width": 21,
                    "expression": {
                        "kind": "IdentifierName",
                        "fullStart": 940,
                        "fullEnd": 951,
                        "start": 940,
                        "end": 951,
                        "fullWidth": 11,
                        "width": 11,
                        "text": "runTestCase",
                        "value": "runTestCase",
                        "valueText": "runTestCase"
                    },
                    "argumentList": {
                        "kind": "ArgumentList",
                        "fullStart": 951,
                        "fullEnd": 961,
                        "start": 951,
                        "end": 961,
                        "fullWidth": 10,
                        "width": 10,
                        "openParenToken": {
                            "kind": "OpenParenToken",
                            "fullStart": 951,
                            "fullEnd": 952,
                            "start": 951,
                            "end": 952,
                            "fullWidth": 1,
                            "width": 1,
                            "text": "(",
                            "value": "(",
                            "valueText": "("
                        },
                        "arguments": [
                            {
                                "kind": "IdentifierName",
                                "fullStart": 952,
                                "fullEnd": 960,
                                "start": 952,
                                "end": 960,
                                "fullWidth": 8,
                                "width": 8,
                                "text": "testcase",
                                "value": "testcase",
                                "valueText": "testcase"
                            }
                        ],
                        "closeParenToken": {
                            "kind": "CloseParenToken",
                            "fullStart": 960,
                            "fullEnd": 961,
                            "start": 960,
                            "end": 961,
                            "fullWidth": 1,
                            "width": 1,
                            "text": ")",
                            "value": ")",
                            "valueText": ")"
                        }
                    }
                },
                "semicolonToken": {
                    "kind": "SemicolonToken",
                    "fullStart": 961,
                    "fullEnd": 964,
                    "start": 961,
                    "end": 962,
                    "fullWidth": 3,
                    "width": 1,
                    "text": ";",
                    "value": ";",
                    "valueText": ";",
                    "hasTrailingTrivia": true,
                    "hasTrailingNewLine": true,
                    "trailingTrivia": [
                        {
                            "kind": "NewLineTrivia",
                            "text": "\r\n"
                        }
                    ]
                }
            }
        ],
        "endOfFileToken": {
            "kind": "EndOfFileToken",
            "fullStart": 964,
            "fullEnd": 964,
            "start": 964,
            "end": 964,
            "fullWidth": 0,
            "width": 0,
            "text": ""
        }
    },
    "lineMap": {
        "lineStarts": [
            0,
            67,
            152,
            232,
            308,
            380,
            385,
            439,
            568,
            573,
            575,
            577,
            601,
            604,
            642,
            647,
            670,
            687,
            704,
            714,
            731,
            733,
            738,
            740,
            767,
            796,
            836,
            866,
            912,
            932,
            936,
            940,
            964
        ],
        "length": 964
    }
}<|MERGE_RESOLUTION|>--- conflicted
+++ resolved
@@ -1120,12 +1120,8 @@
                                         "start": 773,
                                         "end": 793,
                                         "fullWidth": 20,
-<<<<<<< HEAD
                                         "width": 20,
-                                        "identifier": {
-=======
                                         "propertyName": {
->>>>>>> 85e84683
                                             "kind": "IdentifierName",
                                             "fullStart": 773,
                                             "fullEnd": 780,
@@ -1390,12 +1386,8 @@
                                         "start": 802,
                                         "end": 833,
                                         "fullWidth": 31,
-<<<<<<< HEAD
                                         "width": 31,
-                                        "identifier": {
-=======
                                         "propertyName": {
->>>>>>> 85e84683
                                             "kind": "IdentifierName",
                                             "fullStart": 802,
                                             "fullEnd": 809,
