{
    "isDeclaration": false,
    "languageVersion": "EcmaScript5",
    "parseOptions": {
        "allowAutomaticSemicolonInsertion": true
    },
    "sourceUnit": {
        "kind": "SourceUnit",
        "fullStart": 0,
        "fullEnd": 770,
        "start": 534,
        "end": 770,
        "fullWidth": 770,
        "width": 236,
        "isIncrementallyUnusable": true,
        "moduleElements": [
            {
                "kind": "FunctionDeclaration",
                "fullStart": 0,
                "fullEnd": 746,
                "start": 534,
                "end": 744,
                "fullWidth": 746,
                "width": 210,
                "modifiers": [],
                "functionKeyword": {
                    "kind": "FunctionKeyword",
                    "fullStart": 0,
                    "fullEnd": 543,
                    "start": 534,
                    "end": 542,
                    "fullWidth": 543,
                    "width": 8,
                    "text": "function",
                    "value": "function",
                    "valueText": "function",
                    "hasLeadingTrivia": true,
                    "hasLeadingComment": true,
                    "hasLeadingNewLine": true,
                    "hasTrailingTrivia": true,
                    "leadingTrivia": [
                        {
                            "kind": "SingleLineCommentTrivia",
                            "text": "/// Copyright (c) 2012 Ecma International.  All rights reserved. "
                        },
                        {
                            "kind": "NewLineTrivia",
                            "text": "\r\n"
                        },
                        {
                            "kind": "SingleLineCommentTrivia",
                            "text": "/// Ecma International makes this code available under the terms and conditions set"
                        },
                        {
                            "kind": "NewLineTrivia",
                            "text": "\r\n"
                        },
                        {
                            "kind": "SingleLineCommentTrivia",
                            "text": "/// forth on http://hg.ecmascript.org/tests/test262/raw-file/tip/LICENSE (the "
                        },
                        {
                            "kind": "NewLineTrivia",
                            "text": "\r\n"
                        },
                        {
                            "kind": "SingleLineCommentTrivia",
                            "text": "/// \"Use Terms\").   Any redistribution of this code must retain the above "
                        },
                        {
                            "kind": "NewLineTrivia",
                            "text": "\r\n"
                        },
                        {
                            "kind": "SingleLineCommentTrivia",
                            "text": "/// copyright and this notice and otherwise comply with the Use Terms."
                        },
                        {
                            "kind": "NewLineTrivia",
                            "text": "\r\n"
                        },
                        {
                            "kind": "MultiLineCommentTrivia",
                            "text": "/**\r\n * @path ch15/15.4/15.4.4/15.4.4.19/15.4.4.19-2-2.js\r\n * @description Array.prototype.map - when 'length' is own data property on an Array\r\n */"
                        },
                        {
                            "kind": "NewLineTrivia",
                            "text": "\r\n"
                        },
                        {
                            "kind": "NewLineTrivia",
                            "text": "\r\n"
                        },
                        {
                            "kind": "NewLineTrivia",
                            "text": "\r\n"
                        }
                    ],
                    "trailingTrivia": [
                        {
                            "kind": "WhitespaceTrivia",
                            "text": " "
                        }
                    ]
                },
                "identifier": {
                    "kind": "IdentifierName",
                    "fullStart": 543,
                    "fullEnd": 551,
                    "start": 543,
                    "end": 551,
                    "fullWidth": 8,
                    "width": 8,
                    "text": "testcase",
                    "value": "testcase",
                    "valueText": "testcase"
                },
                "callSignature": {
                    "kind": "CallSignature",
                    "fullStart": 551,
                    "fullEnd": 554,
                    "start": 551,
                    "end": 553,
                    "fullWidth": 3,
                    "width": 2,
                    "parameterList": {
                        "kind": "ParameterList",
                        "fullStart": 551,
                        "fullEnd": 554,
                        "start": 551,
                        "end": 553,
                        "fullWidth": 3,
                        "width": 2,
                        "openParenToken": {
                            "kind": "OpenParenToken",
                            "fullStart": 551,
                            "fullEnd": 552,
                            "start": 551,
                            "end": 552,
                            "fullWidth": 1,
                            "width": 1,
                            "text": "(",
                            "value": "(",
                            "valueText": "("
                        },
                        "parameters": [],
                        "closeParenToken": {
                            "kind": "CloseParenToken",
                            "fullStart": 552,
                            "fullEnd": 554,
                            "start": 552,
                            "end": 553,
                            "fullWidth": 2,
                            "width": 1,
                            "text": ")",
                            "value": ")",
                            "valueText": ")",
                            "hasTrailingTrivia": true,
                            "trailingTrivia": [
                                {
                                    "kind": "WhitespaceTrivia",
                                    "text": " "
                                }
                            ]
                        }
                    }
                },
                "block": {
                    "kind": "Block",
                    "fullStart": 554,
                    "fullEnd": 746,
                    "start": 554,
                    "end": 744,
                    "fullWidth": 192,
                    "width": 190,
                    "openBraceToken": {
                        "kind": "OpenBraceToken",
                        "fullStart": 554,
                        "fullEnd": 557,
                        "start": 554,
                        "end": 555,
                        "fullWidth": 3,
                        "width": 1,
                        "text": "{",
                        "value": "{",
                        "valueText": "{",
                        "hasTrailingTrivia": true,
                        "hasTrailingNewLine": true,
                        "trailingTrivia": [
                            {
                                "kind": "NewLineTrivia",
                                "text": "\r\n"
                            }
                        ]
                    },
                    "statements": [
                        {
                            "kind": "FunctionDeclaration",
                            "fullStart": 557,
                            "fullEnd": 644,
                            "start": 565,
                            "end": 642,
                            "fullWidth": 87,
                            "width": 77,
                            "modifiers": [],
                            "functionKeyword": {
                                "kind": "FunctionKeyword",
                                "fullStart": 557,
                                "fullEnd": 574,
                                "start": 565,
                                "end": 573,
                                "fullWidth": 17,
                                "width": 8,
                                "text": "function",
                                "value": "function",
                                "valueText": "function",
                                "hasLeadingTrivia": true,
                                "hasTrailingTrivia": true,
                                "leadingTrivia": [
                                    {
                                        "kind": "WhitespaceTrivia",
                                        "text": "        "
                                    }
                                ],
                                "trailingTrivia": [
                                    {
                                        "kind": "WhitespaceTrivia",
                                        "text": " "
                                    }
                                ]
                            },
                            "identifier": {
                                "kind": "IdentifierName",
                                "fullStart": 574,
                                "fullEnd": 584,
                                "start": 574,
                                "end": 584,
                                "fullWidth": 10,
                                "width": 10,
                                "text": "callbackfn",
                                "value": "callbackfn",
                                "valueText": "callbackfn"
                            },
                            "callSignature": {
                                "kind": "CallSignature",
                                "fullStart": 584,
                                "fullEnd": 600,
                                "start": 584,
                                "end": 599,
                                "fullWidth": 16,
                                "width": 15,
                                "parameterList": {
                                    "kind": "ParameterList",
                                    "fullStart": 584,
                                    "fullEnd": 600,
                                    "start": 584,
                                    "end": 599,
                                    "fullWidth": 16,
                                    "width": 15,
                                    "openParenToken": {
                                        "kind": "OpenParenToken",
                                        "fullStart": 584,
                                        "fullEnd": 585,
                                        "start": 584,
                                        "end": 585,
                                        "fullWidth": 1,
                                        "width": 1,
                                        "text": "(",
                                        "value": "(",
                                        "valueText": "("
                                    },
                                    "parameters": [
                                        {
                                            "kind": "Parameter",
                                            "fullStart": 585,
                                            "fullEnd": 588,
                                            "start": 585,
                                            "end": 588,
                                            "fullWidth": 3,
                                            "width": 3,
                                            "modifiers": [],
                                            "identifier": {
                                                "kind": "IdentifierName",
                                                "fullStart": 585,
                                                "fullEnd": 588,
                                                "start": 585,
                                                "end": 588,
                                                "fullWidth": 3,
                                                "width": 3,
                                                "text": "val",
                                                "value": "val",
                                                "valueText": "val"
                                            }
                                        },
                                        {
                                            "kind": "CommaToken",
                                            "fullStart": 588,
                                            "fullEnd": 590,
                                            "start": 588,
                                            "end": 589,
                                            "fullWidth": 2,
                                            "width": 1,
                                            "text": ",",
                                            "value": ",",
                                            "valueText": ",",
                                            "hasTrailingTrivia": true,
                                            "trailingTrivia": [
                                                {
                                                    "kind": "WhitespaceTrivia",
                                                    "text": " "
                                                }
                                            ]
                                        },
                                        {
                                            "kind": "Parameter",
                                            "fullStart": 590,
                                            "fullEnd": 593,
                                            "start": 590,
                                            "end": 593,
                                            "fullWidth": 3,
                                            "width": 3,
                                            "modifiers": [],
                                            "identifier": {
                                                "kind": "IdentifierName",
                                                "fullStart": 590,
                                                "fullEnd": 593,
                                                "start": 590,
                                                "end": 593,
                                                "fullWidth": 3,
                                                "width": 3,
                                                "text": "idx",
                                                "value": "idx",
                                                "valueText": "idx"
                                            }
                                        },
                                        {
                                            "kind": "CommaToken",
                                            "fullStart": 593,
                                            "fullEnd": 595,
                                            "start": 593,
                                            "end": 594,
                                            "fullWidth": 2,
                                            "width": 1,
                                            "text": ",",
                                            "value": ",",
                                            "valueText": ",",
                                            "hasTrailingTrivia": true,
                                            "trailingTrivia": [
                                                {
                                                    "kind": "WhitespaceTrivia",
                                                    "text": " "
                                                }
                                            ]
                                        },
                                        {
                                            "kind": "Parameter",
                                            "fullStart": 595,
                                            "fullEnd": 598,
                                            "start": 595,
                                            "end": 598,
                                            "fullWidth": 3,
                                            "width": 3,
                                            "modifiers": [],
                                            "identifier": {
                                                "kind": "IdentifierName",
                                                "fullStart": 595,
                                                "fullEnd": 598,
                                                "start": 595,
                                                "end": 598,
                                                "fullWidth": 3,
                                                "width": 3,
                                                "text": "obj",
                                                "value": "obj",
                                                "valueText": "obj"
                                            }
                                        }
                                    ],
                                    "closeParenToken": {
                                        "kind": "CloseParenToken",
                                        "fullStart": 598,
                                        "fullEnd": 600,
                                        "start": 598,
                                        "end": 599,
                                        "fullWidth": 2,
                                        "width": 1,
                                        "text": ")",
                                        "value": ")",
                                        "valueText": ")",
                                        "hasTrailingTrivia": true,
                                        "trailingTrivia": [
                                            {
                                                "kind": "WhitespaceTrivia",
                                                "text": " "
                                            }
                                        ]
                                    }
                                }
                            },
                            "block": {
                                "kind": "Block",
                                "fullStart": 600,
                                "fullEnd": 644,
                                "start": 600,
                                "end": 642,
                                "fullWidth": 44,
                                "width": 42,
                                "openBraceToken": {
                                    "kind": "OpenBraceToken",
                                    "fullStart": 600,
                                    "fullEnd": 603,
                                    "start": 600,
                                    "end": 601,
                                    "fullWidth": 3,
                                    "width": 1,
                                    "text": "{",
                                    "value": "{",
                                    "valueText": "{",
                                    "hasTrailingTrivia": true,
                                    "hasTrailingNewLine": true,
                                    "trailingTrivia": [
                                        {
                                            "kind": "NewLineTrivia",
                                            "text": "\r\n"
                                        }
                                    ]
                                },
                                "statements": [
                                    {
                                        "kind": "ReturnStatement",
                                        "fullStart": 603,
                                        "fullEnd": 633,
                                        "start": 615,
                                        "end": 631,
                                        "fullWidth": 30,
                                        "width": 16,
                                        "returnKeyword": {
                                            "kind": "ReturnKeyword",
                                            "fullStart": 603,
                                            "fullEnd": 622,
                                            "start": 615,
                                            "end": 621,
                                            "fullWidth": 19,
                                            "width": 6,
                                            "text": "return",
                                            "value": "return",
                                            "valueText": "return",
                                            "hasLeadingTrivia": true,
                                            "hasTrailingTrivia": true,
                                            "leadingTrivia": [
                                                {
                                                    "kind": "WhitespaceTrivia",
                                                    "text": "            "
                                                }
                                            ],
                                            "trailingTrivia": [
                                                {
                                                    "kind": "WhitespaceTrivia",
                                                    "text": " "
                                                }
                                            ]
                                        },
                                        "expression": {
                                            "kind": "GreaterThanExpression",
                                            "fullStart": 622,
                                            "fullEnd": 630,
                                            "start": 622,
                                            "end": 630,
                                            "fullWidth": 8,
                                            "width": 8,
                                            "left": {
                                                "kind": "IdentifierName",
                                                "fullStart": 622,
                                                "fullEnd": 626,
                                                "start": 622,
                                                "end": 625,
                                                "fullWidth": 4,
                                                "width": 3,
                                                "text": "val",
                                                "value": "val",
                                                "valueText": "val",
                                                "hasTrailingTrivia": true,
                                                "trailingTrivia": [
                                                    {
                                                        "kind": "WhitespaceTrivia",
                                                        "text": " "
                                                    }
                                                ]
                                            },
                                            "operatorToken": {
                                                "kind": "GreaterThanToken",
                                                "fullStart": 626,
                                                "fullEnd": 628,
                                                "start": 626,
                                                "end": 627,
                                                "fullWidth": 2,
                                                "width": 1,
                                                "text": ">",
                                                "value": ">",
                                                "valueText": ">",
                                                "hasTrailingTrivia": true,
                                                "trailingTrivia": [
                                                    {
                                                        "kind": "WhitespaceTrivia",
                                                        "text": " "
                                                    }
                                                ]
                                            },
                                            "right": {
                                                "kind": "NumericLiteral",
                                                "fullStart": 628,
                                                "fullEnd": 630,
                                                "start": 628,
                                                "end": 630,
                                                "fullWidth": 2,
                                                "width": 2,
                                                "text": "10",
                                                "value": 10,
                                                "valueText": "10"
                                            }
                                        },
                                        "semicolonToken": {
                                            "kind": "SemicolonToken",
                                            "fullStart": 630,
                                            "fullEnd": 633,
                                            "start": 630,
                                            "end": 631,
                                            "fullWidth": 3,
                                            "width": 1,
                                            "text": ";",
                                            "value": ";",
                                            "valueText": ";",
                                            "hasTrailingTrivia": true,
                                            "hasTrailingNewLine": true,
                                            "trailingTrivia": [
                                                {
                                                    "kind": "NewLineTrivia",
                                                    "text": "\r\n"
                                                }
                                            ]
                                        }
                                    }
                                ],
                                "closeBraceToken": {
                                    "kind": "CloseBraceToken",
                                    "fullStart": 633,
                                    "fullEnd": 644,
                                    "start": 641,
                                    "end": 642,
                                    "fullWidth": 11,
                                    "width": 1,
                                    "text": "}",
                                    "value": "}",
                                    "valueText": "}",
                                    "hasLeadingTrivia": true,
                                    "hasTrailingTrivia": true,
                                    "hasTrailingNewLine": true,
                                    "leadingTrivia": [
                                        {
                                            "kind": "WhitespaceTrivia",
                                            "text": "        "
                                        }
                                    ],
                                    "trailingTrivia": [
                                        {
                                            "kind": "NewLineTrivia",
                                            "text": "\r\n"
                                        }
                                    ]
                                }
                            }
                        },
                        {
                            "kind": "VariableStatement",
                            "fullStart": 644,
                            "fullEnd": 698,
                            "start": 654,
                            "end": 696,
                            "fullWidth": 54,
                            "width": 42,
                            "modifiers": [],
                            "variableDeclaration": {
                                "kind": "VariableDeclaration",
                                "fullStart": 644,
                                "fullEnd": 695,
                                "start": 654,
                                "end": 695,
                                "fullWidth": 51,
                                "width": 41,
                                "varKeyword": {
                                    "kind": "VarKeyword",
                                    "fullStart": 644,
                                    "fullEnd": 658,
                                    "start": 654,
                                    "end": 657,
                                    "fullWidth": 14,
                                    "width": 3,
                                    "text": "var",
                                    "value": "var",
                                    "valueText": "var",
                                    "hasLeadingTrivia": true,
                                    "hasLeadingNewLine": true,
                                    "hasTrailingTrivia": true,
                                    "leadingTrivia": [
                                        {
                                            "kind": "NewLineTrivia",
                                            "text": "\r\n"
                                        },
                                        {
                                            "kind": "WhitespaceTrivia",
                                            "text": "        "
                                        }
                                    ],
                                    "trailingTrivia": [
                                        {
                                            "kind": "WhitespaceTrivia",
                                            "text": " "
                                        }
                                    ]
                                },
                                "variableDeclarators": [
                                    {
                                        "kind": "VariableDeclarator",
                                        "fullStart": 658,
                                        "fullEnd": 695,
                                        "start": 658,
                                        "end": 695,
                                        "fullWidth": 37,
<<<<<<< HEAD
                                        "width": 37,
                                        "identifier": {
=======
                                        "propertyName": {
>>>>>>> 85e84683
                                            "kind": "IdentifierName",
                                            "fullStart": 658,
                                            "fullEnd": 669,
                                            "start": 658,
                                            "end": 668,
                                            "fullWidth": 11,
                                            "width": 10,
                                            "text": "testResult",
                                            "value": "testResult",
                                            "valueText": "testResult",
                                            "hasTrailingTrivia": true,
                                            "trailingTrivia": [
                                                {
                                                    "kind": "WhitespaceTrivia",
                                                    "text": " "
                                                }
                                            ]
                                        },
                                        "equalsValueClause": {
                                            "kind": "EqualsValueClause",
                                            "fullStart": 669,
                                            "fullEnd": 695,
                                            "start": 669,
                                            "end": 695,
                                            "fullWidth": 26,
                                            "width": 26,
                                            "equalsToken": {
                                                "kind": "EqualsToken",
                                                "fullStart": 669,
                                                "fullEnd": 671,
                                                "start": 669,
                                                "end": 670,
                                                "fullWidth": 2,
                                                "width": 1,
                                                "text": "=",
                                                "value": "=",
                                                "valueText": "=",
                                                "hasTrailingTrivia": true,
                                                "trailingTrivia": [
                                                    {
                                                        "kind": "WhitespaceTrivia",
                                                        "text": " "
                                                    }
                                                ]
                                            },
                                            "value": {
                                                "kind": "InvocationExpression",
                                                "fullStart": 671,
                                                "fullEnd": 695,
                                                "start": 671,
                                                "end": 695,
                                                "fullWidth": 24,
                                                "width": 24,
                                                "expression": {
                                                    "kind": "MemberAccessExpression",
                                                    "fullStart": 671,
                                                    "fullEnd": 683,
                                                    "start": 671,
                                                    "end": 683,
                                                    "fullWidth": 12,
                                                    "width": 12,
                                                    "expression": {
                                                        "kind": "ArrayLiteralExpression",
                                                        "fullStart": 671,
                                                        "fullEnd": 679,
                                                        "start": 671,
                                                        "end": 679,
                                                        "fullWidth": 8,
                                                        "width": 8,
                                                        "openBracketToken": {
                                                            "kind": "OpenBracketToken",
                                                            "fullStart": 671,
                                                            "fullEnd": 672,
                                                            "start": 671,
                                                            "end": 672,
                                                            "fullWidth": 1,
                                                            "width": 1,
                                                            "text": "[",
                                                            "value": "[",
                                                            "valueText": "["
                                                        },
                                                        "expressions": [
                                                            {
                                                                "kind": "NumericLiteral",
                                                                "fullStart": 672,
                                                                "fullEnd": 674,
                                                                "start": 672,
                                                                "end": 674,
                                                                "fullWidth": 2,
                                                                "width": 2,
                                                                "text": "12",
                                                                "value": 12,
                                                                "valueText": "12"
                                                            },
                                                            {
                                                                "kind": "CommaToken",
                                                                "fullStart": 674,
                                                                "fullEnd": 676,
                                                                "start": 674,
                                                                "end": 675,
                                                                "fullWidth": 2,
                                                                "width": 1,
                                                                "text": ",",
                                                                "value": ",",
                                                                "valueText": ",",
                                                                "hasTrailingTrivia": true,
                                                                "trailingTrivia": [
                                                                    {
                                                                        "kind": "WhitespaceTrivia",
                                                                        "text": " "
                                                                    }
                                                                ]
                                                            },
                                                            {
                                                                "kind": "NumericLiteral",
                                                                "fullStart": 676,
                                                                "fullEnd": 678,
                                                                "start": 676,
                                                                "end": 678,
                                                                "fullWidth": 2,
                                                                "width": 2,
                                                                "text": "11",
                                                                "value": 11,
                                                                "valueText": "11"
                                                            }
                                                        ],
                                                        "closeBracketToken": {
                                                            "kind": "CloseBracketToken",
                                                            "fullStart": 678,
                                                            "fullEnd": 679,
                                                            "start": 678,
                                                            "end": 679,
                                                            "fullWidth": 1,
                                                            "width": 1,
                                                            "text": "]",
                                                            "value": "]",
                                                            "valueText": "]"
                                                        }
                                                    },
                                                    "dotToken": {
                                                        "kind": "DotToken",
                                                        "fullStart": 679,
                                                        "fullEnd": 680,
                                                        "start": 679,
                                                        "end": 680,
                                                        "fullWidth": 1,
                                                        "width": 1,
                                                        "text": ".",
                                                        "value": ".",
                                                        "valueText": "."
                                                    },
                                                    "name": {
                                                        "kind": "IdentifierName",
                                                        "fullStart": 680,
                                                        "fullEnd": 683,
                                                        "start": 680,
                                                        "end": 683,
                                                        "fullWidth": 3,
                                                        "width": 3,
                                                        "text": "map",
                                                        "value": "map",
                                                        "valueText": "map"
                                                    }
                                                },
                                                "argumentList": {
                                                    "kind": "ArgumentList",
                                                    "fullStart": 683,
                                                    "fullEnd": 695,
                                                    "start": 683,
                                                    "end": 695,
                                                    "fullWidth": 12,
                                                    "width": 12,
                                                    "openParenToken": {
                                                        "kind": "OpenParenToken",
                                                        "fullStart": 683,
                                                        "fullEnd": 684,
                                                        "start": 683,
                                                        "end": 684,
                                                        "fullWidth": 1,
                                                        "width": 1,
                                                        "text": "(",
                                                        "value": "(",
                                                        "valueText": "("
                                                    },
                                                    "arguments": [
                                                        {
                                                            "kind": "IdentifierName",
                                                            "fullStart": 684,
                                                            "fullEnd": 694,
                                                            "start": 684,
                                                            "end": 694,
                                                            "fullWidth": 10,
                                                            "width": 10,
                                                            "text": "callbackfn",
                                                            "value": "callbackfn",
                                                            "valueText": "callbackfn"
                                                        }
                                                    ],
                                                    "closeParenToken": {
                                                        "kind": "CloseParenToken",
                                                        "fullStart": 694,
                                                        "fullEnd": 695,
                                                        "start": 694,
                                                        "end": 695,
                                                        "fullWidth": 1,
                                                        "width": 1,
                                                        "text": ")",
                                                        "value": ")",
                                                        "valueText": ")"
                                                    }
                                                }
                                            }
                                        }
                                    }
                                ]
                            },
                            "semicolonToken": {
                                "kind": "SemicolonToken",
                                "fullStart": 695,
                                "fullEnd": 698,
                                "start": 695,
                                "end": 696,
                                "fullWidth": 3,
                                "width": 1,
                                "text": ";",
                                "value": ";",
                                "valueText": ";",
                                "hasTrailingTrivia": true,
                                "hasTrailingNewLine": true,
                                "trailingTrivia": [
                                    {
                                        "kind": "NewLineTrivia",
                                        "text": "\r\n"
                                    }
                                ]
                            }
                        },
                        {
                            "kind": "ReturnStatement",
                            "fullStart": 698,
                            "fullEnd": 739,
                            "start": 706,
                            "end": 737,
                            "fullWidth": 41,
                            "width": 31,
                            "returnKeyword": {
                                "kind": "ReturnKeyword",
                                "fullStart": 698,
                                "fullEnd": 713,
                                "start": 706,
                                "end": 712,
                                "fullWidth": 15,
                                "width": 6,
                                "text": "return",
                                "value": "return",
                                "valueText": "return",
                                "hasLeadingTrivia": true,
                                "hasTrailingTrivia": true,
                                "leadingTrivia": [
                                    {
                                        "kind": "WhitespaceTrivia",
                                        "text": "        "
                                    }
                                ],
                                "trailingTrivia": [
                                    {
                                        "kind": "WhitespaceTrivia",
                                        "text": " "
                                    }
                                ]
                            },
                            "expression": {
                                "kind": "EqualsExpression",
                                "fullStart": 713,
                                "fullEnd": 736,
                                "start": 713,
                                "end": 736,
                                "fullWidth": 23,
                                "width": 23,
                                "left": {
                                    "kind": "MemberAccessExpression",
                                    "fullStart": 713,
                                    "fullEnd": 731,
                                    "start": 713,
                                    "end": 730,
                                    "fullWidth": 18,
                                    "width": 17,
                                    "expression": {
                                        "kind": "IdentifierName",
                                        "fullStart": 713,
                                        "fullEnd": 723,
                                        "start": 713,
                                        "end": 723,
                                        "fullWidth": 10,
                                        "width": 10,
                                        "text": "testResult",
                                        "value": "testResult",
                                        "valueText": "testResult"
                                    },
                                    "dotToken": {
                                        "kind": "DotToken",
                                        "fullStart": 723,
                                        "fullEnd": 724,
                                        "start": 723,
                                        "end": 724,
                                        "fullWidth": 1,
                                        "width": 1,
                                        "text": ".",
                                        "value": ".",
                                        "valueText": "."
                                    },
                                    "name": {
                                        "kind": "IdentifierName",
                                        "fullStart": 724,
                                        "fullEnd": 731,
                                        "start": 724,
                                        "end": 730,
                                        "fullWidth": 7,
                                        "width": 6,
                                        "text": "length",
                                        "value": "length",
                                        "valueText": "length",
                                        "hasTrailingTrivia": true,
                                        "trailingTrivia": [
                                            {
                                                "kind": "WhitespaceTrivia",
                                                "text": " "
                                            }
                                        ]
                                    }
                                },
                                "operatorToken": {
                                    "kind": "EqualsEqualsEqualsToken",
                                    "fullStart": 731,
                                    "fullEnd": 735,
                                    "start": 731,
                                    "end": 734,
                                    "fullWidth": 4,
                                    "width": 3,
                                    "text": "===",
                                    "value": "===",
                                    "valueText": "===",
                                    "hasTrailingTrivia": true,
                                    "trailingTrivia": [
                                        {
                                            "kind": "WhitespaceTrivia",
                                            "text": " "
                                        }
                                    ]
                                },
                                "right": {
                                    "kind": "NumericLiteral",
                                    "fullStart": 735,
                                    "fullEnd": 736,
                                    "start": 735,
                                    "end": 736,
                                    "fullWidth": 1,
                                    "width": 1,
                                    "text": "2",
                                    "value": 2,
                                    "valueText": "2"
                                }
                            },
                            "semicolonToken": {
                                "kind": "SemicolonToken",
                                "fullStart": 736,
                                "fullEnd": 739,
                                "start": 736,
                                "end": 737,
                                "fullWidth": 3,
                                "width": 1,
                                "text": ";",
                                "value": ";",
                                "valueText": ";",
                                "hasTrailingTrivia": true,
                                "hasTrailingNewLine": true,
                                "trailingTrivia": [
                                    {
                                        "kind": "NewLineTrivia",
                                        "text": "\r\n"
                                    }
                                ]
                            }
                        }
                    ],
                    "closeBraceToken": {
                        "kind": "CloseBraceToken",
                        "fullStart": 739,
                        "fullEnd": 746,
                        "start": 743,
                        "end": 744,
                        "fullWidth": 7,
                        "width": 1,
                        "text": "}",
                        "value": "}",
                        "valueText": "}",
                        "hasLeadingTrivia": true,
                        "hasTrailingTrivia": true,
                        "hasTrailingNewLine": true,
                        "leadingTrivia": [
                            {
                                "kind": "WhitespaceTrivia",
                                "text": "    "
                            }
                        ],
                        "trailingTrivia": [
                            {
                                "kind": "NewLineTrivia",
                                "text": "\r\n"
                            }
                        ]
                    }
                }
            },
            {
                "kind": "ExpressionStatement",
                "fullStart": 746,
                "fullEnd": 770,
                "start": 746,
                "end": 768,
                "fullWidth": 24,
                "width": 22,
                "expression": {
                    "kind": "InvocationExpression",
                    "fullStart": 746,
                    "fullEnd": 767,
                    "start": 746,
                    "end": 767,
                    "fullWidth": 21,
                    "width": 21,
                    "expression": {
                        "kind": "IdentifierName",
                        "fullStart": 746,
                        "fullEnd": 757,
                        "start": 746,
                        "end": 757,
                        "fullWidth": 11,
                        "width": 11,
                        "text": "runTestCase",
                        "value": "runTestCase",
                        "valueText": "runTestCase"
                    },
                    "argumentList": {
                        "kind": "ArgumentList",
                        "fullStart": 757,
                        "fullEnd": 767,
                        "start": 757,
                        "end": 767,
                        "fullWidth": 10,
                        "width": 10,
                        "openParenToken": {
                            "kind": "OpenParenToken",
                            "fullStart": 757,
                            "fullEnd": 758,
                            "start": 757,
                            "end": 758,
                            "fullWidth": 1,
                            "width": 1,
                            "text": "(",
                            "value": "(",
                            "valueText": "("
                        },
                        "arguments": [
                            {
                                "kind": "IdentifierName",
                                "fullStart": 758,
                                "fullEnd": 766,
                                "start": 758,
                                "end": 766,
                                "fullWidth": 8,
                                "width": 8,
                                "text": "testcase",
                                "value": "testcase",
                                "valueText": "testcase"
                            }
                        ],
                        "closeParenToken": {
                            "kind": "CloseParenToken",
                            "fullStart": 766,
                            "fullEnd": 767,
                            "start": 766,
                            "end": 767,
                            "fullWidth": 1,
                            "width": 1,
                            "text": ")",
                            "value": ")",
                            "valueText": ")"
                        }
                    }
                },
                "semicolonToken": {
                    "kind": "SemicolonToken",
                    "fullStart": 767,
                    "fullEnd": 770,
                    "start": 767,
                    "end": 768,
                    "fullWidth": 3,
                    "width": 1,
                    "text": ";",
                    "value": ";",
                    "valueText": ";",
                    "hasTrailingTrivia": true,
                    "hasTrailingNewLine": true,
                    "trailingTrivia": [
                        {
                            "kind": "NewLineTrivia",
                            "text": "\r\n"
                        }
                    ]
                }
            }
        ],
        "endOfFileToken": {
            "kind": "EndOfFileToken",
            "fullStart": 770,
            "fullEnd": 770,
            "start": 770,
            "end": 770,
            "fullWidth": 0,
            "width": 0,
            "text": ""
        }
    },
    "lineMap": {
        "lineStarts": [
            0,
            67,
            152,
            232,
            308,
            380,
            385,
            439,
            525,
            530,
            532,
            534,
            557,
            603,
            633,
            644,
            646,
            698,
            739,
            746,
            770
        ],
        "length": 770
    }
}<|MERGE_RESOLUTION|>--- conflicted
+++ resolved
@@ -625,12 +625,8 @@
                                         "start": 658,
                                         "end": 695,
                                         "fullWidth": 37,
-<<<<<<< HEAD
                                         "width": 37,
-                                        "identifier": {
-=======
                                         "propertyName": {
->>>>>>> 85e84683
                                             "kind": "IdentifierName",
                                             "fullStart": 658,
                                             "fullEnd": 669,
