{
    "isDeclaration": false,
    "languageVersion": "EcmaScript5",
    "parseOptions": {
        "allowAutomaticSemicolonInsertion": true
    },
    "sourceUnit": {
        "kind": "SourceUnit",
        "fullStart": 0,
        "fullEnd": 1240,
        "start": 594,
        "end": 1240,
        "fullWidth": 1240,
        "width": 646,
        "isIncrementallyUnusable": true,
        "moduleElements": [
            {
                "kind": "FunctionDeclaration",
                "fullStart": 0,
                "fullEnd": 1216,
                "start": 594,
                "end": 1214,
                "fullWidth": 1216,
                "width": 620,
                "isIncrementallyUnusable": true,
                "modifiers": [],
                "functionKeyword": {
                    "kind": "FunctionKeyword",
                    "fullStart": 0,
                    "fullEnd": 603,
                    "start": 594,
                    "end": 602,
                    "fullWidth": 603,
                    "width": 8,
                    "text": "function",
                    "value": "function",
                    "valueText": "function",
                    "hasLeadingTrivia": true,
                    "hasLeadingComment": true,
                    "hasLeadingNewLine": true,
                    "hasTrailingTrivia": true,
                    "leadingTrivia": [
                        {
                            "kind": "SingleLineCommentTrivia",
                            "text": "/// Copyright (c) 2012 Ecma International.  All rights reserved. "
                        },
                        {
                            "kind": "NewLineTrivia",
                            "text": "\r\n"
                        },
                        {
                            "kind": "SingleLineCommentTrivia",
                            "text": "/// Ecma International makes this code available under the terms and conditions set"
                        },
                        {
                            "kind": "NewLineTrivia",
                            "text": "\r\n"
                        },
                        {
                            "kind": "SingleLineCommentTrivia",
                            "text": "/// forth on http://hg.ecmascript.org/tests/test262/raw-file/tip/LICENSE (the "
                        },
                        {
                            "kind": "NewLineTrivia",
                            "text": "\r\n"
                        },
                        {
                            "kind": "SingleLineCommentTrivia",
                            "text": "/// \"Use Terms\").   Any redistribution of this code must retain the above "
                        },
                        {
                            "kind": "NewLineTrivia",
                            "text": "\r\n"
                        },
                        {
                            "kind": "SingleLineCommentTrivia",
                            "text": "/// copyright and this notice and otherwise comply with the Use Terms."
                        },
                        {
                            "kind": "NewLineTrivia",
                            "text": "\r\n"
                        },
                        {
                            "kind": "MultiLineCommentTrivia",
                            "text": "/**\r\n * @path ch15/15.4/15.4.4/15.4.4.19/15.4.4.19-8-c-i-6.js\r\n * @description Array.prototype.map - element to be retrieved is own data property that overrides an inherited accessor property on an Array\r\n */"
                        },
                        {
                            "kind": "NewLineTrivia",
                            "text": "\r\n"
                        },
                        {
                            "kind": "NewLineTrivia",
                            "text": "\r\n"
                        },
                        {
                            "kind": "NewLineTrivia",
                            "text": "\r\n"
                        }
                    ],
                    "trailingTrivia": [
                        {
                            "kind": "WhitespaceTrivia",
                            "text": " "
                        }
                    ]
                },
                "identifier": {
                    "kind": "IdentifierName",
                    "fullStart": 603,
                    "fullEnd": 611,
                    "start": 603,
                    "end": 611,
                    "fullWidth": 8,
                    "width": 8,
                    "text": "testcase",
                    "value": "testcase",
                    "valueText": "testcase"
                },
                "callSignature": {
                    "kind": "CallSignature",
                    "fullStart": 611,
                    "fullEnd": 614,
                    "start": 611,
                    "end": 613,
                    "fullWidth": 3,
                    "width": 2,
                    "parameterList": {
                        "kind": "ParameterList",
                        "fullStart": 611,
                        "fullEnd": 614,
                        "start": 611,
                        "end": 613,
                        "fullWidth": 3,
                        "width": 2,
                        "openParenToken": {
                            "kind": "OpenParenToken",
                            "fullStart": 611,
                            "fullEnd": 612,
                            "start": 611,
                            "end": 612,
                            "fullWidth": 1,
                            "width": 1,
                            "text": "(",
                            "value": "(",
                            "valueText": "("
                        },
                        "parameters": [],
                        "closeParenToken": {
                            "kind": "CloseParenToken",
                            "fullStart": 612,
                            "fullEnd": 614,
                            "start": 612,
                            "end": 613,
                            "fullWidth": 2,
                            "width": 1,
                            "text": ")",
                            "value": ")",
                            "valueText": ")",
                            "hasTrailingTrivia": true,
                            "trailingTrivia": [
                                {
                                    "kind": "WhitespaceTrivia",
                                    "text": " "
                                }
                            ]
                        }
                    }
                },
                "block": {
                    "kind": "Block",
                    "fullStart": 614,
                    "fullEnd": 1216,
                    "start": 614,
                    "end": 1214,
                    "fullWidth": 602,
                    "width": 600,
                    "isIncrementallyUnusable": true,
                    "openBraceToken": {
                        "kind": "OpenBraceToken",
                        "fullStart": 614,
                        "fullEnd": 617,
                        "start": 614,
                        "end": 615,
                        "fullWidth": 3,
                        "width": 1,
                        "text": "{",
                        "value": "{",
                        "valueText": "{",
                        "hasTrailingTrivia": true,
                        "hasTrailingNewLine": true,
                        "trailingTrivia": [
                            {
                                "kind": "NewLineTrivia",
                                "text": "\r\n"
                            }
                        ]
                    },
                    "statements": [
                        {
                            "kind": "VariableStatement",
                            "fullStart": 617,
                            "fullEnd": 648,
                            "start": 627,
                            "end": 646,
                            "fullWidth": 31,
                            "width": 19,
                            "modifiers": [],
                            "variableDeclaration": {
                                "kind": "VariableDeclaration",
                                "fullStart": 617,
                                "fullEnd": 645,
                                "start": 627,
                                "end": 645,
                                "fullWidth": 28,
                                "width": 18,
                                "varKeyword": {
                                    "kind": "VarKeyword",
                                    "fullStart": 617,
                                    "fullEnd": 631,
                                    "start": 627,
                                    "end": 630,
                                    "fullWidth": 14,
                                    "width": 3,
                                    "text": "var",
                                    "value": "var",
                                    "valueText": "var",
                                    "hasLeadingTrivia": true,
                                    "hasLeadingNewLine": true,
                                    "hasTrailingTrivia": true,
                                    "leadingTrivia": [
                                        {
                                            "kind": "NewLineTrivia",
                                            "text": "\r\n"
                                        },
                                        {
                                            "kind": "WhitespaceTrivia",
                                            "text": "        "
                                        }
                                    ],
                                    "trailingTrivia": [
                                        {
                                            "kind": "WhitespaceTrivia",
                                            "text": " "
                                        }
                                    ]
                                },
                                "variableDeclarators": [
                                    {
                                        "kind": "VariableDeclarator",
                                        "fullStart": 631,
                                        "fullEnd": 645,
                                        "start": 631,
                                        "end": 645,
                                        "fullWidth": 14,
<<<<<<< HEAD
                                        "width": 14,
                                        "identifier": {
=======
                                        "propertyName": {
>>>>>>> 85e84683
                                            "kind": "IdentifierName",
                                            "fullStart": 631,
                                            "fullEnd": 638,
                                            "start": 631,
                                            "end": 637,
                                            "fullWidth": 7,
                                            "width": 6,
                                            "text": "kValue",
                                            "value": "kValue",
                                            "valueText": "kValue",
                                            "hasTrailingTrivia": true,
                                            "trailingTrivia": [
                                                {
                                                    "kind": "WhitespaceTrivia",
                                                    "text": " "
                                                }
                                            ]
                                        },
                                        "equalsValueClause": {
                                            "kind": "EqualsValueClause",
                                            "fullStart": 638,
                                            "fullEnd": 645,
                                            "start": 638,
                                            "end": 645,
                                            "fullWidth": 7,
                                            "width": 7,
                                            "equalsToken": {
                                                "kind": "EqualsToken",
                                                "fullStart": 638,
                                                "fullEnd": 640,
                                                "start": 638,
                                                "end": 639,
                                                "fullWidth": 2,
                                                "width": 1,
                                                "text": "=",
                                                "value": "=",
                                                "valueText": "=",
                                                "hasTrailingTrivia": true,
                                                "trailingTrivia": [
                                                    {
                                                        "kind": "WhitespaceTrivia",
                                                        "text": " "
                                                    }
                                                ]
                                            },
                                            "value": {
                                                "kind": "StringLiteral",
                                                "fullStart": 640,
                                                "fullEnd": 645,
                                                "start": 640,
                                                "end": 645,
                                                "fullWidth": 5,
                                                "width": 5,
                                                "text": "\"abc\"",
                                                "value": "abc",
                                                "valueText": "abc"
                                            }
                                        }
                                    }
                                ]
                            },
                            "semicolonToken": {
                                "kind": "SemicolonToken",
                                "fullStart": 645,
                                "fullEnd": 648,
                                "start": 645,
                                "end": 646,
                                "fullWidth": 3,
                                "width": 1,
                                "text": ";",
                                "value": ";",
                                "valueText": ";",
                                "hasTrailingTrivia": true,
                                "hasTrailingNewLine": true,
                                "trailingTrivia": [
                                    {
                                        "kind": "NewLineTrivia",
                                        "text": "\r\n"
                                    }
                                ]
                            }
                        },
                        {
                            "kind": "FunctionDeclaration",
                            "fullStart": 648,
                            "fullEnd": 819,
                            "start": 658,
                            "end": 817,
                            "fullWidth": 171,
                            "width": 159,
                            "modifiers": [],
                            "functionKeyword": {
                                "kind": "FunctionKeyword",
                                "fullStart": 648,
                                "fullEnd": 667,
                                "start": 658,
                                "end": 666,
                                "fullWidth": 19,
                                "width": 8,
                                "text": "function",
                                "value": "function",
                                "valueText": "function",
                                "hasLeadingTrivia": true,
                                "hasLeadingNewLine": true,
                                "hasTrailingTrivia": true,
                                "leadingTrivia": [
                                    {
                                        "kind": "NewLineTrivia",
                                        "text": "\r\n"
                                    },
                                    {
                                        "kind": "WhitespaceTrivia",
                                        "text": "        "
                                    }
                                ],
                                "trailingTrivia": [
                                    {
                                        "kind": "WhitespaceTrivia",
                                        "text": " "
                                    }
                                ]
                            },
                            "identifier": {
                                "kind": "IdentifierName",
                                "fullStart": 667,
                                "fullEnd": 677,
                                "start": 667,
                                "end": 677,
                                "fullWidth": 10,
                                "width": 10,
                                "text": "callbackfn",
                                "value": "callbackfn",
                                "valueText": "callbackfn"
                            },
                            "callSignature": {
                                "kind": "CallSignature",
                                "fullStart": 677,
                                "fullEnd": 693,
                                "start": 677,
                                "end": 692,
                                "fullWidth": 16,
                                "width": 15,
                                "parameterList": {
                                    "kind": "ParameterList",
                                    "fullStart": 677,
                                    "fullEnd": 693,
                                    "start": 677,
                                    "end": 692,
                                    "fullWidth": 16,
                                    "width": 15,
                                    "openParenToken": {
                                        "kind": "OpenParenToken",
                                        "fullStart": 677,
                                        "fullEnd": 678,
                                        "start": 677,
                                        "end": 678,
                                        "fullWidth": 1,
                                        "width": 1,
                                        "text": "(",
                                        "value": "(",
                                        "valueText": "("
                                    },
                                    "parameters": [
                                        {
                                            "kind": "Parameter",
                                            "fullStart": 678,
                                            "fullEnd": 681,
                                            "start": 678,
                                            "end": 681,
                                            "fullWidth": 3,
                                            "width": 3,
                                            "modifiers": [],
                                            "identifier": {
                                                "kind": "IdentifierName",
                                                "fullStart": 678,
                                                "fullEnd": 681,
                                                "start": 678,
                                                "end": 681,
                                                "fullWidth": 3,
                                                "width": 3,
                                                "text": "val",
                                                "value": "val",
                                                "valueText": "val"
                                            }
                                        },
                                        {
                                            "kind": "CommaToken",
                                            "fullStart": 681,
                                            "fullEnd": 683,
                                            "start": 681,
                                            "end": 682,
                                            "fullWidth": 2,
                                            "width": 1,
                                            "text": ",",
                                            "value": ",",
                                            "valueText": ",",
                                            "hasTrailingTrivia": true,
                                            "trailingTrivia": [
                                                {
                                                    "kind": "WhitespaceTrivia",
                                                    "text": " "
                                                }
                                            ]
                                        },
                                        {
                                            "kind": "Parameter",
                                            "fullStart": 683,
                                            "fullEnd": 686,
                                            "start": 683,
                                            "end": 686,
                                            "fullWidth": 3,
                                            "width": 3,
                                            "modifiers": [],
                                            "identifier": {
                                                "kind": "IdentifierName",
                                                "fullStart": 683,
                                                "fullEnd": 686,
                                                "start": 683,
                                                "end": 686,
                                                "fullWidth": 3,
                                                "width": 3,
                                                "text": "idx",
                                                "value": "idx",
                                                "valueText": "idx"
                                            }
                                        },
                                        {
                                            "kind": "CommaToken",
                                            "fullStart": 686,
                                            "fullEnd": 688,
                                            "start": 686,
                                            "end": 687,
                                            "fullWidth": 2,
                                            "width": 1,
                                            "text": ",",
                                            "value": ",",
                                            "valueText": ",",
                                            "hasTrailingTrivia": true,
                                            "trailingTrivia": [
                                                {
                                                    "kind": "WhitespaceTrivia",
                                                    "text": " "
                                                }
                                            ]
                                        },
                                        {
                                            "kind": "Parameter",
                                            "fullStart": 688,
                                            "fullEnd": 691,
                                            "start": 688,
                                            "end": 691,
                                            "fullWidth": 3,
                                            "width": 3,
                                            "modifiers": [],
                                            "identifier": {
                                                "kind": "IdentifierName",
                                                "fullStart": 688,
                                                "fullEnd": 691,
                                                "start": 688,
                                                "end": 691,
                                                "fullWidth": 3,
                                                "width": 3,
                                                "text": "obj",
                                                "value": "obj",
                                                "valueText": "obj"
                                            }
                                        }
                                    ],
                                    "closeParenToken": {
                                        "kind": "CloseParenToken",
                                        "fullStart": 691,
                                        "fullEnd": 693,
                                        "start": 691,
                                        "end": 692,
                                        "fullWidth": 2,
                                        "width": 1,
                                        "text": ")",
                                        "value": ")",
                                        "valueText": ")",
                                        "hasTrailingTrivia": true,
                                        "trailingTrivia": [
                                            {
                                                "kind": "WhitespaceTrivia",
                                                "text": " "
                                            }
                                        ]
                                    }
                                }
                            },
                            "block": {
                                "kind": "Block",
                                "fullStart": 693,
                                "fullEnd": 819,
                                "start": 693,
                                "end": 817,
                                "fullWidth": 126,
                                "width": 124,
                                "openBraceToken": {
                                    "kind": "OpenBraceToken",
                                    "fullStart": 693,
                                    "fullEnd": 696,
                                    "start": 693,
                                    "end": 694,
                                    "fullWidth": 3,
                                    "width": 1,
                                    "text": "{",
                                    "value": "{",
                                    "valueText": "{",
                                    "hasTrailingTrivia": true,
                                    "hasTrailingNewLine": true,
                                    "trailingTrivia": [
                                        {
                                            "kind": "NewLineTrivia",
                                            "text": "\r\n"
                                        }
                                    ]
                                },
                                "statements": [
                                    {
                                        "kind": "IfStatement",
                                        "fullStart": 696,
                                        "fullEnd": 781,
                                        "start": 708,
                                        "end": 779,
                                        "fullWidth": 85,
                                        "width": 71,
                                        "ifKeyword": {
                                            "kind": "IfKeyword",
                                            "fullStart": 696,
                                            "fullEnd": 711,
                                            "start": 708,
                                            "end": 710,
                                            "fullWidth": 15,
                                            "width": 2,
                                            "text": "if",
                                            "value": "if",
                                            "valueText": "if",
                                            "hasLeadingTrivia": true,
                                            "hasTrailingTrivia": true,
                                            "leadingTrivia": [
                                                {
                                                    "kind": "WhitespaceTrivia",
                                                    "text": "            "
                                                }
                                            ],
                                            "trailingTrivia": [
                                                {
                                                    "kind": "WhitespaceTrivia",
                                                    "text": " "
                                                }
                                            ]
                                        },
                                        "openParenToken": {
                                            "kind": "OpenParenToken",
                                            "fullStart": 711,
                                            "fullEnd": 712,
                                            "start": 711,
                                            "end": 712,
                                            "fullWidth": 1,
                                            "width": 1,
                                            "text": "(",
                                            "value": "(",
                                            "valueText": "("
                                        },
                                        "condition": {
                                            "kind": "EqualsExpression",
                                            "fullStart": 712,
                                            "fullEnd": 721,
                                            "start": 712,
                                            "end": 721,
                                            "fullWidth": 9,
                                            "width": 9,
                                            "left": {
                                                "kind": "IdentifierName",
                                                "fullStart": 712,
                                                "fullEnd": 716,
                                                "start": 712,
                                                "end": 715,
                                                "fullWidth": 4,
                                                "width": 3,
                                                "text": "idx",
                                                "value": "idx",
                                                "valueText": "idx",
                                                "hasTrailingTrivia": true,
                                                "trailingTrivia": [
                                                    {
                                                        "kind": "WhitespaceTrivia",
                                                        "text": " "
                                                    }
                                                ]
                                            },
                                            "operatorToken": {
                                                "kind": "EqualsEqualsEqualsToken",
                                                "fullStart": 716,
                                                "fullEnd": 720,
                                                "start": 716,
                                                "end": 719,
                                                "fullWidth": 4,
                                                "width": 3,
                                                "text": "===",
                                                "value": "===",
                                                "valueText": "===",
                                                "hasTrailingTrivia": true,
                                                "trailingTrivia": [
                                                    {
                                                        "kind": "WhitespaceTrivia",
                                                        "text": " "
                                                    }
                                                ]
                                            },
                                            "right": {
                                                "kind": "NumericLiteral",
                                                "fullStart": 720,
                                                "fullEnd": 721,
                                                "start": 720,
                                                "end": 721,
                                                "fullWidth": 1,
                                                "width": 1,
                                                "text": "0",
                                                "value": 0,
                                                "valueText": "0"
                                            }
                                        },
                                        "closeParenToken": {
                                            "kind": "CloseParenToken",
                                            "fullStart": 721,
                                            "fullEnd": 723,
                                            "start": 721,
                                            "end": 722,
                                            "fullWidth": 2,
                                            "width": 1,
                                            "text": ")",
                                            "value": ")",
                                            "valueText": ")",
                                            "hasTrailingTrivia": true,
                                            "trailingTrivia": [
                                                {
                                                    "kind": "WhitespaceTrivia",
                                                    "text": " "
                                                }
                                            ]
                                        },
                                        "statement": {
                                            "kind": "Block",
                                            "fullStart": 723,
                                            "fullEnd": 781,
                                            "start": 723,
                                            "end": 779,
                                            "fullWidth": 58,
                                            "width": 56,
                                            "openBraceToken": {
                                                "kind": "OpenBraceToken",
                                                "fullStart": 723,
                                                "fullEnd": 726,
                                                "start": 723,
                                                "end": 724,
                                                "fullWidth": 3,
                                                "width": 1,
                                                "text": "{",
                                                "value": "{",
                                                "valueText": "{",
                                                "hasTrailingTrivia": true,
                                                "hasTrailingNewLine": true,
                                                "trailingTrivia": [
                                                    {
                                                        "kind": "NewLineTrivia",
                                                        "text": "\r\n"
                                                    }
                                                ]
                                            },
                                            "statements": [
                                                {
                                                    "kind": "ReturnStatement",
                                                    "fullStart": 726,
                                                    "fullEnd": 766,
                                                    "start": 742,
                                                    "end": 764,
                                                    "fullWidth": 40,
                                                    "width": 22,
                                                    "returnKeyword": {
                                                        "kind": "ReturnKeyword",
                                                        "fullStart": 726,
                                                        "fullEnd": 749,
                                                        "start": 742,
                                                        "end": 748,
                                                        "fullWidth": 23,
                                                        "width": 6,
                                                        "text": "return",
                                                        "value": "return",
                                                        "valueText": "return",
                                                        "hasLeadingTrivia": true,
                                                        "hasTrailingTrivia": true,
                                                        "leadingTrivia": [
                                                            {
                                                                "kind": "WhitespaceTrivia",
                                                                "text": "                "
                                                            }
                                                        ],
                                                        "trailingTrivia": [
                                                            {
                                                                "kind": "WhitespaceTrivia",
                                                                "text": " "
                                                            }
                                                        ]
                                                    },
                                                    "expression": {
                                                        "kind": "EqualsExpression",
                                                        "fullStart": 749,
                                                        "fullEnd": 763,
                                                        "start": 749,
                                                        "end": 763,
                                                        "fullWidth": 14,
                                                        "width": 14,
                                                        "left": {
                                                            "kind": "IdentifierName",
                                                            "fullStart": 749,
                                                            "fullEnd": 753,
                                                            "start": 749,
                                                            "end": 752,
                                                            "fullWidth": 4,
                                                            "width": 3,
                                                            "text": "val",
                                                            "value": "val",
                                                            "valueText": "val",
                                                            "hasTrailingTrivia": true,
                                                            "trailingTrivia": [
                                                                {
                                                                    "kind": "WhitespaceTrivia",
                                                                    "text": " "
                                                                }
                                                            ]
                                                        },
                                                        "operatorToken": {
                                                            "kind": "EqualsEqualsEqualsToken",
                                                            "fullStart": 753,
                                                            "fullEnd": 757,
                                                            "start": 753,
                                                            "end": 756,
                                                            "fullWidth": 4,
                                                            "width": 3,
                                                            "text": "===",
                                                            "value": "===",
                                                            "valueText": "===",
                                                            "hasTrailingTrivia": true,
                                                            "trailingTrivia": [
                                                                {
                                                                    "kind": "WhitespaceTrivia",
                                                                    "text": " "
                                                                }
                                                            ]
                                                        },
                                                        "right": {
                                                            "kind": "IdentifierName",
                                                            "fullStart": 757,
                                                            "fullEnd": 763,
                                                            "start": 757,
                                                            "end": 763,
                                                            "fullWidth": 6,
                                                            "width": 6,
                                                            "text": "kValue",
                                                            "value": "kValue",
                                                            "valueText": "kValue"
                                                        }
                                                    },
                                                    "semicolonToken": {
                                                        "kind": "SemicolonToken",
                                                        "fullStart": 763,
                                                        "fullEnd": 766,
                                                        "start": 763,
                                                        "end": 764,
                                                        "fullWidth": 3,
                                                        "width": 1,
                                                        "text": ";",
                                                        "value": ";",
                                                        "valueText": ";",
                                                        "hasTrailingTrivia": true,
                                                        "hasTrailingNewLine": true,
                                                        "trailingTrivia": [
                                                            {
                                                                "kind": "NewLineTrivia",
                                                                "text": "\r\n"
                                                            }
                                                        ]
                                                    }
                                                }
                                            ],
                                            "closeBraceToken": {
                                                "kind": "CloseBraceToken",
                                                "fullStart": 766,
                                                "fullEnd": 781,
                                                "start": 778,
                                                "end": 779,
                                                "fullWidth": 15,
                                                "width": 1,
                                                "text": "}",
                                                "value": "}",
                                                "valueText": "}",
                                                "hasLeadingTrivia": true,
                                                "hasTrailingTrivia": true,
                                                "hasTrailingNewLine": true,
                                                "leadingTrivia": [
                                                    {
                                                        "kind": "WhitespaceTrivia",
                                                        "text": "            "
                                                    }
                                                ],
                                                "trailingTrivia": [
                                                    {
                                                        "kind": "NewLineTrivia",
                                                        "text": "\r\n"
                                                    }
                                                ]
                                            }
                                        }
                                    },
                                    {
                                        "kind": "ReturnStatement",
                                        "fullStart": 781,
                                        "fullEnd": 808,
                                        "start": 793,
                                        "end": 806,
                                        "fullWidth": 27,
                                        "width": 13,
                                        "returnKeyword": {
                                            "kind": "ReturnKeyword",
                                            "fullStart": 781,
                                            "fullEnd": 800,
                                            "start": 793,
                                            "end": 799,
                                            "fullWidth": 19,
                                            "width": 6,
                                            "text": "return",
                                            "value": "return",
                                            "valueText": "return",
                                            "hasLeadingTrivia": true,
                                            "hasTrailingTrivia": true,
                                            "leadingTrivia": [
                                                {
                                                    "kind": "WhitespaceTrivia",
                                                    "text": "            "
                                                }
                                            ],
                                            "trailingTrivia": [
                                                {
                                                    "kind": "WhitespaceTrivia",
                                                    "text": " "
                                                }
                                            ]
                                        },
                                        "expression": {
                                            "kind": "FalseKeyword",
                                            "fullStart": 800,
                                            "fullEnd": 805,
                                            "start": 800,
                                            "end": 805,
                                            "fullWidth": 5,
                                            "width": 5,
                                            "text": "false",
                                            "value": false,
                                            "valueText": "false"
                                        },
                                        "semicolonToken": {
                                            "kind": "SemicolonToken",
                                            "fullStart": 805,
                                            "fullEnd": 808,
                                            "start": 805,
                                            "end": 806,
                                            "fullWidth": 3,
                                            "width": 1,
                                            "text": ";",
                                            "value": ";",
                                            "valueText": ";",
                                            "hasTrailingTrivia": true,
                                            "hasTrailingNewLine": true,
                                            "trailingTrivia": [
                                                {
                                                    "kind": "NewLineTrivia",
                                                    "text": "\r\n"
                                                }
                                            ]
                                        }
                                    }
                                ],
                                "closeBraceToken": {
                                    "kind": "CloseBraceToken",
                                    "fullStart": 808,
                                    "fullEnd": 819,
                                    "start": 816,
                                    "end": 817,
                                    "fullWidth": 11,
                                    "width": 1,
                                    "text": "}",
                                    "value": "}",
                                    "valueText": "}",
                                    "hasLeadingTrivia": true,
                                    "hasTrailingTrivia": true,
                                    "hasTrailingNewLine": true,
                                    "leadingTrivia": [
                                        {
                                            "kind": "WhitespaceTrivia",
                                            "text": "        "
                                        }
                                    ],
                                    "trailingTrivia": [
                                        {
                                            "kind": "NewLineTrivia",
                                            "text": "\r\n"
                                        }
                                    ]
                                }
                            }
                        },
                        {
                            "kind": "TryStatement",
                            "fullStart": 819,
                            "fullEnd": 1209,
                            "start": 829,
                            "end": 1207,
                            "fullWidth": 390,
                            "width": 378,
                            "isIncrementallyUnusable": true,
                            "tryKeyword": {
                                "kind": "TryKeyword",
                                "fullStart": 819,
                                "fullEnd": 833,
                                "start": 829,
                                "end": 832,
                                "fullWidth": 14,
                                "width": 3,
                                "text": "try",
                                "value": "try",
                                "valueText": "try",
                                "hasLeadingTrivia": true,
                                "hasLeadingNewLine": true,
                                "hasTrailingTrivia": true,
                                "leadingTrivia": [
                                    {
                                        "kind": "NewLineTrivia",
                                        "text": "\r\n"
                                    },
                                    {
                                        "kind": "WhitespaceTrivia",
                                        "text": "        "
                                    }
                                ],
                                "trailingTrivia": [
                                    {
                                        "kind": "WhitespaceTrivia",
                                        "text": " "
                                    }
                                ]
                            },
                            "block": {
                                "kind": "Block",
                                "fullStart": 833,
                                "fullEnd": 1147,
                                "start": 833,
                                "end": 1146,
                                "fullWidth": 314,
                                "width": 313,
                                "isIncrementallyUnusable": true,
                                "openBraceToken": {
                                    "kind": "OpenBraceToken",
                                    "fullStart": 833,
                                    "fullEnd": 836,
                                    "start": 833,
                                    "end": 834,
                                    "fullWidth": 3,
                                    "width": 1,
                                    "text": "{",
                                    "value": "{",
                                    "valueText": "{",
                                    "hasTrailingTrivia": true,
                                    "hasTrailingNewLine": true,
                                    "trailingTrivia": [
                                        {
                                            "kind": "NewLineTrivia",
                                            "text": "\r\n"
                                        }
                                    ]
                                },
                                "statements": [
                                    {
                                        "kind": "ExpressionStatement",
                                        "fullStart": 836,
                                        "fullEnd": 1035,
                                        "start": 848,
                                        "end": 1033,
                                        "fullWidth": 199,
                                        "width": 185,
                                        "isIncrementallyUnusable": true,
                                        "expression": {
                                            "kind": "InvocationExpression",
                                            "fullStart": 836,
                                            "fullEnd": 1032,
                                            "start": 848,
                                            "end": 1032,
                                            "fullWidth": 196,
                                            "width": 184,
                                            "isIncrementallyUnusable": true,
                                            "expression": {
                                                "kind": "MemberAccessExpression",
                                                "fullStart": 836,
                                                "fullEnd": 869,
                                                "start": 848,
                                                "end": 869,
                                                "fullWidth": 33,
                                                "width": 21,
                                                "expression": {
                                                    "kind": "IdentifierName",
                                                    "fullStart": 836,
                                                    "fullEnd": 854,
                                                    "start": 848,
                                                    "end": 854,
                                                    "fullWidth": 18,
                                                    "width": 6,
                                                    "text": "Object",
                                                    "value": "Object",
                                                    "valueText": "Object",
                                                    "hasLeadingTrivia": true,
                                                    "leadingTrivia": [
                                                        {
                                                            "kind": "WhitespaceTrivia",
                                                            "text": "            "
                                                        }
                                                    ]
                                                },
                                                "dotToken": {
                                                    "kind": "DotToken",
                                                    "fullStart": 854,
                                                    "fullEnd": 855,
                                                    "start": 854,
                                                    "end": 855,
                                                    "fullWidth": 1,
                                                    "width": 1,
                                                    "text": ".",
                                                    "value": ".",
                                                    "valueText": "."
                                                },
                                                "name": {
                                                    "kind": "IdentifierName",
                                                    "fullStart": 855,
                                                    "fullEnd": 869,
                                                    "start": 855,
                                                    "end": 869,
                                                    "fullWidth": 14,
                                                    "width": 14,
                                                    "text": "defineProperty",
                                                    "value": "defineProperty",
                                                    "valueText": "defineProperty"
                                                }
                                            },
                                            "argumentList": {
                                                "kind": "ArgumentList",
                                                "fullStart": 869,
                                                "fullEnd": 1032,
                                                "start": 869,
                                                "end": 1032,
                                                "fullWidth": 163,
                                                "width": 163,
                                                "isIncrementallyUnusable": true,
                                                "openParenToken": {
                                                    "kind": "OpenParenToken",
                                                    "fullStart": 869,
                                                    "fullEnd": 870,
                                                    "start": 869,
                                                    "end": 870,
                                                    "fullWidth": 1,
                                                    "width": 1,
                                                    "text": "(",
                                                    "value": "(",
                                                    "valueText": "("
                                                },
                                                "arguments": [
                                                    {
                                                        "kind": "MemberAccessExpression",
                                                        "fullStart": 870,
                                                        "fullEnd": 885,
                                                        "start": 870,
                                                        "end": 885,
                                                        "fullWidth": 15,
                                                        "width": 15,
                                                        "expression": {
                                                            "kind": "IdentifierName",
                                                            "fullStart": 870,
                                                            "fullEnd": 875,
                                                            "start": 870,
                                                            "end": 875,
                                                            "fullWidth": 5,
                                                            "width": 5,
                                                            "text": "Array",
                                                            "value": "Array",
                                                            "valueText": "Array"
                                                        },
                                                        "dotToken": {
                                                            "kind": "DotToken",
                                                            "fullStart": 875,
                                                            "fullEnd": 876,
                                                            "start": 875,
                                                            "end": 876,
                                                            "fullWidth": 1,
                                                            "width": 1,
                                                            "text": ".",
                                                            "value": ".",
                                                            "valueText": "."
                                                        },
                                                        "name": {
                                                            "kind": "IdentifierName",
                                                            "fullStart": 876,
                                                            "fullEnd": 885,
                                                            "start": 876,
                                                            "end": 885,
                                                            "fullWidth": 9,
                                                            "width": 9,
                                                            "text": "prototype",
                                                            "value": "prototype",
                                                            "valueText": "prototype"
                                                        }
                                                    },
                                                    {
                                                        "kind": "CommaToken",
                                                        "fullStart": 885,
                                                        "fullEnd": 887,
                                                        "start": 885,
                                                        "end": 886,
                                                        "fullWidth": 2,
                                                        "width": 1,
                                                        "text": ",",
                                                        "value": ",",
                                                        "valueText": ",",
                                                        "hasTrailingTrivia": true,
                                                        "trailingTrivia": [
                                                            {
                                                                "kind": "WhitespaceTrivia",
                                                                "text": " "
                                                            }
                                                        ]
                                                    },
                                                    {
                                                        "kind": "StringLiteral",
                                                        "fullStart": 887,
                                                        "fullEnd": 890,
                                                        "start": 887,
                                                        "end": 890,
                                                        "fullWidth": 3,
                                                        "width": 3,
                                                        "text": "\"0\"",
                                                        "value": "0",
                                                        "valueText": "0"
                                                    },
                                                    {
                                                        "kind": "CommaToken",
                                                        "fullStart": 890,
                                                        "fullEnd": 892,
                                                        "start": 890,
                                                        "end": 891,
                                                        "fullWidth": 2,
                                                        "width": 1,
                                                        "text": ",",
                                                        "value": ",",
                                                        "valueText": ",",
                                                        "hasTrailingTrivia": true,
                                                        "trailingTrivia": [
                                                            {
                                                                "kind": "WhitespaceTrivia",
                                                                "text": " "
                                                            }
                                                        ]
                                                    },
                                                    {
                                                        "kind": "ObjectLiteralExpression",
                                                        "fullStart": 892,
                                                        "fullEnd": 1031,
                                                        "start": 892,
                                                        "end": 1031,
                                                        "fullWidth": 139,
                                                        "width": 139,
                                                        "isIncrementallyUnusable": true,
                                                        "openBraceToken": {
                                                            "kind": "OpenBraceToken",
                                                            "fullStart": 892,
                                                            "fullEnd": 895,
                                                            "start": 892,
                                                            "end": 893,
                                                            "fullWidth": 3,
                                                            "width": 1,
                                                            "text": "{",
                                                            "value": "{",
                                                            "valueText": "{",
                                                            "hasTrailingTrivia": true,
                                                            "hasTrailingNewLine": true,
                                                            "trailingTrivia": [
                                                                {
                                                                    "kind": "NewLineTrivia",
                                                                    "text": "\r\n"
                                                                }
                                                            ]
                                                        },
                                                        "propertyAssignments": [
                                                            {
                                                                "kind": "SimplePropertyAssignment",
                                                                "fullStart": 895,
                                                                "fullEnd": 979,
                                                                "start": 911,
                                                                "end": 979,
                                                                "fullWidth": 84,
                                                                "width": 68,
                                                                "isIncrementallyUnusable": true,
                                                                "propertyName": {
                                                                    "kind": "IdentifierName",
                                                                    "fullStart": 895,
                                                                    "fullEnd": 914,
                                                                    "start": 911,
                                                                    "end": 914,
                                                                    "fullWidth": 19,
                                                                    "width": 3,
                                                                    "text": "get",
                                                                    "value": "get",
                                                                    "valueText": "get",
                                                                    "hasLeadingTrivia": true,
                                                                    "leadingTrivia": [
                                                                        {
                                                                            "kind": "WhitespaceTrivia",
                                                                            "text": "                "
                                                                        }
                                                                    ]
                                                                },
                                                                "colonToken": {
                                                                    "kind": "ColonToken",
                                                                    "fullStart": 914,
                                                                    "fullEnd": 916,
                                                                    "start": 914,
                                                                    "end": 915,
                                                                    "fullWidth": 2,
                                                                    "width": 1,
                                                                    "text": ":",
                                                                    "value": ":",
                                                                    "valueText": ":",
                                                                    "hasTrailingTrivia": true,
                                                                    "trailingTrivia": [
                                                                        {
                                                                            "kind": "WhitespaceTrivia",
                                                                            "text": " "
                                                                        }
                                                                    ]
                                                                },
                                                                "expression": {
                                                                    "kind": "FunctionExpression",
                                                                    "fullStart": 916,
                                                                    "fullEnd": 979,
                                                                    "start": 916,
                                                                    "end": 979,
                                                                    "fullWidth": 63,
                                                                    "width": 63,
                                                                    "functionKeyword": {
                                                                        "kind": "FunctionKeyword",
                                                                        "fullStart": 916,
                                                                        "fullEnd": 925,
                                                                        "start": 916,
                                                                        "end": 924,
                                                                        "fullWidth": 9,
                                                                        "width": 8,
                                                                        "text": "function",
                                                                        "value": "function",
                                                                        "valueText": "function",
                                                                        "hasTrailingTrivia": true,
                                                                        "trailingTrivia": [
                                                                            {
                                                                                "kind": "WhitespaceTrivia",
                                                                                "text": " "
                                                                            }
                                                                        ]
                                                                    },
                                                                    "callSignature": {
                                                                        "kind": "CallSignature",
                                                                        "fullStart": 925,
                                                                        "fullEnd": 928,
                                                                        "start": 925,
                                                                        "end": 927,
                                                                        "fullWidth": 3,
                                                                        "width": 2,
                                                                        "parameterList": {
                                                                            "kind": "ParameterList",
                                                                            "fullStart": 925,
                                                                            "fullEnd": 928,
                                                                            "start": 925,
                                                                            "end": 927,
                                                                            "fullWidth": 3,
                                                                            "width": 2,
                                                                            "openParenToken": {
                                                                                "kind": "OpenParenToken",
                                                                                "fullStart": 925,
                                                                                "fullEnd": 926,
                                                                                "start": 925,
                                                                                "end": 926,
                                                                                "fullWidth": 1,
                                                                                "width": 1,
                                                                                "text": "(",
                                                                                "value": "(",
                                                                                "valueText": "("
                                                                            },
                                                                            "parameters": [],
                                                                            "closeParenToken": {
                                                                                "kind": "CloseParenToken",
                                                                                "fullStart": 926,
                                                                                "fullEnd": 928,
                                                                                "start": 926,
                                                                                "end": 927,
                                                                                "fullWidth": 2,
                                                                                "width": 1,
                                                                                "text": ")",
                                                                                "value": ")",
                                                                                "valueText": ")",
                                                                                "hasTrailingTrivia": true,
                                                                                "trailingTrivia": [
                                                                                    {
                                                                                        "kind": "WhitespaceTrivia",
                                                                                        "text": " "
                                                                                    }
                                                                                ]
                                                                            }
                                                                        }
                                                                    },
                                                                    "block": {
                                                                        "kind": "Block",
                                                                        "fullStart": 928,
                                                                        "fullEnd": 979,
                                                                        "start": 928,
                                                                        "end": 979,
                                                                        "fullWidth": 51,
                                                                        "width": 51,
                                                                        "openBraceToken": {
                                                                            "kind": "OpenBraceToken",
                                                                            "fullStart": 928,
                                                                            "fullEnd": 931,
                                                                            "start": 928,
                                                                            "end": 929,
                                                                            "fullWidth": 3,
                                                                            "width": 1,
                                                                            "text": "{",
                                                                            "value": "{",
                                                                            "valueText": "{",
                                                                            "hasTrailingTrivia": true,
                                                                            "hasTrailingNewLine": true,
                                                                            "trailingTrivia": [
                                                                                {
                                                                                    "kind": "NewLineTrivia",
                                                                                    "text": "\r\n"
                                                                                }
                                                                            ]
                                                                        },
                                                                        "statements": [
                                                                            {
                                                                                "kind": "ReturnStatement",
                                                                                "fullStart": 931,
                                                                                "fullEnd": 962,
                                                                                "start": 951,
                                                                                "end": 960,
                                                                                "fullWidth": 31,
                                                                                "width": 9,
                                                                                "returnKeyword": {
                                                                                    "kind": "ReturnKeyword",
                                                                                    "fullStart": 931,
                                                                                    "fullEnd": 958,
                                                                                    "start": 951,
                                                                                    "end": 957,
                                                                                    "fullWidth": 27,
                                                                                    "width": 6,
                                                                                    "text": "return",
                                                                                    "value": "return",
                                                                                    "valueText": "return",
                                                                                    "hasLeadingTrivia": true,
                                                                                    "hasTrailingTrivia": true,
                                                                                    "leadingTrivia": [
                                                                                        {
                                                                                            "kind": "WhitespaceTrivia",
                                                                                            "text": "                    "
                                                                                        }
                                                                                    ],
                                                                                    "trailingTrivia": [
                                                                                        {
                                                                                            "kind": "WhitespaceTrivia",
                                                                                            "text": " "
                                                                                        }
                                                                                    ]
                                                                                },
                                                                                "expression": {
                                                                                    "kind": "NumericLiteral",
                                                                                    "fullStart": 958,
                                                                                    "fullEnd": 959,
                                                                                    "start": 958,
                                                                                    "end": 959,
                                                                                    "fullWidth": 1,
                                                                                    "width": 1,
                                                                                    "text": "9",
                                                                                    "value": 9,
                                                                                    "valueText": "9"
                                                                                },
                                                                                "semicolonToken": {
                                                                                    "kind": "SemicolonToken",
                                                                                    "fullStart": 959,
                                                                                    "fullEnd": 962,
                                                                                    "start": 959,
                                                                                    "end": 960,
                                                                                    "fullWidth": 3,
                                                                                    "width": 1,
                                                                                    "text": ";",
                                                                                    "value": ";",
                                                                                    "valueText": ";",
                                                                                    "hasTrailingTrivia": true,
                                                                                    "hasTrailingNewLine": true,
                                                                                    "trailingTrivia": [
                                                                                        {
                                                                                            "kind": "NewLineTrivia",
                                                                                            "text": "\r\n"
                                                                                        }
                                                                                    ]
                                                                                }
                                                                            }
                                                                        ],
                                                                        "closeBraceToken": {
                                                                            "kind": "CloseBraceToken",
                                                                            "fullStart": 962,
                                                                            "fullEnd": 979,
                                                                            "start": 978,
                                                                            "end": 979,
                                                                            "fullWidth": 17,
                                                                            "width": 1,
                                                                            "text": "}",
                                                                            "value": "}",
                                                                            "valueText": "}",
                                                                            "hasLeadingTrivia": true,
                                                                            "leadingTrivia": [
                                                                                {
                                                                                    "kind": "WhitespaceTrivia",
                                                                                    "text": "                "
                                                                                }
                                                                            ]
                                                                        }
                                                                    }
                                                                }
                                                            },
                                                            {
                                                                "kind": "CommaToken",
                                                                "fullStart": 979,
                                                                "fullEnd": 982,
                                                                "start": 979,
                                                                "end": 980,
                                                                "fullWidth": 3,
                                                                "width": 1,
                                                                "text": ",",
                                                                "value": ",",
                                                                "valueText": ",",
                                                                "hasTrailingTrivia": true,
                                                                "hasTrailingNewLine": true,
                                                                "trailingTrivia": [
                                                                    {
                                                                        "kind": "NewLineTrivia",
                                                                        "text": "\r\n"
                                                                    }
                                                                ]
                                                            },
                                                            {
                                                                "kind": "SimplePropertyAssignment",
                                                                "fullStart": 982,
                                                                "fullEnd": 1018,
                                                                "start": 998,
                                                                "end": 1016,
                                                                "fullWidth": 36,
                                                                "width": 18,
                                                                "propertyName": {
                                                                    "kind": "IdentifierName",
                                                                    "fullStart": 982,
                                                                    "fullEnd": 1010,
                                                                    "start": 998,
                                                                    "end": 1010,
                                                                    "fullWidth": 28,
                                                                    "width": 12,
                                                                    "text": "configurable",
                                                                    "value": "configurable",
                                                                    "valueText": "configurable",
                                                                    "hasLeadingTrivia": true,
                                                                    "leadingTrivia": [
                                                                        {
                                                                            "kind": "WhitespaceTrivia",
                                                                            "text": "                "
                                                                        }
                                                                    ]
                                                                },
                                                                "colonToken": {
                                                                    "kind": "ColonToken",
                                                                    "fullStart": 1010,
                                                                    "fullEnd": 1012,
                                                                    "start": 1010,
                                                                    "end": 1011,
                                                                    "fullWidth": 2,
                                                                    "width": 1,
                                                                    "text": ":",
                                                                    "value": ":",
                                                                    "valueText": ":",
                                                                    "hasTrailingTrivia": true,
                                                                    "trailingTrivia": [
                                                                        {
                                                                            "kind": "WhitespaceTrivia",
                                                                            "text": " "
                                                                        }
                                                                    ]
                                                                },
                                                                "expression": {
                                                                    "kind": "TrueKeyword",
                                                                    "fullStart": 1012,
                                                                    "fullEnd": 1018,
                                                                    "start": 1012,
                                                                    "end": 1016,
                                                                    "fullWidth": 6,
                                                                    "width": 4,
                                                                    "text": "true",
                                                                    "value": true,
                                                                    "valueText": "true",
                                                                    "hasTrailingTrivia": true,
                                                                    "hasTrailingNewLine": true,
                                                                    "trailingTrivia": [
                                                                        {
                                                                            "kind": "NewLineTrivia",
                                                                            "text": "\r\n"
                                                                        }
                                                                    ]
                                                                }
                                                            }
                                                        ],
                                                        "closeBraceToken": {
                                                            "kind": "CloseBraceToken",
                                                            "fullStart": 1018,
                                                            "fullEnd": 1031,
                                                            "start": 1030,
                                                            "end": 1031,
                                                            "fullWidth": 13,
                                                            "width": 1,
                                                            "text": "}",
                                                            "value": "}",
                                                            "valueText": "}",
                                                            "hasLeadingTrivia": true,
                                                            "leadingTrivia": [
                                                                {
                                                                    "kind": "WhitespaceTrivia",
                                                                    "text": "            "
                                                                }
                                                            ]
                                                        }
                                                    }
                                                ],
                                                "closeParenToken": {
                                                    "kind": "CloseParenToken",
                                                    "fullStart": 1031,
                                                    "fullEnd": 1032,
                                                    "start": 1031,
                                                    "end": 1032,
                                                    "fullWidth": 1,
                                                    "width": 1,
                                                    "text": ")",
                                                    "value": ")",
                                                    "valueText": ")"
                                                }
                                            }
                                        },
                                        "semicolonToken": {
                                            "kind": "SemicolonToken",
                                            "fullStart": 1032,
                                            "fullEnd": 1035,
                                            "start": 1032,
                                            "end": 1033,
                                            "fullWidth": 3,
                                            "width": 1,
                                            "text": ";",
                                            "value": ";",
                                            "valueText": ";",
                                            "hasTrailingTrivia": true,
                                            "hasTrailingNewLine": true,
                                            "trailingTrivia": [
                                                {
                                                    "kind": "NewLineTrivia",
                                                    "text": "\r\n"
                                                }
                                            ]
                                        }
                                    },
                                    {
                                        "kind": "VariableStatement",
                                        "fullStart": 1035,
                                        "fullEnd": 1093,
                                        "start": 1049,
                                        "end": 1091,
                                        "fullWidth": 58,
                                        "width": 42,
                                        "modifiers": [],
                                        "variableDeclaration": {
                                            "kind": "VariableDeclaration",
                                            "fullStart": 1035,
                                            "fullEnd": 1090,
                                            "start": 1049,
                                            "end": 1090,
                                            "fullWidth": 55,
                                            "width": 41,
                                            "varKeyword": {
                                                "kind": "VarKeyword",
                                                "fullStart": 1035,
                                                "fullEnd": 1053,
                                                "start": 1049,
                                                "end": 1052,
                                                "fullWidth": 18,
                                                "width": 3,
                                                "text": "var",
                                                "value": "var",
                                                "valueText": "var",
                                                "hasLeadingTrivia": true,
                                                "hasLeadingNewLine": true,
                                                "hasTrailingTrivia": true,
                                                "leadingTrivia": [
                                                    {
                                                        "kind": "NewLineTrivia",
                                                        "text": "\r\n"
                                                    },
                                                    {
                                                        "kind": "WhitespaceTrivia",
                                                        "text": "            "
                                                    }
                                                ],
                                                "trailingTrivia": [
                                                    {
                                                        "kind": "WhitespaceTrivia",
                                                        "text": " "
                                                    }
                                                ]
                                            },
                                            "variableDeclarators": [
                                                {
                                                    "kind": "VariableDeclarator",
                                                    "fullStart": 1053,
                                                    "fullEnd": 1090,
                                                    "start": 1053,
                                                    "end": 1090,
                                                    "fullWidth": 37,
<<<<<<< HEAD
                                                    "width": 37,
                                                    "identifier": {
=======
                                                    "propertyName": {
>>>>>>> 85e84683
                                                        "kind": "IdentifierName",
                                                        "fullStart": 1053,
                                                        "fullEnd": 1064,
                                                        "start": 1053,
                                                        "end": 1063,
                                                        "fullWidth": 11,
                                                        "width": 10,
                                                        "text": "testResult",
                                                        "value": "testResult",
                                                        "valueText": "testResult",
                                                        "hasTrailingTrivia": true,
                                                        "trailingTrivia": [
                                                            {
                                                                "kind": "WhitespaceTrivia",
                                                                "text": " "
                                                            }
                                                        ]
                                                    },
                                                    "equalsValueClause": {
                                                        "kind": "EqualsValueClause",
                                                        "fullStart": 1064,
                                                        "fullEnd": 1090,
                                                        "start": 1064,
                                                        "end": 1090,
                                                        "fullWidth": 26,
                                                        "width": 26,
                                                        "equalsToken": {
                                                            "kind": "EqualsToken",
                                                            "fullStart": 1064,
                                                            "fullEnd": 1066,
                                                            "start": 1064,
                                                            "end": 1065,
                                                            "fullWidth": 2,
                                                            "width": 1,
                                                            "text": "=",
                                                            "value": "=",
                                                            "valueText": "=",
                                                            "hasTrailingTrivia": true,
                                                            "trailingTrivia": [
                                                                {
                                                                    "kind": "WhitespaceTrivia",
                                                                    "text": " "
                                                                }
                                                            ]
                                                        },
                                                        "value": {
                                                            "kind": "InvocationExpression",
                                                            "fullStart": 1066,
                                                            "fullEnd": 1090,
                                                            "start": 1066,
                                                            "end": 1090,
                                                            "fullWidth": 24,
                                                            "width": 24,
                                                            "expression": {
                                                                "kind": "MemberAccessExpression",
                                                                "fullStart": 1066,
                                                                "fullEnd": 1078,
                                                                "start": 1066,
                                                                "end": 1078,
                                                                "fullWidth": 12,
                                                                "width": 12,
                                                                "expression": {
                                                                    "kind": "ArrayLiteralExpression",
                                                                    "fullStart": 1066,
                                                                    "fullEnd": 1074,
                                                                    "start": 1066,
                                                                    "end": 1074,
                                                                    "fullWidth": 8,
                                                                    "width": 8,
                                                                    "openBracketToken": {
                                                                        "kind": "OpenBracketToken",
                                                                        "fullStart": 1066,
                                                                        "fullEnd": 1067,
                                                                        "start": 1066,
                                                                        "end": 1067,
                                                                        "fullWidth": 1,
                                                                        "width": 1,
                                                                        "text": "[",
                                                                        "value": "[",
                                                                        "valueText": "["
                                                                    },
                                                                    "expressions": [
                                                                        {
                                                                            "kind": "IdentifierName",
                                                                            "fullStart": 1067,
                                                                            "fullEnd": 1073,
                                                                            "start": 1067,
                                                                            "end": 1073,
                                                                            "fullWidth": 6,
                                                                            "width": 6,
                                                                            "text": "kValue",
                                                                            "value": "kValue",
                                                                            "valueText": "kValue"
                                                                        }
                                                                    ],
                                                                    "closeBracketToken": {
                                                                        "kind": "CloseBracketToken",
                                                                        "fullStart": 1073,
                                                                        "fullEnd": 1074,
                                                                        "start": 1073,
                                                                        "end": 1074,
                                                                        "fullWidth": 1,
                                                                        "width": 1,
                                                                        "text": "]",
                                                                        "value": "]",
                                                                        "valueText": "]"
                                                                    }
                                                                },
                                                                "dotToken": {
                                                                    "kind": "DotToken",
                                                                    "fullStart": 1074,
                                                                    "fullEnd": 1075,
                                                                    "start": 1074,
                                                                    "end": 1075,
                                                                    "fullWidth": 1,
                                                                    "width": 1,
                                                                    "text": ".",
                                                                    "value": ".",
                                                                    "valueText": "."
                                                                },
                                                                "name": {
                                                                    "kind": "IdentifierName",
                                                                    "fullStart": 1075,
                                                                    "fullEnd": 1078,
                                                                    "start": 1075,
                                                                    "end": 1078,
                                                                    "fullWidth": 3,
                                                                    "width": 3,
                                                                    "text": "map",
                                                                    "value": "map",
                                                                    "valueText": "map"
                                                                }
                                                            },
                                                            "argumentList": {
                                                                "kind": "ArgumentList",
                                                                "fullStart": 1078,
                                                                "fullEnd": 1090,
                                                                "start": 1078,
                                                                "end": 1090,
                                                                "fullWidth": 12,
                                                                "width": 12,
                                                                "openParenToken": {
                                                                    "kind": "OpenParenToken",
                                                                    "fullStart": 1078,
                                                                    "fullEnd": 1079,
                                                                    "start": 1078,
                                                                    "end": 1079,
                                                                    "fullWidth": 1,
                                                                    "width": 1,
                                                                    "text": "(",
                                                                    "value": "(",
                                                                    "valueText": "("
                                                                },
                                                                "arguments": [
                                                                    {
                                                                        "kind": "IdentifierName",
                                                                        "fullStart": 1079,
                                                                        "fullEnd": 1089,
                                                                        "start": 1079,
                                                                        "end": 1089,
                                                                        "fullWidth": 10,
                                                                        "width": 10,
                                                                        "text": "callbackfn",
                                                                        "value": "callbackfn",
                                                                        "valueText": "callbackfn"
                                                                    }
                                                                ],
                                                                "closeParenToken": {
                                                                    "kind": "CloseParenToken",
                                                                    "fullStart": 1089,
                                                                    "fullEnd": 1090,
                                                                    "start": 1089,
                                                                    "end": 1090,
                                                                    "fullWidth": 1,
                                                                    "width": 1,
                                                                    "text": ")",
                                                                    "value": ")",
                                                                    "valueText": ")"
                                                                }
                                                            }
                                                        }
                                                    }
                                                }
                                            ]
                                        },
                                        "semicolonToken": {
                                            "kind": "SemicolonToken",
                                            "fullStart": 1090,
                                            "fullEnd": 1093,
                                            "start": 1090,
                                            "end": 1091,
                                            "fullWidth": 3,
                                            "width": 1,
                                            "text": ";",
                                            "value": ";",
                                            "valueText": ";",
                                            "hasTrailingTrivia": true,
                                            "hasTrailingNewLine": true,
                                            "trailingTrivia": [
                                                {
                                                    "kind": "NewLineTrivia",
                                                    "text": "\r\n"
                                                }
                                            ]
                                        }
                                    },
                                    {
                                        "kind": "ReturnStatement",
                                        "fullStart": 1093,
                                        "fullEnd": 1137,
                                        "start": 1105,
                                        "end": 1135,
                                        "fullWidth": 44,
                                        "width": 30,
                                        "returnKeyword": {
                                            "kind": "ReturnKeyword",
                                            "fullStart": 1093,
                                            "fullEnd": 1112,
                                            "start": 1105,
                                            "end": 1111,
                                            "fullWidth": 19,
                                            "width": 6,
                                            "text": "return",
                                            "value": "return",
                                            "valueText": "return",
                                            "hasLeadingTrivia": true,
                                            "hasTrailingTrivia": true,
                                            "leadingTrivia": [
                                                {
                                                    "kind": "WhitespaceTrivia",
                                                    "text": "            "
                                                }
                                            ],
                                            "trailingTrivia": [
                                                {
                                                    "kind": "WhitespaceTrivia",
                                                    "text": " "
                                                }
                                            ]
                                        },
                                        "expression": {
                                            "kind": "EqualsExpression",
                                            "fullStart": 1112,
                                            "fullEnd": 1134,
                                            "start": 1112,
                                            "end": 1134,
                                            "fullWidth": 22,
                                            "width": 22,
                                            "left": {
                                                "kind": "ElementAccessExpression",
                                                "fullStart": 1112,
                                                "fullEnd": 1126,
                                                "start": 1112,
                                                "end": 1125,
                                                "fullWidth": 14,
                                                "width": 13,
                                                "expression": {
                                                    "kind": "IdentifierName",
                                                    "fullStart": 1112,
                                                    "fullEnd": 1122,
                                                    "start": 1112,
                                                    "end": 1122,
                                                    "fullWidth": 10,
                                                    "width": 10,
                                                    "text": "testResult",
                                                    "value": "testResult",
                                                    "valueText": "testResult"
                                                },
                                                "openBracketToken": {
                                                    "kind": "OpenBracketToken",
                                                    "fullStart": 1122,
                                                    "fullEnd": 1123,
                                                    "start": 1122,
                                                    "end": 1123,
                                                    "fullWidth": 1,
                                                    "width": 1,
                                                    "text": "[",
                                                    "value": "[",
                                                    "valueText": "["
                                                },
                                                "argumentExpression": {
                                                    "kind": "NumericLiteral",
                                                    "fullStart": 1123,
                                                    "fullEnd": 1124,
                                                    "start": 1123,
                                                    "end": 1124,
                                                    "fullWidth": 1,
                                                    "width": 1,
                                                    "text": "0",
                                                    "value": 0,
                                                    "valueText": "0"
                                                },
                                                "closeBracketToken": {
                                                    "kind": "CloseBracketToken",
                                                    "fullStart": 1124,
                                                    "fullEnd": 1126,
                                                    "start": 1124,
                                                    "end": 1125,
                                                    "fullWidth": 2,
                                                    "width": 1,
                                                    "text": "]",
                                                    "value": "]",
                                                    "valueText": "]",
                                                    "hasTrailingTrivia": true,
                                                    "trailingTrivia": [
                                                        {
                                                            "kind": "WhitespaceTrivia",
                                                            "text": " "
                                                        }
                                                    ]
                                                }
                                            },
                                            "operatorToken": {
                                                "kind": "EqualsEqualsEqualsToken",
                                                "fullStart": 1126,
                                                "fullEnd": 1130,
                                                "start": 1126,
                                                "end": 1129,
                                                "fullWidth": 4,
                                                "width": 3,
                                                "text": "===",
                                                "value": "===",
                                                "valueText": "===",
                                                "hasTrailingTrivia": true,
                                                "trailingTrivia": [
                                                    {
                                                        "kind": "WhitespaceTrivia",
                                                        "text": " "
                                                    }
                                                ]
                                            },
                                            "right": {
                                                "kind": "TrueKeyword",
                                                "fullStart": 1130,
                                                "fullEnd": 1134,
                                                "start": 1130,
                                                "end": 1134,
                                                "fullWidth": 4,
                                                "width": 4,
                                                "text": "true",
                                                "value": true,
                                                "valueText": "true"
                                            }
                                        },
                                        "semicolonToken": {
                                            "kind": "SemicolonToken",
                                            "fullStart": 1134,
                                            "fullEnd": 1137,
                                            "start": 1134,
                                            "end": 1135,
                                            "fullWidth": 3,
                                            "width": 1,
                                            "text": ";",
                                            "value": ";",
                                            "valueText": ";",
                                            "hasTrailingTrivia": true,
                                            "hasTrailingNewLine": true,
                                            "trailingTrivia": [
                                                {
                                                    "kind": "NewLineTrivia",
                                                    "text": "\r\n"
                                                }
                                            ]
                                        }
                                    }
                                ],
                                "closeBraceToken": {
                                    "kind": "CloseBraceToken",
                                    "fullStart": 1137,
                                    "fullEnd": 1147,
                                    "start": 1145,
                                    "end": 1146,
                                    "fullWidth": 10,
                                    "width": 1,
                                    "text": "}",
                                    "value": "}",
                                    "valueText": "}",
                                    "hasLeadingTrivia": true,
                                    "hasTrailingTrivia": true,
                                    "leadingTrivia": [
                                        {
                                            "kind": "WhitespaceTrivia",
                                            "text": "        "
                                        }
                                    ],
                                    "trailingTrivia": [
                                        {
                                            "kind": "WhitespaceTrivia",
                                            "text": " "
                                        }
                                    ]
                                }
                            },
                            "finallyClause": {
                                "kind": "FinallyClause",
                                "fullStart": 1147,
                                "fullEnd": 1209,
                                "start": 1147,
                                "end": 1207,
                                "fullWidth": 62,
                                "width": 60,
                                "finallyKeyword": {
                                    "kind": "FinallyKeyword",
                                    "fullStart": 1147,
                                    "fullEnd": 1155,
                                    "start": 1147,
                                    "end": 1154,
                                    "fullWidth": 8,
                                    "width": 7,
                                    "text": "finally",
                                    "value": "finally",
                                    "valueText": "finally",
                                    "hasTrailingTrivia": true,
                                    "trailingTrivia": [
                                        {
                                            "kind": "WhitespaceTrivia",
                                            "text": " "
                                        }
                                    ]
                                },
                                "block": {
                                    "kind": "Block",
                                    "fullStart": 1155,
                                    "fullEnd": 1209,
                                    "start": 1155,
                                    "end": 1207,
                                    "fullWidth": 54,
                                    "width": 52,
                                    "openBraceToken": {
                                        "kind": "OpenBraceToken",
                                        "fullStart": 1155,
                                        "fullEnd": 1158,
                                        "start": 1155,
                                        "end": 1156,
                                        "fullWidth": 3,
                                        "width": 1,
                                        "text": "{",
                                        "value": "{",
                                        "valueText": "{",
                                        "hasTrailingTrivia": true,
                                        "hasTrailingNewLine": true,
                                        "trailingTrivia": [
                                            {
                                                "kind": "NewLineTrivia",
                                                "text": "\r\n"
                                            }
                                        ]
                                    },
                                    "statements": [
                                        {
                                            "kind": "ExpressionStatement",
                                            "fullStart": 1158,
                                            "fullEnd": 1198,
                                            "start": 1170,
                                            "end": 1196,
                                            "fullWidth": 40,
                                            "width": 26,
                                            "expression": {
                                                "kind": "DeleteExpression",
                                                "fullStart": 1158,
                                                "fullEnd": 1195,
                                                "start": 1170,
                                                "end": 1195,
                                                "fullWidth": 37,
                                                "width": 25,
                                                "deleteKeyword": {
                                                    "kind": "DeleteKeyword",
                                                    "fullStart": 1158,
                                                    "fullEnd": 1177,
                                                    "start": 1170,
                                                    "end": 1176,
                                                    "fullWidth": 19,
                                                    "width": 6,
                                                    "text": "delete",
                                                    "value": "delete",
                                                    "valueText": "delete",
                                                    "hasLeadingTrivia": true,
                                                    "hasTrailingTrivia": true,
                                                    "leadingTrivia": [
                                                        {
                                                            "kind": "WhitespaceTrivia",
                                                            "text": "            "
                                                        }
                                                    ],
                                                    "trailingTrivia": [
                                                        {
                                                            "kind": "WhitespaceTrivia",
                                                            "text": " "
                                                        }
                                                    ]
                                                },
                                                "expression": {
                                                    "kind": "ElementAccessExpression",
                                                    "fullStart": 1177,
                                                    "fullEnd": 1195,
                                                    "start": 1177,
                                                    "end": 1195,
                                                    "fullWidth": 18,
                                                    "width": 18,
                                                    "expression": {
                                                        "kind": "MemberAccessExpression",
                                                        "fullStart": 1177,
                                                        "fullEnd": 1192,
                                                        "start": 1177,
                                                        "end": 1192,
                                                        "fullWidth": 15,
                                                        "width": 15,
                                                        "expression": {
                                                            "kind": "IdentifierName",
                                                            "fullStart": 1177,
                                                            "fullEnd": 1182,
                                                            "start": 1177,
                                                            "end": 1182,
                                                            "fullWidth": 5,
                                                            "width": 5,
                                                            "text": "Array",
                                                            "value": "Array",
                                                            "valueText": "Array"
                                                        },
                                                        "dotToken": {
                                                            "kind": "DotToken",
                                                            "fullStart": 1182,
                                                            "fullEnd": 1183,
                                                            "start": 1182,
                                                            "end": 1183,
                                                            "fullWidth": 1,
                                                            "width": 1,
                                                            "text": ".",
                                                            "value": ".",
                                                            "valueText": "."
                                                        },
                                                        "name": {
                                                            "kind": "IdentifierName",
                                                            "fullStart": 1183,
                                                            "fullEnd": 1192,
                                                            "start": 1183,
                                                            "end": 1192,
                                                            "fullWidth": 9,
                                                            "width": 9,
                                                            "text": "prototype",
                                                            "value": "prototype",
                                                            "valueText": "prototype"
                                                        }
                                                    },
                                                    "openBracketToken": {
                                                        "kind": "OpenBracketToken",
                                                        "fullStart": 1192,
                                                        "fullEnd": 1193,
                                                        "start": 1192,
                                                        "end": 1193,
                                                        "fullWidth": 1,
                                                        "width": 1,
                                                        "text": "[",
                                                        "value": "[",
                                                        "valueText": "["
                                                    },
                                                    "argumentExpression": {
                                                        "kind": "NumericLiteral",
                                                        "fullStart": 1193,
                                                        "fullEnd": 1194,
                                                        "start": 1193,
                                                        "end": 1194,
                                                        "fullWidth": 1,
                                                        "width": 1,
                                                        "text": "0",
                                                        "value": 0,
                                                        "valueText": "0"
                                                    },
                                                    "closeBracketToken": {
                                                        "kind": "CloseBracketToken",
                                                        "fullStart": 1194,
                                                        "fullEnd": 1195,
                                                        "start": 1194,
                                                        "end": 1195,
                                                        "fullWidth": 1,
                                                        "width": 1,
                                                        "text": "]",
                                                        "value": "]",
                                                        "valueText": "]"
                                                    }
                                                }
                                            },
                                            "semicolonToken": {
                                                "kind": "SemicolonToken",
                                                "fullStart": 1195,
                                                "fullEnd": 1198,
                                                "start": 1195,
                                                "end": 1196,
                                                "fullWidth": 3,
                                                "width": 1,
                                                "text": ";",
                                                "value": ";",
                                                "valueText": ";",
                                                "hasTrailingTrivia": true,
                                                "hasTrailingNewLine": true,
                                                "trailingTrivia": [
                                                    {
                                                        "kind": "NewLineTrivia",
                                                        "text": "\r\n"
                                                    }
                                                ]
                                            }
                                        }
                                    ],
                                    "closeBraceToken": {
                                        "kind": "CloseBraceToken",
                                        "fullStart": 1198,
                                        "fullEnd": 1209,
                                        "start": 1206,
                                        "end": 1207,
                                        "fullWidth": 11,
                                        "width": 1,
                                        "text": "}",
                                        "value": "}",
                                        "valueText": "}",
                                        "hasLeadingTrivia": true,
                                        "hasTrailingTrivia": true,
                                        "hasTrailingNewLine": true,
                                        "leadingTrivia": [
                                            {
                                                "kind": "WhitespaceTrivia",
                                                "text": "        "
                                            }
                                        ],
                                        "trailingTrivia": [
                                            {
                                                "kind": "NewLineTrivia",
                                                "text": "\r\n"
                                            }
                                        ]
                                    }
                                }
                            }
                        }
                    ],
                    "closeBraceToken": {
                        "kind": "CloseBraceToken",
                        "fullStart": 1209,
                        "fullEnd": 1216,
                        "start": 1213,
                        "end": 1214,
                        "fullWidth": 7,
                        "width": 1,
                        "text": "}",
                        "value": "}",
                        "valueText": "}",
                        "hasLeadingTrivia": true,
                        "hasTrailingTrivia": true,
                        "hasTrailingNewLine": true,
                        "leadingTrivia": [
                            {
                                "kind": "WhitespaceTrivia",
                                "text": "    "
                            }
                        ],
                        "trailingTrivia": [
                            {
                                "kind": "NewLineTrivia",
                                "text": "\r\n"
                            }
                        ]
                    }
                }
            },
            {
                "kind": "ExpressionStatement",
                "fullStart": 1216,
                "fullEnd": 1240,
                "start": 1216,
                "end": 1238,
                "fullWidth": 24,
                "width": 22,
                "expression": {
                    "kind": "InvocationExpression",
                    "fullStart": 1216,
                    "fullEnd": 1237,
                    "start": 1216,
                    "end": 1237,
                    "fullWidth": 21,
                    "width": 21,
                    "expression": {
                        "kind": "IdentifierName",
                        "fullStart": 1216,
                        "fullEnd": 1227,
                        "start": 1216,
                        "end": 1227,
                        "fullWidth": 11,
                        "width": 11,
                        "text": "runTestCase",
                        "value": "runTestCase",
                        "valueText": "runTestCase"
                    },
                    "argumentList": {
                        "kind": "ArgumentList",
                        "fullStart": 1227,
                        "fullEnd": 1237,
                        "start": 1227,
                        "end": 1237,
                        "fullWidth": 10,
                        "width": 10,
                        "openParenToken": {
                            "kind": "OpenParenToken",
                            "fullStart": 1227,
                            "fullEnd": 1228,
                            "start": 1227,
                            "end": 1228,
                            "fullWidth": 1,
                            "width": 1,
                            "text": "(",
                            "value": "(",
                            "valueText": "("
                        },
                        "arguments": [
                            {
                                "kind": "IdentifierName",
                                "fullStart": 1228,
                                "fullEnd": 1236,
                                "start": 1228,
                                "end": 1236,
                                "fullWidth": 8,
                                "width": 8,
                                "text": "testcase",
                                "value": "testcase",
                                "valueText": "testcase"
                            }
                        ],
                        "closeParenToken": {
                            "kind": "CloseParenToken",
                            "fullStart": 1236,
                            "fullEnd": 1237,
                            "start": 1236,
                            "end": 1237,
                            "fullWidth": 1,
                            "width": 1,
                            "text": ")",
                            "value": ")",
                            "valueText": ")"
                        }
                    }
                },
                "semicolonToken": {
                    "kind": "SemicolonToken",
                    "fullStart": 1237,
                    "fullEnd": 1240,
                    "start": 1237,
                    "end": 1238,
                    "fullWidth": 3,
                    "width": 1,
                    "text": ";",
                    "value": ";",
                    "valueText": ";",
                    "hasTrailingTrivia": true,
                    "hasTrailingNewLine": true,
                    "trailingTrivia": [
                        {
                            "kind": "NewLineTrivia",
                            "text": "\r\n"
                        }
                    ]
                }
            }
        ],
        "endOfFileToken": {
            "kind": "EndOfFileToken",
            "fullStart": 1240,
            "fullEnd": 1240,
            "start": 1240,
            "end": 1240,
            "fullWidth": 0,
            "width": 0,
            "text": ""
        }
    },
    "lineMap": {
        "lineStarts": [
            0,
            67,
            152,
            232,
            308,
            380,
            385,
            443,
            585,
            590,
            592,
            594,
            617,
            619,
            648,
            650,
            696,
            726,
            766,
            781,
            808,
            819,
            821,
            836,
            895,
            931,
            962,
            982,
            1018,
            1035,
            1037,
            1093,
            1137,
            1158,
            1198,
            1209,
            1216,
            1240
        ],
        "length": 1240
    }
}<|MERGE_RESOLUTION|>--- conflicted
+++ resolved
@@ -252,12 +252,8 @@
                                         "start": 631,
                                         "end": 645,
                                         "fullWidth": 14,
-<<<<<<< HEAD
                                         "width": 14,
-                                        "identifier": {
-=======
                                         "propertyName": {
->>>>>>> 85e84683
                                             "kind": "IdentifierName",
                                             "fullStart": 631,
                                             "fullEnd": 638,
@@ -1700,12 +1696,8 @@
                                                     "start": 1053,
                                                     "end": 1090,
                                                     "fullWidth": 37,
-<<<<<<< HEAD
                                                     "width": 37,
-                                                    "identifier": {
-=======
                                                     "propertyName": {
->>>>>>> 85e84683
                                                         "kind": "IdentifierName",
                                                         "fullStart": 1053,
                                                         "fullEnd": 1064,
