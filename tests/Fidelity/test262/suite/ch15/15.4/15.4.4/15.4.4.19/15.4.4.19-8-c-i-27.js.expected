--- conflicted
+++ resolved
@@ -1604,12 +1604,8 @@
                                         "start": 1009,
                                         "end": 1113,
                                         "fullWidth": 104,
-<<<<<<< HEAD
                                         "width": 104,
-                                        "identifier": {
-=======
                                         "propertyName": {
->>>>>>> 85e84683
                                             "kind": "IdentifierName",
                                             "fullStart": 1009,
                                             "fullEnd": 1014,
@@ -2181,12 +2177,8 @@
                                         "start": 1130,
                                         "end": 1158,
                                         "fullWidth": 28,
-<<<<<<< HEAD
                                         "width": 28,
-                                        "identifier": {
-=======
                                         "propertyName": {
->>>>>>> 85e84683
                                             "kind": "IdentifierName",
                                             "fullStart": 1130,
                                             "fullEnd": 1141,
