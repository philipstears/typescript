--- conflicted
+++ resolved
@@ -586,12 +586,8 @@
                                         "start": 632,
                                         "end": 652,
                                         "fullWidth": 20,
-<<<<<<< HEAD
                                         "width": 20,
-                                        "identifier": {
-=======
                                         "propertyName": {
->>>>>>> 85e84683
                                             "kind": "IdentifierName",
                                             "fullStart": 632,
                                             "fullEnd": 639,
