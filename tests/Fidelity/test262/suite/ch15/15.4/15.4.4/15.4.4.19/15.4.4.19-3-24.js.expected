{
    "isDeclaration": false,
    "languageVersion": "EcmaScript5",
    "parseOptions": {
        "allowAutomaticSemicolonInsertion": true
    },
    "sourceUnit": {
        "kind": "SourceUnit",
        "fullStart": 0,
        "fullEnd": 932,
        "start": 582,
        "end": 932,
        "fullWidth": 932,
        "width": 350,
        "isIncrementallyUnusable": true,
        "moduleElements": [
            {
                "kind": "FunctionDeclaration",
                "fullStart": 0,
                "fullEnd": 908,
                "start": 582,
                "end": 906,
                "fullWidth": 908,
                "width": 324,
                "modifiers": [],
                "functionKeyword": {
                    "kind": "FunctionKeyword",
                    "fullStart": 0,
                    "fullEnd": 591,
                    "start": 582,
                    "end": 590,
                    "fullWidth": 591,
                    "width": 8,
                    "text": "function",
                    "value": "function",
                    "valueText": "function",
                    "hasLeadingTrivia": true,
                    "hasLeadingComment": true,
                    "hasLeadingNewLine": true,
                    "hasTrailingTrivia": true,
                    "leadingTrivia": [
                        {
                            "kind": "SingleLineCommentTrivia",
                            "text": "/// Copyright (c) 2012 Ecma International.  All rights reserved. "
                        },
                        {
                            "kind": "NewLineTrivia",
                            "text": "\r\n"
                        },
                        {
                            "kind": "SingleLineCommentTrivia",
                            "text": "/// Ecma International makes this code available under the terms and conditions set"
                        },
                        {
                            "kind": "NewLineTrivia",
                            "text": "\r\n"
                        },
                        {
                            "kind": "SingleLineCommentTrivia",
                            "text": "/// forth on http://hg.ecmascript.org/tests/test262/raw-file/tip/LICENSE (the "
                        },
                        {
                            "kind": "NewLineTrivia",
                            "text": "\r\n"
                        },
                        {
                            "kind": "SingleLineCommentTrivia",
                            "text": "/// \"Use Terms\").   Any redistribution of this code must retain the above "
                        },
                        {
                            "kind": "NewLineTrivia",
                            "text": "\r\n"
                        },
                        {
                            "kind": "SingleLineCommentTrivia",
                            "text": "/// copyright and this notice and otherwise comply with the Use Terms."
                        },
                        {
                            "kind": "NewLineTrivia",
                            "text": "\r\n"
                        },
                        {
                            "kind": "MultiLineCommentTrivia",
                            "text": "/**\r\n * @path ch15/15.4/15.4.4/15.4.4.19/15.4.4.19-3-24.js\r\n * @description Array.prototype.map - value of 'length' is a positive non-integer, ensure truncation occurs in the proper direction\r\n */"
                        },
                        {
                            "kind": "NewLineTrivia",
                            "text": "\r\n"
                        },
                        {
                            "kind": "NewLineTrivia",
                            "text": "\r\n"
                        },
                        {
                            "kind": "NewLineTrivia",
                            "text": "\r\n"
                        }
                    ],
                    "trailingTrivia": [
                        {
                            "kind": "WhitespaceTrivia",
                            "text": " "
                        }
                    ]
                },
                "identifier": {
                    "kind": "IdentifierName",
                    "fullStart": 591,
                    "fullEnd": 599,
                    "start": 591,
                    "end": 599,
                    "fullWidth": 8,
                    "width": 8,
                    "text": "testcase",
                    "value": "testcase",
                    "valueText": "testcase"
                },
                "callSignature": {
                    "kind": "CallSignature",
                    "fullStart": 599,
                    "fullEnd": 602,
                    "start": 599,
                    "end": 601,
                    "fullWidth": 3,
                    "width": 2,
                    "parameterList": {
                        "kind": "ParameterList",
                        "fullStart": 599,
                        "fullEnd": 602,
                        "start": 599,
                        "end": 601,
                        "fullWidth": 3,
                        "width": 2,
                        "openParenToken": {
                            "kind": "OpenParenToken",
                            "fullStart": 599,
                            "fullEnd": 600,
                            "start": 599,
                            "end": 600,
                            "fullWidth": 1,
                            "width": 1,
                            "text": "(",
                            "value": "(",
                            "valueText": "("
                        },
                        "parameters": [],
                        "closeParenToken": {
                            "kind": "CloseParenToken",
                            "fullStart": 600,
                            "fullEnd": 602,
                            "start": 600,
                            "end": 601,
                            "fullWidth": 2,
                            "width": 1,
                            "text": ")",
                            "value": ")",
                            "valueText": ")",
                            "hasTrailingTrivia": true,
                            "trailingTrivia": [
                                {
                                    "kind": "WhitespaceTrivia",
                                    "text": " "
                                }
                            ]
                        }
                    }
                },
                "block": {
                    "kind": "Block",
                    "fullStart": 602,
                    "fullEnd": 908,
                    "start": 602,
                    "end": 906,
                    "fullWidth": 306,
                    "width": 304,
                    "openBraceToken": {
                        "kind": "OpenBraceToken",
                        "fullStart": 602,
                        "fullEnd": 605,
                        "start": 602,
                        "end": 603,
                        "fullWidth": 3,
                        "width": 1,
                        "text": "{",
                        "value": "{",
                        "valueText": "{",
                        "hasTrailingTrivia": true,
                        "hasTrailingNewLine": true,
                        "trailingTrivia": [
                            {
                                "kind": "NewLineTrivia",
                                "text": "\r\n"
                            }
                        ]
                    },
                    "statements": [
                        {
                            "kind": "FunctionDeclaration",
                            "fullStart": 605,
                            "fullEnd": 694,
                            "start": 615,
                            "end": 692,
                            "fullWidth": 89,
                            "width": 77,
                            "modifiers": [],
                            "functionKeyword": {
                                "kind": "FunctionKeyword",
                                "fullStart": 605,
                                "fullEnd": 624,
                                "start": 615,
                                "end": 623,
                                "fullWidth": 19,
                                "width": 8,
                                "text": "function",
                                "value": "function",
                                "valueText": "function",
                                "hasLeadingTrivia": true,
                                "hasLeadingNewLine": true,
                                "hasTrailingTrivia": true,
                                "leadingTrivia": [
                                    {
                                        "kind": "NewLineTrivia",
                                        "text": "\r\n"
                                    },
                                    {
                                        "kind": "WhitespaceTrivia",
                                        "text": "        "
                                    }
                                ],
                                "trailingTrivia": [
                                    {
                                        "kind": "WhitespaceTrivia",
                                        "text": " "
                                    }
                                ]
                            },
                            "identifier": {
                                "kind": "IdentifierName",
                                "fullStart": 624,
                                "fullEnd": 634,
                                "start": 624,
                                "end": 634,
                                "fullWidth": 10,
                                "width": 10,
                                "text": "callbackfn",
                                "value": "callbackfn",
                                "valueText": "callbackfn"
                            },
                            "callSignature": {
                                "kind": "CallSignature",
                                "fullStart": 634,
                                "fullEnd": 650,
                                "start": 634,
                                "end": 649,
                                "fullWidth": 16,
                                "width": 15,
                                "parameterList": {
                                    "kind": "ParameterList",
                                    "fullStart": 634,
                                    "fullEnd": 650,
                                    "start": 634,
                                    "end": 649,
                                    "fullWidth": 16,
                                    "width": 15,
                                    "openParenToken": {
                                        "kind": "OpenParenToken",
                                        "fullStart": 634,
                                        "fullEnd": 635,
                                        "start": 634,
                                        "end": 635,
                                        "fullWidth": 1,
                                        "width": 1,
                                        "text": "(",
                                        "value": "(",
                                        "valueText": "("
                                    },
                                    "parameters": [
                                        {
                                            "kind": "Parameter",
                                            "fullStart": 635,
                                            "fullEnd": 638,
                                            "start": 635,
                                            "end": 638,
                                            "fullWidth": 3,
                                            "width": 3,
                                            "modifiers": [],
                                            "identifier": {
                                                "kind": "IdentifierName",
                                                "fullStart": 635,
                                                "fullEnd": 638,
                                                "start": 635,
                                                "end": 638,
                                                "fullWidth": 3,
                                                "width": 3,
                                                "text": "val",
                                                "value": "val",
                                                "valueText": "val"
                                            }
                                        },
                                        {
                                            "kind": "CommaToken",
                                            "fullStart": 638,
                                            "fullEnd": 640,
                                            "start": 638,
                                            "end": 639,
                                            "fullWidth": 2,
                                            "width": 1,
                                            "text": ",",
                                            "value": ",",
                                            "valueText": ",",
                                            "hasTrailingTrivia": true,
                                            "trailingTrivia": [
                                                {
                                                    "kind": "WhitespaceTrivia",
                                                    "text": " "
                                                }
                                            ]
                                        },
                                        {
                                            "kind": "Parameter",
                                            "fullStart": 640,
                                            "fullEnd": 643,
                                            "start": 640,
                                            "end": 643,
                                            "fullWidth": 3,
                                            "width": 3,
                                            "modifiers": [],
                                            "identifier": {
                                                "kind": "IdentifierName",
                                                "fullStart": 640,
                                                "fullEnd": 643,
                                                "start": 640,
                                                "end": 643,
                                                "fullWidth": 3,
                                                "width": 3,
                                                "text": "idx",
                                                "value": "idx",
                                                "valueText": "idx"
                                            }
                                        },
                                        {
                                            "kind": "CommaToken",
                                            "fullStart": 643,
                                            "fullEnd": 645,
                                            "start": 643,
                                            "end": 644,
                                            "fullWidth": 2,
                                            "width": 1,
                                            "text": ",",
                                            "value": ",",
                                            "valueText": ",",
                                            "hasTrailingTrivia": true,
                                            "trailingTrivia": [
                                                {
                                                    "kind": "WhitespaceTrivia",
                                                    "text": " "
                                                }
                                            ]
                                        },
                                        {
                                            "kind": "Parameter",
                                            "fullStart": 645,
                                            "fullEnd": 648,
                                            "start": 645,
                                            "end": 648,
                                            "fullWidth": 3,
                                            "width": 3,
                                            "modifiers": [],
                                            "identifier": {
                                                "kind": "IdentifierName",
                                                "fullStart": 645,
                                                "fullEnd": 648,
                                                "start": 645,
                                                "end": 648,
                                                "fullWidth": 3,
                                                "width": 3,
                                                "text": "obj",
                                                "value": "obj",
                                                "valueText": "obj"
                                            }
                                        }
                                    ],
                                    "closeParenToken": {
                                        "kind": "CloseParenToken",
                                        "fullStart": 648,
                                        "fullEnd": 650,
                                        "start": 648,
                                        "end": 649,
                                        "fullWidth": 2,
                                        "width": 1,
                                        "text": ")",
                                        "value": ")",
                                        "valueText": ")",
                                        "hasTrailingTrivia": true,
                                        "trailingTrivia": [
                                            {
                                                "kind": "WhitespaceTrivia",
                                                "text": " "
                                            }
                                        ]
                                    }
                                }
                            },
                            "block": {
                                "kind": "Block",
                                "fullStart": 650,
                                "fullEnd": 694,
                                "start": 650,
                                "end": 692,
                                "fullWidth": 44,
                                "width": 42,
                                "openBraceToken": {
                                    "kind": "OpenBraceToken",
                                    "fullStart": 650,
                                    "fullEnd": 653,
                                    "start": 650,
                                    "end": 651,
                                    "fullWidth": 3,
                                    "width": 1,
                                    "text": "{",
                                    "value": "{",
                                    "valueText": "{",
                                    "hasTrailingTrivia": true,
                                    "hasTrailingNewLine": true,
                                    "trailingTrivia": [
                                        {
                                            "kind": "NewLineTrivia",
                                            "text": "\r\n"
                                        }
                                    ]
                                },
                                "statements": [
                                    {
                                        "kind": "ReturnStatement",
                                        "fullStart": 653,
                                        "fullEnd": 683,
                                        "start": 665,
                                        "end": 681,
                                        "fullWidth": 30,
                                        "width": 16,
                                        "returnKeyword": {
                                            "kind": "ReturnKeyword",
                                            "fullStart": 653,
                                            "fullEnd": 672,
                                            "start": 665,
                                            "end": 671,
                                            "fullWidth": 19,
                                            "width": 6,
                                            "text": "return",
                                            "value": "return",
                                            "valueText": "return",
                                            "hasLeadingTrivia": true,
                                            "hasTrailingTrivia": true,
                                            "leadingTrivia": [
                                                {
                                                    "kind": "WhitespaceTrivia",
                                                    "text": "            "
                                                }
                                            ],
                                            "trailingTrivia": [
                                                {
                                                    "kind": "WhitespaceTrivia",
                                                    "text": " "
                                                }
                                            ]
                                        },
                                        "expression": {
                                            "kind": "LessThanExpression",
                                            "fullStart": 672,
                                            "fullEnd": 680,
                                            "start": 672,
                                            "end": 680,
                                            "fullWidth": 8,
                                            "width": 8,
                                            "left": {
                                                "kind": "IdentifierName",
                                                "fullStart": 672,
                                                "fullEnd": 676,
                                                "start": 672,
                                                "end": 675,
                                                "fullWidth": 4,
                                                "width": 3,
                                                "text": "val",
                                                "value": "val",
                                                "valueText": "val",
                                                "hasTrailingTrivia": true,
                                                "trailingTrivia": [
                                                    {
                                                        "kind": "WhitespaceTrivia",
                                                        "text": " "
                                                    }
                                                ]
                                            },
                                            "operatorToken": {
                                                "kind": "LessThanToken",
                                                "fullStart": 676,
                                                "fullEnd": 678,
                                                "start": 676,
                                                "end": 677,
                                                "fullWidth": 2,
                                                "width": 1,
                                                "text": "<",
                                                "value": "<",
                                                "valueText": "<",
                                                "hasTrailingTrivia": true,
                                                "trailingTrivia": [
                                                    {
                                                        "kind": "WhitespaceTrivia",
                                                        "text": " "
                                                    }
                                                ]
                                            },
                                            "right": {
                                                "kind": "NumericLiteral",
                                                "fullStart": 678,
                                                "fullEnd": 680,
                                                "start": 678,
                                                "end": 680,
                                                "fullWidth": 2,
                                                "width": 2,
                                                "text": "10",
                                                "value": 10,
                                                "valueText": "10"
                                            }
                                        },
                                        "semicolonToken": {
                                            "kind": "SemicolonToken",
                                            "fullStart": 680,
                                            "fullEnd": 683,
                                            "start": 680,
                                            "end": 681,
                                            "fullWidth": 3,
                                            "width": 1,
                                            "text": ";",
                                            "value": ";",
                                            "valueText": ";",
                                            "hasTrailingTrivia": true,
                                            "hasTrailingNewLine": true,
                                            "trailingTrivia": [
                                                {
                                                    "kind": "NewLineTrivia",
                                                    "text": "\r\n"
                                                }
                                            ]
                                        }
                                    }
                                ],
                                "closeBraceToken": {
                                    "kind": "CloseBraceToken",
                                    "fullStart": 683,
                                    "fullEnd": 694,
                                    "start": 691,
                                    "end": 692,
                                    "fullWidth": 11,
                                    "width": 1,
                                    "text": "}",
                                    "value": "}",
                                    "valueText": "}",
                                    "hasLeadingTrivia": true,
                                    "hasTrailingTrivia": true,
                                    "hasTrailingNewLine": true,
                                    "leadingTrivia": [
                                        {
                                            "kind": "WhitespaceTrivia",
                                            "text": "        "
                                        }
                                    ],
                                    "trailingTrivia": [
                                        {
                                            "kind": "NewLineTrivia",
                                            "text": "\r\n"
                                        }
                                    ]
                                }
                            }
                        },
                        {
                            "kind": "VariableStatement",
                            "fullStart": 694,
                            "fullEnd": 795,
                            "start": 704,
                            "end": 793,
                            "fullWidth": 101,
                            "width": 89,
                            "modifiers": [],
                            "variableDeclaration": {
                                "kind": "VariableDeclaration",
                                "fullStart": 694,
                                "fullEnd": 792,
                                "start": 704,
                                "end": 792,
                                "fullWidth": 98,
                                "width": 88,
                                "varKeyword": {
                                    "kind": "VarKeyword",
                                    "fullStart": 694,
                                    "fullEnd": 708,
                                    "start": 704,
                                    "end": 707,
                                    "fullWidth": 14,
                                    "width": 3,
                                    "text": "var",
                                    "value": "var",
                                    "valueText": "var",
                                    "hasLeadingTrivia": true,
                                    "hasLeadingNewLine": true,
                                    "hasTrailingTrivia": true,
                                    "leadingTrivia": [
                                        {
                                            "kind": "NewLineTrivia",
                                            "text": "\r\n"
                                        },
                                        {
                                            "kind": "WhitespaceTrivia",
                                            "text": "        "
                                        }
                                    ],
                                    "trailingTrivia": [
                                        {
                                            "kind": "WhitespaceTrivia",
                                            "text": " "
                                        }
                                    ]
                                },
                                "variableDeclarators": [
                                    {
                                        "kind": "VariableDeclarator",
                                        "fullStart": 708,
                                        "fullEnd": 792,
                                        "start": 708,
                                        "end": 792,
                                        "fullWidth": 84,
<<<<<<< HEAD
                                        "width": 84,
                                        "identifier": {
=======
                                        "propertyName": {
>>>>>>> 85e84683
                                            "kind": "IdentifierName",
                                            "fullStart": 708,
                                            "fullEnd": 712,
                                            "start": 708,
                                            "end": 711,
                                            "fullWidth": 4,
                                            "width": 3,
                                            "text": "obj",
                                            "value": "obj",
                                            "valueText": "obj",
                                            "hasTrailingTrivia": true,
                                            "trailingTrivia": [
                                                {
                                                    "kind": "WhitespaceTrivia",
                                                    "text": " "
                                                }
                                            ]
                                        },
                                        "equalsValueClause": {
                                            "kind": "EqualsValueClause",
                                            "fullStart": 712,
                                            "fullEnd": 792,
                                            "start": 712,
                                            "end": 792,
                                            "fullWidth": 80,
                                            "width": 80,
                                            "equalsToken": {
                                                "kind": "EqualsToken",
                                                "fullStart": 712,
                                                "fullEnd": 714,
                                                "start": 712,
                                                "end": 713,
                                                "fullWidth": 2,
                                                "width": 1,
                                                "text": "=",
                                                "value": "=",
                                                "valueText": "=",
                                                "hasTrailingTrivia": true,
                                                "trailingTrivia": [
                                                    {
                                                        "kind": "WhitespaceTrivia",
                                                        "text": " "
                                                    }
                                                ]
                                            },
                                            "value": {
                                                "kind": "ObjectLiteralExpression",
                                                "fullStart": 714,
                                                "fullEnd": 792,
                                                "start": 714,
                                                "end": 792,
                                                "fullWidth": 78,
                                                "width": 78,
                                                "openBraceToken": {
                                                    "kind": "OpenBraceToken",
                                                    "fullStart": 714,
                                                    "fullEnd": 717,
                                                    "start": 714,
                                                    "end": 715,
                                                    "fullWidth": 3,
                                                    "width": 1,
                                                    "text": "{",
                                                    "value": "{",
                                                    "valueText": "{",
                                                    "hasTrailingTrivia": true,
                                                    "hasTrailingNewLine": true,
                                                    "trailingTrivia": [
                                                        {
                                                            "kind": "NewLineTrivia",
                                                            "text": "\r\n"
                                                        }
                                                    ]
                                                },
                                                "propertyAssignments": [
                                                    {
                                                        "kind": "SimplePropertyAssignment",
                                                        "fullStart": 717,
                                                        "fullEnd": 734,
                                                        "start": 729,
                                                        "end": 734,
                                                        "fullWidth": 17,
                                                        "width": 5,
                                                        "propertyName": {
                                                            "kind": "NumericLiteral",
                                                            "fullStart": 717,
                                                            "fullEnd": 730,
                                                            "start": 729,
                                                            "end": 730,
                                                            "fullWidth": 13,
                                                            "width": 1,
                                                            "text": "0",
                                                            "value": 0,
                                                            "valueText": "0",
                                                            "hasLeadingTrivia": true,
                                                            "leadingTrivia": [
                                                                {
                                                                    "kind": "WhitespaceTrivia",
                                                                    "text": "            "
                                                                }
                                                            ]
                                                        },
                                                        "colonToken": {
                                                            "kind": "ColonToken",
                                                            "fullStart": 730,
                                                            "fullEnd": 732,
                                                            "start": 730,
                                                            "end": 731,
                                                            "fullWidth": 2,
                                                            "width": 1,
                                                            "text": ":",
                                                            "value": ":",
                                                            "valueText": ":",
                                                            "hasTrailingTrivia": true,
                                                            "trailingTrivia": [
                                                                {
                                                                    "kind": "WhitespaceTrivia",
                                                                    "text": " "
                                                                }
                                                            ]
                                                        },
                                                        "expression": {
                                                            "kind": "NumericLiteral",
                                                            "fullStart": 732,
                                                            "fullEnd": 734,
                                                            "start": 732,
                                                            "end": 734,
                                                            "fullWidth": 2,
                                                            "width": 2,
                                                            "text": "11",
                                                            "value": 11,
                                                            "valueText": "11"
                                                        }
                                                    },
                                                    {
                                                        "kind": "CommaToken",
                                                        "fullStart": 734,
                                                        "fullEnd": 737,
                                                        "start": 734,
                                                        "end": 735,
                                                        "fullWidth": 3,
                                                        "width": 1,
                                                        "text": ",",
                                                        "value": ",",
                                                        "valueText": ",",
                                                        "hasTrailingTrivia": true,
                                                        "hasTrailingNewLine": true,
                                                        "trailingTrivia": [
                                                            {
                                                                "kind": "NewLineTrivia",
                                                                "text": "\r\n"
                                                            }
                                                        ]
                                                    },
                                                    {
                                                        "kind": "SimplePropertyAssignment",
                                                        "fullStart": 737,
                                                        "fullEnd": 753,
                                                        "start": 749,
                                                        "end": 753,
                                                        "fullWidth": 16,
                                                        "width": 4,
                                                        "propertyName": {
                                                            "kind": "NumericLiteral",
                                                            "fullStart": 737,
                                                            "fullEnd": 750,
                                                            "start": 749,
                                                            "end": 750,
                                                            "fullWidth": 13,
                                                            "width": 1,
                                                            "text": "1",
                                                            "value": 1,
                                                            "valueText": "1",
                                                            "hasLeadingTrivia": true,
                                                            "leadingTrivia": [
                                                                {
                                                                    "kind": "WhitespaceTrivia",
                                                                    "text": "            "
                                                                }
                                                            ]
                                                        },
                                                        "colonToken": {
                                                            "kind": "ColonToken",
                                                            "fullStart": 750,
                                                            "fullEnd": 752,
                                                            "start": 750,
                                                            "end": 751,
                                                            "fullWidth": 2,
                                                            "width": 1,
                                                            "text": ":",
                                                            "value": ":",
                                                            "valueText": ":",
                                                            "hasTrailingTrivia": true,
                                                            "trailingTrivia": [
                                                                {
                                                                    "kind": "WhitespaceTrivia",
                                                                    "text": " "
                                                                }
                                                            ]
                                                        },
                                                        "expression": {
                                                            "kind": "NumericLiteral",
                                                            "fullStart": 752,
                                                            "fullEnd": 753,
                                                            "start": 752,
                                                            "end": 753,
                                                            "fullWidth": 1,
                                                            "width": 1,
                                                            "text": "9",
                                                            "value": 9,
                                                            "valueText": "9"
                                                        }
                                                    },
                                                    {
                                                        "kind": "CommaToken",
                                                        "fullStart": 753,
                                                        "fullEnd": 756,
                                                        "start": 753,
                                                        "end": 754,
                                                        "fullWidth": 3,
                                                        "width": 1,
                                                        "text": ",",
                                                        "value": ",",
                                                        "valueText": ",",
                                                        "hasTrailingTrivia": true,
                                                        "hasTrailingNewLine": true,
                                                        "trailingTrivia": [
                                                            {
                                                                "kind": "NewLineTrivia",
                                                                "text": "\r\n"
                                                            }
                                                        ]
                                                    },
                                                    {
                                                        "kind": "SimplePropertyAssignment",
                                                        "fullStart": 756,
                                                        "fullEnd": 783,
                                                        "start": 768,
                                                        "end": 781,
                                                        "fullWidth": 27,
                                                        "width": 13,
                                                        "propertyName": {
                                                            "kind": "IdentifierName",
                                                            "fullStart": 756,
                                                            "fullEnd": 774,
                                                            "start": 768,
                                                            "end": 774,
                                                            "fullWidth": 18,
                                                            "width": 6,
                                                            "text": "length",
                                                            "value": "length",
                                                            "valueText": "length",
                                                            "hasLeadingTrivia": true,
                                                            "leadingTrivia": [
                                                                {
                                                                    "kind": "WhitespaceTrivia",
                                                                    "text": "            "
                                                                }
                                                            ]
                                                        },
                                                        "colonToken": {
                                                            "kind": "ColonToken",
                                                            "fullStart": 774,
                                                            "fullEnd": 776,
                                                            "start": 774,
                                                            "end": 775,
                                                            "fullWidth": 2,
                                                            "width": 1,
                                                            "text": ":",
                                                            "value": ":",
                                                            "valueText": ":",
                                                            "hasTrailingTrivia": true,
                                                            "trailingTrivia": [
                                                                {
                                                                    "kind": "WhitespaceTrivia",
                                                                    "text": " "
                                                                }
                                                            ]
                                                        },
                                                        "expression": {
                                                            "kind": "NumericLiteral",
                                                            "fullStart": 776,
                                                            "fullEnd": 783,
                                                            "start": 776,
                                                            "end": 781,
                                                            "fullWidth": 7,
                                                            "width": 5,
                                                            "text": "2.685",
                                                            "value": 2.685,
                                                            "valueText": "2.685",
                                                            "hasTrailingTrivia": true,
                                                            "hasTrailingNewLine": true,
                                                            "trailingTrivia": [
                                                                {
                                                                    "kind": "NewLineTrivia",
                                                                    "text": "\r\n"
                                                                }
                                                            ]
                                                        }
                                                    }
                                                ],
                                                "closeBraceToken": {
                                                    "kind": "CloseBraceToken",
                                                    "fullStart": 783,
                                                    "fullEnd": 792,
                                                    "start": 791,
                                                    "end": 792,
                                                    "fullWidth": 9,
                                                    "width": 1,
                                                    "text": "}",
                                                    "value": "}",
                                                    "valueText": "}",
                                                    "hasLeadingTrivia": true,
                                                    "leadingTrivia": [
                                                        {
                                                            "kind": "WhitespaceTrivia",
                                                            "text": "        "
                                                        }
                                                    ]
                                                }
                                            }
                                        }
                                    }
                                ]
                            },
                            "semicolonToken": {
                                "kind": "SemicolonToken",
                                "fullStart": 792,
                                "fullEnd": 795,
                                "start": 792,
                                "end": 793,
                                "fullWidth": 3,
                                "width": 1,
                                "text": ";",
                                "value": ";",
                                "valueText": ";",
                                "hasTrailingTrivia": true,
                                "hasTrailingNewLine": true,
                                "trailingTrivia": [
                                    {
                                        "kind": "NewLineTrivia",
                                        "text": "\r\n"
                                    }
                                ]
                            }
                        },
                        {
                            "kind": "VariableStatement",
                            "fullStart": 795,
                            "fullEnd": 862,
                            "start": 805,
                            "end": 860,
                            "fullWidth": 67,
                            "width": 55,
                            "modifiers": [],
                            "variableDeclaration": {
                                "kind": "VariableDeclaration",
                                "fullStart": 795,
                                "fullEnd": 859,
                                "start": 805,
                                "end": 859,
                                "fullWidth": 64,
                                "width": 54,
                                "varKeyword": {
                                    "kind": "VarKeyword",
                                    "fullStart": 795,
                                    "fullEnd": 809,
                                    "start": 805,
                                    "end": 808,
                                    "fullWidth": 14,
                                    "width": 3,
                                    "text": "var",
                                    "value": "var",
                                    "valueText": "var",
                                    "hasLeadingTrivia": true,
                                    "hasLeadingNewLine": true,
                                    "hasTrailingTrivia": true,
                                    "leadingTrivia": [
                                        {
                                            "kind": "NewLineTrivia",
                                            "text": "\r\n"
                                        },
                                        {
                                            "kind": "WhitespaceTrivia",
                                            "text": "        "
                                        }
                                    ],
                                    "trailingTrivia": [
                                        {
                                            "kind": "WhitespaceTrivia",
                                            "text": " "
                                        }
                                    ]
                                },
                                "variableDeclarators": [
                                    {
                                        "kind": "VariableDeclarator",
                                        "fullStart": 809,
                                        "fullEnd": 859,
                                        "start": 809,
                                        "end": 859,
                                        "fullWidth": 50,
<<<<<<< HEAD
                                        "width": 50,
                                        "identifier": {
=======
                                        "propertyName": {
>>>>>>> 85e84683
                                            "kind": "IdentifierName",
                                            "fullStart": 809,
                                            "fullEnd": 816,
                                            "start": 809,
                                            "end": 815,
                                            "fullWidth": 7,
                                            "width": 6,
                                            "text": "newArr",
                                            "value": "newArr",
                                            "valueText": "newArr",
                                            "hasTrailingTrivia": true,
                                            "trailingTrivia": [
                                                {
                                                    "kind": "WhitespaceTrivia",
                                                    "text": " "
                                                }
                                            ]
                                        },
                                        "equalsValueClause": {
                                            "kind": "EqualsValueClause",
                                            "fullStart": 816,
                                            "fullEnd": 859,
                                            "start": 816,
                                            "end": 859,
                                            "fullWidth": 43,
                                            "width": 43,
                                            "equalsToken": {
                                                "kind": "EqualsToken",
                                                "fullStart": 816,
                                                "fullEnd": 818,
                                                "start": 816,
                                                "end": 817,
                                                "fullWidth": 2,
                                                "width": 1,
                                                "text": "=",
                                                "value": "=",
                                                "valueText": "=",
                                                "hasTrailingTrivia": true,
                                                "trailingTrivia": [
                                                    {
                                                        "kind": "WhitespaceTrivia",
                                                        "text": " "
                                                    }
                                                ]
                                            },
                                            "value": {
                                                "kind": "InvocationExpression",
                                                "fullStart": 818,
                                                "fullEnd": 859,
                                                "start": 818,
                                                "end": 859,
                                                "fullWidth": 41,
                                                "width": 41,
                                                "expression": {
                                                    "kind": "MemberAccessExpression",
                                                    "fullStart": 818,
                                                    "fullEnd": 842,
                                                    "start": 818,
                                                    "end": 842,
                                                    "fullWidth": 24,
                                                    "width": 24,
                                                    "expression": {
                                                        "kind": "MemberAccessExpression",
                                                        "fullStart": 818,
                                                        "fullEnd": 837,
                                                        "start": 818,
                                                        "end": 837,
                                                        "fullWidth": 19,
                                                        "width": 19,
                                                        "expression": {
                                                            "kind": "MemberAccessExpression",
                                                            "fullStart": 818,
                                                            "fullEnd": 833,
                                                            "start": 818,
                                                            "end": 833,
                                                            "fullWidth": 15,
                                                            "width": 15,
                                                            "expression": {
                                                                "kind": "IdentifierName",
                                                                "fullStart": 818,
                                                                "fullEnd": 823,
                                                                "start": 818,
                                                                "end": 823,
                                                                "fullWidth": 5,
                                                                "width": 5,
                                                                "text": "Array",
                                                                "value": "Array",
                                                                "valueText": "Array"
                                                            },
                                                            "dotToken": {
                                                                "kind": "DotToken",
                                                                "fullStart": 823,
                                                                "fullEnd": 824,
                                                                "start": 823,
                                                                "end": 824,
                                                                "fullWidth": 1,
                                                                "width": 1,
                                                                "text": ".",
                                                                "value": ".",
                                                                "valueText": "."
                                                            },
                                                            "name": {
                                                                "kind": "IdentifierName",
                                                                "fullStart": 824,
                                                                "fullEnd": 833,
                                                                "start": 824,
                                                                "end": 833,
                                                                "fullWidth": 9,
                                                                "width": 9,
                                                                "text": "prototype",
                                                                "value": "prototype",
                                                                "valueText": "prototype"
                                                            }
                                                        },
                                                        "dotToken": {
                                                            "kind": "DotToken",
                                                            "fullStart": 833,
                                                            "fullEnd": 834,
                                                            "start": 833,
                                                            "end": 834,
                                                            "fullWidth": 1,
                                                            "width": 1,
                                                            "text": ".",
                                                            "value": ".",
                                                            "valueText": "."
                                                        },
                                                        "name": {
                                                            "kind": "IdentifierName",
                                                            "fullStart": 834,
                                                            "fullEnd": 837,
                                                            "start": 834,
                                                            "end": 837,
                                                            "fullWidth": 3,
                                                            "width": 3,
                                                            "text": "map",
                                                            "value": "map",
                                                            "valueText": "map"
                                                        }
                                                    },
                                                    "dotToken": {
                                                        "kind": "DotToken",
                                                        "fullStart": 837,
                                                        "fullEnd": 838,
                                                        "start": 837,
                                                        "end": 838,
                                                        "fullWidth": 1,
                                                        "width": 1,
                                                        "text": ".",
                                                        "value": ".",
                                                        "valueText": "."
                                                    },
                                                    "name": {
                                                        "kind": "IdentifierName",
                                                        "fullStart": 838,
                                                        "fullEnd": 842,
                                                        "start": 838,
                                                        "end": 842,
                                                        "fullWidth": 4,
                                                        "width": 4,
                                                        "text": "call",
                                                        "value": "call",
                                                        "valueText": "call"
                                                    }
                                                },
                                                "argumentList": {
                                                    "kind": "ArgumentList",
                                                    "fullStart": 842,
                                                    "fullEnd": 859,
                                                    "start": 842,
                                                    "end": 859,
                                                    "fullWidth": 17,
                                                    "width": 17,
                                                    "openParenToken": {
                                                        "kind": "OpenParenToken",
                                                        "fullStart": 842,
                                                        "fullEnd": 843,
                                                        "start": 842,
                                                        "end": 843,
                                                        "fullWidth": 1,
                                                        "width": 1,
                                                        "text": "(",
                                                        "value": "(",
                                                        "valueText": "("
                                                    },
                                                    "arguments": [
                                                        {
                                                            "kind": "IdentifierName",
                                                            "fullStart": 843,
                                                            "fullEnd": 846,
                                                            "start": 843,
                                                            "end": 846,
                                                            "fullWidth": 3,
                                                            "width": 3,
                                                            "text": "obj",
                                                            "value": "obj",
                                                            "valueText": "obj"
                                                        },
                                                        {
                                                            "kind": "CommaToken",
                                                            "fullStart": 846,
                                                            "fullEnd": 848,
                                                            "start": 846,
                                                            "end": 847,
                                                            "fullWidth": 2,
                                                            "width": 1,
                                                            "text": ",",
                                                            "value": ",",
                                                            "valueText": ",",
                                                            "hasTrailingTrivia": true,
                                                            "trailingTrivia": [
                                                                {
                                                                    "kind": "WhitespaceTrivia",
                                                                    "text": " "
                                                                }
                                                            ]
                                                        },
                                                        {
                                                            "kind": "IdentifierName",
                                                            "fullStart": 848,
                                                            "fullEnd": 858,
                                                            "start": 848,
                                                            "end": 858,
                                                            "fullWidth": 10,
                                                            "width": 10,
                                                            "text": "callbackfn",
                                                            "value": "callbackfn",
                                                            "valueText": "callbackfn"
                                                        }
                                                    ],
                                                    "closeParenToken": {
                                                        "kind": "CloseParenToken",
                                                        "fullStart": 858,
                                                        "fullEnd": 859,
                                                        "start": 858,
                                                        "end": 859,
                                                        "fullWidth": 1,
                                                        "width": 1,
                                                        "text": ")",
                                                        "value": ")",
                                                        "valueText": ")"
                                                    }
                                                }
                                            }
                                        }
                                    }
                                ]
                            },
                            "semicolonToken": {
                                "kind": "SemicolonToken",
                                "fullStart": 859,
                                "fullEnd": 862,
                                "start": 859,
                                "end": 860,
                                "fullWidth": 3,
                                "width": 1,
                                "text": ";",
                                "value": ";",
                                "valueText": ";",
                                "hasTrailingTrivia": true,
                                "hasTrailingNewLine": true,
                                "trailingTrivia": [
                                    {
                                        "kind": "NewLineTrivia",
                                        "text": "\r\n"
                                    }
                                ]
                            }
                        },
                        {
                            "kind": "ReturnStatement",
                            "fullStart": 862,
                            "fullEnd": 901,
                            "start": 872,
                            "end": 899,
                            "fullWidth": 39,
                            "width": 27,
                            "returnKeyword": {
                                "kind": "ReturnKeyword",
                                "fullStart": 862,
                                "fullEnd": 879,
                                "start": 872,
                                "end": 878,
                                "fullWidth": 17,
                                "width": 6,
                                "text": "return",
                                "value": "return",
                                "valueText": "return",
                                "hasLeadingTrivia": true,
                                "hasLeadingNewLine": true,
                                "hasTrailingTrivia": true,
                                "leadingTrivia": [
                                    {
                                        "kind": "NewLineTrivia",
                                        "text": "\r\n"
                                    },
                                    {
                                        "kind": "WhitespaceTrivia",
                                        "text": "        "
                                    }
                                ],
                                "trailingTrivia": [
                                    {
                                        "kind": "WhitespaceTrivia",
                                        "text": " "
                                    }
                                ]
                            },
                            "expression": {
                                "kind": "EqualsExpression",
                                "fullStart": 879,
                                "fullEnd": 898,
                                "start": 879,
                                "end": 898,
                                "fullWidth": 19,
                                "width": 19,
                                "left": {
                                    "kind": "MemberAccessExpression",
                                    "fullStart": 879,
                                    "fullEnd": 893,
                                    "start": 879,
                                    "end": 892,
                                    "fullWidth": 14,
                                    "width": 13,
                                    "expression": {
                                        "kind": "IdentifierName",
                                        "fullStart": 879,
                                        "fullEnd": 885,
                                        "start": 879,
                                        "end": 885,
                                        "fullWidth": 6,
                                        "width": 6,
                                        "text": "newArr",
                                        "value": "newArr",
                                        "valueText": "newArr"
                                    },
                                    "dotToken": {
                                        "kind": "DotToken",
                                        "fullStart": 885,
                                        "fullEnd": 886,
                                        "start": 885,
                                        "end": 886,
                                        "fullWidth": 1,
                                        "width": 1,
                                        "text": ".",
                                        "value": ".",
                                        "valueText": "."
                                    },
                                    "name": {
                                        "kind": "IdentifierName",
                                        "fullStart": 886,
                                        "fullEnd": 893,
                                        "start": 886,
                                        "end": 892,
                                        "fullWidth": 7,
                                        "width": 6,
                                        "text": "length",
                                        "value": "length",
                                        "valueText": "length",
                                        "hasTrailingTrivia": true,
                                        "trailingTrivia": [
                                            {
                                                "kind": "WhitespaceTrivia",
                                                "text": " "
                                            }
                                        ]
                                    }
                                },
                                "operatorToken": {
                                    "kind": "EqualsEqualsEqualsToken",
                                    "fullStart": 893,
                                    "fullEnd": 897,
                                    "start": 893,
                                    "end": 896,
                                    "fullWidth": 4,
                                    "width": 3,
                                    "text": "===",
                                    "value": "===",
                                    "valueText": "===",
                                    "hasTrailingTrivia": true,
                                    "trailingTrivia": [
                                        {
                                            "kind": "WhitespaceTrivia",
                                            "text": " "
                                        }
                                    ]
                                },
                                "right": {
                                    "kind": "NumericLiteral",
                                    "fullStart": 897,
                                    "fullEnd": 898,
                                    "start": 897,
                                    "end": 898,
                                    "fullWidth": 1,
                                    "width": 1,
                                    "text": "2",
                                    "value": 2,
                                    "valueText": "2"
                                }
                            },
                            "semicolonToken": {
                                "kind": "SemicolonToken",
                                "fullStart": 898,
                                "fullEnd": 901,
                                "start": 898,
                                "end": 899,
                                "fullWidth": 3,
                                "width": 1,
                                "text": ";",
                                "value": ";",
                                "valueText": ";",
                                "hasTrailingTrivia": true,
                                "hasTrailingNewLine": true,
                                "trailingTrivia": [
                                    {
                                        "kind": "NewLineTrivia",
                                        "text": "\r\n"
                                    }
                                ]
                            }
                        }
                    ],
                    "closeBraceToken": {
                        "kind": "CloseBraceToken",
                        "fullStart": 901,
                        "fullEnd": 908,
                        "start": 905,
                        "end": 906,
                        "fullWidth": 7,
                        "width": 1,
                        "text": "}",
                        "value": "}",
                        "valueText": "}",
                        "hasLeadingTrivia": true,
                        "hasTrailingTrivia": true,
                        "hasTrailingNewLine": true,
                        "leadingTrivia": [
                            {
                                "kind": "WhitespaceTrivia",
                                "text": "    "
                            }
                        ],
                        "trailingTrivia": [
                            {
                                "kind": "NewLineTrivia",
                                "text": "\r\n"
                            }
                        ]
                    }
                }
            },
            {
                "kind": "ExpressionStatement",
                "fullStart": 908,
                "fullEnd": 932,
                "start": 908,
                "end": 930,
                "fullWidth": 24,
                "width": 22,
                "expression": {
                    "kind": "InvocationExpression",
                    "fullStart": 908,
                    "fullEnd": 929,
                    "start": 908,
                    "end": 929,
                    "fullWidth": 21,
                    "width": 21,
                    "expression": {
                        "kind": "IdentifierName",
                        "fullStart": 908,
                        "fullEnd": 919,
                        "start": 908,
                        "end": 919,
                        "fullWidth": 11,
                        "width": 11,
                        "text": "runTestCase",
                        "value": "runTestCase",
                        "valueText": "runTestCase"
                    },
                    "argumentList": {
                        "kind": "ArgumentList",
                        "fullStart": 919,
                        "fullEnd": 929,
                        "start": 919,
                        "end": 929,
                        "fullWidth": 10,
                        "width": 10,
                        "openParenToken": {
                            "kind": "OpenParenToken",
                            "fullStart": 919,
                            "fullEnd": 920,
                            "start": 919,
                            "end": 920,
                            "fullWidth": 1,
                            "width": 1,
                            "text": "(",
                            "value": "(",
                            "valueText": "("
                        },
                        "arguments": [
                            {
                                "kind": "IdentifierName",
                                "fullStart": 920,
                                "fullEnd": 928,
                                "start": 920,
                                "end": 928,
                                "fullWidth": 8,
                                "width": 8,
                                "text": "testcase",
                                "value": "testcase",
                                "valueText": "testcase"
                            }
                        ],
                        "closeParenToken": {
                            "kind": "CloseParenToken",
                            "fullStart": 928,
                            "fullEnd": 929,
                            "start": 928,
                            "end": 929,
                            "fullWidth": 1,
                            "width": 1,
                            "text": ")",
                            "value": ")",
                            "valueText": ")"
                        }
                    }
                },
                "semicolonToken": {
                    "kind": "SemicolonToken",
                    "fullStart": 929,
                    "fullEnd": 932,
                    "start": 929,
                    "end": 930,
                    "fullWidth": 3,
                    "width": 1,
                    "text": ";",
                    "value": ";",
                    "valueText": ";",
                    "hasTrailingTrivia": true,
                    "hasTrailingNewLine": true,
                    "trailingTrivia": [
                        {
                            "kind": "NewLineTrivia",
                            "text": "\r\n"
                        }
                    ]
                }
            }
        ],
        "endOfFileToken": {
            "kind": "EndOfFileToken",
            "fullStart": 932,
            "fullEnd": 932,
            "start": 932,
            "end": 932,
            "fullWidth": 0,
            "width": 0,
            "text": ""
        }
    },
    "lineMap": {
        "lineStarts": [
            0,
            67,
            152,
            232,
            308,
            380,
            385,
            440,
            573,
            578,
            580,
            582,
            605,
            607,
            653,
            683,
            694,
            696,
            717,
            737,
            756,
            783,
            795,
            797,
            862,
            864,
            901,
            908,
            932
        ],
        "length": 932
    }
}<|MERGE_RESOLUTION|>--- conflicted
+++ resolved
@@ -630,12 +630,8 @@
                                         "start": 708,
                                         "end": 792,
                                         "fullWidth": 84,
-<<<<<<< HEAD
                                         "width": 84,
-                                        "identifier": {
-=======
                                         "propertyName": {
->>>>>>> 85e84683
                                             "kind": "IdentifierName",
                                             "fullStart": 708,
                                             "fullEnd": 712,
@@ -1037,12 +1033,8 @@
                                         "start": 809,
                                         "end": 859,
                                         "fullWidth": 50,
-<<<<<<< HEAD
                                         "width": 50,
-                                        "identifier": {
-=======
                                         "propertyName": {
->>>>>>> 85e84683
                                             "kind": "IdentifierName",
                                             "fullStart": 809,
                                             "fullEnd": 816,
