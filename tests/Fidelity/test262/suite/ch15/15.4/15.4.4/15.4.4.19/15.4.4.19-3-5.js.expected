{
    "isDeclaration": false,
    "languageVersion": "EcmaScript5",
    "parseOptions": {
        "allowAutomaticSemicolonInsertion": true
    },
    "sourceUnit": {
        "kind": "SourceUnit",
        "fullStart": 0,
        "fullEnd": 822,
        "start": 531,
        "end": 822,
        "fullWidth": 822,
        "width": 291,
        "isIncrementallyUnusable": true,
        "moduleElements": [
            {
                "kind": "FunctionDeclaration",
                "fullStart": 0,
                "fullEnd": 798,
                "start": 531,
                "end": 796,
                "fullWidth": 798,
                "width": 265,
                "modifiers": [],
                "functionKeyword": {
                    "kind": "FunctionKeyword",
                    "fullStart": 0,
                    "fullEnd": 540,
                    "start": 531,
                    "end": 539,
                    "fullWidth": 540,
                    "width": 8,
                    "text": "function",
                    "value": "function",
                    "valueText": "function",
                    "hasLeadingTrivia": true,
                    "hasLeadingComment": true,
                    "hasLeadingNewLine": true,
                    "hasTrailingTrivia": true,
                    "leadingTrivia": [
                        {
                            "kind": "SingleLineCommentTrivia",
                            "text": "/// Copyright (c) 2012 Ecma International.  All rights reserved. "
                        },
                        {
                            "kind": "NewLineTrivia",
                            "text": "\r\n"
                        },
                        {
                            "kind": "SingleLineCommentTrivia",
                            "text": "/// Ecma International makes this code available under the terms and conditions set"
                        },
                        {
                            "kind": "NewLineTrivia",
                            "text": "\r\n"
                        },
                        {
                            "kind": "SingleLineCommentTrivia",
                            "text": "/// forth on http://hg.ecmascript.org/tests/test262/raw-file/tip/LICENSE (the "
                        },
                        {
                            "kind": "NewLineTrivia",
                            "text": "\r\n"
                        },
                        {
                            "kind": "SingleLineCommentTrivia",
                            "text": "/// \"Use Terms\").   Any redistribution of this code must retain the above "
                        },
                        {
                            "kind": "NewLineTrivia",
                            "text": "\r\n"
                        },
                        {
                            "kind": "SingleLineCommentTrivia",
                            "text": "/// copyright and this notice and otherwise comply with the Use Terms."
                        },
                        {
                            "kind": "NewLineTrivia",
                            "text": "\r\n"
                        },
                        {
                            "kind": "MultiLineCommentTrivia",
                            "text": "/**\r\n * @path ch15/15.4/15.4.4/15.4.4.19/15.4.4.19-3-5.js\r\n * @description Array.prototype.map - value of 'length' is a number (value is -0)\r\n */"
                        },
                        {
                            "kind": "NewLineTrivia",
                            "text": "\r\n"
                        },
                        {
                            "kind": "NewLineTrivia",
                            "text": "\r\n"
                        },
                        {
                            "kind": "NewLineTrivia",
                            "text": "\r\n"
                        }
                    ],
                    "trailingTrivia": [
                        {
                            "kind": "WhitespaceTrivia",
                            "text": " "
                        }
                    ]
                },
                "identifier": {
                    "kind": "IdentifierName",
                    "fullStart": 540,
                    "fullEnd": 548,
                    "start": 540,
                    "end": 548,
                    "fullWidth": 8,
                    "width": 8,
                    "text": "testcase",
                    "value": "testcase",
                    "valueText": "testcase"
                },
                "callSignature": {
                    "kind": "CallSignature",
                    "fullStart": 548,
                    "fullEnd": 551,
                    "start": 548,
                    "end": 550,
                    "fullWidth": 3,
                    "width": 2,
                    "parameterList": {
                        "kind": "ParameterList",
                        "fullStart": 548,
                        "fullEnd": 551,
                        "start": 548,
                        "end": 550,
                        "fullWidth": 3,
                        "width": 2,
                        "openParenToken": {
                            "kind": "OpenParenToken",
                            "fullStart": 548,
                            "fullEnd": 549,
                            "start": 548,
                            "end": 549,
                            "fullWidth": 1,
                            "width": 1,
                            "text": "(",
                            "value": "(",
                            "valueText": "("
                        },
                        "parameters": [],
                        "closeParenToken": {
                            "kind": "CloseParenToken",
                            "fullStart": 549,
                            "fullEnd": 551,
                            "start": 549,
                            "end": 550,
                            "fullWidth": 2,
                            "width": 1,
                            "text": ")",
                            "value": ")",
                            "valueText": ")",
                            "hasTrailingTrivia": true,
                            "trailingTrivia": [
                                {
                                    "kind": "WhitespaceTrivia",
                                    "text": " "
                                }
                            ]
                        }
                    }
                },
                "block": {
                    "kind": "Block",
                    "fullStart": 551,
                    "fullEnd": 798,
                    "start": 551,
                    "end": 796,
                    "fullWidth": 247,
                    "width": 245,
                    "openBraceToken": {
                        "kind": "OpenBraceToken",
                        "fullStart": 551,
                        "fullEnd": 554,
                        "start": 551,
                        "end": 552,
                        "fullWidth": 3,
                        "width": 1,
                        "text": "{",
                        "value": "{",
                        "valueText": "{",
                        "hasTrailingTrivia": true,
                        "hasTrailingNewLine": true,
                        "trailingTrivia": [
                            {
                                "kind": "NewLineTrivia",
                                "text": "\r\n"
                            }
                        ]
                    },
                    "statements": [
                        {
                            "kind": "FunctionDeclaration",
                            "fullStart": 554,
                            "fullEnd": 641,
                            "start": 562,
                            "end": 639,
                            "fullWidth": 87,
                            "width": 77,
                            "modifiers": [],
                            "functionKeyword": {
                                "kind": "FunctionKeyword",
                                "fullStart": 554,
                                "fullEnd": 571,
                                "start": 562,
                                "end": 570,
                                "fullWidth": 17,
                                "width": 8,
                                "text": "function",
                                "value": "function",
                                "valueText": "function",
                                "hasLeadingTrivia": true,
                                "hasTrailingTrivia": true,
                                "leadingTrivia": [
                                    {
                                        "kind": "WhitespaceTrivia",
                                        "text": "        "
                                    }
                                ],
                                "trailingTrivia": [
                                    {
                                        "kind": "WhitespaceTrivia",
                                        "text": " "
                                    }
                                ]
                            },
                            "identifier": {
                                "kind": "IdentifierName",
                                "fullStart": 571,
                                "fullEnd": 581,
                                "start": 571,
                                "end": 581,
                                "fullWidth": 10,
                                "width": 10,
                                "text": "callbackfn",
                                "value": "callbackfn",
                                "valueText": "callbackfn"
                            },
                            "callSignature": {
                                "kind": "CallSignature",
                                "fullStart": 581,
                                "fullEnd": 597,
                                "start": 581,
                                "end": 596,
                                "fullWidth": 16,
                                "width": 15,
                                "parameterList": {
                                    "kind": "ParameterList",
                                    "fullStart": 581,
                                    "fullEnd": 597,
                                    "start": 581,
                                    "end": 596,
                                    "fullWidth": 16,
                                    "width": 15,
                                    "openParenToken": {
                                        "kind": "OpenParenToken",
                                        "fullStart": 581,
                                        "fullEnd": 582,
                                        "start": 581,
                                        "end": 582,
                                        "fullWidth": 1,
                                        "width": 1,
                                        "text": "(",
                                        "value": "(",
                                        "valueText": "("
                                    },
                                    "parameters": [
                                        {
                                            "kind": "Parameter",
                                            "fullStart": 582,
                                            "fullEnd": 585,
                                            "start": 582,
                                            "end": 585,
                                            "fullWidth": 3,
                                            "width": 3,
                                            "modifiers": [],
                                            "identifier": {
                                                "kind": "IdentifierName",
                                                "fullStart": 582,
                                                "fullEnd": 585,
                                                "start": 582,
                                                "end": 585,
                                                "fullWidth": 3,
                                                "width": 3,
                                                "text": "val",
                                                "value": "val",
                                                "valueText": "val"
                                            }
                                        },
                                        {
                                            "kind": "CommaToken",
                                            "fullStart": 585,
                                            "fullEnd": 587,
                                            "start": 585,
                                            "end": 586,
                                            "fullWidth": 2,
                                            "width": 1,
                                            "text": ",",
                                            "value": ",",
                                            "valueText": ",",
                                            "hasTrailingTrivia": true,
                                            "trailingTrivia": [
                                                {
                                                    "kind": "WhitespaceTrivia",
                                                    "text": " "
                                                }
                                            ]
                                        },
                                        {
                                            "kind": "Parameter",
                                            "fullStart": 587,
                                            "fullEnd": 590,
                                            "start": 587,
                                            "end": 590,
                                            "fullWidth": 3,
                                            "width": 3,
                                            "modifiers": [],
                                            "identifier": {
                                                "kind": "IdentifierName",
                                                "fullStart": 587,
                                                "fullEnd": 590,
                                                "start": 587,
                                                "end": 590,
                                                "fullWidth": 3,
                                                "width": 3,
                                                "text": "idx",
                                                "value": "idx",
                                                "valueText": "idx"
                                            }
                                        },
                                        {
                                            "kind": "CommaToken",
                                            "fullStart": 590,
                                            "fullEnd": 592,
                                            "start": 590,
                                            "end": 591,
                                            "fullWidth": 2,
                                            "width": 1,
                                            "text": ",",
                                            "value": ",",
                                            "valueText": ",",
                                            "hasTrailingTrivia": true,
                                            "trailingTrivia": [
                                                {
                                                    "kind": "WhitespaceTrivia",
                                                    "text": " "
                                                }
                                            ]
                                        },
                                        {
                                            "kind": "Parameter",
                                            "fullStart": 592,
                                            "fullEnd": 595,
                                            "start": 592,
                                            "end": 595,
                                            "fullWidth": 3,
                                            "width": 3,
                                            "modifiers": [],
                                            "identifier": {
                                                "kind": "IdentifierName",
                                                "fullStart": 592,
                                                "fullEnd": 595,
                                                "start": 592,
                                                "end": 595,
                                                "fullWidth": 3,
                                                "width": 3,
                                                "text": "obj",
                                                "value": "obj",
                                                "valueText": "obj"
                                            }
                                        }
                                    ],
                                    "closeParenToken": {
                                        "kind": "CloseParenToken",
                                        "fullStart": 595,
                                        "fullEnd": 597,
                                        "start": 595,
                                        "end": 596,
                                        "fullWidth": 2,
                                        "width": 1,
                                        "text": ")",
                                        "value": ")",
                                        "valueText": ")",
                                        "hasTrailingTrivia": true,
                                        "trailingTrivia": [
                                            {
                                                "kind": "WhitespaceTrivia",
                                                "text": " "
                                            }
                                        ]
                                    }
                                }
                            },
                            "block": {
                                "kind": "Block",
                                "fullStart": 597,
                                "fullEnd": 641,
                                "start": 597,
                                "end": 639,
                                "fullWidth": 44,
                                "width": 42,
                                "openBraceToken": {
                                    "kind": "OpenBraceToken",
                                    "fullStart": 597,
                                    "fullEnd": 600,
                                    "start": 597,
                                    "end": 598,
                                    "fullWidth": 3,
                                    "width": 1,
                                    "text": "{",
                                    "value": "{",
                                    "valueText": "{",
                                    "hasTrailingTrivia": true,
                                    "hasTrailingNewLine": true,
                                    "trailingTrivia": [
                                        {
                                            "kind": "NewLineTrivia",
                                            "text": "\r\n"
                                        }
                                    ]
                                },
                                "statements": [
                                    {
                                        "kind": "ReturnStatement",
                                        "fullStart": 600,
                                        "fullEnd": 630,
                                        "start": 612,
                                        "end": 628,
                                        "fullWidth": 30,
                                        "width": 16,
                                        "returnKeyword": {
                                            "kind": "ReturnKeyword",
                                            "fullStart": 600,
                                            "fullEnd": 619,
                                            "start": 612,
                                            "end": 618,
                                            "fullWidth": 19,
                                            "width": 6,
                                            "text": "return",
                                            "value": "return",
                                            "valueText": "return",
                                            "hasLeadingTrivia": true,
                                            "hasTrailingTrivia": true,
                                            "leadingTrivia": [
                                                {
                                                    "kind": "WhitespaceTrivia",
                                                    "text": "            "
                                                }
                                            ],
                                            "trailingTrivia": [
                                                {
                                                    "kind": "WhitespaceTrivia",
                                                    "text": " "
                                                }
                                            ]
                                        },
                                        "expression": {
                                            "kind": "GreaterThanExpression",
                                            "fullStart": 619,
                                            "fullEnd": 627,
                                            "start": 619,
                                            "end": 627,
                                            "fullWidth": 8,
                                            "width": 8,
                                            "left": {
                                                "kind": "IdentifierName",
                                                "fullStart": 619,
                                                "fullEnd": 623,
                                                "start": 619,
                                                "end": 622,
                                                "fullWidth": 4,
                                                "width": 3,
                                                "text": "val",
                                                "value": "val",
                                                "valueText": "val",
                                                "hasTrailingTrivia": true,
                                                "trailingTrivia": [
                                                    {
                                                        "kind": "WhitespaceTrivia",
                                                        "text": " "
                                                    }
                                                ]
                                            },
                                            "operatorToken": {
                                                "kind": "GreaterThanToken",
                                                "fullStart": 623,
                                                "fullEnd": 625,
                                                "start": 623,
                                                "end": 624,
                                                "fullWidth": 2,
                                                "width": 1,
                                                "text": ">",
                                                "value": ">",
                                                "valueText": ">",
                                                "hasTrailingTrivia": true,
                                                "trailingTrivia": [
                                                    {
                                                        "kind": "WhitespaceTrivia",
                                                        "text": " "
                                                    }
                                                ]
                                            },
                                            "right": {
                                                "kind": "NumericLiteral",
                                                "fullStart": 625,
                                                "fullEnd": 627,
                                                "start": 625,
                                                "end": 627,
                                                "fullWidth": 2,
                                                "width": 2,
                                                "text": "10",
                                                "value": 10,
                                                "valueText": "10"
                                            }
                                        },
                                        "semicolonToken": {
                                            "kind": "SemicolonToken",
                                            "fullStart": 627,
                                            "fullEnd": 630,
                                            "start": 627,
                                            "end": 628,
                                            "fullWidth": 3,
                                            "width": 1,
                                            "text": ";",
                                            "value": ";",
                                            "valueText": ";",
                                            "hasTrailingTrivia": true,
                                            "hasTrailingNewLine": true,
                                            "trailingTrivia": [
                                                {
                                                    "kind": "NewLineTrivia",
                                                    "text": "\r\n"
                                                }
                                            ]
                                        }
                                    }
                                ],
                                "closeBraceToken": {
                                    "kind": "CloseBraceToken",
                                    "fullStart": 630,
                                    "fullEnd": 641,
                                    "start": 638,
                                    "end": 639,
                                    "fullWidth": 11,
                                    "width": 1,
                                    "text": "}",
                                    "value": "}",
                                    "valueText": "}",
                                    "hasLeadingTrivia": true,
                                    "hasTrailingTrivia": true,
                                    "hasTrailingNewLine": true,
                                    "leadingTrivia": [
                                        {
                                            "kind": "WhitespaceTrivia",
                                            "text": "        "
                                        }
                                    ],
                                    "trailingTrivia": [
                                        {
                                            "kind": "NewLineTrivia",
                                            "text": "\r\n"
                                        }
                                    ]
                                }
                            }
                        },
                        {
                            "kind": "VariableStatement",
                            "fullStart": 641,
                            "fullEnd": 685,
                            "start": 651,
                            "end": 683,
                            "fullWidth": 44,
                            "width": 32,
                            "modifiers": [],
                            "variableDeclaration": {
                                "kind": "VariableDeclaration",
                                "fullStart": 641,
                                "fullEnd": 682,
                                "start": 651,
                                "end": 682,
                                "fullWidth": 41,
                                "width": 31,
                                "varKeyword": {
                                    "kind": "VarKeyword",
                                    "fullStart": 641,
                                    "fullEnd": 655,
                                    "start": 651,
                                    "end": 654,
                                    "fullWidth": 14,
                                    "width": 3,
                                    "text": "var",
                                    "value": "var",
                                    "valueText": "var",
                                    "hasLeadingTrivia": true,
                                    "hasLeadingNewLine": true,
                                    "hasTrailingTrivia": true,
                                    "leadingTrivia": [
                                        {
                                            "kind": "NewLineTrivia",
                                            "text": "\r\n"
                                        },
                                        {
                                            "kind": "WhitespaceTrivia",
                                            "text": "        "
                                        }
                                    ],
                                    "trailingTrivia": [
                                        {
                                            "kind": "WhitespaceTrivia",
                                            "text": " "
                                        }
                                    ]
                                },
                                "variableDeclarators": [
                                    {
                                        "kind": "VariableDeclarator",
                                        "fullStart": 655,
                                        "fullEnd": 682,
                                        "start": 655,
                                        "end": 682,
                                        "fullWidth": 27,
<<<<<<< HEAD
                                        "width": 27,
                                        "identifier": {
=======
                                        "propertyName": {
>>>>>>> 85e84683
                                            "kind": "IdentifierName",
                                            "fullStart": 655,
                                            "fullEnd": 659,
                                            "start": 655,
                                            "end": 658,
                                            "fullWidth": 4,
                                            "width": 3,
                                            "text": "obj",
                                            "value": "obj",
                                            "valueText": "obj",
                                            "hasTrailingTrivia": true,
                                            "trailingTrivia": [
                                                {
                                                    "kind": "WhitespaceTrivia",
                                                    "text": " "
                                                }
                                            ]
                                        },
                                        "equalsValueClause": {
                                            "kind": "EqualsValueClause",
                                            "fullStart": 659,
                                            "fullEnd": 682,
                                            "start": 659,
                                            "end": 682,
                                            "fullWidth": 23,
                                            "width": 23,
                                            "equalsToken": {
                                                "kind": "EqualsToken",
                                                "fullStart": 659,
                                                "fullEnd": 661,
                                                "start": 659,
                                                "end": 660,
                                                "fullWidth": 2,
                                                "width": 1,
                                                "text": "=",
                                                "value": "=",
                                                "valueText": "=",
                                                "hasTrailingTrivia": true,
                                                "trailingTrivia": [
                                                    {
                                                        "kind": "WhitespaceTrivia",
                                                        "text": " "
                                                    }
                                                ]
                                            },
                                            "value": {
                                                "kind": "ObjectLiteralExpression",
                                                "fullStart": 661,
                                                "fullEnd": 682,
                                                "start": 661,
                                                "end": 682,
                                                "fullWidth": 21,
                                                "width": 21,
                                                "openBraceToken": {
                                                    "kind": "OpenBraceToken",
                                                    "fullStart": 661,
                                                    "fullEnd": 663,
                                                    "start": 661,
                                                    "end": 662,
                                                    "fullWidth": 2,
                                                    "width": 1,
                                                    "text": "{",
                                                    "value": "{",
                                                    "valueText": "{",
                                                    "hasTrailingTrivia": true,
                                                    "trailingTrivia": [
                                                        {
                                                            "kind": "WhitespaceTrivia",
                                                            "text": " "
                                                        }
                                                    ]
                                                },
                                                "propertyAssignments": [
                                                    {
                                                        "kind": "SimplePropertyAssignment",
                                                        "fullStart": 663,
                                                        "fullEnd": 668,
                                                        "start": 663,
                                                        "end": 668,
                                                        "fullWidth": 5,
                                                        "width": 5,
                                                        "propertyName": {
                                                            "kind": "NumericLiteral",
                                                            "fullStart": 663,
                                                            "fullEnd": 664,
                                                            "start": 663,
                                                            "end": 664,
                                                            "fullWidth": 1,
                                                            "width": 1,
                                                            "text": "0",
                                                            "value": 0,
                                                            "valueText": "0"
                                                        },
                                                        "colonToken": {
                                                            "kind": "ColonToken",
                                                            "fullStart": 664,
                                                            "fullEnd": 666,
                                                            "start": 664,
                                                            "end": 665,
                                                            "fullWidth": 2,
                                                            "width": 1,
                                                            "text": ":",
                                                            "value": ":",
                                                            "valueText": ":",
                                                            "hasTrailingTrivia": true,
                                                            "trailingTrivia": [
                                                                {
                                                                    "kind": "WhitespaceTrivia",
                                                                    "text": " "
                                                                }
                                                            ]
                                                        },
                                                        "expression": {
                                                            "kind": "NumericLiteral",
                                                            "fullStart": 666,
                                                            "fullEnd": 668,
                                                            "start": 666,
                                                            "end": 668,
                                                            "fullWidth": 2,
                                                            "width": 2,
                                                            "text": "11",
                                                            "value": 11,
                                                            "valueText": "11"
                                                        }
                                                    },
                                                    {
                                                        "kind": "CommaToken",
                                                        "fullStart": 668,
                                                        "fullEnd": 670,
                                                        "start": 668,
                                                        "end": 669,
                                                        "fullWidth": 2,
                                                        "width": 1,
                                                        "text": ",",
                                                        "value": ",",
                                                        "valueText": ",",
                                                        "hasTrailingTrivia": true,
                                                        "trailingTrivia": [
                                                            {
                                                                "kind": "WhitespaceTrivia",
                                                                "text": " "
                                                            }
                                                        ]
                                                    },
                                                    {
                                                        "kind": "SimplePropertyAssignment",
                                                        "fullStart": 670,
                                                        "fullEnd": 681,
                                                        "start": 670,
                                                        "end": 680,
                                                        "fullWidth": 11,
                                                        "width": 10,
                                                        "propertyName": {
                                                            "kind": "IdentifierName",
                                                            "fullStart": 670,
                                                            "fullEnd": 676,
                                                            "start": 670,
                                                            "end": 676,
                                                            "fullWidth": 6,
                                                            "width": 6,
                                                            "text": "length",
                                                            "value": "length",
                                                            "valueText": "length"
                                                        },
                                                        "colonToken": {
                                                            "kind": "ColonToken",
                                                            "fullStart": 676,
                                                            "fullEnd": 678,
                                                            "start": 676,
                                                            "end": 677,
                                                            "fullWidth": 2,
                                                            "width": 1,
                                                            "text": ":",
                                                            "value": ":",
                                                            "valueText": ":",
                                                            "hasTrailingTrivia": true,
                                                            "trailingTrivia": [
                                                                {
                                                                    "kind": "WhitespaceTrivia",
                                                                    "text": " "
                                                                }
                                                            ]
                                                        },
                                                        "expression": {
                                                            "kind": "NegateExpression",
                                                            "fullStart": 678,
                                                            "fullEnd": 681,
                                                            "start": 678,
                                                            "end": 680,
                                                            "fullWidth": 3,
                                                            "width": 2,
                                                            "operatorToken": {
                                                                "kind": "MinusToken",
                                                                "fullStart": 678,
                                                                "fullEnd": 679,
                                                                "start": 678,
                                                                "end": 679,
                                                                "fullWidth": 1,
                                                                "width": 1,
                                                                "text": "-",
                                                                "value": "-",
                                                                "valueText": "-"
                                                            },
                                                            "operand": {
                                                                "kind": "NumericLiteral",
                                                                "fullStart": 679,
                                                                "fullEnd": 681,
                                                                "start": 679,
                                                                "end": 680,
                                                                "fullWidth": 2,
                                                                "width": 1,
                                                                "text": "0",
                                                                "value": 0,
                                                                "valueText": "0",
                                                                "hasTrailingTrivia": true,
                                                                "trailingTrivia": [
                                                                    {
                                                                        "kind": "WhitespaceTrivia",
                                                                        "text": " "
                                                                    }
                                                                ]
                                                            }
                                                        }
                                                    }
                                                ],
                                                "closeBraceToken": {
                                                    "kind": "CloseBraceToken",
                                                    "fullStart": 681,
                                                    "fullEnd": 682,
                                                    "start": 681,
                                                    "end": 682,
                                                    "fullWidth": 1,
                                                    "width": 1,
                                                    "text": "}",
                                                    "value": "}",
                                                    "valueText": "}"
                                                }
                                            }
                                        }
                                    }
                                ]
                            },
                            "semicolonToken": {
                                "kind": "SemicolonToken",
                                "fullStart": 682,
                                "fullEnd": 685,
                                "start": 682,
                                "end": 683,
                                "fullWidth": 3,
                                "width": 1,
                                "text": ";",
                                "value": ";",
                                "valueText": ";",
                                "hasTrailingTrivia": true,
                                "hasTrailingNewLine": true,
                                "trailingTrivia": [
                                    {
                                        "kind": "NewLineTrivia",
                                        "text": "\r\n"
                                    }
                                ]
                            }
                        },
                        {
                            "kind": "VariableStatement",
                            "fullStart": 685,
                            "fullEnd": 752,
                            "start": 695,
                            "end": 750,
                            "fullWidth": 67,
                            "width": 55,
                            "modifiers": [],
                            "variableDeclaration": {
                                "kind": "VariableDeclaration",
                                "fullStart": 685,
                                "fullEnd": 749,
                                "start": 695,
                                "end": 749,
                                "fullWidth": 64,
                                "width": 54,
                                "varKeyword": {
                                    "kind": "VarKeyword",
                                    "fullStart": 685,
                                    "fullEnd": 699,
                                    "start": 695,
                                    "end": 698,
                                    "fullWidth": 14,
                                    "width": 3,
                                    "text": "var",
                                    "value": "var",
                                    "valueText": "var",
                                    "hasLeadingTrivia": true,
                                    "hasLeadingNewLine": true,
                                    "hasTrailingTrivia": true,
                                    "leadingTrivia": [
                                        {
                                            "kind": "NewLineTrivia",
                                            "text": "\r\n"
                                        },
                                        {
                                            "kind": "WhitespaceTrivia",
                                            "text": "        "
                                        }
                                    ],
                                    "trailingTrivia": [
                                        {
                                            "kind": "WhitespaceTrivia",
                                            "text": " "
                                        }
                                    ]
                                },
                                "variableDeclarators": [
                                    {
                                        "kind": "VariableDeclarator",
                                        "fullStart": 699,
                                        "fullEnd": 749,
                                        "start": 699,
                                        "end": 749,
                                        "fullWidth": 50,
<<<<<<< HEAD
                                        "width": 50,
                                        "identifier": {
=======
                                        "propertyName": {
>>>>>>> 85e84683
                                            "kind": "IdentifierName",
                                            "fullStart": 699,
                                            "fullEnd": 706,
                                            "start": 699,
                                            "end": 705,
                                            "fullWidth": 7,
                                            "width": 6,
                                            "text": "newArr",
                                            "value": "newArr",
                                            "valueText": "newArr",
                                            "hasTrailingTrivia": true,
                                            "trailingTrivia": [
                                                {
                                                    "kind": "WhitespaceTrivia",
                                                    "text": " "
                                                }
                                            ]
                                        },
                                        "equalsValueClause": {
                                            "kind": "EqualsValueClause",
                                            "fullStart": 706,
                                            "fullEnd": 749,
                                            "start": 706,
                                            "end": 749,
                                            "fullWidth": 43,
                                            "width": 43,
                                            "equalsToken": {
                                                "kind": "EqualsToken",
                                                "fullStart": 706,
                                                "fullEnd": 708,
                                                "start": 706,
                                                "end": 707,
                                                "fullWidth": 2,
                                                "width": 1,
                                                "text": "=",
                                                "value": "=",
                                                "valueText": "=",
                                                "hasTrailingTrivia": true,
                                                "trailingTrivia": [
                                                    {
                                                        "kind": "WhitespaceTrivia",
                                                        "text": " "
                                                    }
                                                ]
                                            },
                                            "value": {
                                                "kind": "InvocationExpression",
                                                "fullStart": 708,
                                                "fullEnd": 749,
                                                "start": 708,
                                                "end": 749,
                                                "fullWidth": 41,
                                                "width": 41,
                                                "expression": {
                                                    "kind": "MemberAccessExpression",
                                                    "fullStart": 708,
                                                    "fullEnd": 732,
                                                    "start": 708,
                                                    "end": 732,
                                                    "fullWidth": 24,
                                                    "width": 24,
                                                    "expression": {
                                                        "kind": "MemberAccessExpression",
                                                        "fullStart": 708,
                                                        "fullEnd": 727,
                                                        "start": 708,
                                                        "end": 727,
                                                        "fullWidth": 19,
                                                        "width": 19,
                                                        "expression": {
                                                            "kind": "MemberAccessExpression",
                                                            "fullStart": 708,
                                                            "fullEnd": 723,
                                                            "start": 708,
                                                            "end": 723,
                                                            "fullWidth": 15,
                                                            "width": 15,
                                                            "expression": {
                                                                "kind": "IdentifierName",
                                                                "fullStart": 708,
                                                                "fullEnd": 713,
                                                                "start": 708,
                                                                "end": 713,
                                                                "fullWidth": 5,
                                                                "width": 5,
                                                                "text": "Array",
                                                                "value": "Array",
                                                                "valueText": "Array"
                                                            },
                                                            "dotToken": {
                                                                "kind": "DotToken",
                                                                "fullStart": 713,
                                                                "fullEnd": 714,
                                                                "start": 713,
                                                                "end": 714,
                                                                "fullWidth": 1,
                                                                "width": 1,
                                                                "text": ".",
                                                                "value": ".",
                                                                "valueText": "."
                                                            },
                                                            "name": {
                                                                "kind": "IdentifierName",
                                                                "fullStart": 714,
                                                                "fullEnd": 723,
                                                                "start": 714,
                                                                "end": 723,
                                                                "fullWidth": 9,
                                                                "width": 9,
                                                                "text": "prototype",
                                                                "value": "prototype",
                                                                "valueText": "prototype"
                                                            }
                                                        },
                                                        "dotToken": {
                                                            "kind": "DotToken",
                                                            "fullStart": 723,
                                                            "fullEnd": 724,
                                                            "start": 723,
                                                            "end": 724,
                                                            "fullWidth": 1,
                                                            "width": 1,
                                                            "text": ".",
                                                            "value": ".",
                                                            "valueText": "."
                                                        },
                                                        "name": {
                                                            "kind": "IdentifierName",
                                                            "fullStart": 724,
                                                            "fullEnd": 727,
                                                            "start": 724,
                                                            "end": 727,
                                                            "fullWidth": 3,
                                                            "width": 3,
                                                            "text": "map",
                                                            "value": "map",
                                                            "valueText": "map"
                                                        }
                                                    },
                                                    "dotToken": {
                                                        "kind": "DotToken",
                                                        "fullStart": 727,
                                                        "fullEnd": 728,
                                                        "start": 727,
                                                        "end": 728,
                                                        "fullWidth": 1,
                                                        "width": 1,
                                                        "text": ".",
                                                        "value": ".",
                                                        "valueText": "."
                                                    },
                                                    "name": {
                                                        "kind": "IdentifierName",
                                                        "fullStart": 728,
                                                        "fullEnd": 732,
                                                        "start": 728,
                                                        "end": 732,
                                                        "fullWidth": 4,
                                                        "width": 4,
                                                        "text": "call",
                                                        "value": "call",
                                                        "valueText": "call"
                                                    }
                                                },
                                                "argumentList": {
                                                    "kind": "ArgumentList",
                                                    "fullStart": 732,
                                                    "fullEnd": 749,
                                                    "start": 732,
                                                    "end": 749,
                                                    "fullWidth": 17,
                                                    "width": 17,
                                                    "openParenToken": {
                                                        "kind": "OpenParenToken",
                                                        "fullStart": 732,
                                                        "fullEnd": 733,
                                                        "start": 732,
                                                        "end": 733,
                                                        "fullWidth": 1,
                                                        "width": 1,
                                                        "text": "(",
                                                        "value": "(",
                                                        "valueText": "("
                                                    },
                                                    "arguments": [
                                                        {
                                                            "kind": "IdentifierName",
                                                            "fullStart": 733,
                                                            "fullEnd": 736,
                                                            "start": 733,
                                                            "end": 736,
                                                            "fullWidth": 3,
                                                            "width": 3,
                                                            "text": "obj",
                                                            "value": "obj",
                                                            "valueText": "obj"
                                                        },
                                                        {
                                                            "kind": "CommaToken",
                                                            "fullStart": 736,
                                                            "fullEnd": 738,
                                                            "start": 736,
                                                            "end": 737,
                                                            "fullWidth": 2,
                                                            "width": 1,
                                                            "text": ",",
                                                            "value": ",",
                                                            "valueText": ",",
                                                            "hasTrailingTrivia": true,
                                                            "trailingTrivia": [
                                                                {
                                                                    "kind": "WhitespaceTrivia",
                                                                    "text": " "
                                                                }
                                                            ]
                                                        },
                                                        {
                                                            "kind": "IdentifierName",
                                                            "fullStart": 738,
                                                            "fullEnd": 748,
                                                            "start": 738,
                                                            "end": 748,
                                                            "fullWidth": 10,
                                                            "width": 10,
                                                            "text": "callbackfn",
                                                            "value": "callbackfn",
                                                            "valueText": "callbackfn"
                                                        }
                                                    ],
                                                    "closeParenToken": {
                                                        "kind": "CloseParenToken",
                                                        "fullStart": 748,
                                                        "fullEnd": 749,
                                                        "start": 748,
                                                        "end": 749,
                                                        "fullWidth": 1,
                                                        "width": 1,
                                                        "text": ")",
                                                        "value": ")",
                                                        "valueText": ")"
                                                    }
                                                }
                                            }
                                        }
                                    }
                                ]
                            },
                            "semicolonToken": {
                                "kind": "SemicolonToken",
                                "fullStart": 749,
                                "fullEnd": 752,
                                "start": 749,
                                "end": 750,
                                "fullWidth": 3,
                                "width": 1,
                                "text": ";",
                                "value": ";",
                                "valueText": ";",
                                "hasTrailingTrivia": true,
                                "hasTrailingNewLine": true,
                                "trailingTrivia": [
                                    {
                                        "kind": "NewLineTrivia",
                                        "text": "\r\n"
                                    }
                                ]
                            }
                        },
                        {
                            "kind": "ReturnStatement",
                            "fullStart": 752,
                            "fullEnd": 791,
                            "start": 762,
                            "end": 789,
                            "fullWidth": 39,
                            "width": 27,
                            "returnKeyword": {
                                "kind": "ReturnKeyword",
                                "fullStart": 752,
                                "fullEnd": 769,
                                "start": 762,
                                "end": 768,
                                "fullWidth": 17,
                                "width": 6,
                                "text": "return",
                                "value": "return",
                                "valueText": "return",
                                "hasLeadingTrivia": true,
                                "hasLeadingNewLine": true,
                                "hasTrailingTrivia": true,
                                "leadingTrivia": [
                                    {
                                        "kind": "NewLineTrivia",
                                        "text": "\r\n"
                                    },
                                    {
                                        "kind": "WhitespaceTrivia",
                                        "text": "        "
                                    }
                                ],
                                "trailingTrivia": [
                                    {
                                        "kind": "WhitespaceTrivia",
                                        "text": " "
                                    }
                                ]
                            },
                            "expression": {
                                "kind": "EqualsExpression",
                                "fullStart": 769,
                                "fullEnd": 788,
                                "start": 769,
                                "end": 788,
                                "fullWidth": 19,
                                "width": 19,
                                "left": {
                                    "kind": "MemberAccessExpression",
                                    "fullStart": 769,
                                    "fullEnd": 783,
                                    "start": 769,
                                    "end": 782,
                                    "fullWidth": 14,
                                    "width": 13,
                                    "expression": {
                                        "kind": "IdentifierName",
                                        "fullStart": 769,
                                        "fullEnd": 775,
                                        "start": 769,
                                        "end": 775,
                                        "fullWidth": 6,
                                        "width": 6,
                                        "text": "newArr",
                                        "value": "newArr",
                                        "valueText": "newArr"
                                    },
                                    "dotToken": {
                                        "kind": "DotToken",
                                        "fullStart": 775,
                                        "fullEnd": 776,
                                        "start": 775,
                                        "end": 776,
                                        "fullWidth": 1,
                                        "width": 1,
                                        "text": ".",
                                        "value": ".",
                                        "valueText": "."
                                    },
                                    "name": {
                                        "kind": "IdentifierName",
                                        "fullStart": 776,
                                        "fullEnd": 783,
                                        "start": 776,
                                        "end": 782,
                                        "fullWidth": 7,
                                        "width": 6,
                                        "text": "length",
                                        "value": "length",
                                        "valueText": "length",
                                        "hasTrailingTrivia": true,
                                        "trailingTrivia": [
                                            {
                                                "kind": "WhitespaceTrivia",
                                                "text": " "
                                            }
                                        ]
                                    }
                                },
                                "operatorToken": {
                                    "kind": "EqualsEqualsEqualsToken",
                                    "fullStart": 783,
                                    "fullEnd": 787,
                                    "start": 783,
                                    "end": 786,
                                    "fullWidth": 4,
                                    "width": 3,
                                    "text": "===",
                                    "value": "===",
                                    "valueText": "===",
                                    "hasTrailingTrivia": true,
                                    "trailingTrivia": [
                                        {
                                            "kind": "WhitespaceTrivia",
                                            "text": " "
                                        }
                                    ]
                                },
                                "right": {
                                    "kind": "NumericLiteral",
                                    "fullStart": 787,
                                    "fullEnd": 788,
                                    "start": 787,
                                    "end": 788,
                                    "fullWidth": 1,
                                    "width": 1,
                                    "text": "0",
                                    "value": 0,
                                    "valueText": "0"
                                }
                            },
                            "semicolonToken": {
                                "kind": "SemicolonToken",
                                "fullStart": 788,
                                "fullEnd": 791,
                                "start": 788,
                                "end": 789,
                                "fullWidth": 3,
                                "width": 1,
                                "text": ";",
                                "value": ";",
                                "valueText": ";",
                                "hasTrailingTrivia": true,
                                "hasTrailingNewLine": true,
                                "trailingTrivia": [
                                    {
                                        "kind": "NewLineTrivia",
                                        "text": "\r\n"
                                    }
                                ]
                            }
                        }
                    ],
                    "closeBraceToken": {
                        "kind": "CloseBraceToken",
                        "fullStart": 791,
                        "fullEnd": 798,
                        "start": 795,
                        "end": 796,
                        "fullWidth": 7,
                        "width": 1,
                        "text": "}",
                        "value": "}",
                        "valueText": "}",
                        "hasLeadingTrivia": true,
                        "hasTrailingTrivia": true,
                        "hasTrailingNewLine": true,
                        "leadingTrivia": [
                            {
                                "kind": "WhitespaceTrivia",
                                "text": "    "
                            }
                        ],
                        "trailingTrivia": [
                            {
                                "kind": "NewLineTrivia",
                                "text": "\r\n"
                            }
                        ]
                    }
                }
            },
            {
                "kind": "ExpressionStatement",
                "fullStart": 798,
                "fullEnd": 822,
                "start": 798,
                "end": 820,
                "fullWidth": 24,
                "width": 22,
                "expression": {
                    "kind": "InvocationExpression",
                    "fullStart": 798,
                    "fullEnd": 819,
                    "start": 798,
                    "end": 819,
                    "fullWidth": 21,
                    "width": 21,
                    "expression": {
                        "kind": "IdentifierName",
                        "fullStart": 798,
                        "fullEnd": 809,
                        "start": 798,
                        "end": 809,
                        "fullWidth": 11,
                        "width": 11,
                        "text": "runTestCase",
                        "value": "runTestCase",
                        "valueText": "runTestCase"
                    },
                    "argumentList": {
                        "kind": "ArgumentList",
                        "fullStart": 809,
                        "fullEnd": 819,
                        "start": 809,
                        "end": 819,
                        "fullWidth": 10,
                        "width": 10,
                        "openParenToken": {
                            "kind": "OpenParenToken",
                            "fullStart": 809,
                            "fullEnd": 810,
                            "start": 809,
                            "end": 810,
                            "fullWidth": 1,
                            "width": 1,
                            "text": "(",
                            "value": "(",
                            "valueText": "("
                        },
                        "arguments": [
                            {
                                "kind": "IdentifierName",
                                "fullStart": 810,
                                "fullEnd": 818,
                                "start": 810,
                                "end": 818,
                                "fullWidth": 8,
                                "width": 8,
                                "text": "testcase",
                                "value": "testcase",
                                "valueText": "testcase"
                            }
                        ],
                        "closeParenToken": {
                            "kind": "CloseParenToken",
                            "fullStart": 818,
                            "fullEnd": 819,
                            "start": 818,
                            "end": 819,
                            "fullWidth": 1,
                            "width": 1,
                            "text": ")",
                            "value": ")",
                            "valueText": ")"
                        }
                    }
                },
                "semicolonToken": {
                    "kind": "SemicolonToken",
                    "fullStart": 819,
                    "fullEnd": 822,
                    "start": 819,
                    "end": 820,
                    "fullWidth": 3,
                    "width": 1,
                    "text": ";",
                    "value": ";",
                    "valueText": ";",
                    "hasTrailingTrivia": true,
                    "hasTrailingNewLine": true,
                    "trailingTrivia": [
                        {
                            "kind": "NewLineTrivia",
                            "text": "\r\n"
                        }
                    ]
                }
            }
        ],
        "endOfFileToken": {
            "kind": "EndOfFileToken",
            "fullStart": 822,
            "fullEnd": 822,
            "start": 822,
            "end": 822,
            "fullWidth": 0,
            "width": 0,
            "text": ""
        }
    },
    "lineMap": {
        "lineStarts": [
            0,
            67,
            152,
            232,
            308,
            380,
            385,
            439,
            522,
            527,
            529,
            531,
            554,
            600,
            630,
            641,
            643,
            685,
            687,
            752,
            754,
            791,
            798,
            822
        ],
        "length": 822
    }
}<|MERGE_RESOLUTION|>--- conflicted
+++ resolved
@@ -625,12 +625,8 @@
                                         "start": 655,
                                         "end": 682,
                                         "fullWidth": 27,
-<<<<<<< HEAD
                                         "width": 27,
-                                        "identifier": {
-=======
                                         "propertyName": {
->>>>>>> 85e84683
                                             "kind": "IdentifierName",
                                             "fullStart": 655,
                                             "fullEnd": 659,
@@ -950,12 +946,8 @@
                                         "start": 699,
                                         "end": 749,
                                         "fullWidth": 50,
-<<<<<<< HEAD
                                         "width": 50,
-                                        "identifier": {
-=======
                                         "propertyName": {
->>>>>>> 85e84683
                                             "kind": "IdentifierName",
                                             "fullStart": 699,
                                             "fullEnd": 706,
