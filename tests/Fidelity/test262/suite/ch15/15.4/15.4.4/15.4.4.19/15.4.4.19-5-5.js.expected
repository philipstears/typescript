--- conflicted
+++ resolved
@@ -412,11 +412,8 @@
                                             "start": 591,
                                             "end": 594,
                                             "fullWidth": 3,
-<<<<<<< HEAD
                                             "width": 3,
-=======
                                             "modifiers": [],
->>>>>>> e3c38734
                                             "identifier": {
                                                 "kind": "IdentifierName",
                                                 "fullStart": 591,
@@ -456,11 +453,8 @@
                                             "start": 596,
                                             "end": 599,
                                             "fullWidth": 3,
-<<<<<<< HEAD
                                             "width": 3,
-=======
                                             "modifiers": [],
->>>>>>> e3c38734
                                             "identifier": {
                                                 "kind": "IdentifierName",
                                                 "fullStart": 596,
@@ -500,11 +494,8 @@
                                             "start": 601,
                                             "end": 604,
                                             "fullWidth": 3,
-<<<<<<< HEAD
                                             "width": 3,
-=======
                                             "modifiers": [],
->>>>>>> e3c38734
                                             "identifier": {
                                                 "kind": "IdentifierName",
                                                 "fullStart": 601,
