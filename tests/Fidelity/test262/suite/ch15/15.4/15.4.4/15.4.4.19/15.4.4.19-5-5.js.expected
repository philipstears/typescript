{
    "isDeclaration": false,
    "languageVersion": "EcmaScript5",
    "parseOptions": {
        "allowAutomaticSemicolonInsertion": true
    },
    "sourceUnit": {
        "kind": "SourceUnit",
        "fullStart": 0,
        "fullEnd": 846,
        "start": 526,
        "end": 846,
        "fullWidth": 846,
        "width": 320,
        "isIncrementallyUnusable": true,
        "moduleElements": [
            {
                "kind": "FunctionDeclaration",
                "fullStart": 0,
                "fullEnd": 822,
                "start": 526,
                "end": 820,
                "fullWidth": 822,
                "width": 294,
                "modifiers": [],
                "functionKeyword": {
                    "kind": "FunctionKeyword",
                    "fullStart": 0,
                    "fullEnd": 535,
                    "start": 526,
                    "end": 534,
                    "fullWidth": 535,
                    "width": 8,
                    "text": "function",
                    "value": "function",
                    "valueText": "function",
                    "hasLeadingTrivia": true,
                    "hasLeadingComment": true,
                    "hasLeadingNewLine": true,
                    "hasTrailingTrivia": true,
                    "leadingTrivia": [
                        {
                            "kind": "SingleLineCommentTrivia",
                            "text": "/// Copyright (c) 2012 Ecma International.  All rights reserved. "
                        },
                        {
                            "kind": "NewLineTrivia",
                            "text": "\r\n"
                        },
                        {
                            "kind": "SingleLineCommentTrivia",
                            "text": "/// Ecma International makes this code available under the terms and conditions set"
                        },
                        {
                            "kind": "NewLineTrivia",
                            "text": "\r\n"
                        },
                        {
                            "kind": "SingleLineCommentTrivia",
                            "text": "/// forth on http://hg.ecmascript.org/tests/test262/raw-file/tip/LICENSE (the "
                        },
                        {
                            "kind": "NewLineTrivia",
                            "text": "\r\n"
                        },
                        {
                            "kind": "SingleLineCommentTrivia",
                            "text": "/// \"Use Terms\").   Any redistribution of this code must retain the above "
                        },
                        {
                            "kind": "NewLineTrivia",
                            "text": "\r\n"
                        },
                        {
                            "kind": "SingleLineCommentTrivia",
                            "text": "/// copyright and this notice and otherwise comply with the Use Terms."
                        },
                        {
                            "kind": "NewLineTrivia",
                            "text": "\r\n"
                        },
                        {
                            "kind": "MultiLineCommentTrivia",
                            "text": "/**\r\n * @path ch15/15.4/15.4.4/15.4.4.19/15.4.4.19-5-5.js\r\n * @description Array.prototype.map - thisArg is object from object template\r\n */"
                        },
                        {
                            "kind": "NewLineTrivia",
                            "text": "\r\n"
                        },
                        {
                            "kind": "NewLineTrivia",
                            "text": "\r\n"
                        },
                        {
                            "kind": "NewLineTrivia",
                            "text": "\r\n"
                        }
                    ],
                    "trailingTrivia": [
                        {
                            "kind": "WhitespaceTrivia",
                            "text": " "
                        }
                    ]
                },
                "identifier": {
                    "kind": "IdentifierName",
                    "fullStart": 535,
                    "fullEnd": 543,
                    "start": 535,
                    "end": 543,
                    "fullWidth": 8,
                    "width": 8,
                    "text": "testcase",
                    "value": "testcase",
                    "valueText": "testcase"
                },
                "callSignature": {
                    "kind": "CallSignature",
                    "fullStart": 543,
                    "fullEnd": 546,
                    "start": 543,
                    "end": 545,
                    "fullWidth": 3,
                    "width": 2,
                    "parameterList": {
                        "kind": "ParameterList",
                        "fullStart": 543,
                        "fullEnd": 546,
                        "start": 543,
                        "end": 545,
                        "fullWidth": 3,
                        "width": 2,
                        "openParenToken": {
                            "kind": "OpenParenToken",
                            "fullStart": 543,
                            "fullEnd": 544,
                            "start": 543,
                            "end": 544,
                            "fullWidth": 1,
                            "width": 1,
                            "text": "(",
                            "value": "(",
                            "valueText": "("
                        },
                        "parameters": [],
                        "closeParenToken": {
                            "kind": "CloseParenToken",
                            "fullStart": 544,
                            "fullEnd": 546,
                            "start": 544,
                            "end": 545,
                            "fullWidth": 2,
                            "width": 1,
                            "text": ")",
                            "value": ")",
                            "valueText": ")",
                            "hasTrailingTrivia": true,
                            "trailingTrivia": [
                                {
                                    "kind": "WhitespaceTrivia",
                                    "text": " "
                                }
                            ]
                        }
                    }
                },
                "block": {
                    "kind": "Block",
                    "fullStart": 546,
                    "fullEnd": 822,
                    "start": 546,
                    "end": 820,
                    "fullWidth": 276,
                    "width": 274,
                    "openBraceToken": {
                        "kind": "OpenBraceToken",
                        "fullStart": 546,
                        "fullEnd": 549,
                        "start": 546,
                        "end": 547,
                        "fullWidth": 3,
                        "width": 1,
                        "text": "{",
                        "value": "{",
                        "valueText": "{",
                        "hasTrailingTrivia": true,
                        "hasTrailingNewLine": true,
                        "trailingTrivia": [
                            {
                                "kind": "NewLineTrivia",
                                "text": "\r\n"
                            }
                        ]
                    },
                    "statements": [
                        {
                            "kind": "VariableStatement",
                            "fullStart": 549,
                            "fullEnd": 569,
                            "start": 551,
                            "end": 567,
                            "fullWidth": 20,
                            "width": 16,
                            "modifiers": [],
                            "variableDeclaration": {
                                "kind": "VariableDeclaration",
                                "fullStart": 549,
                                "fullEnd": 566,
                                "start": 551,
                                "end": 566,
                                "fullWidth": 17,
                                "width": 15,
                                "varKeyword": {
                                    "kind": "VarKeyword",
                                    "fullStart": 549,
                                    "fullEnd": 555,
                                    "start": 551,
                                    "end": 554,
                                    "fullWidth": 6,
                                    "width": 3,
                                    "text": "var",
                                    "value": "var",
                                    "valueText": "var",
                                    "hasLeadingTrivia": true,
                                    "hasTrailingTrivia": true,
                                    "leadingTrivia": [
                                        {
                                            "kind": "WhitespaceTrivia",
                                            "text": "  "
                                        }
                                    ],
                                    "trailingTrivia": [
                                        {
                                            "kind": "WhitespaceTrivia",
                                            "text": " "
                                        }
                                    ]
                                },
                                "variableDeclarators": [
                                    {
                                        "kind": "VariableDeclarator",
                                        "fullStart": 555,
                                        "fullEnd": 566,
                                        "start": 555,
                                        "end": 566,
                                        "fullWidth": 11,
<<<<<<< HEAD
                                        "width": 11,
                                        "identifier": {
=======
                                        "propertyName": {
>>>>>>> 85e84683
                                            "kind": "IdentifierName",
                                            "fullStart": 555,
                                            "fullEnd": 559,
                                            "start": 555,
                                            "end": 558,
                                            "fullWidth": 4,
                                            "width": 3,
                                            "text": "res",
                                            "value": "res",
                                            "valueText": "res",
                                            "hasTrailingTrivia": true,
                                            "trailingTrivia": [
                                                {
                                                    "kind": "WhitespaceTrivia",
                                                    "text": " "
                                                }
                                            ]
                                        },
                                        "equalsValueClause": {
                                            "kind": "EqualsValueClause",
                                            "fullStart": 559,
                                            "fullEnd": 566,
                                            "start": 559,
                                            "end": 566,
                                            "fullWidth": 7,
                                            "width": 7,
                                            "equalsToken": {
                                                "kind": "EqualsToken",
                                                "fullStart": 559,
                                                "fullEnd": 561,
                                                "start": 559,
                                                "end": 560,
                                                "fullWidth": 2,
                                                "width": 1,
                                                "text": "=",
                                                "value": "=",
                                                "valueText": "=",
                                                "hasTrailingTrivia": true,
                                                "trailingTrivia": [
                                                    {
                                                        "kind": "WhitespaceTrivia",
                                                        "text": " "
                                                    }
                                                ]
                                            },
                                            "value": {
                                                "kind": "FalseKeyword",
                                                "fullStart": 561,
                                                "fullEnd": 566,
                                                "start": 561,
                                                "end": 566,
                                                "fullWidth": 5,
                                                "width": 5,
                                                "text": "false",
                                                "value": false,
                                                "valueText": "false"
                                            }
                                        }
                                    }
                                ]
                            },
                            "semicolonToken": {
                                "kind": "SemicolonToken",
                                "fullStart": 566,
                                "fullEnd": 569,
                                "start": 566,
                                "end": 567,
                                "fullWidth": 3,
                                "width": 1,
                                "text": ";",
                                "value": ";",
                                "valueText": ";",
                                "hasTrailingTrivia": true,
                                "hasTrailingNewLine": true,
                                "trailingTrivia": [
                                    {
                                        "kind": "NewLineTrivia",
                                        "text": "\r\n"
                                    }
                                ]
                            }
                        },
                        {
                            "kind": "FunctionDeclaration",
                            "fullStart": 569,
                            "fullEnd": 639,
                            "start": 571,
                            "end": 637,
                            "fullWidth": 70,
                            "width": 66,
                            "modifiers": [],
                            "functionKeyword": {
                                "kind": "FunctionKeyword",
                                "fullStart": 569,
                                "fullEnd": 580,
                                "start": 571,
                                "end": 579,
                                "fullWidth": 11,
                                "width": 8,
                                "text": "function",
                                "value": "function",
                                "valueText": "function",
                                "hasLeadingTrivia": true,
                                "hasTrailingTrivia": true,
                                "leadingTrivia": [
                                    {
                                        "kind": "WhitespaceTrivia",
                                        "text": "  "
                                    }
                                ],
                                "trailingTrivia": [
                                    {
                                        "kind": "WhitespaceTrivia",
                                        "text": " "
                                    }
                                ]
                            },
                            "identifier": {
                                "kind": "IdentifierName",
                                "fullStart": 580,
                                "fullEnd": 590,
                                "start": 580,
                                "end": 590,
                                "fullWidth": 10,
                                "width": 10,
                                "text": "callbackfn",
                                "value": "callbackfn",
                                "valueText": "callbackfn"
                            },
                            "callSignature": {
                                "kind": "CallSignature",
                                "fullStart": 590,
                                "fullEnd": 607,
                                "start": 590,
                                "end": 605,
                                "fullWidth": 17,
                                "width": 15,
                                "parameterList": {
                                    "kind": "ParameterList",
                                    "fullStart": 590,
                                    "fullEnd": 607,
                                    "start": 590,
                                    "end": 605,
                                    "fullWidth": 17,
                                    "width": 15,
                                    "openParenToken": {
                                        "kind": "OpenParenToken",
                                        "fullStart": 590,
                                        "fullEnd": 591,
                                        "start": 590,
                                        "end": 591,
                                        "fullWidth": 1,
                                        "width": 1,
                                        "text": "(",
                                        "value": "(",
                                        "valueText": "("
                                    },
                                    "parameters": [
                                        {
                                            "kind": "Parameter",
                                            "fullStart": 591,
                                            "fullEnd": 594,
                                            "start": 591,
                                            "end": 594,
                                            "fullWidth": 3,
                                            "width": 3,
                                            "modifiers": [],
                                            "identifier": {
                                                "kind": "IdentifierName",
                                                "fullStart": 591,
                                                "fullEnd": 594,
                                                "start": 591,
                                                "end": 594,
                                                "fullWidth": 3,
                                                "width": 3,
                                                "text": "val",
                                                "value": "val",
                                                "valueText": "val"
                                            }
                                        },
                                        {
                                            "kind": "CommaToken",
                                            "fullStart": 594,
                                            "fullEnd": 596,
                                            "start": 594,
                                            "end": 595,
                                            "fullWidth": 2,
                                            "width": 1,
                                            "text": ",",
                                            "value": ",",
                                            "valueText": ",",
                                            "hasTrailingTrivia": true,
                                            "trailingTrivia": [
                                                {
                                                    "kind": "WhitespaceTrivia",
                                                    "text": " "
                                                }
                                            ]
                                        },
                                        {
                                            "kind": "Parameter",
                                            "fullStart": 596,
                                            "fullEnd": 599,
                                            "start": 596,
                                            "end": 599,
                                            "fullWidth": 3,
                                            "width": 3,
                                            "modifiers": [],
                                            "identifier": {
                                                "kind": "IdentifierName",
                                                "fullStart": 596,
                                                "fullEnd": 599,
                                                "start": 596,
                                                "end": 599,
                                                "fullWidth": 3,
                                                "width": 3,
                                                "text": "idx",
                                                "value": "idx",
                                                "valueText": "idx"
                                            }
                                        },
                                        {
                                            "kind": "CommaToken",
                                            "fullStart": 599,
                                            "fullEnd": 601,
                                            "start": 599,
                                            "end": 600,
                                            "fullWidth": 2,
                                            "width": 1,
                                            "text": ",",
                                            "value": ",",
                                            "valueText": ",",
                                            "hasTrailingTrivia": true,
                                            "trailingTrivia": [
                                                {
                                                    "kind": "WhitespaceTrivia",
                                                    "text": " "
                                                }
                                            ]
                                        },
                                        {
                                            "kind": "Parameter",
                                            "fullStart": 601,
                                            "fullEnd": 604,
                                            "start": 601,
                                            "end": 604,
                                            "fullWidth": 3,
                                            "width": 3,
                                            "modifiers": [],
                                            "identifier": {
                                                "kind": "IdentifierName",
                                                "fullStart": 601,
                                                "fullEnd": 604,
                                                "start": 601,
                                                "end": 604,
                                                "fullWidth": 3,
                                                "width": 3,
                                                "text": "obj",
                                                "value": "obj",
                                                "valueText": "obj"
                                            }
                                        }
                                    ],
                                    "closeParenToken": {
                                        "kind": "CloseParenToken",
                                        "fullStart": 604,
                                        "fullEnd": 607,
                                        "start": 604,
                                        "end": 605,
                                        "fullWidth": 3,
                                        "width": 1,
                                        "text": ")",
                                        "value": ")",
                                        "valueText": ")",
                                        "hasTrailingTrivia": true,
                                        "hasTrailingNewLine": true,
                                        "trailingTrivia": [
                                            {
                                                "kind": "NewLineTrivia",
                                                "text": "\r\n"
                                            }
                                        ]
                                    }
                                }
                            },
                            "block": {
                                "kind": "Block",
                                "fullStart": 607,
                                "fullEnd": 639,
                                "start": 609,
                                "end": 637,
                                "fullWidth": 32,
                                "width": 28,
                                "openBraceToken": {
                                    "kind": "OpenBraceToken",
                                    "fullStart": 607,
                                    "fullEnd": 612,
                                    "start": 609,
                                    "end": 610,
                                    "fullWidth": 5,
                                    "width": 1,
                                    "text": "{",
                                    "value": "{",
                                    "valueText": "{",
                                    "hasLeadingTrivia": true,
                                    "hasTrailingTrivia": true,
                                    "hasTrailingNewLine": true,
                                    "leadingTrivia": [
                                        {
                                            "kind": "WhitespaceTrivia",
                                            "text": "  "
                                        }
                                    ],
                                    "trailingTrivia": [
                                        {
                                            "kind": "NewLineTrivia",
                                            "text": "\r\n"
                                        }
                                    ]
                                },
                                "statements": [
                                    {
                                        "kind": "ReturnStatement",
                                        "fullStart": 612,
                                        "fullEnd": 634,
                                        "start": 616,
                                        "end": 632,
                                        "fullWidth": 22,
                                        "width": 16,
                                        "returnKeyword": {
                                            "kind": "ReturnKeyword",
                                            "fullStart": 612,
                                            "fullEnd": 623,
                                            "start": 616,
                                            "end": 622,
                                            "fullWidth": 11,
                                            "width": 6,
                                            "text": "return",
                                            "value": "return",
                                            "valueText": "return",
                                            "hasLeadingTrivia": true,
                                            "hasTrailingTrivia": true,
                                            "leadingTrivia": [
                                                {
                                                    "kind": "WhitespaceTrivia",
                                                    "text": "    "
                                                }
                                            ],
                                            "trailingTrivia": [
                                                {
                                                    "kind": "WhitespaceTrivia",
                                                    "text": " "
                                                }
                                            ]
                                        },
                                        "expression": {
                                            "kind": "MemberAccessExpression",
                                            "fullStart": 623,
                                            "fullEnd": 631,
                                            "start": 623,
                                            "end": 631,
                                            "fullWidth": 8,
                                            "width": 8,
                                            "expression": {
                                                "kind": "ThisKeyword",
                                                "fullStart": 623,
                                                "fullEnd": 627,
                                                "start": 623,
                                                "end": 627,
                                                "fullWidth": 4,
                                                "width": 4,
                                                "text": "this",
                                                "value": "this",
                                                "valueText": "this"
                                            },
                                            "dotToken": {
                                                "kind": "DotToken",
                                                "fullStart": 627,
                                                "fullEnd": 628,
                                                "start": 627,
                                                "end": 628,
                                                "fullWidth": 1,
                                                "width": 1,
                                                "text": ".",
                                                "value": ".",
                                                "valueText": "."
                                            },
                                            "name": {
                                                "kind": "IdentifierName",
                                                "fullStart": 628,
                                                "fullEnd": 631,
                                                "start": 628,
                                                "end": 631,
                                                "fullWidth": 3,
                                                "width": 3,
                                                "text": "res",
                                                "value": "res",
                                                "valueText": "res"
                                            }
                                        },
                                        "semicolonToken": {
                                            "kind": "SemicolonToken",
                                            "fullStart": 631,
                                            "fullEnd": 634,
                                            "start": 631,
                                            "end": 632,
                                            "fullWidth": 3,
                                            "width": 1,
                                            "text": ";",
                                            "value": ";",
                                            "valueText": ";",
                                            "hasTrailingTrivia": true,
                                            "hasTrailingNewLine": true,
                                            "trailingTrivia": [
                                                {
                                                    "kind": "NewLineTrivia",
                                                    "text": "\r\n"
                                                }
                                            ]
                                        }
                                    }
                                ],
                                "closeBraceToken": {
                                    "kind": "CloseBraceToken",
                                    "fullStart": 634,
                                    "fullEnd": 639,
                                    "start": 636,
                                    "end": 637,
                                    "fullWidth": 5,
                                    "width": 1,
                                    "text": "}",
                                    "value": "}",
                                    "valueText": "}",
                                    "hasLeadingTrivia": true,
                                    "hasTrailingTrivia": true,
                                    "hasTrailingNewLine": true,
                                    "leadingTrivia": [
                                        {
                                            "kind": "WhitespaceTrivia",
                                            "text": "  "
                                        }
                                    ],
                                    "trailingTrivia": [
                                        {
                                            "kind": "NewLineTrivia",
                                            "text": "\r\n"
                                        }
                                    ]
                                }
                            }
                        },
                        {
                            "kind": "FunctionDeclaration",
                            "fullStart": 639,
                            "fullEnd": 661,
                            "start": 643,
                            "end": 659,
                            "fullWidth": 22,
                            "width": 16,
                            "modifiers": [],
                            "functionKeyword": {
                                "kind": "FunctionKeyword",
                                "fullStart": 639,
                                "fullEnd": 652,
                                "start": 643,
                                "end": 651,
                                "fullWidth": 13,
                                "width": 8,
                                "text": "function",
                                "value": "function",
                                "valueText": "function",
                                "hasLeadingTrivia": true,
                                "hasLeadingNewLine": true,
                                "hasTrailingTrivia": true,
                                "leadingTrivia": [
                                    {
                                        "kind": "NewLineTrivia",
                                        "text": "\r\n"
                                    },
                                    {
                                        "kind": "WhitespaceTrivia",
                                        "text": "  "
                                    }
                                ],
                                "trailingTrivia": [
                                    {
                                        "kind": "WhitespaceTrivia",
                                        "text": " "
                                    }
                                ]
                            },
                            "identifier": {
                                "kind": "IdentifierName",
                                "fullStart": 652,
                                "fullEnd": 655,
                                "start": 652,
                                "end": 655,
                                "fullWidth": 3,
                                "width": 3,
                                "text": "foo",
                                "value": "foo",
                                "valueText": "foo"
                            },
                            "callSignature": {
                                "kind": "CallSignature",
                                "fullStart": 655,
                                "fullEnd": 657,
                                "start": 655,
                                "end": 657,
                                "fullWidth": 2,
                                "width": 2,
                                "parameterList": {
                                    "kind": "ParameterList",
                                    "fullStart": 655,
                                    "fullEnd": 657,
                                    "start": 655,
                                    "end": 657,
                                    "fullWidth": 2,
                                    "width": 2,
                                    "openParenToken": {
                                        "kind": "OpenParenToken",
                                        "fullStart": 655,
                                        "fullEnd": 656,
                                        "start": 655,
                                        "end": 656,
                                        "fullWidth": 1,
                                        "width": 1,
                                        "text": "(",
                                        "value": "(",
                                        "valueText": "("
                                    },
                                    "parameters": [],
                                    "closeParenToken": {
                                        "kind": "CloseParenToken",
                                        "fullStart": 656,
                                        "fullEnd": 657,
                                        "start": 656,
                                        "end": 657,
                                        "fullWidth": 1,
                                        "width": 1,
                                        "text": ")",
                                        "value": ")",
                                        "valueText": ")"
                                    }
                                }
                            },
                            "block": {
                                "kind": "Block",
                                "fullStart": 657,
                                "fullEnd": 661,
                                "start": 657,
                                "end": 659,
                                "fullWidth": 4,
                                "width": 2,
                                "openBraceToken": {
                                    "kind": "OpenBraceToken",
                                    "fullStart": 657,
                                    "fullEnd": 658,
                                    "start": 657,
                                    "end": 658,
                                    "fullWidth": 1,
                                    "width": 1,
                                    "text": "{",
                                    "value": "{",
                                    "valueText": "{"
                                },
                                "statements": [],
                                "closeBraceToken": {
                                    "kind": "CloseBraceToken",
                                    "fullStart": 658,
                                    "fullEnd": 661,
                                    "start": 658,
                                    "end": 659,
                                    "fullWidth": 3,
                                    "width": 1,
                                    "text": "}",
                                    "value": "}",
                                    "valueText": "}",
                                    "hasTrailingTrivia": true,
                                    "hasTrailingNewLine": true,
                                    "trailingTrivia": [
                                        {
                                            "kind": "NewLineTrivia",
                                            "text": "\r\n"
                                        }
                                    ]
                                }
                            }
                        },
                        {
                            "kind": "VariableStatement",
                            "fullStart": 661,
                            "fullEnd": 683,
                            "start": 663,
                            "end": 681,
                            "fullWidth": 22,
                            "width": 18,
                            "modifiers": [],
                            "variableDeclaration": {
                                "kind": "VariableDeclaration",
                                "fullStart": 661,
                                "fullEnd": 680,
                                "start": 663,
                                "end": 680,
                                "fullWidth": 19,
                                "width": 17,
                                "varKeyword": {
                                    "kind": "VarKeyword",
                                    "fullStart": 661,
                                    "fullEnd": 667,
                                    "start": 663,
                                    "end": 666,
                                    "fullWidth": 6,
                                    "width": 3,
                                    "text": "var",
                                    "value": "var",
                                    "valueText": "var",
                                    "hasLeadingTrivia": true,
                                    "hasTrailingTrivia": true,
                                    "leadingTrivia": [
                                        {
                                            "kind": "WhitespaceTrivia",
                                            "text": "  "
                                        }
                                    ],
                                    "trailingTrivia": [
                                        {
                                            "kind": "WhitespaceTrivia",
                                            "text": " "
                                        }
                                    ]
                                },
                                "variableDeclarators": [
                                    {
                                        "kind": "VariableDeclarator",
                                        "fullStart": 667,
                                        "fullEnd": 680,
                                        "start": 667,
                                        "end": 680,
                                        "fullWidth": 13,
<<<<<<< HEAD
                                        "width": 13,
                                        "identifier": {
=======
                                        "propertyName": {
>>>>>>> 85e84683
                                            "kind": "IdentifierName",
                                            "fullStart": 667,
                                            "fullEnd": 669,
                                            "start": 667,
                                            "end": 668,
                                            "fullWidth": 2,
                                            "width": 1,
                                            "text": "f",
                                            "value": "f",
                                            "valueText": "f",
                                            "hasTrailingTrivia": true,
                                            "trailingTrivia": [
                                                {
                                                    "kind": "WhitespaceTrivia",
                                                    "text": " "
                                                }
                                            ]
                                        },
                                        "equalsValueClause": {
                                            "kind": "EqualsValueClause",
                                            "fullStart": 669,
                                            "fullEnd": 680,
                                            "start": 669,
                                            "end": 680,
                                            "fullWidth": 11,
                                            "width": 11,
                                            "equalsToken": {
                                                "kind": "EqualsToken",
                                                "fullStart": 669,
                                                "fullEnd": 671,
                                                "start": 669,
                                                "end": 670,
                                                "fullWidth": 2,
                                                "width": 1,
                                                "text": "=",
                                                "value": "=",
                                                "valueText": "=",
                                                "hasTrailingTrivia": true,
                                                "trailingTrivia": [
                                                    {
                                                        "kind": "WhitespaceTrivia",
                                                        "text": " "
                                                    }
                                                ]
                                            },
                                            "value": {
                                                "kind": "ObjectCreationExpression",
                                                "fullStart": 671,
                                                "fullEnd": 680,
                                                "start": 671,
                                                "end": 680,
                                                "fullWidth": 9,
                                                "width": 9,
                                                "newKeyword": {
                                                    "kind": "NewKeyword",
                                                    "fullStart": 671,
                                                    "fullEnd": 675,
                                                    "start": 671,
                                                    "end": 674,
                                                    "fullWidth": 4,
                                                    "width": 3,
                                                    "text": "new",
                                                    "value": "new",
                                                    "valueText": "new",
                                                    "hasTrailingTrivia": true,
                                                    "trailingTrivia": [
                                                        {
                                                            "kind": "WhitespaceTrivia",
                                                            "text": " "
                                                        }
                                                    ]
                                                },
                                                "expression": {
                                                    "kind": "IdentifierName",
                                                    "fullStart": 675,
                                                    "fullEnd": 678,
                                                    "start": 675,
                                                    "end": 678,
                                                    "fullWidth": 3,
                                                    "width": 3,
                                                    "text": "foo",
                                                    "value": "foo",
                                                    "valueText": "foo"
                                                },
                                                "argumentList": {
                                                    "kind": "ArgumentList",
                                                    "fullStart": 678,
                                                    "fullEnd": 680,
                                                    "start": 678,
                                                    "end": 680,
                                                    "fullWidth": 2,
                                                    "width": 2,
                                                    "openParenToken": {
                                                        "kind": "OpenParenToken",
                                                        "fullStart": 678,
                                                        "fullEnd": 679,
                                                        "start": 678,
                                                        "end": 679,
                                                        "fullWidth": 1,
                                                        "width": 1,
                                                        "text": "(",
                                                        "value": "(",
                                                        "valueText": "("
                                                    },
                                                    "arguments": [],
                                                    "closeParenToken": {
                                                        "kind": "CloseParenToken",
                                                        "fullStart": 679,
                                                        "fullEnd": 680,
                                                        "start": 679,
                                                        "end": 680,
                                                        "fullWidth": 1,
                                                        "width": 1,
                                                        "text": ")",
                                                        "value": ")",
                                                        "valueText": ")"
                                                    }
                                                }
                                            }
                                        }
                                    }
                                ]
                            },
                            "semicolonToken": {
                                "kind": "SemicolonToken",
                                "fullStart": 680,
                                "fullEnd": 683,
                                "start": 680,
                                "end": 681,
                                "fullWidth": 3,
                                "width": 1,
                                "text": ";",
                                "value": ";",
                                "valueText": ";",
                                "hasTrailingTrivia": true,
                                "hasTrailingNewLine": true,
                                "trailingTrivia": [
                                    {
                                        "kind": "NewLineTrivia",
                                        "text": "\r\n"
                                    }
                                ]
                            }
                        },
                        {
                            "kind": "ExpressionStatement",
                            "fullStart": 683,
                            "fullEnd": 700,
                            "start": 685,
                            "end": 698,
                            "fullWidth": 17,
                            "width": 13,
                            "expression": {
                                "kind": "AssignmentExpression",
                                "fullStart": 683,
                                "fullEnd": 697,
                                "start": 685,
                                "end": 697,
                                "fullWidth": 14,
                                "width": 12,
                                "left": {
                                    "kind": "MemberAccessExpression",
                                    "fullStart": 683,
                                    "fullEnd": 691,
                                    "start": 685,
                                    "end": 690,
                                    "fullWidth": 8,
                                    "width": 5,
                                    "expression": {
                                        "kind": "IdentifierName",
                                        "fullStart": 683,
                                        "fullEnd": 686,
                                        "start": 685,
                                        "end": 686,
                                        "fullWidth": 3,
                                        "width": 1,
                                        "text": "f",
                                        "value": "f",
                                        "valueText": "f",
                                        "hasLeadingTrivia": true,
                                        "leadingTrivia": [
                                            {
                                                "kind": "WhitespaceTrivia",
                                                "text": "  "
                                            }
                                        ]
                                    },
                                    "dotToken": {
                                        "kind": "DotToken",
                                        "fullStart": 686,
                                        "fullEnd": 687,
                                        "start": 686,
                                        "end": 687,
                                        "fullWidth": 1,
                                        "width": 1,
                                        "text": ".",
                                        "value": ".",
                                        "valueText": "."
                                    },
                                    "name": {
                                        "kind": "IdentifierName",
                                        "fullStart": 687,
                                        "fullEnd": 691,
                                        "start": 687,
                                        "end": 690,
                                        "fullWidth": 4,
                                        "width": 3,
                                        "text": "res",
                                        "value": "res",
                                        "valueText": "res",
                                        "hasTrailingTrivia": true,
                                        "trailingTrivia": [
                                            {
                                                "kind": "WhitespaceTrivia",
                                                "text": " "
                                            }
                                        ]
                                    }
                                },
                                "operatorToken": {
                                    "kind": "EqualsToken",
                                    "fullStart": 691,
                                    "fullEnd": 693,
                                    "start": 691,
                                    "end": 692,
                                    "fullWidth": 2,
                                    "width": 1,
                                    "text": "=",
                                    "value": "=",
                                    "valueText": "=",
                                    "hasTrailingTrivia": true,
                                    "trailingTrivia": [
                                        {
                                            "kind": "WhitespaceTrivia",
                                            "text": " "
                                        }
                                    ]
                                },
                                "right": {
                                    "kind": "TrueKeyword",
                                    "fullStart": 693,
                                    "fullEnd": 697,
                                    "start": 693,
                                    "end": 697,
                                    "fullWidth": 4,
                                    "width": 4,
                                    "text": "true",
                                    "value": true,
                                    "valueText": "true"
                                }
                            },
                            "semicolonToken": {
                                "kind": "SemicolonToken",
                                "fullStart": 697,
                                "fullEnd": 700,
                                "start": 697,
                                "end": 698,
                                "fullWidth": 3,
                                "width": 1,
                                "text": ";",
                                "value": ";",
                                "valueText": ";",
                                "hasTrailingTrivia": true,
                                "hasTrailingNewLine": true,
                                "trailingTrivia": [
                                    {
                                        "kind": "NewLineTrivia",
                                        "text": "\r\n"
                                    }
                                ]
                            }
                        },
                        {
                            "kind": "VariableStatement",
                            "fullStart": 700,
                            "fullEnd": 725,
                            "start": 706,
                            "end": 723,
                            "fullWidth": 25,
                            "width": 17,
                            "modifiers": [],
                            "variableDeclaration": {
                                "kind": "VariableDeclaration",
                                "fullStart": 700,
                                "fullEnd": 722,
                                "start": 706,
                                "end": 722,
                                "fullWidth": 22,
                                "width": 16,
                                "varKeyword": {
                                    "kind": "VarKeyword",
                                    "fullStart": 700,
                                    "fullEnd": 710,
                                    "start": 706,
                                    "end": 709,
                                    "fullWidth": 10,
                                    "width": 3,
                                    "text": "var",
                                    "value": "var",
                                    "valueText": "var",
                                    "hasLeadingTrivia": true,
                                    "hasLeadingNewLine": true,
                                    "hasTrailingTrivia": true,
                                    "leadingTrivia": [
                                        {
                                            "kind": "WhitespaceTrivia",
                                            "text": "  "
                                        },
                                        {
                                            "kind": "NewLineTrivia",
                                            "text": "\r\n"
                                        },
                                        {
                                            "kind": "WhitespaceTrivia",
                                            "text": "  "
                                        }
                                    ],
                                    "trailingTrivia": [
                                        {
                                            "kind": "WhitespaceTrivia",
                                            "text": " "
                                        }
                                    ]
                                },
                                "variableDeclarators": [
                                    {
                                        "kind": "VariableDeclarator",
                                        "fullStart": 710,
                                        "fullEnd": 722,
                                        "start": 710,
                                        "end": 722,
                                        "fullWidth": 12,
<<<<<<< HEAD
                                        "width": 12,
                                        "identifier": {
=======
                                        "propertyName": {
>>>>>>> 85e84683
                                            "kind": "IdentifierName",
                                            "fullStart": 710,
                                            "fullEnd": 717,
                                            "start": 710,
                                            "end": 716,
                                            "fullWidth": 7,
                                            "width": 6,
                                            "text": "srcArr",
                                            "value": "srcArr",
                                            "valueText": "srcArr",
                                            "hasTrailingTrivia": true,
                                            "trailingTrivia": [
                                                {
                                                    "kind": "WhitespaceTrivia",
                                                    "text": " "
                                                }
                                            ]
                                        },
                                        "equalsValueClause": {
                                            "kind": "EqualsValueClause",
                                            "fullStart": 717,
                                            "fullEnd": 722,
                                            "start": 717,
                                            "end": 722,
                                            "fullWidth": 5,
                                            "width": 5,
                                            "equalsToken": {
                                                "kind": "EqualsToken",
                                                "fullStart": 717,
                                                "fullEnd": 719,
                                                "start": 717,
                                                "end": 718,
                                                "fullWidth": 2,
                                                "width": 1,
                                                "text": "=",
                                                "value": "=",
                                                "valueText": "=",
                                                "hasTrailingTrivia": true,
                                                "trailingTrivia": [
                                                    {
                                                        "kind": "WhitespaceTrivia",
                                                        "text": " "
                                                    }
                                                ]
                                            },
                                            "value": {
                                                "kind": "ArrayLiteralExpression",
                                                "fullStart": 719,
                                                "fullEnd": 722,
                                                "start": 719,
                                                "end": 722,
                                                "fullWidth": 3,
                                                "width": 3,
                                                "openBracketToken": {
                                                    "kind": "OpenBracketToken",
                                                    "fullStart": 719,
                                                    "fullEnd": 720,
                                                    "start": 719,
                                                    "end": 720,
                                                    "fullWidth": 1,
                                                    "width": 1,
                                                    "text": "[",
                                                    "value": "[",
                                                    "valueText": "["
                                                },
                                                "expressions": [
                                                    {
                                                        "kind": "NumericLiteral",
                                                        "fullStart": 720,
                                                        "fullEnd": 721,
                                                        "start": 720,
                                                        "end": 721,
                                                        "fullWidth": 1,
                                                        "width": 1,
                                                        "text": "1",
                                                        "value": 1,
                                                        "valueText": "1"
                                                    }
                                                ],
                                                "closeBracketToken": {
                                                    "kind": "CloseBracketToken",
                                                    "fullStart": 721,
                                                    "fullEnd": 722,
                                                    "start": 721,
                                                    "end": 722,
                                                    "fullWidth": 1,
                                                    "width": 1,
                                                    "text": "]",
                                                    "value": "]",
                                                    "valueText": "]"
                                                }
                                            }
                                        }
                                    }
                                ]
                            },
                            "semicolonToken": {
                                "kind": "SemicolonToken",
                                "fullStart": 722,
                                "fullEnd": 725,
                                "start": 722,
                                "end": 723,
                                "fullWidth": 3,
                                "width": 1,
                                "text": ";",
                                "value": ";",
                                "valueText": ";",
                                "hasTrailingTrivia": true,
                                "hasTrailingNewLine": true,
                                "trailingTrivia": [
                                    {
                                        "kind": "NewLineTrivia",
                                        "text": "\r\n"
                                    }
                                ]
                            }
                        },
                        {
                            "kind": "VariableStatement",
                            "fullStart": 725,
                            "fullEnd": 767,
                            "start": 727,
                            "end": 765,
                            "fullWidth": 42,
                            "width": 38,
                            "modifiers": [],
                            "variableDeclaration": {
                                "kind": "VariableDeclaration",
                                "fullStart": 725,
                                "fullEnd": 764,
                                "start": 727,
                                "end": 764,
                                "fullWidth": 39,
                                "width": 37,
                                "varKeyword": {
                                    "kind": "VarKeyword",
                                    "fullStart": 725,
                                    "fullEnd": 731,
                                    "start": 727,
                                    "end": 730,
                                    "fullWidth": 6,
                                    "width": 3,
                                    "text": "var",
                                    "value": "var",
                                    "valueText": "var",
                                    "hasLeadingTrivia": true,
                                    "hasTrailingTrivia": true,
                                    "leadingTrivia": [
                                        {
                                            "kind": "WhitespaceTrivia",
                                            "text": "  "
                                        }
                                    ],
                                    "trailingTrivia": [
                                        {
                                            "kind": "WhitespaceTrivia",
                                            "text": " "
                                        }
                                    ]
                                },
                                "variableDeclarators": [
                                    {
                                        "kind": "VariableDeclarator",
                                        "fullStart": 731,
                                        "fullEnd": 764,
                                        "start": 731,
                                        "end": 764,
                                        "fullWidth": 33,
<<<<<<< HEAD
                                        "width": 33,
                                        "identifier": {
=======
                                        "propertyName": {
>>>>>>> 85e84683
                                            "kind": "IdentifierName",
                                            "fullStart": 731,
                                            "fullEnd": 738,
                                            "start": 731,
                                            "end": 737,
                                            "fullWidth": 7,
                                            "width": 6,
                                            "text": "resArr",
                                            "value": "resArr",
                                            "valueText": "resArr",
                                            "hasTrailingTrivia": true,
                                            "trailingTrivia": [
                                                {
                                                    "kind": "WhitespaceTrivia",
                                                    "text": " "
                                                }
                                            ]
                                        },
                                        "equalsValueClause": {
                                            "kind": "EqualsValueClause",
                                            "fullStart": 738,
                                            "fullEnd": 764,
                                            "start": 738,
                                            "end": 764,
                                            "fullWidth": 26,
                                            "width": 26,
                                            "equalsToken": {
                                                "kind": "EqualsToken",
                                                "fullStart": 738,
                                                "fullEnd": 740,
                                                "start": 738,
                                                "end": 739,
                                                "fullWidth": 2,
                                                "width": 1,
                                                "text": "=",
                                                "value": "=",
                                                "valueText": "=",
                                                "hasTrailingTrivia": true,
                                                "trailingTrivia": [
                                                    {
                                                        "kind": "WhitespaceTrivia",
                                                        "text": " "
                                                    }
                                                ]
                                            },
                                            "value": {
                                                "kind": "InvocationExpression",
                                                "fullStart": 740,
                                                "fullEnd": 764,
                                                "start": 740,
                                                "end": 764,
                                                "fullWidth": 24,
                                                "width": 24,
                                                "expression": {
                                                    "kind": "MemberAccessExpression",
                                                    "fullStart": 740,
                                                    "fullEnd": 750,
                                                    "start": 740,
                                                    "end": 750,
                                                    "fullWidth": 10,
                                                    "width": 10,
                                                    "expression": {
                                                        "kind": "IdentifierName",
                                                        "fullStart": 740,
                                                        "fullEnd": 746,
                                                        "start": 740,
                                                        "end": 746,
                                                        "fullWidth": 6,
                                                        "width": 6,
                                                        "text": "srcArr",
                                                        "value": "srcArr",
                                                        "valueText": "srcArr"
                                                    },
                                                    "dotToken": {
                                                        "kind": "DotToken",
                                                        "fullStart": 746,
                                                        "fullEnd": 747,
                                                        "start": 746,
                                                        "end": 747,
                                                        "fullWidth": 1,
                                                        "width": 1,
                                                        "text": ".",
                                                        "value": ".",
                                                        "valueText": "."
                                                    },
                                                    "name": {
                                                        "kind": "IdentifierName",
                                                        "fullStart": 747,
                                                        "fullEnd": 750,
                                                        "start": 747,
                                                        "end": 750,
                                                        "fullWidth": 3,
                                                        "width": 3,
                                                        "text": "map",
                                                        "value": "map",
                                                        "valueText": "map"
                                                    }
                                                },
                                                "argumentList": {
                                                    "kind": "ArgumentList",
                                                    "fullStart": 750,
                                                    "fullEnd": 764,
                                                    "start": 750,
                                                    "end": 764,
                                                    "fullWidth": 14,
                                                    "width": 14,
                                                    "openParenToken": {
                                                        "kind": "OpenParenToken",
                                                        "fullStart": 750,
                                                        "fullEnd": 751,
                                                        "start": 750,
                                                        "end": 751,
                                                        "fullWidth": 1,
                                                        "width": 1,
                                                        "text": "(",
                                                        "value": "(",
                                                        "valueText": "("
                                                    },
                                                    "arguments": [
                                                        {
                                                            "kind": "IdentifierName",
                                                            "fullStart": 751,
                                                            "fullEnd": 761,
                                                            "start": 751,
                                                            "end": 761,
                                                            "fullWidth": 10,
                                                            "width": 10,
                                                            "text": "callbackfn",
                                                            "value": "callbackfn",
                                                            "valueText": "callbackfn"
                                                        },
                                                        {
                                                            "kind": "CommaToken",
                                                            "fullStart": 761,
                                                            "fullEnd": 762,
                                                            "start": 761,
                                                            "end": 762,
                                                            "fullWidth": 1,
                                                            "width": 1,
                                                            "text": ",",
                                                            "value": ",",
                                                            "valueText": ","
                                                        },
                                                        {
                                                            "kind": "IdentifierName",
                                                            "fullStart": 762,
                                                            "fullEnd": 763,
                                                            "start": 762,
                                                            "end": 763,
                                                            "fullWidth": 1,
                                                            "width": 1,
                                                            "text": "f",
                                                            "value": "f",
                                                            "valueText": "f"
                                                        }
                                                    ],
                                                    "closeParenToken": {
                                                        "kind": "CloseParenToken",
                                                        "fullStart": 763,
                                                        "fullEnd": 764,
                                                        "start": 763,
                                                        "end": 764,
                                                        "fullWidth": 1,
                                                        "width": 1,
                                                        "text": ")",
                                                        "value": ")",
                                                        "valueText": ")"
                                                    }
                                                }
                                            }
                                        }
                                    }
                                ]
                            },
                            "semicolonToken": {
                                "kind": "SemicolonToken",
                                "fullStart": 764,
                                "fullEnd": 767,
                                "start": 764,
                                "end": 765,
                                "fullWidth": 3,
                                "width": 1,
                                "text": ";",
                                "value": ";",
                                "valueText": ";",
                                "hasTrailingTrivia": true,
                                "hasTrailingNewLine": true,
                                "trailingTrivia": [
                                    {
                                        "kind": "NewLineTrivia",
                                        "text": "\r\n"
                                    }
                                ]
                            }
                        },
                        {
                            "kind": "IfStatement",
                            "fullStart": 767,
                            "fullEnd": 816,
                            "start": 769,
                            "end": 810,
                            "fullWidth": 49,
                            "width": 41,
                            "ifKeyword": {
                                "kind": "IfKeyword",
                                "fullStart": 767,
                                "fullEnd": 771,
                                "start": 769,
                                "end": 771,
                                "fullWidth": 4,
                                "width": 2,
                                "text": "if",
                                "value": "if",
                                "valueText": "if",
                                "hasLeadingTrivia": true,
                                "leadingTrivia": [
                                    {
                                        "kind": "WhitespaceTrivia",
                                        "text": "  "
                                    }
                                ]
                            },
                            "openParenToken": {
                                "kind": "OpenParenToken",
                                "fullStart": 771,
                                "fullEnd": 773,
                                "start": 771,
                                "end": 772,
                                "fullWidth": 2,
                                "width": 1,
                                "text": "(",
                                "value": "(",
                                "valueText": "(",
                                "hasTrailingTrivia": true,
                                "trailingTrivia": [
                                    {
                                        "kind": "WhitespaceTrivia",
                                        "text": " "
                                    }
                                ]
                            },
                            "condition": {
                                "kind": "EqualsExpression",
                                "fullStart": 773,
                                "fullEnd": 791,
                                "start": 773,
                                "end": 791,
                                "fullWidth": 18,
                                "width": 18,
                                "left": {
                                    "kind": "ElementAccessExpression",
                                    "fullStart": 773,
                                    "fullEnd": 783,
                                    "start": 773,
                                    "end": 782,
                                    "fullWidth": 10,
                                    "width": 9,
                                    "expression": {
                                        "kind": "IdentifierName",
                                        "fullStart": 773,
                                        "fullEnd": 779,
                                        "start": 773,
                                        "end": 779,
                                        "fullWidth": 6,
                                        "width": 6,
                                        "text": "resArr",
                                        "value": "resArr",
                                        "valueText": "resArr"
                                    },
                                    "openBracketToken": {
                                        "kind": "OpenBracketToken",
                                        "fullStart": 779,
                                        "fullEnd": 780,
                                        "start": 779,
                                        "end": 780,
                                        "fullWidth": 1,
                                        "width": 1,
                                        "text": "[",
                                        "value": "[",
                                        "valueText": "["
                                    },
                                    "argumentExpression": {
                                        "kind": "NumericLiteral",
                                        "fullStart": 780,
                                        "fullEnd": 781,
                                        "start": 780,
                                        "end": 781,
                                        "fullWidth": 1,
                                        "width": 1,
                                        "text": "0",
                                        "value": 0,
                                        "valueText": "0"
                                    },
                                    "closeBracketToken": {
                                        "kind": "CloseBracketToken",
                                        "fullStart": 781,
                                        "fullEnd": 783,
                                        "start": 781,
                                        "end": 782,
                                        "fullWidth": 2,
                                        "width": 1,
                                        "text": "]",
                                        "value": "]",
                                        "valueText": "]",
                                        "hasTrailingTrivia": true,
                                        "trailingTrivia": [
                                            {
                                                "kind": "WhitespaceTrivia",
                                                "text": " "
                                            }
                                        ]
                                    }
                                },
                                "operatorToken": {
                                    "kind": "EqualsEqualsEqualsToken",
                                    "fullStart": 783,
                                    "fullEnd": 787,
                                    "start": 783,
                                    "end": 786,
                                    "fullWidth": 4,
                                    "width": 3,
                                    "text": "===",
                                    "value": "===",
                                    "valueText": "===",
                                    "hasTrailingTrivia": true,
                                    "trailingTrivia": [
                                        {
                                            "kind": "WhitespaceTrivia",
                                            "text": " "
                                        }
                                    ]
                                },
                                "right": {
                                    "kind": "TrueKeyword",
                                    "fullStart": 787,
                                    "fullEnd": 791,
                                    "start": 787,
                                    "end": 791,
                                    "fullWidth": 4,
                                    "width": 4,
                                    "text": "true",
                                    "value": true,
                                    "valueText": "true"
                                }
                            },
                            "closeParenToken": {
                                "kind": "CloseParenToken",
                                "fullStart": 791,
                                "fullEnd": 794,
                                "start": 791,
                                "end": 792,
                                "fullWidth": 3,
                                "width": 1,
                                "text": ")",
                                "value": ")",
                                "valueText": ")",
                                "hasTrailingTrivia": true,
                                "hasTrailingNewLine": true,
                                "trailingTrivia": [
                                    {
                                        "kind": "NewLineTrivia",
                                        "text": "\r\n"
                                    }
                                ]
                            },
                            "statement": {
                                "kind": "ReturnStatement",
                                "fullStart": 794,
                                "fullEnd": 816,
                                "start": 798,
                                "end": 810,
                                "fullWidth": 22,
                                "width": 12,
                                "returnKeyword": {
                                    "kind": "ReturnKeyword",
                                    "fullStart": 794,
                                    "fullEnd": 805,
                                    "start": 798,
                                    "end": 804,
                                    "fullWidth": 11,
                                    "width": 6,
                                    "text": "return",
                                    "value": "return",
                                    "valueText": "return",
                                    "hasLeadingTrivia": true,
                                    "hasTrailingTrivia": true,
                                    "leadingTrivia": [
                                        {
                                            "kind": "WhitespaceTrivia",
                                            "text": "    "
                                        }
                                    ],
                                    "trailingTrivia": [
                                        {
                                            "kind": "WhitespaceTrivia",
                                            "text": " "
                                        }
                                    ]
                                },
                                "expression": {
                                    "kind": "TrueKeyword",
                                    "fullStart": 805,
                                    "fullEnd": 809,
                                    "start": 805,
                                    "end": 809,
                                    "fullWidth": 4,
                                    "width": 4,
                                    "text": "true",
                                    "value": true,
                                    "valueText": "true"
                                },
                                "semicolonToken": {
                                    "kind": "SemicolonToken",
                                    "fullStart": 809,
                                    "fullEnd": 816,
                                    "start": 809,
                                    "end": 810,
                                    "fullWidth": 7,
                                    "width": 1,
                                    "text": ";",
                                    "value": ";",
                                    "valueText": ";",
                                    "hasTrailingTrivia": true,
                                    "hasTrailingNewLine": true,
                                    "trailingTrivia": [
                                        {
                                            "kind": "WhitespaceTrivia",
                                            "text": "    "
                                        },
                                        {
                                            "kind": "NewLineTrivia",
                                            "text": "\r\n"
                                        }
                                    ]
                                }
                            }
                        }
                    ],
                    "closeBraceToken": {
                        "kind": "CloseBraceToken",
                        "fullStart": 816,
                        "fullEnd": 822,
                        "start": 819,
                        "end": 820,
                        "fullWidth": 6,
                        "width": 1,
                        "text": "}",
                        "value": "}",
                        "valueText": "}",
                        "hasLeadingTrivia": true,
                        "hasLeadingNewLine": true,
                        "hasTrailingTrivia": true,
                        "hasTrailingNewLine": true,
                        "leadingTrivia": [
                            {
                                "kind": "NewLineTrivia",
                                "text": "\r\n"
                            },
                            {
                                "kind": "WhitespaceTrivia",
                                "text": " "
                            }
                        ],
                        "trailingTrivia": [
                            {
                                "kind": "NewLineTrivia",
                                "text": "\r\n"
                            }
                        ]
                    }
                }
            },
            {
                "kind": "ExpressionStatement",
                "fullStart": 822,
                "fullEnd": 846,
                "start": 822,
                "end": 844,
                "fullWidth": 24,
                "width": 22,
                "expression": {
                    "kind": "InvocationExpression",
                    "fullStart": 822,
                    "fullEnd": 843,
                    "start": 822,
                    "end": 843,
                    "fullWidth": 21,
                    "width": 21,
                    "expression": {
                        "kind": "IdentifierName",
                        "fullStart": 822,
                        "fullEnd": 833,
                        "start": 822,
                        "end": 833,
                        "fullWidth": 11,
                        "width": 11,
                        "text": "runTestCase",
                        "value": "runTestCase",
                        "valueText": "runTestCase"
                    },
                    "argumentList": {
                        "kind": "ArgumentList",
                        "fullStart": 833,
                        "fullEnd": 843,
                        "start": 833,
                        "end": 843,
                        "fullWidth": 10,
                        "width": 10,
                        "openParenToken": {
                            "kind": "OpenParenToken",
                            "fullStart": 833,
                            "fullEnd": 834,
                            "start": 833,
                            "end": 834,
                            "fullWidth": 1,
                            "width": 1,
                            "text": "(",
                            "value": "(",
                            "valueText": "("
                        },
                        "arguments": [
                            {
                                "kind": "IdentifierName",
                                "fullStart": 834,
                                "fullEnd": 842,
                                "start": 834,
                                "end": 842,
                                "fullWidth": 8,
                                "width": 8,
                                "text": "testcase",
                                "value": "testcase",
                                "valueText": "testcase"
                            }
                        ],
                        "closeParenToken": {
                            "kind": "CloseParenToken",
                            "fullStart": 842,
                            "fullEnd": 843,
                            "start": 842,
                            "end": 843,
                            "fullWidth": 1,
                            "width": 1,
                            "text": ")",
                            "value": ")",
                            "valueText": ")"
                        }
                    }
                },
                "semicolonToken": {
                    "kind": "SemicolonToken",
                    "fullStart": 843,
                    "fullEnd": 846,
                    "start": 843,
                    "end": 844,
                    "fullWidth": 3,
                    "width": 1,
                    "text": ";",
                    "value": ";",
                    "valueText": ";",
                    "hasTrailingTrivia": true,
                    "hasTrailingNewLine": true,
                    "trailingTrivia": [
                        {
                            "kind": "NewLineTrivia",
                            "text": "\r\n"
                        }
                    ]
                }
            }
        ],
        "endOfFileToken": {
            "kind": "EndOfFileToken",
            "fullStart": 846,
            "fullEnd": 846,
            "start": 846,
            "end": 846,
            "fullWidth": 0,
            "width": 0,
            "text": ""
        }
    },
    "lineMap": {
        "lineStarts": [
            0,
            67,
            152,
            232,
            308,
            380,
            385,
            439,
            517,
            522,
            524,
            526,
            549,
            569,
            607,
            612,
            634,
            639,
            641,
            661,
            683,
            700,
            704,
            725,
            767,
            794,
            816,
            818,
            822,
            846
        ],
        "length": 846
    }
}<|MERGE_RESOLUTION|>--- conflicted
+++ resolved
@@ -245,12 +245,8 @@
                                         "start": 555,
                                         "end": 566,
                                         "fullWidth": 11,
-<<<<<<< HEAD
                                         "width": 11,
-                                        "identifier": {
-=======
                                         "propertyName": {
->>>>>>> 85e84683
                                             "kind": "IdentifierName",
                                             "fullStart": 555,
                                             "fullEnd": 559,
@@ -891,12 +887,8 @@
                                         "start": 667,
                                         "end": 680,
                                         "fullWidth": 13,
-<<<<<<< HEAD
                                         "width": 13,
-                                        "identifier": {
-=======
                                         "propertyName": {
->>>>>>> 85e84683
                                             "kind": "IdentifierName",
                                             "fullStart": 667,
                                             "fullEnd": 669,
@@ -1229,12 +1221,8 @@
                                         "start": 710,
                                         "end": 722,
                                         "fullWidth": 12,
-<<<<<<< HEAD
                                         "width": 12,
-                                        "identifier": {
-=======
                                         "propertyName": {
->>>>>>> 85e84683
                                             "kind": "IdentifierName",
                                             "fullStart": 710,
                                             "fullEnd": 717,
@@ -1403,12 +1391,8 @@
                                         "start": 731,
                                         "end": 764,
                                         "fullWidth": 33,
-<<<<<<< HEAD
                                         "width": 33,
-                                        "identifier": {
-=======
                                         "propertyName": {
->>>>>>> 85e84683
                                             "kind": "IdentifierName",
                                             "fullStart": 731,
                                             "fullEnd": 738,
