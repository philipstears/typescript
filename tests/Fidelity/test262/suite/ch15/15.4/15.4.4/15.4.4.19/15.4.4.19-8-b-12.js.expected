{
    "isDeclaration": false,
    "languageVersion": "EcmaScript5",
    "parseOptions": {
        "allowAutomaticSemicolonInsertion": true
    },
    "sourceUnit": {
        "kind": "SourceUnit",
        "fullStart": 0,
        "fullEnd": 1355,
        "start": 606,
        "end": 1355,
        "fullWidth": 1355,
        "width": 749,
        "isIncrementallyUnusable": true,
        "moduleElements": [
            {
                "kind": "FunctionDeclaration",
                "fullStart": 0,
                "fullEnd": 1331,
                "start": 606,
                "end": 1329,
                "fullWidth": 1331,
                "width": 723,
                "isIncrementallyUnusable": true,
                "modifiers": [],
                "functionKeyword": {
                    "kind": "FunctionKeyword",
                    "fullStart": 0,
                    "fullEnd": 615,
                    "start": 606,
                    "end": 614,
                    "fullWidth": 615,
                    "width": 8,
                    "text": "function",
                    "value": "function",
                    "valueText": "function",
                    "hasLeadingTrivia": true,
                    "hasLeadingComment": true,
                    "hasLeadingNewLine": true,
                    "hasTrailingTrivia": true,
                    "leadingTrivia": [
                        {
                            "kind": "SingleLineCommentTrivia",
                            "text": "/// Copyright (c) 2012 Ecma International.  All rights reserved. "
                        },
                        {
                            "kind": "NewLineTrivia",
                            "text": "\r\n"
                        },
                        {
                            "kind": "SingleLineCommentTrivia",
                            "text": "/// Ecma International makes this code available under the terms and conditions set"
                        },
                        {
                            "kind": "NewLineTrivia",
                            "text": "\r\n"
                        },
                        {
                            "kind": "SingleLineCommentTrivia",
                            "text": "/// forth on http://hg.ecmascript.org/tests/test262/raw-file/tip/LICENSE (the "
                        },
                        {
                            "kind": "NewLineTrivia",
                            "text": "\r\n"
                        },
                        {
                            "kind": "SingleLineCommentTrivia",
                            "text": "/// \"Use Terms\").   Any redistribution of this code must retain the above "
                        },
                        {
                            "kind": "NewLineTrivia",
                            "text": "\r\n"
                        },
                        {
                            "kind": "SingleLineCommentTrivia",
                            "text": "/// copyright and this notice and otherwise comply with the Use Terms."
                        },
                        {
                            "kind": "NewLineTrivia",
                            "text": "\r\n"
                        },
                        {
                            "kind": "MultiLineCommentTrivia",
                            "text": "/**\r\n * @path ch15/15.4/15.4.4/15.4.4.19/15.4.4.19-8-b-12.js\r\n * @description Array.prototype.map - deleting own property with prototype property causes prototype index property to be visited on an Array-like object\r\n */"
                        },
                        {
                            "kind": "NewLineTrivia",
                            "text": "\r\n"
                        },
                        {
                            "kind": "NewLineTrivia",
                            "text": "\r\n"
                        },
                        {
                            "kind": "NewLineTrivia",
                            "text": "\r\n"
                        }
                    ],
                    "trailingTrivia": [
                        {
                            "kind": "WhitespaceTrivia",
                            "text": " "
                        }
                    ]
                },
                "identifier": {
                    "kind": "IdentifierName",
                    "fullStart": 615,
                    "fullEnd": 623,
                    "start": 615,
                    "end": 623,
                    "fullWidth": 8,
                    "width": 8,
                    "text": "testcase",
                    "value": "testcase",
                    "valueText": "testcase"
                },
                "callSignature": {
                    "kind": "CallSignature",
                    "fullStart": 623,
                    "fullEnd": 626,
                    "start": 623,
                    "end": 625,
                    "fullWidth": 3,
                    "width": 2,
                    "parameterList": {
                        "kind": "ParameterList",
                        "fullStart": 623,
                        "fullEnd": 626,
                        "start": 623,
                        "end": 625,
                        "fullWidth": 3,
                        "width": 2,
                        "openParenToken": {
                            "kind": "OpenParenToken",
                            "fullStart": 623,
                            "fullEnd": 624,
                            "start": 623,
                            "end": 624,
                            "fullWidth": 1,
                            "width": 1,
                            "text": "(",
                            "value": "(",
                            "valueText": "("
                        },
                        "parameters": [],
                        "closeParenToken": {
                            "kind": "CloseParenToken",
                            "fullStart": 624,
                            "fullEnd": 626,
                            "start": 624,
                            "end": 625,
                            "fullWidth": 2,
                            "width": 1,
                            "text": ")",
                            "value": ")",
                            "valueText": ")",
                            "hasTrailingTrivia": true,
                            "trailingTrivia": [
                                {
                                    "kind": "WhitespaceTrivia",
                                    "text": " "
                                }
                            ]
                        }
                    }
                },
                "block": {
                    "kind": "Block",
                    "fullStart": 626,
                    "fullEnd": 1331,
                    "start": 626,
                    "end": 1329,
                    "fullWidth": 705,
                    "width": 703,
                    "isIncrementallyUnusable": true,
                    "openBraceToken": {
                        "kind": "OpenBraceToken",
                        "fullStart": 626,
                        "fullEnd": 629,
                        "start": 626,
                        "end": 627,
                        "fullWidth": 3,
                        "width": 1,
                        "text": "{",
                        "value": "{",
                        "valueText": "{",
                        "hasTrailingTrivia": true,
                        "hasTrailingNewLine": true,
                        "trailingTrivia": [
                            {
                                "kind": "NewLineTrivia",
                                "text": "\r\n"
                            }
                        ]
                    },
                    "statements": [
                        {
                            "kind": "FunctionDeclaration",
                            "fullStart": 629,
                            "fullEnd": 827,
                            "start": 637,
                            "end": 825,
                            "fullWidth": 198,
                            "width": 188,
                            "modifiers": [],
                            "functionKeyword": {
                                "kind": "FunctionKeyword",
                                "fullStart": 629,
                                "fullEnd": 646,
                                "start": 637,
                                "end": 645,
                                "fullWidth": 17,
                                "width": 8,
                                "text": "function",
                                "value": "function",
                                "valueText": "function",
                                "hasLeadingTrivia": true,
                                "hasTrailingTrivia": true,
                                "leadingTrivia": [
                                    {
                                        "kind": "WhitespaceTrivia",
                                        "text": "        "
                                    }
                                ],
                                "trailingTrivia": [
                                    {
                                        "kind": "WhitespaceTrivia",
                                        "text": " "
                                    }
                                ]
                            },
                            "identifier": {
                                "kind": "IdentifierName",
                                "fullStart": 646,
                                "fullEnd": 656,
                                "start": 646,
                                "end": 656,
                                "fullWidth": 10,
                                "width": 10,
                                "text": "callbackfn",
                                "value": "callbackfn",
                                "valueText": "callbackfn"
                            },
                            "callSignature": {
                                "kind": "CallSignature",
                                "fullStart": 656,
                                "fullEnd": 672,
                                "start": 656,
                                "end": 671,
                                "fullWidth": 16,
                                "width": 15,
                                "parameterList": {
                                    "kind": "ParameterList",
                                    "fullStart": 656,
                                    "fullEnd": 672,
                                    "start": 656,
                                    "end": 671,
                                    "fullWidth": 16,
                                    "width": 15,
                                    "openParenToken": {
                                        "kind": "OpenParenToken",
                                        "fullStart": 656,
                                        "fullEnd": 657,
                                        "start": 656,
                                        "end": 657,
                                        "fullWidth": 1,
                                        "width": 1,
                                        "text": "(",
                                        "value": "(",
                                        "valueText": "("
                                    },
                                    "parameters": [
                                        {
                                            "kind": "Parameter",
                                            "fullStart": 657,
                                            "fullEnd": 660,
                                            "start": 657,
                                            "end": 660,
                                            "fullWidth": 3,
<<<<<<< HEAD
                                            "width": 3,
=======
                                            "modifiers": [],
>>>>>>> e3c38734
                                            "identifier": {
                                                "kind": "IdentifierName",
                                                "fullStart": 657,
                                                "fullEnd": 660,
                                                "start": 657,
                                                "end": 660,
                                                "fullWidth": 3,
                                                "width": 3,
                                                "text": "val",
                                                "value": "val",
                                                "valueText": "val"
                                            }
                                        },
                                        {
                                            "kind": "CommaToken",
                                            "fullStart": 660,
                                            "fullEnd": 662,
                                            "start": 660,
                                            "end": 661,
                                            "fullWidth": 2,
                                            "width": 1,
                                            "text": ",",
                                            "value": ",",
                                            "valueText": ",",
                                            "hasTrailingTrivia": true,
                                            "trailingTrivia": [
                                                {
                                                    "kind": "WhitespaceTrivia",
                                                    "text": " "
                                                }
                                            ]
                                        },
                                        {
                                            "kind": "Parameter",
                                            "fullStart": 662,
                                            "fullEnd": 665,
                                            "start": 662,
                                            "end": 665,
                                            "fullWidth": 3,
<<<<<<< HEAD
                                            "width": 3,
=======
                                            "modifiers": [],
>>>>>>> e3c38734
                                            "identifier": {
                                                "kind": "IdentifierName",
                                                "fullStart": 662,
                                                "fullEnd": 665,
                                                "start": 662,
                                                "end": 665,
                                                "fullWidth": 3,
                                                "width": 3,
                                                "text": "idx",
                                                "value": "idx",
                                                "valueText": "idx"
                                            }
                                        },
                                        {
                                            "kind": "CommaToken",
                                            "fullStart": 665,
                                            "fullEnd": 667,
                                            "start": 665,
                                            "end": 666,
                                            "fullWidth": 2,
                                            "width": 1,
                                            "text": ",",
                                            "value": ",",
                                            "valueText": ",",
                                            "hasTrailingTrivia": true,
                                            "trailingTrivia": [
                                                {
                                                    "kind": "WhitespaceTrivia",
                                                    "text": " "
                                                }
                                            ]
                                        },
                                        {
                                            "kind": "Parameter",
                                            "fullStart": 667,
                                            "fullEnd": 670,
                                            "start": 667,
                                            "end": 670,
                                            "fullWidth": 3,
<<<<<<< HEAD
                                            "width": 3,
=======
                                            "modifiers": [],
>>>>>>> e3c38734
                                            "identifier": {
                                                "kind": "IdentifierName",
                                                "fullStart": 667,
                                                "fullEnd": 670,
                                                "start": 667,
                                                "end": 670,
                                                "fullWidth": 3,
                                                "width": 3,
                                                "text": "obj",
                                                "value": "obj",
                                                "valueText": "obj"
                                            }
                                        }
                                    ],
                                    "closeParenToken": {
                                        "kind": "CloseParenToken",
                                        "fullStart": 670,
                                        "fullEnd": 672,
                                        "start": 670,
                                        "end": 671,
                                        "fullWidth": 2,
                                        "width": 1,
                                        "text": ")",
                                        "value": ")",
                                        "valueText": ")",
                                        "hasTrailingTrivia": true,
                                        "trailingTrivia": [
                                            {
                                                "kind": "WhitespaceTrivia",
                                                "text": " "
                                            }
                                        ]
                                    }
                                }
                            },
                            "block": {
                                "kind": "Block",
                                "fullStart": 672,
                                "fullEnd": 827,
                                "start": 672,
                                "end": 825,
                                "fullWidth": 155,
                                "width": 153,
                                "openBraceToken": {
                                    "kind": "OpenBraceToken",
                                    "fullStart": 672,
                                    "fullEnd": 675,
                                    "start": 672,
                                    "end": 673,
                                    "fullWidth": 3,
                                    "width": 1,
                                    "text": "{",
                                    "value": "{",
                                    "valueText": "{",
                                    "hasTrailingTrivia": true,
                                    "hasTrailingNewLine": true,
                                    "trailingTrivia": [
                                        {
                                            "kind": "NewLineTrivia",
                                            "text": "\r\n"
                                        }
                                    ]
                                },
                                "statements": [
                                    {
                                        "kind": "IfStatement",
                                        "fullStart": 675,
                                        "fullEnd": 816,
                                        "start": 687,
                                        "end": 814,
                                        "fullWidth": 141,
                                        "width": 127,
                                        "ifKeyword": {
                                            "kind": "IfKeyword",
                                            "fullStart": 675,
                                            "fullEnd": 690,
                                            "start": 687,
                                            "end": 689,
                                            "fullWidth": 15,
                                            "width": 2,
                                            "text": "if",
                                            "value": "if",
                                            "valueText": "if",
                                            "hasLeadingTrivia": true,
                                            "hasTrailingTrivia": true,
                                            "leadingTrivia": [
                                                {
                                                    "kind": "WhitespaceTrivia",
                                                    "text": "            "
                                                }
                                            ],
                                            "trailingTrivia": [
                                                {
                                                    "kind": "WhitespaceTrivia",
                                                    "text": " "
                                                }
                                            ]
                                        },
                                        "openParenToken": {
                                            "kind": "OpenParenToken",
                                            "fullStart": 690,
                                            "fullEnd": 691,
                                            "start": 690,
                                            "end": 691,
                                            "fullWidth": 1,
                                            "width": 1,
                                            "text": "(",
                                            "value": "(",
                                            "valueText": "("
                                        },
                                        "condition": {
                                            "kind": "LogicalAndExpression",
                                            "fullStart": 691,
                                            "fullEnd": 713,
                                            "start": 691,
                                            "end": 713,
                                            "fullWidth": 22,
                                            "width": 22,
                                            "left": {
                                                "kind": "EqualsExpression",
                                                "fullStart": 691,
                                                "fullEnd": 701,
                                                "start": 691,
                                                "end": 700,
                                                "fullWidth": 10,
                                                "width": 9,
                                                "left": {
                                                    "kind": "IdentifierName",
                                                    "fullStart": 691,
                                                    "fullEnd": 695,
                                                    "start": 691,
                                                    "end": 694,
                                                    "fullWidth": 4,
                                                    "width": 3,
                                                    "text": "idx",
                                                    "value": "idx",
                                                    "valueText": "idx",
                                                    "hasTrailingTrivia": true,
                                                    "trailingTrivia": [
                                                        {
                                                            "kind": "WhitespaceTrivia",
                                                            "text": " "
                                                        }
                                                    ]
                                                },
                                                "operatorToken": {
                                                    "kind": "EqualsEqualsEqualsToken",
                                                    "fullStart": 695,
                                                    "fullEnd": 699,
                                                    "start": 695,
                                                    "end": 698,
                                                    "fullWidth": 4,
                                                    "width": 3,
                                                    "text": "===",
                                                    "value": "===",
                                                    "valueText": "===",
                                                    "hasTrailingTrivia": true,
                                                    "trailingTrivia": [
                                                        {
                                                            "kind": "WhitespaceTrivia",
                                                            "text": " "
                                                        }
                                                    ]
                                                },
                                                "right": {
                                                    "kind": "NumericLiteral",
                                                    "fullStart": 699,
                                                    "fullEnd": 701,
                                                    "start": 699,
                                                    "end": 700,
                                                    "fullWidth": 2,
                                                    "width": 1,
                                                    "text": "1",
                                                    "value": 1,
                                                    "valueText": "1",
                                                    "hasTrailingTrivia": true,
                                                    "trailingTrivia": [
                                                        {
                                                            "kind": "WhitespaceTrivia",
                                                            "text": " "
                                                        }
                                                    ]
                                                }
                                            },
                                            "operatorToken": {
                                                "kind": "AmpersandAmpersandToken",
                                                "fullStart": 701,
                                                "fullEnd": 704,
                                                "start": 701,
                                                "end": 703,
                                                "fullWidth": 3,
                                                "width": 2,
                                                "text": "&&",
                                                "value": "&&",
                                                "valueText": "&&",
                                                "hasTrailingTrivia": true,
                                                "trailingTrivia": [
                                                    {
                                                        "kind": "WhitespaceTrivia",
                                                        "text": " "
                                                    }
                                                ]
                                            },
                                            "right": {
                                                "kind": "EqualsExpression",
                                                "fullStart": 704,
                                                "fullEnd": 713,
                                                "start": 704,
                                                "end": 713,
                                                "fullWidth": 9,
                                                "width": 9,
                                                "left": {
                                                    "kind": "IdentifierName",
                                                    "fullStart": 704,
                                                    "fullEnd": 708,
                                                    "start": 704,
                                                    "end": 707,
                                                    "fullWidth": 4,
                                                    "width": 3,
                                                    "text": "val",
                                                    "value": "val",
                                                    "valueText": "val",
                                                    "hasTrailingTrivia": true,
                                                    "trailingTrivia": [
                                                        {
                                                            "kind": "WhitespaceTrivia",
                                                            "text": " "
                                                        }
                                                    ]
                                                },
                                                "operatorToken": {
                                                    "kind": "EqualsEqualsEqualsToken",
                                                    "fullStart": 708,
                                                    "fullEnd": 712,
                                                    "start": 708,
                                                    "end": 711,
                                                    "fullWidth": 4,
                                                    "width": 3,
                                                    "text": "===",
                                                    "value": "===",
                                                    "valueText": "===",
                                                    "hasTrailingTrivia": true,
                                                    "trailingTrivia": [
                                                        {
                                                            "kind": "WhitespaceTrivia",
                                                            "text": " "
                                                        }
                                                    ]
                                                },
                                                "right": {
                                                    "kind": "NumericLiteral",
                                                    "fullStart": 712,
                                                    "fullEnd": 713,
                                                    "start": 712,
                                                    "end": 713,
                                                    "fullWidth": 1,
                                                    "width": 1,
                                                    "text": "3",
                                                    "value": 3,
                                                    "valueText": "3"
                                                }
                                            }
                                        },
                                        "closeParenToken": {
                                            "kind": "CloseParenToken",
                                            "fullStart": 713,
                                            "fullEnd": 715,
                                            "start": 713,
                                            "end": 714,
                                            "fullWidth": 2,
                                            "width": 1,
                                            "text": ")",
                                            "value": ")",
                                            "valueText": ")",
                                            "hasTrailingTrivia": true,
                                            "trailingTrivia": [
                                                {
                                                    "kind": "WhitespaceTrivia",
                                                    "text": " "
                                                }
                                            ]
                                        },
                                        "statement": {
                                            "kind": "Block",
                                            "fullStart": 715,
                                            "fullEnd": 763,
                                            "start": 715,
                                            "end": 762,
                                            "fullWidth": 48,
                                            "width": 47,
                                            "openBraceToken": {
                                                "kind": "OpenBraceToken",
                                                "fullStart": 715,
                                                "fullEnd": 718,
                                                "start": 715,
                                                "end": 716,
                                                "fullWidth": 3,
                                                "width": 1,
                                                "text": "{",
                                                "value": "{",
                                                "valueText": "{",
                                                "hasTrailingTrivia": true,
                                                "hasTrailingNewLine": true,
                                                "trailingTrivia": [
                                                    {
                                                        "kind": "NewLineTrivia",
                                                        "text": "\r\n"
                                                    }
                                                ]
                                            },
                                            "statements": [
                                                {
                                                    "kind": "ReturnStatement",
                                                    "fullStart": 718,
                                                    "fullEnd": 749,
                                                    "start": 734,
                                                    "end": 747,
                                                    "fullWidth": 31,
                                                    "width": 13,
                                                    "returnKeyword": {
                                                        "kind": "ReturnKeyword",
                                                        "fullStart": 718,
                                                        "fullEnd": 741,
                                                        "start": 734,
                                                        "end": 740,
                                                        "fullWidth": 23,
                                                        "width": 6,
                                                        "text": "return",
                                                        "value": "return",
                                                        "valueText": "return",
                                                        "hasLeadingTrivia": true,
                                                        "hasTrailingTrivia": true,
                                                        "leadingTrivia": [
                                                            {
                                                                "kind": "WhitespaceTrivia",
                                                                "text": "                "
                                                            }
                                                        ],
                                                        "trailingTrivia": [
                                                            {
                                                                "kind": "WhitespaceTrivia",
                                                                "text": " "
                                                            }
                                                        ]
                                                    },
                                                    "expression": {
                                                        "kind": "FalseKeyword",
                                                        "fullStart": 741,
                                                        "fullEnd": 746,
                                                        "start": 741,
                                                        "end": 746,
                                                        "fullWidth": 5,
                                                        "width": 5,
                                                        "text": "false",
                                                        "value": false,
                                                        "valueText": "false"
                                                    },
                                                    "semicolonToken": {
                                                        "kind": "SemicolonToken",
                                                        "fullStart": 746,
                                                        "fullEnd": 749,
                                                        "start": 746,
                                                        "end": 747,
                                                        "fullWidth": 3,
                                                        "width": 1,
                                                        "text": ";",
                                                        "value": ";",
                                                        "valueText": ";",
                                                        "hasTrailingTrivia": true,
                                                        "hasTrailingNewLine": true,
                                                        "trailingTrivia": [
                                                            {
                                                                "kind": "NewLineTrivia",
                                                                "text": "\r\n"
                                                            }
                                                        ]
                                                    }
                                                }
                                            ],
                                            "closeBraceToken": {
                                                "kind": "CloseBraceToken",
                                                "fullStart": 749,
                                                "fullEnd": 763,
                                                "start": 761,
                                                "end": 762,
                                                "fullWidth": 14,
                                                "width": 1,
                                                "text": "}",
                                                "value": "}",
                                                "valueText": "}",
                                                "hasLeadingTrivia": true,
                                                "hasTrailingTrivia": true,
                                                "leadingTrivia": [
                                                    {
                                                        "kind": "WhitespaceTrivia",
                                                        "text": "            "
                                                    }
                                                ],
                                                "trailingTrivia": [
                                                    {
                                                        "kind": "WhitespaceTrivia",
                                                        "text": " "
                                                    }
                                                ]
                                            }
                                        },
                                        "elseClause": {
                                            "kind": "ElseClause",
                                            "fullStart": 763,
                                            "fullEnd": 816,
                                            "start": 763,
                                            "end": 814,
                                            "fullWidth": 53,
                                            "width": 51,
                                            "elseKeyword": {
                                                "kind": "ElseKeyword",
                                                "fullStart": 763,
                                                "fullEnd": 768,
                                                "start": 763,
                                                "end": 767,
                                                "fullWidth": 5,
                                                "width": 4,
                                                "text": "else",
                                                "value": "else",
                                                "valueText": "else",
                                                "hasTrailingTrivia": true,
                                                "trailingTrivia": [
                                                    {
                                                        "kind": "WhitespaceTrivia",
                                                        "text": " "
                                                    }
                                                ]
                                            },
                                            "statement": {
                                                "kind": "Block",
                                                "fullStart": 768,
                                                "fullEnd": 816,
                                                "start": 768,
                                                "end": 814,
                                                "fullWidth": 48,
                                                "width": 46,
                                                "openBraceToken": {
                                                    "kind": "OpenBraceToken",
                                                    "fullStart": 768,
                                                    "fullEnd": 771,
                                                    "start": 768,
                                                    "end": 769,
                                                    "fullWidth": 3,
                                                    "width": 1,
                                                    "text": "{",
                                                    "value": "{",
                                                    "valueText": "{",
                                                    "hasTrailingTrivia": true,
                                                    "hasTrailingNewLine": true,
                                                    "trailingTrivia": [
                                                        {
                                                            "kind": "NewLineTrivia",
                                                            "text": "\r\n"
                                                        }
                                                    ]
                                                },
                                                "statements": [
                                                    {
                                                        "kind": "ReturnStatement",
                                                        "fullStart": 771,
                                                        "fullEnd": 801,
                                                        "start": 787,
                                                        "end": 799,
                                                        "fullWidth": 30,
                                                        "width": 12,
                                                        "returnKeyword": {
                                                            "kind": "ReturnKeyword",
                                                            "fullStart": 771,
                                                            "fullEnd": 794,
                                                            "start": 787,
                                                            "end": 793,
                                                            "fullWidth": 23,
                                                            "width": 6,
                                                            "text": "return",
                                                            "value": "return",
                                                            "valueText": "return",
                                                            "hasLeadingTrivia": true,
                                                            "hasTrailingTrivia": true,
                                                            "leadingTrivia": [
                                                                {
                                                                    "kind": "WhitespaceTrivia",
                                                                    "text": "                "
                                                                }
                                                            ],
                                                            "trailingTrivia": [
                                                                {
                                                                    "kind": "WhitespaceTrivia",
                                                                    "text": " "
                                                                }
                                                            ]
                                                        },
                                                        "expression": {
                                                            "kind": "TrueKeyword",
                                                            "fullStart": 794,
                                                            "fullEnd": 798,
                                                            "start": 794,
                                                            "end": 798,
                                                            "fullWidth": 4,
                                                            "width": 4,
                                                            "text": "true",
                                                            "value": true,
                                                            "valueText": "true"
                                                        },
                                                        "semicolonToken": {
                                                            "kind": "SemicolonToken",
                                                            "fullStart": 798,
                                                            "fullEnd": 801,
                                                            "start": 798,
                                                            "end": 799,
                                                            "fullWidth": 3,
                                                            "width": 1,
                                                            "text": ";",
                                                            "value": ";",
                                                            "valueText": ";",
                                                            "hasTrailingTrivia": true,
                                                            "hasTrailingNewLine": true,
                                                            "trailingTrivia": [
                                                                {
                                                                    "kind": "NewLineTrivia",
                                                                    "text": "\r\n"
                                                                }
                                                            ]
                                                        }
                                                    }
                                                ],
                                                "closeBraceToken": {
                                                    "kind": "CloseBraceToken",
                                                    "fullStart": 801,
                                                    "fullEnd": 816,
                                                    "start": 813,
                                                    "end": 814,
                                                    "fullWidth": 15,
                                                    "width": 1,
                                                    "text": "}",
                                                    "value": "}",
                                                    "valueText": "}",
                                                    "hasLeadingTrivia": true,
                                                    "hasTrailingTrivia": true,
                                                    "hasTrailingNewLine": true,
                                                    "leadingTrivia": [
                                                        {
                                                            "kind": "WhitespaceTrivia",
                                                            "text": "            "
                                                        }
                                                    ],
                                                    "trailingTrivia": [
                                                        {
                                                            "kind": "NewLineTrivia",
                                                            "text": "\r\n"
                                                        }
                                                    ]
                                                }
                                            }
                                        }
                                    }
                                ],
                                "closeBraceToken": {
                                    "kind": "CloseBraceToken",
                                    "fullStart": 816,
                                    "fullEnd": 827,
                                    "start": 824,
                                    "end": 825,
                                    "fullWidth": 11,
                                    "width": 1,
                                    "text": "}",
                                    "value": "}",
                                    "valueText": "}",
                                    "hasLeadingTrivia": true,
                                    "hasTrailingTrivia": true,
                                    "hasTrailingNewLine": true,
                                    "leadingTrivia": [
                                        {
                                            "kind": "WhitespaceTrivia",
                                            "text": "        "
                                        }
                                    ],
                                    "trailingTrivia": [
                                        {
                                            "kind": "NewLineTrivia",
                                            "text": "\r\n"
                                        }
                                    ]
                                }
                            }
                        },
                        {
                            "kind": "VariableStatement",
                            "fullStart": 827,
                            "fullEnd": 880,
                            "start": 835,
                            "end": 878,
                            "fullWidth": 53,
                            "width": 43,
                            "modifiers": [],
                            "variableDeclaration": {
                                "kind": "VariableDeclaration",
                                "fullStart": 827,
                                "fullEnd": 877,
                                "start": 835,
                                "end": 877,
                                "fullWidth": 50,
                                "width": 42,
                                "varKeyword": {
                                    "kind": "VarKeyword",
                                    "fullStart": 827,
                                    "fullEnd": 839,
                                    "start": 835,
                                    "end": 838,
                                    "fullWidth": 12,
                                    "width": 3,
                                    "text": "var",
                                    "value": "var",
                                    "valueText": "var",
                                    "hasLeadingTrivia": true,
                                    "hasTrailingTrivia": true,
                                    "leadingTrivia": [
                                        {
                                            "kind": "WhitespaceTrivia",
                                            "text": "        "
                                        }
                                    ],
                                    "trailingTrivia": [
                                        {
                                            "kind": "WhitespaceTrivia",
                                            "text": " "
                                        }
                                    ]
                                },
                                "variableDeclarators": [
                                    {
                                        "kind": "VariableDeclarator",
                                        "fullStart": 839,
                                        "fullEnd": 877,
                                        "start": 839,
                                        "end": 877,
                                        "fullWidth": 38,
                                        "width": 38,
                                        "identifier": {
                                            "kind": "IdentifierName",
                                            "fullStart": 839,
                                            "fullEnd": 843,
                                            "start": 839,
                                            "end": 842,
                                            "fullWidth": 4,
                                            "width": 3,
                                            "text": "obj",
                                            "value": "obj",
                                            "valueText": "obj",
                                            "hasTrailingTrivia": true,
                                            "trailingTrivia": [
                                                {
                                                    "kind": "WhitespaceTrivia",
                                                    "text": " "
                                                }
                                            ]
                                        },
                                        "equalsValueClause": {
                                            "kind": "EqualsValueClause",
                                            "fullStart": 843,
                                            "fullEnd": 877,
                                            "start": 843,
                                            "end": 877,
                                            "fullWidth": 34,
                                            "width": 34,
                                            "equalsToken": {
                                                "kind": "EqualsToken",
                                                "fullStart": 843,
                                                "fullEnd": 845,
                                                "start": 843,
                                                "end": 844,
                                                "fullWidth": 2,
                                                "width": 1,
                                                "text": "=",
                                                "value": "=",
                                                "valueText": "=",
                                                "hasTrailingTrivia": true,
                                                "trailingTrivia": [
                                                    {
                                                        "kind": "WhitespaceTrivia",
                                                        "text": " "
                                                    }
                                                ]
                                            },
                                            "value": {
                                                "kind": "ObjectLiteralExpression",
                                                "fullStart": 845,
                                                "fullEnd": 877,
                                                "start": 845,
                                                "end": 877,
                                                "fullWidth": 32,
                                                "width": 32,
                                                "openBraceToken": {
                                                    "kind": "OpenBraceToken",
                                                    "fullStart": 845,
                                                    "fullEnd": 847,
                                                    "start": 845,
                                                    "end": 846,
                                                    "fullWidth": 2,
                                                    "width": 1,
                                                    "text": "{",
                                                    "value": "{",
                                                    "valueText": "{",
                                                    "hasTrailingTrivia": true,
                                                    "trailingTrivia": [
                                                        {
                                                            "kind": "WhitespaceTrivia",
                                                            "text": " "
                                                        }
                                                    ]
                                                },
                                                "propertyAssignments": [
                                                    {
                                                        "kind": "SimplePropertyAssignment",
                                                        "fullStart": 847,
                                                        "fullEnd": 851,
                                                        "start": 847,
                                                        "end": 851,
                                                        "fullWidth": 4,
                                                        "width": 4,
                                                        "propertyName": {
                                                            "kind": "NumericLiteral",
                                                            "fullStart": 847,
                                                            "fullEnd": 848,
                                                            "start": 847,
                                                            "end": 848,
                                                            "fullWidth": 1,
                                                            "width": 1,
                                                            "text": "0",
                                                            "value": 0,
                                                            "valueText": "0"
                                                        },
                                                        "colonToken": {
                                                            "kind": "ColonToken",
                                                            "fullStart": 848,
                                                            "fullEnd": 850,
                                                            "start": 848,
                                                            "end": 849,
                                                            "fullWidth": 2,
                                                            "width": 1,
                                                            "text": ":",
                                                            "value": ":",
                                                            "valueText": ":",
                                                            "hasTrailingTrivia": true,
                                                            "trailingTrivia": [
                                                                {
                                                                    "kind": "WhitespaceTrivia",
                                                                    "text": " "
                                                                }
                                                            ]
                                                        },
                                                        "expression": {
                                                            "kind": "NumericLiteral",
                                                            "fullStart": 850,
                                                            "fullEnd": 851,
                                                            "start": 850,
                                                            "end": 851,
                                                            "fullWidth": 1,
                                                            "width": 1,
                                                            "text": "0",
                                                            "value": 0,
                                                            "valueText": "0"
                                                        }
                                                    },
                                                    {
                                                        "kind": "CommaToken",
                                                        "fullStart": 851,
                                                        "fullEnd": 853,
                                                        "start": 851,
                                                        "end": 852,
                                                        "fullWidth": 2,
                                                        "width": 1,
                                                        "text": ",",
                                                        "value": ",",
                                                        "valueText": ",",
                                                        "hasTrailingTrivia": true,
                                                        "trailingTrivia": [
                                                            {
                                                                "kind": "WhitespaceTrivia",
                                                                "text": " "
                                                            }
                                                        ]
                                                    },
                                                    {
                                                        "kind": "SimplePropertyAssignment",
                                                        "fullStart": 853,
                                                        "fullEnd": 857,
                                                        "start": 853,
                                                        "end": 857,
                                                        "fullWidth": 4,
                                                        "width": 4,
                                                        "propertyName": {
                                                            "kind": "NumericLiteral",
                                                            "fullStart": 853,
                                                            "fullEnd": 854,
                                                            "start": 853,
                                                            "end": 854,
                                                            "fullWidth": 1,
                                                            "width": 1,
                                                            "text": "1",
                                                            "value": 1,
                                                            "valueText": "1"
                                                        },
                                                        "colonToken": {
                                                            "kind": "ColonToken",
                                                            "fullStart": 854,
                                                            "fullEnd": 856,
                                                            "start": 854,
                                                            "end": 855,
                                                            "fullWidth": 2,
                                                            "width": 1,
                                                            "text": ":",
                                                            "value": ":",
                                                            "valueText": ":",
                                                            "hasTrailingTrivia": true,
                                                            "trailingTrivia": [
                                                                {
                                                                    "kind": "WhitespaceTrivia",
                                                                    "text": " "
                                                                }
                                                            ]
                                                        },
                                                        "expression": {
                                                            "kind": "NumericLiteral",
                                                            "fullStart": 856,
                                                            "fullEnd": 857,
                                                            "start": 856,
                                                            "end": 857,
                                                            "fullWidth": 1,
                                                            "width": 1,
                                                            "text": "1",
                                                            "value": 1,
                                                            "valueText": "1"
                                                        }
                                                    },
                                                    {
                                                        "kind": "CommaToken",
                                                        "fullStart": 857,
                                                        "fullEnd": 859,
                                                        "start": 857,
                                                        "end": 858,
                                                        "fullWidth": 2,
                                                        "width": 1,
                                                        "text": ",",
                                                        "value": ",",
                                                        "valueText": ",",
                                                        "hasTrailingTrivia": true,
                                                        "trailingTrivia": [
                                                            {
                                                                "kind": "WhitespaceTrivia",
                                                                "text": " "
                                                            }
                                                        ]
                                                    },
                                                    {
                                                        "kind": "SimplePropertyAssignment",
                                                        "fullStart": 859,
                                                        "fullEnd": 863,
                                                        "start": 859,
                                                        "end": 863,
                                                        "fullWidth": 4,
                                                        "width": 4,
                                                        "propertyName": {
                                                            "kind": "NumericLiteral",
                                                            "fullStart": 859,
                                                            "fullEnd": 860,
                                                            "start": 859,
                                                            "end": 860,
                                                            "fullWidth": 1,
                                                            "width": 1,
                                                            "text": "2",
                                                            "value": 2,
                                                            "valueText": "2"
                                                        },
                                                        "colonToken": {
                                                            "kind": "ColonToken",
                                                            "fullStart": 860,
                                                            "fullEnd": 862,
                                                            "start": 860,
                                                            "end": 861,
                                                            "fullWidth": 2,
                                                            "width": 1,
                                                            "text": ":",
                                                            "value": ":",
                                                            "valueText": ":",
                                                            "hasTrailingTrivia": true,
                                                            "trailingTrivia": [
                                                                {
                                                                    "kind": "WhitespaceTrivia",
                                                                    "text": " "
                                                                }
                                                            ]
                                                        },
                                                        "expression": {
                                                            "kind": "NumericLiteral",
                                                            "fullStart": 862,
                                                            "fullEnd": 863,
                                                            "start": 862,
                                                            "end": 863,
                                                            "fullWidth": 1,
                                                            "width": 1,
                                                            "text": "2",
                                                            "value": 2,
                                                            "valueText": "2"
                                                        }
                                                    },
                                                    {
                                                        "kind": "CommaToken",
                                                        "fullStart": 863,
                                                        "fullEnd": 865,
                                                        "start": 863,
                                                        "end": 864,
                                                        "fullWidth": 2,
                                                        "width": 1,
                                                        "text": ",",
                                                        "value": ",",
                                                        "valueText": ",",
                                                        "hasTrailingTrivia": true,
                                                        "trailingTrivia": [
                                                            {
                                                                "kind": "WhitespaceTrivia",
                                                                "text": " "
                                                            }
                                                        ]
                                                    },
                                                    {
                                                        "kind": "SimplePropertyAssignment",
                                                        "fullStart": 865,
                                                        "fullEnd": 876,
                                                        "start": 865,
                                                        "end": 875,
                                                        "fullWidth": 11,
                                                        "width": 10,
                                                        "propertyName": {
                                                            "kind": "IdentifierName",
                                                            "fullStart": 865,
                                                            "fullEnd": 871,
                                                            "start": 865,
                                                            "end": 871,
                                                            "fullWidth": 6,
                                                            "width": 6,
                                                            "text": "length",
                                                            "value": "length",
                                                            "valueText": "length"
                                                        },
                                                        "colonToken": {
                                                            "kind": "ColonToken",
                                                            "fullStart": 871,
                                                            "fullEnd": 873,
                                                            "start": 871,
                                                            "end": 872,
                                                            "fullWidth": 2,
                                                            "width": 1,
                                                            "text": ":",
                                                            "value": ":",
                                                            "valueText": ":",
                                                            "hasTrailingTrivia": true,
                                                            "trailingTrivia": [
                                                                {
                                                                    "kind": "WhitespaceTrivia",
                                                                    "text": " "
                                                                }
                                                            ]
                                                        },
                                                        "expression": {
                                                            "kind": "NumericLiteral",
                                                            "fullStart": 873,
                                                            "fullEnd": 876,
                                                            "start": 873,
                                                            "end": 875,
                                                            "fullWidth": 3,
                                                            "width": 2,
                                                            "text": "10",
                                                            "value": 10,
                                                            "valueText": "10",
                                                            "hasTrailingTrivia": true,
                                                            "trailingTrivia": [
                                                                {
                                                                    "kind": "WhitespaceTrivia",
                                                                    "text": " "
                                                                }
                                                            ]
                                                        }
                                                    }
                                                ],
                                                "closeBraceToken": {
                                                    "kind": "CloseBraceToken",
                                                    "fullStart": 876,
                                                    "fullEnd": 877,
                                                    "start": 876,
                                                    "end": 877,
                                                    "fullWidth": 1,
                                                    "width": 1,
                                                    "text": "}",
                                                    "value": "}",
                                                    "valueText": "}"
                                                }
                                            }
                                        }
                                    }
                                ]
                            },
                            "semicolonToken": {
                                "kind": "SemicolonToken",
                                "fullStart": 877,
                                "fullEnd": 880,
                                "start": 877,
                                "end": 878,
                                "fullWidth": 3,
                                "width": 1,
                                "text": ";",
                                "value": ";",
                                "valueText": ";",
                                "hasTrailingTrivia": true,
                                "hasTrailingNewLine": true,
                                "trailingTrivia": [
                                    {
                                        "kind": "NewLineTrivia",
                                        "text": "\r\n"
                                    }
                                ]
                            }
                        },
                        {
                            "kind": "ExpressionStatement",
                            "fullStart": 880,
                            "fullEnd": 1077,
                            "start": 890,
                            "end": 1075,
                            "fullWidth": 197,
                            "width": 185,
                            "isIncrementallyUnusable": true,
                            "expression": {
                                "kind": "InvocationExpression",
                                "fullStart": 880,
                                "fullEnd": 1074,
                                "start": 890,
                                "end": 1074,
                                "fullWidth": 194,
                                "width": 184,
                                "isIncrementallyUnusable": true,
                                "expression": {
                                    "kind": "MemberAccessExpression",
                                    "fullStart": 880,
                                    "fullEnd": 911,
                                    "start": 890,
                                    "end": 911,
                                    "fullWidth": 31,
                                    "width": 21,
                                    "expression": {
                                        "kind": "IdentifierName",
                                        "fullStart": 880,
                                        "fullEnd": 896,
                                        "start": 890,
                                        "end": 896,
                                        "fullWidth": 16,
                                        "width": 6,
                                        "text": "Object",
                                        "value": "Object",
                                        "valueText": "Object",
                                        "hasLeadingTrivia": true,
                                        "hasLeadingNewLine": true,
                                        "leadingTrivia": [
                                            {
                                                "kind": "NewLineTrivia",
                                                "text": "\r\n"
                                            },
                                            {
                                                "kind": "WhitespaceTrivia",
                                                "text": "        "
                                            }
                                        ]
                                    },
                                    "dotToken": {
                                        "kind": "DotToken",
                                        "fullStart": 896,
                                        "fullEnd": 897,
                                        "start": 896,
                                        "end": 897,
                                        "fullWidth": 1,
                                        "width": 1,
                                        "text": ".",
                                        "value": ".",
                                        "valueText": "."
                                    },
                                    "name": {
                                        "kind": "IdentifierName",
                                        "fullStart": 897,
                                        "fullEnd": 911,
                                        "start": 897,
                                        "end": 911,
                                        "fullWidth": 14,
                                        "width": 14,
                                        "text": "defineProperty",
                                        "value": "defineProperty",
                                        "valueText": "defineProperty"
                                    }
                                },
                                "argumentList": {
                                    "kind": "ArgumentList",
                                    "fullStart": 911,
                                    "fullEnd": 1074,
                                    "start": 911,
                                    "end": 1074,
                                    "fullWidth": 163,
                                    "width": 163,
                                    "isIncrementallyUnusable": true,
                                    "openParenToken": {
                                        "kind": "OpenParenToken",
                                        "fullStart": 911,
                                        "fullEnd": 912,
                                        "start": 911,
                                        "end": 912,
                                        "fullWidth": 1,
                                        "width": 1,
                                        "text": "(",
                                        "value": "(",
                                        "valueText": "("
                                    },
                                    "arguments": [
                                        {
                                            "kind": "IdentifierName",
                                            "fullStart": 912,
                                            "fullEnd": 915,
                                            "start": 912,
                                            "end": 915,
                                            "fullWidth": 3,
                                            "width": 3,
                                            "text": "obj",
                                            "value": "obj",
                                            "valueText": "obj"
                                        },
                                        {
                                            "kind": "CommaToken",
                                            "fullStart": 915,
                                            "fullEnd": 917,
                                            "start": 915,
                                            "end": 916,
                                            "fullWidth": 2,
                                            "width": 1,
                                            "text": ",",
                                            "value": ",",
                                            "valueText": ",",
                                            "hasTrailingTrivia": true,
                                            "trailingTrivia": [
                                                {
                                                    "kind": "WhitespaceTrivia",
                                                    "text": " "
                                                }
                                            ]
                                        },
                                        {
                                            "kind": "StringLiteral",
                                            "fullStart": 917,
                                            "fullEnd": 920,
                                            "start": 917,
                                            "end": 920,
                                            "fullWidth": 3,
                                            "width": 3,
                                            "text": "\"0\"",
                                            "value": "0",
                                            "valueText": "0"
                                        },
                                        {
                                            "kind": "CommaToken",
                                            "fullStart": 920,
                                            "fullEnd": 922,
                                            "start": 920,
                                            "end": 921,
                                            "fullWidth": 2,
                                            "width": 1,
                                            "text": ",",
                                            "value": ",",
                                            "valueText": ",",
                                            "hasTrailingTrivia": true,
                                            "trailingTrivia": [
                                                {
                                                    "kind": "WhitespaceTrivia",
                                                    "text": " "
                                                }
                                            ]
                                        },
                                        {
                                            "kind": "ObjectLiteralExpression",
                                            "fullStart": 922,
                                            "fullEnd": 1073,
                                            "start": 922,
                                            "end": 1073,
                                            "fullWidth": 151,
                                            "width": 151,
                                            "isIncrementallyUnusable": true,
                                            "openBraceToken": {
                                                "kind": "OpenBraceToken",
                                                "fullStart": 922,
                                                "fullEnd": 925,
                                                "start": 922,
                                                "end": 923,
                                                "fullWidth": 3,
                                                "width": 1,
                                                "text": "{",
                                                "value": "{",
                                                "valueText": "{",
                                                "hasTrailingTrivia": true,
                                                "hasTrailingNewLine": true,
                                                "trailingTrivia": [
                                                    {
                                                        "kind": "NewLineTrivia",
                                                        "text": "\r\n"
                                                    }
                                                ]
                                            },
                                            "propertyAssignments": [
                                                {
                                                    "kind": "SimplePropertyAssignment",
                                                    "fullStart": 925,
                                                    "fullEnd": 1029,
                                                    "start": 937,
                                                    "end": 1029,
                                                    "fullWidth": 104,
                                                    "width": 92,
                                                    "isIncrementallyUnusable": true,
                                                    "propertyName": {
                                                        "kind": "IdentifierName",
                                                        "fullStart": 925,
                                                        "fullEnd": 940,
                                                        "start": 937,
                                                        "end": 940,
                                                        "fullWidth": 15,
                                                        "width": 3,
                                                        "text": "get",
                                                        "value": "get",
                                                        "valueText": "get",
                                                        "hasLeadingTrivia": true,
                                                        "leadingTrivia": [
                                                            {
                                                                "kind": "WhitespaceTrivia",
                                                                "text": "            "
                                                            }
                                                        ]
                                                    },
                                                    "colonToken": {
                                                        "kind": "ColonToken",
                                                        "fullStart": 940,
                                                        "fullEnd": 942,
                                                        "start": 940,
                                                        "end": 941,
                                                        "fullWidth": 2,
                                                        "width": 1,
                                                        "text": ":",
                                                        "value": ":",
                                                        "valueText": ":",
                                                        "hasTrailingTrivia": true,
                                                        "trailingTrivia": [
                                                            {
                                                                "kind": "WhitespaceTrivia",
                                                                "text": " "
                                                            }
                                                        ]
                                                    },
                                                    "expression": {
                                                        "kind": "FunctionExpression",
                                                        "fullStart": 942,
                                                        "fullEnd": 1029,
                                                        "start": 942,
                                                        "end": 1029,
                                                        "fullWidth": 87,
                                                        "width": 87,
                                                        "functionKeyword": {
                                                            "kind": "FunctionKeyword",
                                                            "fullStart": 942,
                                                            "fullEnd": 951,
                                                            "start": 942,
                                                            "end": 950,
                                                            "fullWidth": 9,
                                                            "width": 8,
                                                            "text": "function",
                                                            "value": "function",
                                                            "valueText": "function",
                                                            "hasTrailingTrivia": true,
                                                            "trailingTrivia": [
                                                                {
                                                                    "kind": "WhitespaceTrivia",
                                                                    "text": " "
                                                                }
                                                            ]
                                                        },
                                                        "callSignature": {
                                                            "kind": "CallSignature",
                                                            "fullStart": 951,
                                                            "fullEnd": 954,
                                                            "start": 951,
                                                            "end": 953,
                                                            "fullWidth": 3,
                                                            "width": 2,
                                                            "parameterList": {
                                                                "kind": "ParameterList",
                                                                "fullStart": 951,
                                                                "fullEnd": 954,
                                                                "start": 951,
                                                                "end": 953,
                                                                "fullWidth": 3,
                                                                "width": 2,
                                                                "openParenToken": {
                                                                    "kind": "OpenParenToken",
                                                                    "fullStart": 951,
                                                                    "fullEnd": 952,
                                                                    "start": 951,
                                                                    "end": 952,
                                                                    "fullWidth": 1,
                                                                    "width": 1,
                                                                    "text": "(",
                                                                    "value": "(",
                                                                    "valueText": "("
                                                                },
                                                                "parameters": [],
                                                                "closeParenToken": {
                                                                    "kind": "CloseParenToken",
                                                                    "fullStart": 952,
                                                                    "fullEnd": 954,
                                                                    "start": 952,
                                                                    "end": 953,
                                                                    "fullWidth": 2,
                                                                    "width": 1,
                                                                    "text": ")",
                                                                    "value": ")",
                                                                    "valueText": ")",
                                                                    "hasTrailingTrivia": true,
                                                                    "trailingTrivia": [
                                                                        {
                                                                            "kind": "WhitespaceTrivia",
                                                                            "text": " "
                                                                        }
                                                                    ]
                                                                }
                                                            }
                                                        },
                                                        "block": {
                                                            "kind": "Block",
                                                            "fullStart": 954,
                                                            "fullEnd": 1029,
                                                            "start": 954,
                                                            "end": 1029,
                                                            "fullWidth": 75,
                                                            "width": 75,
                                                            "openBraceToken": {
                                                                "kind": "OpenBraceToken",
                                                                "fullStart": 954,
                                                                "fullEnd": 957,
                                                                "start": 954,
                                                                "end": 955,
                                                                "fullWidth": 3,
                                                                "width": 1,
                                                                "text": "{",
                                                                "value": "{",
                                                                "valueText": "{",
                                                                "hasTrailingTrivia": true,
                                                                "hasTrailingNewLine": true,
                                                                "trailingTrivia": [
                                                                    {
                                                                        "kind": "NewLineTrivia",
                                                                        "text": "\r\n"
                                                                    }
                                                                ]
                                                            },
                                                            "statements": [
                                                                {
                                                                    "kind": "ExpressionStatement",
                                                                    "fullStart": 957,
                                                                    "fullEnd": 989,
                                                                    "start": 973,
                                                                    "end": 987,
                                                                    "fullWidth": 32,
                                                                    "width": 14,
                                                                    "expression": {
                                                                        "kind": "DeleteExpression",
                                                                        "fullStart": 957,
                                                                        "fullEnd": 986,
                                                                        "start": 973,
                                                                        "end": 986,
                                                                        "fullWidth": 29,
                                                                        "width": 13,
                                                                        "deleteKeyword": {
                                                                            "kind": "DeleteKeyword",
                                                                            "fullStart": 957,
                                                                            "fullEnd": 980,
                                                                            "start": 973,
                                                                            "end": 979,
                                                                            "fullWidth": 23,
                                                                            "width": 6,
                                                                            "text": "delete",
                                                                            "value": "delete",
                                                                            "valueText": "delete",
                                                                            "hasLeadingTrivia": true,
                                                                            "hasTrailingTrivia": true,
                                                                            "leadingTrivia": [
                                                                                {
                                                                                    "kind": "WhitespaceTrivia",
                                                                                    "text": "                "
                                                                                }
                                                                            ],
                                                                            "trailingTrivia": [
                                                                                {
                                                                                    "kind": "WhitespaceTrivia",
                                                                                    "text": " "
                                                                                }
                                                                            ]
                                                                        },
                                                                        "expression": {
                                                                            "kind": "ElementAccessExpression",
                                                                            "fullStart": 980,
                                                                            "fullEnd": 986,
                                                                            "start": 980,
                                                                            "end": 986,
                                                                            "fullWidth": 6,
                                                                            "width": 6,
                                                                            "expression": {
                                                                                "kind": "IdentifierName",
                                                                                "fullStart": 980,
                                                                                "fullEnd": 983,
                                                                                "start": 980,
                                                                                "end": 983,
                                                                                "fullWidth": 3,
                                                                                "width": 3,
                                                                                "text": "obj",
                                                                                "value": "obj",
                                                                                "valueText": "obj"
                                                                            },
                                                                            "openBracketToken": {
                                                                                "kind": "OpenBracketToken",
                                                                                "fullStart": 983,
                                                                                "fullEnd": 984,
                                                                                "start": 983,
                                                                                "end": 984,
                                                                                "fullWidth": 1,
                                                                                "width": 1,
                                                                                "text": "[",
                                                                                "value": "[",
                                                                                "valueText": "["
                                                                            },
                                                                            "argumentExpression": {
                                                                                "kind": "NumericLiteral",
                                                                                "fullStart": 984,
                                                                                "fullEnd": 985,
                                                                                "start": 984,
                                                                                "end": 985,
                                                                                "fullWidth": 1,
                                                                                "width": 1,
                                                                                "text": "1",
                                                                                "value": 1,
                                                                                "valueText": "1"
                                                                            },
                                                                            "closeBracketToken": {
                                                                                "kind": "CloseBracketToken",
                                                                                "fullStart": 985,
                                                                                "fullEnd": 986,
                                                                                "start": 985,
                                                                                "end": 986,
                                                                                "fullWidth": 1,
                                                                                "width": 1,
                                                                                "text": "]",
                                                                                "value": "]",
                                                                                "valueText": "]"
                                                                            }
                                                                        }
                                                                    },
                                                                    "semicolonToken": {
                                                                        "kind": "SemicolonToken",
                                                                        "fullStart": 986,
                                                                        "fullEnd": 989,
                                                                        "start": 986,
                                                                        "end": 987,
                                                                        "fullWidth": 3,
                                                                        "width": 1,
                                                                        "text": ";",
                                                                        "value": ";",
                                                                        "valueText": ";",
                                                                        "hasTrailingTrivia": true,
                                                                        "hasTrailingNewLine": true,
                                                                        "trailingTrivia": [
                                                                            {
                                                                                "kind": "NewLineTrivia",
                                                                                "text": "\r\n"
                                                                            }
                                                                        ]
                                                                    }
                                                                },
                                                                {
                                                                    "kind": "ReturnStatement",
                                                                    "fullStart": 989,
                                                                    "fullEnd": 1016,
                                                                    "start": 1005,
                                                                    "end": 1014,
                                                                    "fullWidth": 27,
                                                                    "width": 9,
                                                                    "returnKeyword": {
                                                                        "kind": "ReturnKeyword",
                                                                        "fullStart": 989,
                                                                        "fullEnd": 1012,
                                                                        "start": 1005,
                                                                        "end": 1011,
                                                                        "fullWidth": 23,
                                                                        "width": 6,
                                                                        "text": "return",
                                                                        "value": "return",
                                                                        "valueText": "return",
                                                                        "hasLeadingTrivia": true,
                                                                        "hasTrailingTrivia": true,
                                                                        "leadingTrivia": [
                                                                            {
                                                                                "kind": "WhitespaceTrivia",
                                                                                "text": "                "
                                                                            }
                                                                        ],
                                                                        "trailingTrivia": [
                                                                            {
                                                                                "kind": "WhitespaceTrivia",
                                                                                "text": " "
                                                                            }
                                                                        ]
                                                                    },
                                                                    "expression": {
                                                                        "kind": "NumericLiteral",
                                                                        "fullStart": 1012,
                                                                        "fullEnd": 1013,
                                                                        "start": 1012,
                                                                        "end": 1013,
                                                                        "fullWidth": 1,
                                                                        "width": 1,
                                                                        "text": "0",
                                                                        "value": 0,
                                                                        "valueText": "0"
                                                                    },
                                                                    "semicolonToken": {
                                                                        "kind": "SemicolonToken",
                                                                        "fullStart": 1013,
                                                                        "fullEnd": 1016,
                                                                        "start": 1013,
                                                                        "end": 1014,
                                                                        "fullWidth": 3,
                                                                        "width": 1,
                                                                        "text": ";",
                                                                        "value": ";",
                                                                        "valueText": ";",
                                                                        "hasTrailingTrivia": true,
                                                                        "hasTrailingNewLine": true,
                                                                        "trailingTrivia": [
                                                                            {
                                                                                "kind": "NewLineTrivia",
                                                                                "text": "\r\n"
                                                                            }
                                                                        ]
                                                                    }
                                                                }
                                                            ],
                                                            "closeBraceToken": {
                                                                "kind": "CloseBraceToken",
                                                                "fullStart": 1016,
                                                                "fullEnd": 1029,
                                                                "start": 1028,
                                                                "end": 1029,
                                                                "fullWidth": 13,
                                                                "width": 1,
                                                                "text": "}",
                                                                "value": "}",
                                                                "valueText": "}",
                                                                "hasLeadingTrivia": true,
                                                                "leadingTrivia": [
                                                                    {
                                                                        "kind": "WhitespaceTrivia",
                                                                        "text": "            "
                                                                    }
                                                                ]
                                                            }
                                                        }
                                                    }
                                                },
                                                {
                                                    "kind": "CommaToken",
                                                    "fullStart": 1029,
                                                    "fullEnd": 1032,
                                                    "start": 1029,
                                                    "end": 1030,
                                                    "fullWidth": 3,
                                                    "width": 1,
                                                    "text": ",",
                                                    "value": ",",
                                                    "valueText": ",",
                                                    "hasTrailingTrivia": true,
                                                    "hasTrailingNewLine": true,
                                                    "trailingTrivia": [
                                                        {
                                                            "kind": "NewLineTrivia",
                                                            "text": "\r\n"
                                                        }
                                                    ]
                                                },
                                                {
                                                    "kind": "SimplePropertyAssignment",
                                                    "fullStart": 1032,
                                                    "fullEnd": 1064,
                                                    "start": 1044,
                                                    "end": 1062,
                                                    "fullWidth": 32,
                                                    "width": 18,
                                                    "propertyName": {
                                                        "kind": "IdentifierName",
                                                        "fullStart": 1032,
                                                        "fullEnd": 1056,
                                                        "start": 1044,
                                                        "end": 1056,
                                                        "fullWidth": 24,
                                                        "width": 12,
                                                        "text": "configurable",
                                                        "value": "configurable",
                                                        "valueText": "configurable",
                                                        "hasLeadingTrivia": true,
                                                        "leadingTrivia": [
                                                            {
                                                                "kind": "WhitespaceTrivia",
                                                                "text": "            "
                                                            }
                                                        ]
                                                    },
                                                    "colonToken": {
                                                        "kind": "ColonToken",
                                                        "fullStart": 1056,
                                                        "fullEnd": 1058,
                                                        "start": 1056,
                                                        "end": 1057,
                                                        "fullWidth": 2,
                                                        "width": 1,
                                                        "text": ":",
                                                        "value": ":",
                                                        "valueText": ":",
                                                        "hasTrailingTrivia": true,
                                                        "trailingTrivia": [
                                                            {
                                                                "kind": "WhitespaceTrivia",
                                                                "text": " "
                                                            }
                                                        ]
                                                    },
                                                    "expression": {
                                                        "kind": "TrueKeyword",
                                                        "fullStart": 1058,
                                                        "fullEnd": 1064,
                                                        "start": 1058,
                                                        "end": 1062,
                                                        "fullWidth": 6,
                                                        "width": 4,
                                                        "text": "true",
                                                        "value": true,
                                                        "valueText": "true",
                                                        "hasTrailingTrivia": true,
                                                        "hasTrailingNewLine": true,
                                                        "trailingTrivia": [
                                                            {
                                                                "kind": "NewLineTrivia",
                                                                "text": "\r\n"
                                                            }
                                                        ]
                                                    }
                                                }
                                            ],
                                            "closeBraceToken": {
                                                "kind": "CloseBraceToken",
                                                "fullStart": 1064,
                                                "fullEnd": 1073,
                                                "start": 1072,
                                                "end": 1073,
                                                "fullWidth": 9,
                                                "width": 1,
                                                "text": "}",
                                                "value": "}",
                                                "valueText": "}",
                                                "hasLeadingTrivia": true,
                                                "leadingTrivia": [
                                                    {
                                                        "kind": "WhitespaceTrivia",
                                                        "text": "        "
                                                    }
                                                ]
                                            }
                                        }
                                    ],
                                    "closeParenToken": {
                                        "kind": "CloseParenToken",
                                        "fullStart": 1073,
                                        "fullEnd": 1074,
                                        "start": 1073,
                                        "end": 1074,
                                        "fullWidth": 1,
                                        "width": 1,
                                        "text": ")",
                                        "value": ")",
                                        "valueText": ")"
                                    }
                                }
                            },
                            "semicolonToken": {
                                "kind": "SemicolonToken",
                                "fullStart": 1074,
                                "fullEnd": 1077,
                                "start": 1074,
                                "end": 1075,
                                "fullWidth": 3,
                                "width": 1,
                                "text": ";",
                                "value": ";",
                                "valueText": ";",
                                "hasTrailingTrivia": true,
                                "hasTrailingNewLine": true,
                                "trailingTrivia": [
                                    {
                                        "kind": "NewLineTrivia",
                                        "text": "\r\n"
                                    }
                                ]
                            }
                        },
                        {
                            "kind": "TryStatement",
                            "fullStart": 1077,
                            "fullEnd": 1324,
                            "start": 1087,
                            "end": 1322,
                            "fullWidth": 247,
                            "width": 235,
                            "tryKeyword": {
                                "kind": "TryKeyword",
                                "fullStart": 1077,
                                "fullEnd": 1091,
                                "start": 1087,
                                "end": 1090,
                                "fullWidth": 14,
                                "width": 3,
                                "text": "try",
                                "value": "try",
                                "valueText": "try",
                                "hasLeadingTrivia": true,
                                "hasLeadingNewLine": true,
                                "hasTrailingTrivia": true,
                                "leadingTrivia": [
                                    {
                                        "kind": "NewLineTrivia",
                                        "text": "\r\n"
                                    },
                                    {
                                        "kind": "WhitespaceTrivia",
                                        "text": "        "
                                    }
                                ],
                                "trailingTrivia": [
                                    {
                                        "kind": "WhitespaceTrivia",
                                        "text": " "
                                    }
                                ]
                            },
                            "block": {
                                "kind": "Block",
                                "fullStart": 1091,
                                "fullEnd": 1261,
                                "start": 1091,
                                "end": 1260,
                                "fullWidth": 170,
                                "width": 169,
                                "openBraceToken": {
                                    "kind": "OpenBraceToken",
                                    "fullStart": 1091,
                                    "fullEnd": 1094,
                                    "start": 1091,
                                    "end": 1092,
                                    "fullWidth": 3,
                                    "width": 1,
                                    "text": "{",
                                    "value": "{",
                                    "valueText": "{",
                                    "hasTrailingTrivia": true,
                                    "hasTrailingNewLine": true,
                                    "trailingTrivia": [
                                        {
                                            "kind": "NewLineTrivia",
                                            "text": "\r\n"
                                        }
                                    ]
                                },
                                "statements": [
                                    {
                                        "kind": "ExpressionStatement",
                                        "fullStart": 1094,
                                        "fullEnd": 1132,
                                        "start": 1106,
                                        "end": 1130,
                                        "fullWidth": 38,
                                        "width": 24,
                                        "expression": {
                                            "kind": "AssignmentExpression",
                                            "fullStart": 1094,
                                            "fullEnd": 1129,
                                            "start": 1106,
                                            "end": 1129,
                                            "fullWidth": 35,
                                            "width": 23,
                                            "left": {
                                                "kind": "ElementAccessExpression",
                                                "fullStart": 1094,
                                                "fullEnd": 1126,
                                                "start": 1106,
                                                "end": 1125,
                                                "fullWidth": 32,
                                                "width": 19,
                                                "expression": {
                                                    "kind": "MemberAccessExpression",
                                                    "fullStart": 1094,
                                                    "fullEnd": 1122,
                                                    "start": 1106,
                                                    "end": 1122,
                                                    "fullWidth": 28,
                                                    "width": 16,
                                                    "expression": {
                                                        "kind": "IdentifierName",
                                                        "fullStart": 1094,
                                                        "fullEnd": 1112,
                                                        "start": 1106,
                                                        "end": 1112,
                                                        "fullWidth": 18,
                                                        "width": 6,
                                                        "text": "Object",
                                                        "value": "Object",
                                                        "valueText": "Object",
                                                        "hasLeadingTrivia": true,
                                                        "leadingTrivia": [
                                                            {
                                                                "kind": "WhitespaceTrivia",
                                                                "text": "            "
                                                            }
                                                        ]
                                                    },
                                                    "dotToken": {
                                                        "kind": "DotToken",
                                                        "fullStart": 1112,
                                                        "fullEnd": 1113,
                                                        "start": 1112,
                                                        "end": 1113,
                                                        "fullWidth": 1,
                                                        "width": 1,
                                                        "text": ".",
                                                        "value": ".",
                                                        "valueText": "."
                                                    },
                                                    "name": {
                                                        "kind": "IdentifierName",
                                                        "fullStart": 1113,
                                                        "fullEnd": 1122,
                                                        "start": 1113,
                                                        "end": 1122,
                                                        "fullWidth": 9,
                                                        "width": 9,
                                                        "text": "prototype",
                                                        "value": "prototype",
                                                        "valueText": "prototype"
                                                    }
                                                },
                                                "openBracketToken": {
                                                    "kind": "OpenBracketToken",
                                                    "fullStart": 1122,
                                                    "fullEnd": 1123,
                                                    "start": 1122,
                                                    "end": 1123,
                                                    "fullWidth": 1,
                                                    "width": 1,
                                                    "text": "[",
                                                    "value": "[",
                                                    "valueText": "["
                                                },
                                                "argumentExpression": {
                                                    "kind": "NumericLiteral",
                                                    "fullStart": 1123,
                                                    "fullEnd": 1124,
                                                    "start": 1123,
                                                    "end": 1124,
                                                    "fullWidth": 1,
                                                    "width": 1,
                                                    "text": "1",
                                                    "value": 1,
                                                    "valueText": "1"
                                                },
                                                "closeBracketToken": {
                                                    "kind": "CloseBracketToken",
                                                    "fullStart": 1124,
                                                    "fullEnd": 1126,
                                                    "start": 1124,
                                                    "end": 1125,
                                                    "fullWidth": 2,
                                                    "width": 1,
                                                    "text": "]",
                                                    "value": "]",
                                                    "valueText": "]",
                                                    "hasTrailingTrivia": true,
                                                    "trailingTrivia": [
                                                        {
                                                            "kind": "WhitespaceTrivia",
                                                            "text": " "
                                                        }
                                                    ]
                                                }
                                            },
                                            "operatorToken": {
                                                "kind": "EqualsToken",
                                                "fullStart": 1126,
                                                "fullEnd": 1128,
                                                "start": 1126,
                                                "end": 1127,
                                                "fullWidth": 2,
                                                "width": 1,
                                                "text": "=",
                                                "value": "=",
                                                "valueText": "=",
                                                "hasTrailingTrivia": true,
                                                "trailingTrivia": [
                                                    {
                                                        "kind": "WhitespaceTrivia",
                                                        "text": " "
                                                    }
                                                ]
                                            },
                                            "right": {
                                                "kind": "NumericLiteral",
                                                "fullStart": 1128,
                                                "fullEnd": 1129,
                                                "start": 1128,
                                                "end": 1129,
                                                "fullWidth": 1,
                                                "width": 1,
                                                "text": "3",
                                                "value": 3,
                                                "valueText": "3"
                                            }
                                        },
                                        "semicolonToken": {
                                            "kind": "SemicolonToken",
                                            "fullStart": 1129,
                                            "fullEnd": 1132,
                                            "start": 1129,
                                            "end": 1130,
                                            "fullWidth": 3,
                                            "width": 1,
                                            "text": ";",
                                            "value": ";",
                                            "valueText": ";",
                                            "hasTrailingTrivia": true,
                                            "hasTrailingNewLine": true,
                                            "trailingTrivia": [
                                                {
                                                    "kind": "NewLineTrivia",
                                                    "text": "\r\n"
                                                }
                                            ]
                                        }
                                    },
                                    {
                                        "kind": "VariableStatement",
                                        "fullStart": 1132,
                                        "fullEnd": 1205,
                                        "start": 1144,
                                        "end": 1203,
                                        "fullWidth": 73,
                                        "width": 59,
                                        "modifiers": [],
                                        "variableDeclaration": {
                                            "kind": "VariableDeclaration",
                                            "fullStart": 1132,
                                            "fullEnd": 1202,
                                            "start": 1144,
                                            "end": 1202,
                                            "fullWidth": 70,
                                            "width": 58,
                                            "varKeyword": {
                                                "kind": "VarKeyword",
                                                "fullStart": 1132,
                                                "fullEnd": 1148,
                                                "start": 1144,
                                                "end": 1147,
                                                "fullWidth": 16,
                                                "width": 3,
                                                "text": "var",
                                                "value": "var",
                                                "valueText": "var",
                                                "hasLeadingTrivia": true,
                                                "hasTrailingTrivia": true,
                                                "leadingTrivia": [
                                                    {
                                                        "kind": "WhitespaceTrivia",
                                                        "text": "            "
                                                    }
                                                ],
                                                "trailingTrivia": [
                                                    {
                                                        "kind": "WhitespaceTrivia",
                                                        "text": " "
                                                    }
                                                ]
                                            },
                                            "variableDeclarators": [
                                                {
                                                    "kind": "VariableDeclarator",
                                                    "fullStart": 1148,
                                                    "fullEnd": 1202,
                                                    "start": 1148,
                                                    "end": 1202,
                                                    "fullWidth": 54,
                                                    "width": 54,
                                                    "identifier": {
                                                        "kind": "IdentifierName",
                                                        "fullStart": 1148,
                                                        "fullEnd": 1159,
                                                        "start": 1148,
                                                        "end": 1158,
                                                        "fullWidth": 11,
                                                        "width": 10,
                                                        "text": "testResult",
                                                        "value": "testResult",
                                                        "valueText": "testResult",
                                                        "hasTrailingTrivia": true,
                                                        "trailingTrivia": [
                                                            {
                                                                "kind": "WhitespaceTrivia",
                                                                "text": " "
                                                            }
                                                        ]
                                                    },
                                                    "equalsValueClause": {
                                                        "kind": "EqualsValueClause",
                                                        "fullStart": 1159,
                                                        "fullEnd": 1202,
                                                        "start": 1159,
                                                        "end": 1202,
                                                        "fullWidth": 43,
                                                        "width": 43,
                                                        "equalsToken": {
                                                            "kind": "EqualsToken",
                                                            "fullStart": 1159,
                                                            "fullEnd": 1161,
                                                            "start": 1159,
                                                            "end": 1160,
                                                            "fullWidth": 2,
                                                            "width": 1,
                                                            "text": "=",
                                                            "value": "=",
                                                            "valueText": "=",
                                                            "hasTrailingTrivia": true,
                                                            "trailingTrivia": [
                                                                {
                                                                    "kind": "WhitespaceTrivia",
                                                                    "text": " "
                                                                }
                                                            ]
                                                        },
                                                        "value": {
                                                            "kind": "InvocationExpression",
                                                            "fullStart": 1161,
                                                            "fullEnd": 1202,
                                                            "start": 1161,
                                                            "end": 1202,
                                                            "fullWidth": 41,
                                                            "width": 41,
                                                            "expression": {
                                                                "kind": "MemberAccessExpression",
                                                                "fullStart": 1161,
                                                                "fullEnd": 1185,
                                                                "start": 1161,
                                                                "end": 1185,
                                                                "fullWidth": 24,
                                                                "width": 24,
                                                                "expression": {
                                                                    "kind": "MemberAccessExpression",
                                                                    "fullStart": 1161,
                                                                    "fullEnd": 1180,
                                                                    "start": 1161,
                                                                    "end": 1180,
                                                                    "fullWidth": 19,
                                                                    "width": 19,
                                                                    "expression": {
                                                                        "kind": "MemberAccessExpression",
                                                                        "fullStart": 1161,
                                                                        "fullEnd": 1176,
                                                                        "start": 1161,
                                                                        "end": 1176,
                                                                        "fullWidth": 15,
                                                                        "width": 15,
                                                                        "expression": {
                                                                            "kind": "IdentifierName",
                                                                            "fullStart": 1161,
                                                                            "fullEnd": 1166,
                                                                            "start": 1161,
                                                                            "end": 1166,
                                                                            "fullWidth": 5,
                                                                            "width": 5,
                                                                            "text": "Array",
                                                                            "value": "Array",
                                                                            "valueText": "Array"
                                                                        },
                                                                        "dotToken": {
                                                                            "kind": "DotToken",
                                                                            "fullStart": 1166,
                                                                            "fullEnd": 1167,
                                                                            "start": 1166,
                                                                            "end": 1167,
                                                                            "fullWidth": 1,
                                                                            "width": 1,
                                                                            "text": ".",
                                                                            "value": ".",
                                                                            "valueText": "."
                                                                        },
                                                                        "name": {
                                                                            "kind": "IdentifierName",
                                                                            "fullStart": 1167,
                                                                            "fullEnd": 1176,
                                                                            "start": 1167,
                                                                            "end": 1176,
                                                                            "fullWidth": 9,
                                                                            "width": 9,
                                                                            "text": "prototype",
                                                                            "value": "prototype",
                                                                            "valueText": "prototype"
                                                                        }
                                                                    },
                                                                    "dotToken": {
                                                                        "kind": "DotToken",
                                                                        "fullStart": 1176,
                                                                        "fullEnd": 1177,
                                                                        "start": 1176,
                                                                        "end": 1177,
                                                                        "fullWidth": 1,
                                                                        "width": 1,
                                                                        "text": ".",
                                                                        "value": ".",
                                                                        "valueText": "."
                                                                    },
                                                                    "name": {
                                                                        "kind": "IdentifierName",
                                                                        "fullStart": 1177,
                                                                        "fullEnd": 1180,
                                                                        "start": 1177,
                                                                        "end": 1180,
                                                                        "fullWidth": 3,
                                                                        "width": 3,
                                                                        "text": "map",
                                                                        "value": "map",
                                                                        "valueText": "map"
                                                                    }
                                                                },
                                                                "dotToken": {
                                                                    "kind": "DotToken",
                                                                    "fullStart": 1180,
                                                                    "fullEnd": 1181,
                                                                    "start": 1180,
                                                                    "end": 1181,
                                                                    "fullWidth": 1,
                                                                    "width": 1,
                                                                    "text": ".",
                                                                    "value": ".",
                                                                    "valueText": "."
                                                                },
                                                                "name": {
                                                                    "kind": "IdentifierName",
                                                                    "fullStart": 1181,
                                                                    "fullEnd": 1185,
                                                                    "start": 1181,
                                                                    "end": 1185,
                                                                    "fullWidth": 4,
                                                                    "width": 4,
                                                                    "text": "call",
                                                                    "value": "call",
                                                                    "valueText": "call"
                                                                }
                                                            },
                                                            "argumentList": {
                                                                "kind": "ArgumentList",
                                                                "fullStart": 1185,
                                                                "fullEnd": 1202,
                                                                "start": 1185,
                                                                "end": 1202,
                                                                "fullWidth": 17,
                                                                "width": 17,
                                                                "openParenToken": {
                                                                    "kind": "OpenParenToken",
                                                                    "fullStart": 1185,
                                                                    "fullEnd": 1186,
                                                                    "start": 1185,
                                                                    "end": 1186,
                                                                    "fullWidth": 1,
                                                                    "width": 1,
                                                                    "text": "(",
                                                                    "value": "(",
                                                                    "valueText": "("
                                                                },
                                                                "arguments": [
                                                                    {
                                                                        "kind": "IdentifierName",
                                                                        "fullStart": 1186,
                                                                        "fullEnd": 1189,
                                                                        "start": 1186,
                                                                        "end": 1189,
                                                                        "fullWidth": 3,
                                                                        "width": 3,
                                                                        "text": "obj",
                                                                        "value": "obj",
                                                                        "valueText": "obj"
                                                                    },
                                                                    {
                                                                        "kind": "CommaToken",
                                                                        "fullStart": 1189,
                                                                        "fullEnd": 1191,
                                                                        "start": 1189,
                                                                        "end": 1190,
                                                                        "fullWidth": 2,
                                                                        "width": 1,
                                                                        "text": ",",
                                                                        "value": ",",
                                                                        "valueText": ",",
                                                                        "hasTrailingTrivia": true,
                                                                        "trailingTrivia": [
                                                                            {
                                                                                "kind": "WhitespaceTrivia",
                                                                                "text": " "
                                                                            }
                                                                        ]
                                                                    },
                                                                    {
                                                                        "kind": "IdentifierName",
                                                                        "fullStart": 1191,
                                                                        "fullEnd": 1201,
                                                                        "start": 1191,
                                                                        "end": 1201,
                                                                        "fullWidth": 10,
                                                                        "width": 10,
                                                                        "text": "callbackfn",
                                                                        "value": "callbackfn",
                                                                        "valueText": "callbackfn"
                                                                    }
                                                                ],
                                                                "closeParenToken": {
                                                                    "kind": "CloseParenToken",
                                                                    "fullStart": 1201,
                                                                    "fullEnd": 1202,
                                                                    "start": 1201,
                                                                    "end": 1202,
                                                                    "fullWidth": 1,
                                                                    "width": 1,
                                                                    "text": ")",
                                                                    "value": ")",
                                                                    "valueText": ")"
                                                                }
                                                            }
                                                        }
                                                    }
                                                }
                                            ]
                                        },
                                        "semicolonToken": {
                                            "kind": "SemicolonToken",
                                            "fullStart": 1202,
                                            "fullEnd": 1205,
                                            "start": 1202,
                                            "end": 1203,
                                            "fullWidth": 3,
                                            "width": 1,
                                            "text": ";",
                                            "value": ";",
                                            "valueText": ";",
                                            "hasTrailingTrivia": true,
                                            "hasTrailingNewLine": true,
                                            "trailingTrivia": [
                                                {
                                                    "kind": "NewLineTrivia",
                                                    "text": "\r\n"
                                                }
                                            ]
                                        }
                                    },
                                    {
                                        "kind": "ReturnStatement",
                                        "fullStart": 1205,
                                        "fullEnd": 1251,
                                        "start": 1217,
                                        "end": 1248,
                                        "fullWidth": 46,
                                        "width": 31,
                                        "returnKeyword": {
                                            "kind": "ReturnKeyword",
                                            "fullStart": 1205,
                                            "fullEnd": 1224,
                                            "start": 1217,
                                            "end": 1223,
                                            "fullWidth": 19,
                                            "width": 6,
                                            "text": "return",
                                            "value": "return",
                                            "valueText": "return",
                                            "hasLeadingTrivia": true,
                                            "hasTrailingTrivia": true,
                                            "leadingTrivia": [
                                                {
                                                    "kind": "WhitespaceTrivia",
                                                    "text": "            "
                                                }
                                            ],
                                            "trailingTrivia": [
                                                {
                                                    "kind": "WhitespaceTrivia",
                                                    "text": " "
                                                }
                                            ]
                                        },
                                        "expression": {
                                            "kind": "EqualsExpression",
                                            "fullStart": 1224,
                                            "fullEnd": 1247,
                                            "start": 1224,
                                            "end": 1247,
                                            "fullWidth": 23,
                                            "width": 23,
                                            "left": {
                                                "kind": "ElementAccessExpression",
                                                "fullStart": 1224,
                                                "fullEnd": 1238,
                                                "start": 1224,
                                                "end": 1237,
                                                "fullWidth": 14,
                                                "width": 13,
                                                "expression": {
                                                    "kind": "IdentifierName",
                                                    "fullStart": 1224,
                                                    "fullEnd": 1234,
                                                    "start": 1224,
                                                    "end": 1234,
                                                    "fullWidth": 10,
                                                    "width": 10,
                                                    "text": "testResult",
                                                    "value": "testResult",
                                                    "valueText": "testResult"
                                                },
                                                "openBracketToken": {
                                                    "kind": "OpenBracketToken",
                                                    "fullStart": 1234,
                                                    "fullEnd": 1235,
                                                    "start": 1234,
                                                    "end": 1235,
                                                    "fullWidth": 1,
                                                    "width": 1,
                                                    "text": "[",
                                                    "value": "[",
                                                    "valueText": "["
                                                },
                                                "argumentExpression": {
                                                    "kind": "NumericLiteral",
                                                    "fullStart": 1235,
                                                    "fullEnd": 1236,
                                                    "start": 1235,
                                                    "end": 1236,
                                                    "fullWidth": 1,
                                                    "width": 1,
                                                    "text": "1",
                                                    "value": 1,
                                                    "valueText": "1"
                                                },
                                                "closeBracketToken": {
                                                    "kind": "CloseBracketToken",
                                                    "fullStart": 1236,
                                                    "fullEnd": 1238,
                                                    "start": 1236,
                                                    "end": 1237,
                                                    "fullWidth": 2,
                                                    "width": 1,
                                                    "text": "]",
                                                    "value": "]",
                                                    "valueText": "]",
                                                    "hasTrailingTrivia": true,
                                                    "trailingTrivia": [
                                                        {
                                                            "kind": "WhitespaceTrivia",
                                                            "text": " "
                                                        }
                                                    ]
                                                }
                                            },
                                            "operatorToken": {
                                                "kind": "EqualsEqualsEqualsToken",
                                                "fullStart": 1238,
                                                "fullEnd": 1242,
                                                "start": 1238,
                                                "end": 1241,
                                                "fullWidth": 4,
                                                "width": 3,
                                                "text": "===",
                                                "value": "===",
                                                "valueText": "===",
                                                "hasTrailingTrivia": true,
                                                "trailingTrivia": [
                                                    {
                                                        "kind": "WhitespaceTrivia",
                                                        "text": " "
                                                    }
                                                ]
                                            },
                                            "right": {
                                                "kind": "FalseKeyword",
                                                "fullStart": 1242,
                                                "fullEnd": 1247,
                                                "start": 1242,
                                                "end": 1247,
                                                "fullWidth": 5,
                                                "width": 5,
                                                "text": "false",
                                                "value": false,
                                                "valueText": "false"
                                            }
                                        },
                                        "semicolonToken": {
                                            "kind": "SemicolonToken",
                                            "fullStart": 1247,
                                            "fullEnd": 1251,
                                            "start": 1247,
                                            "end": 1248,
                                            "fullWidth": 4,
                                            "width": 1,
                                            "text": ";",
                                            "value": ";",
                                            "valueText": ";",
                                            "hasTrailingTrivia": true,
                                            "hasTrailingNewLine": true,
                                            "trailingTrivia": [
                                                {
                                                    "kind": "WhitespaceTrivia",
                                                    "text": " "
                                                },
                                                {
                                                    "kind": "NewLineTrivia",
                                                    "text": "\r\n"
                                                }
                                            ]
                                        }
                                    }
                                ],
                                "closeBraceToken": {
                                    "kind": "CloseBraceToken",
                                    "fullStart": 1251,
                                    "fullEnd": 1261,
                                    "start": 1259,
                                    "end": 1260,
                                    "fullWidth": 10,
                                    "width": 1,
                                    "text": "}",
                                    "value": "}",
                                    "valueText": "}",
                                    "hasLeadingTrivia": true,
                                    "hasTrailingTrivia": true,
                                    "leadingTrivia": [
                                        {
                                            "kind": "WhitespaceTrivia",
                                            "text": "        "
                                        }
                                    ],
                                    "trailingTrivia": [
                                        {
                                            "kind": "WhitespaceTrivia",
                                            "text": " "
                                        }
                                    ]
                                }
                            },
                            "finallyClause": {
                                "kind": "FinallyClause",
                                "fullStart": 1261,
                                "fullEnd": 1324,
                                "start": 1261,
                                "end": 1322,
                                "fullWidth": 63,
                                "width": 61,
                                "finallyKeyword": {
                                    "kind": "FinallyKeyword",
                                    "fullStart": 1261,
                                    "fullEnd": 1269,
                                    "start": 1261,
                                    "end": 1268,
                                    "fullWidth": 8,
                                    "width": 7,
                                    "text": "finally",
                                    "value": "finally",
                                    "valueText": "finally",
                                    "hasTrailingTrivia": true,
                                    "trailingTrivia": [
                                        {
                                            "kind": "WhitespaceTrivia",
                                            "text": " "
                                        }
                                    ]
                                },
                                "block": {
                                    "kind": "Block",
                                    "fullStart": 1269,
                                    "fullEnd": 1324,
                                    "start": 1269,
                                    "end": 1322,
                                    "fullWidth": 55,
                                    "width": 53,
                                    "openBraceToken": {
                                        "kind": "OpenBraceToken",
                                        "fullStart": 1269,
                                        "fullEnd": 1272,
                                        "start": 1269,
                                        "end": 1270,
                                        "fullWidth": 3,
                                        "width": 1,
                                        "text": "{",
                                        "value": "{",
                                        "valueText": "{",
                                        "hasTrailingTrivia": true,
                                        "hasTrailingNewLine": true,
                                        "trailingTrivia": [
                                            {
                                                "kind": "NewLineTrivia",
                                                "text": "\r\n"
                                            }
                                        ]
                                    },
                                    "statements": [
                                        {
                                            "kind": "ExpressionStatement",
                                            "fullStart": 1272,
                                            "fullEnd": 1313,
                                            "start": 1284,
                                            "end": 1311,
                                            "fullWidth": 41,
                                            "width": 27,
                                            "expression": {
                                                "kind": "DeleteExpression",
                                                "fullStart": 1272,
                                                "fullEnd": 1310,
                                                "start": 1284,
                                                "end": 1310,
                                                "fullWidth": 38,
                                                "width": 26,
                                                "deleteKeyword": {
                                                    "kind": "DeleteKeyword",
                                                    "fullStart": 1272,
                                                    "fullEnd": 1291,
                                                    "start": 1284,
                                                    "end": 1290,
                                                    "fullWidth": 19,
                                                    "width": 6,
                                                    "text": "delete",
                                                    "value": "delete",
                                                    "valueText": "delete",
                                                    "hasLeadingTrivia": true,
                                                    "hasTrailingTrivia": true,
                                                    "leadingTrivia": [
                                                        {
                                                            "kind": "WhitespaceTrivia",
                                                            "text": "            "
                                                        }
                                                    ],
                                                    "trailingTrivia": [
                                                        {
                                                            "kind": "WhitespaceTrivia",
                                                            "text": " "
                                                        }
                                                    ]
                                                },
                                                "expression": {
                                                    "kind": "ElementAccessExpression",
                                                    "fullStart": 1291,
                                                    "fullEnd": 1310,
                                                    "start": 1291,
                                                    "end": 1310,
                                                    "fullWidth": 19,
                                                    "width": 19,
                                                    "expression": {
                                                        "kind": "MemberAccessExpression",
                                                        "fullStart": 1291,
                                                        "fullEnd": 1307,
                                                        "start": 1291,
                                                        "end": 1307,
                                                        "fullWidth": 16,
                                                        "width": 16,
                                                        "expression": {
                                                            "kind": "IdentifierName",
                                                            "fullStart": 1291,
                                                            "fullEnd": 1297,
                                                            "start": 1291,
                                                            "end": 1297,
                                                            "fullWidth": 6,
                                                            "width": 6,
                                                            "text": "Object",
                                                            "value": "Object",
                                                            "valueText": "Object"
                                                        },
                                                        "dotToken": {
                                                            "kind": "DotToken",
                                                            "fullStart": 1297,
                                                            "fullEnd": 1298,
                                                            "start": 1297,
                                                            "end": 1298,
                                                            "fullWidth": 1,
                                                            "width": 1,
                                                            "text": ".",
                                                            "value": ".",
                                                            "valueText": "."
                                                        },
                                                        "name": {
                                                            "kind": "IdentifierName",
                                                            "fullStart": 1298,
                                                            "fullEnd": 1307,
                                                            "start": 1298,
                                                            "end": 1307,
                                                            "fullWidth": 9,
                                                            "width": 9,
                                                            "text": "prototype",
                                                            "value": "prototype",
                                                            "valueText": "prototype"
                                                        }
                                                    },
                                                    "openBracketToken": {
                                                        "kind": "OpenBracketToken",
                                                        "fullStart": 1307,
                                                        "fullEnd": 1308,
                                                        "start": 1307,
                                                        "end": 1308,
                                                        "fullWidth": 1,
                                                        "width": 1,
                                                        "text": "[",
                                                        "value": "[",
                                                        "valueText": "["
                                                    },
                                                    "argumentExpression": {
                                                        "kind": "NumericLiteral",
                                                        "fullStart": 1308,
                                                        "fullEnd": 1309,
                                                        "start": 1308,
                                                        "end": 1309,
                                                        "fullWidth": 1,
                                                        "width": 1,
                                                        "text": "1",
                                                        "value": 1,
                                                        "valueText": "1"
                                                    },
                                                    "closeBracketToken": {
                                                        "kind": "CloseBracketToken",
                                                        "fullStart": 1309,
                                                        "fullEnd": 1310,
                                                        "start": 1309,
                                                        "end": 1310,
                                                        "fullWidth": 1,
                                                        "width": 1,
                                                        "text": "]",
                                                        "value": "]",
                                                        "valueText": "]"
                                                    }
                                                }
                                            },
                                            "semicolonToken": {
                                                "kind": "SemicolonToken",
                                                "fullStart": 1310,
                                                "fullEnd": 1313,
                                                "start": 1310,
                                                "end": 1311,
                                                "fullWidth": 3,
                                                "width": 1,
                                                "text": ";",
                                                "value": ";",
                                                "valueText": ";",
                                                "hasTrailingTrivia": true,
                                                "hasTrailingNewLine": true,
                                                "trailingTrivia": [
                                                    {
                                                        "kind": "NewLineTrivia",
                                                        "text": "\r\n"
                                                    }
                                                ]
                                            }
                                        }
                                    ],
                                    "closeBraceToken": {
                                        "kind": "CloseBraceToken",
                                        "fullStart": 1313,
                                        "fullEnd": 1324,
                                        "start": 1321,
                                        "end": 1322,
                                        "fullWidth": 11,
                                        "width": 1,
                                        "text": "}",
                                        "value": "}",
                                        "valueText": "}",
                                        "hasLeadingTrivia": true,
                                        "hasTrailingTrivia": true,
                                        "hasTrailingNewLine": true,
                                        "leadingTrivia": [
                                            {
                                                "kind": "WhitespaceTrivia",
                                                "text": "        "
                                            }
                                        ],
                                        "trailingTrivia": [
                                            {
                                                "kind": "NewLineTrivia",
                                                "text": "\r\n"
                                            }
                                        ]
                                    }
                                }
                            }
                        }
                    ],
                    "closeBraceToken": {
                        "kind": "CloseBraceToken",
                        "fullStart": 1324,
                        "fullEnd": 1331,
                        "start": 1328,
                        "end": 1329,
                        "fullWidth": 7,
                        "width": 1,
                        "text": "}",
                        "value": "}",
                        "valueText": "}",
                        "hasLeadingTrivia": true,
                        "hasTrailingTrivia": true,
                        "hasTrailingNewLine": true,
                        "leadingTrivia": [
                            {
                                "kind": "WhitespaceTrivia",
                                "text": "    "
                            }
                        ],
                        "trailingTrivia": [
                            {
                                "kind": "NewLineTrivia",
                                "text": "\r\n"
                            }
                        ]
                    }
                }
            },
            {
                "kind": "ExpressionStatement",
                "fullStart": 1331,
                "fullEnd": 1355,
                "start": 1331,
                "end": 1353,
                "fullWidth": 24,
                "width": 22,
                "expression": {
                    "kind": "InvocationExpression",
                    "fullStart": 1331,
                    "fullEnd": 1352,
                    "start": 1331,
                    "end": 1352,
                    "fullWidth": 21,
                    "width": 21,
                    "expression": {
                        "kind": "IdentifierName",
                        "fullStart": 1331,
                        "fullEnd": 1342,
                        "start": 1331,
                        "end": 1342,
                        "fullWidth": 11,
                        "width": 11,
                        "text": "runTestCase",
                        "value": "runTestCase",
                        "valueText": "runTestCase"
                    },
                    "argumentList": {
                        "kind": "ArgumentList",
                        "fullStart": 1342,
                        "fullEnd": 1352,
                        "start": 1342,
                        "end": 1352,
                        "fullWidth": 10,
                        "width": 10,
                        "openParenToken": {
                            "kind": "OpenParenToken",
                            "fullStart": 1342,
                            "fullEnd": 1343,
                            "start": 1342,
                            "end": 1343,
                            "fullWidth": 1,
                            "width": 1,
                            "text": "(",
                            "value": "(",
                            "valueText": "("
                        },
                        "arguments": [
                            {
                                "kind": "IdentifierName",
                                "fullStart": 1343,
                                "fullEnd": 1351,
                                "start": 1343,
                                "end": 1351,
                                "fullWidth": 8,
                                "width": 8,
                                "text": "testcase",
                                "value": "testcase",
                                "valueText": "testcase"
                            }
                        ],
                        "closeParenToken": {
                            "kind": "CloseParenToken",
                            "fullStart": 1351,
                            "fullEnd": 1352,
                            "start": 1351,
                            "end": 1352,
                            "fullWidth": 1,
                            "width": 1,
                            "text": ")",
                            "value": ")",
                            "valueText": ")"
                        }
                    }
                },
                "semicolonToken": {
                    "kind": "SemicolonToken",
                    "fullStart": 1352,
                    "fullEnd": 1355,
                    "start": 1352,
                    "end": 1353,
                    "fullWidth": 3,
                    "width": 1,
                    "text": ";",
                    "value": ";",
                    "valueText": ";",
                    "hasTrailingTrivia": true,
                    "hasTrailingNewLine": true,
                    "trailingTrivia": [
                        {
                            "kind": "NewLineTrivia",
                            "text": "\r\n"
                        }
                    ]
                }
            }
        ],
        "endOfFileToken": {
            "kind": "EndOfFileToken",
            "fullStart": 1355,
            "fullEnd": 1355,
            "start": 1355,
            "end": 1355,
            "fullWidth": 0,
            "width": 0,
            "text": ""
        }
    },
    "lineMap": {
        "lineStarts": [
            0,
            67,
            152,
            232,
            308,
            380,
            385,
            442,
            597,
            602,
            604,
            606,
            629,
            675,
            718,
            749,
            771,
            801,
            816,
            827,
            880,
            882,
            925,
            957,
            989,
            1016,
            1032,
            1064,
            1077,
            1079,
            1094,
            1132,
            1205,
            1251,
            1272,
            1313,
            1324,
            1331,
            1355
        ],
        "length": 1355
    }
}<|MERGE_RESOLUTION|>--- conflicted
+++ resolved
@@ -279,11 +279,8 @@
                                             "start": 657,
                                             "end": 660,
                                             "fullWidth": 3,
-<<<<<<< HEAD
                                             "width": 3,
-=======
                                             "modifiers": [],
->>>>>>> e3c38734
                                             "identifier": {
                                                 "kind": "IdentifierName",
                                                 "fullStart": 657,
@@ -323,11 +320,8 @@
                                             "start": 662,
                                             "end": 665,
                                             "fullWidth": 3,
-<<<<<<< HEAD
                                             "width": 3,
-=======
                                             "modifiers": [],
->>>>>>> e3c38734
                                             "identifier": {
                                                 "kind": "IdentifierName",
                                                 "fullStart": 662,
@@ -367,11 +361,8 @@
                                             "start": 667,
                                             "end": 670,
                                             "fullWidth": 3,
-<<<<<<< HEAD
                                             "width": 3,
-=======
                                             "modifiers": [],
->>>>>>> e3c38734
                                             "identifier": {
                                                 "kind": "IdentifierName",
                                                 "fullStart": 667,
