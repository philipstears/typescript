--- conflicted
+++ resolved
@@ -625,12 +625,8 @@
                                         "start": 654,
                                         "end": 680,
                                         "fullWidth": 26,
-<<<<<<< HEAD
                                         "width": 26,
-                                        "identifier": {
-=======
                                         "propertyName": {
->>>>>>> 85e84683
                                             "kind": "IdentifierName",
                                             "fullStart": 654,
                                             "fullEnd": 658,
@@ -929,12 +925,8 @@
                                         "start": 697,
                                         "end": 747,
                                         "fullWidth": 50,
-<<<<<<< HEAD
                                         "width": 50,
-                                        "identifier": {
-=======
                                         "propertyName": {
->>>>>>> 85e84683
                                             "kind": "IdentifierName",
                                             "fullStart": 697,
                                             "fullEnd": 704,
