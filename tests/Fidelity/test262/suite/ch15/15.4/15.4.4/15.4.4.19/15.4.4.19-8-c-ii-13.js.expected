--- conflicted
+++ resolved
@@ -705,12 +705,8 @@
                                         "start": 702,
                                         "end": 735,
                                         "fullWidth": 33,
-<<<<<<< HEAD
                                         "width": 33,
-                                        "identifier": {
-=======
                                         "propertyName": {
->>>>>>> 85e84683
                                             "kind": "IdentifierName",
                                             "fullStart": 702,
                                             "fullEnd": 713,
