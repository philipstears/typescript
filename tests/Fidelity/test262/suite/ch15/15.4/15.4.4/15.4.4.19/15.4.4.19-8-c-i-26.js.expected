{
    "isDeclaration": false,
    "languageVersion": "EcmaScript5",
    "parseOptions": {
        "allowAutomaticSemicolonInsertion": true
    },
    "sourceUnit": {
        "kind": "SourceUnit",
        "fullStart": 0,
        "fullEnd": 1172,
        "start": 623,
        "end": 1172,
        "fullWidth": 1172,
        "width": 549,
        "isIncrementallyUnusable": true,
        "moduleElements": [
            {
                "kind": "FunctionDeclaration",
                "fullStart": 0,
                "fullEnd": 1148,
                "start": 623,
                "end": 1146,
                "fullWidth": 1148,
                "width": 523,
                "modifiers": [],
                "functionKeyword": {
                    "kind": "FunctionKeyword",
                    "fullStart": 0,
                    "fullEnd": 632,
                    "start": 623,
                    "end": 631,
                    "fullWidth": 632,
                    "width": 8,
                    "text": "function",
                    "value": "function",
                    "valueText": "function",
                    "hasLeadingTrivia": true,
                    "hasLeadingComment": true,
                    "hasLeadingNewLine": true,
                    "hasTrailingTrivia": true,
                    "leadingTrivia": [
                        {
                            "kind": "SingleLineCommentTrivia",
                            "text": "/// Copyright (c) 2012 Ecma International.  All rights reserved. "
                        },
                        {
                            "kind": "NewLineTrivia",
                            "text": "\r\n"
                        },
                        {
                            "kind": "SingleLineCommentTrivia",
                            "text": "/// Ecma International makes this code available under the terms and conditions set"
                        },
                        {
                            "kind": "NewLineTrivia",
                            "text": "\r\n"
                        },
                        {
                            "kind": "SingleLineCommentTrivia",
                            "text": "/// forth on http://hg.ecmascript.org/tests/test262/raw-file/tip/LICENSE (the "
                        },
                        {
                            "kind": "NewLineTrivia",
                            "text": "\r\n"
                        },
                        {
                            "kind": "SingleLineCommentTrivia",
                            "text": "/// \"Use Terms\").   Any redistribution of this code must retain the above "
                        },
                        {
                            "kind": "NewLineTrivia",
                            "text": "\r\n"
                        },
                        {
                            "kind": "SingleLineCommentTrivia",
                            "text": "/// copyright and this notice and otherwise comply with the Use Terms."
                        },
                        {
                            "kind": "NewLineTrivia",
                            "text": "\r\n"
                        },
                        {
                            "kind": "MultiLineCommentTrivia",
                            "text": "/**\r\n * @path ch15/15.4/15.4.4/15.4.4.19/15.4.4.19-8-c-i-26.js\r\n * @description Array.prototype.map - This object is the Arguments object which implements its own property get method (number of arguments equals number of parameters)\r\n */"
                        },
                        {
                            "kind": "NewLineTrivia",
                            "text": "\r\n"
                        },
                        {
                            "kind": "NewLineTrivia",
                            "text": "\r\n"
                        },
                        {
                            "kind": "NewLineTrivia",
                            "text": "\r\n"
                        }
                    ],
                    "trailingTrivia": [
                        {
                            "kind": "WhitespaceTrivia",
                            "text": " "
                        }
                    ]
                },
                "identifier": {
                    "kind": "IdentifierName",
                    "fullStart": 632,
                    "fullEnd": 640,
                    "start": 632,
                    "end": 640,
                    "fullWidth": 8,
                    "width": 8,
                    "text": "testcase",
                    "value": "testcase",
                    "valueText": "testcase"
                },
                "callSignature": {
                    "kind": "CallSignature",
                    "fullStart": 640,
                    "fullEnd": 643,
                    "start": 640,
                    "end": 642,
                    "fullWidth": 3,
                    "width": 2,
                    "parameterList": {
                        "kind": "ParameterList",
                        "fullStart": 640,
                        "fullEnd": 643,
                        "start": 640,
                        "end": 642,
                        "fullWidth": 3,
                        "width": 2,
                        "openParenToken": {
                            "kind": "OpenParenToken",
                            "fullStart": 640,
                            "fullEnd": 641,
                            "start": 640,
                            "end": 641,
                            "fullWidth": 1,
                            "width": 1,
                            "text": "(",
                            "value": "(",
                            "valueText": "("
                        },
                        "parameters": [],
                        "closeParenToken": {
                            "kind": "CloseParenToken",
                            "fullStart": 641,
                            "fullEnd": 643,
                            "start": 641,
                            "end": 642,
                            "fullWidth": 2,
                            "width": 1,
                            "text": ")",
                            "value": ")",
                            "valueText": ")",
                            "hasTrailingTrivia": true,
                            "trailingTrivia": [
                                {
                                    "kind": "WhitespaceTrivia",
                                    "text": " "
                                }
                            ]
                        }
                    }
                },
                "block": {
                    "kind": "Block",
                    "fullStart": 643,
                    "fullEnd": 1148,
                    "start": 643,
                    "end": 1146,
                    "fullWidth": 505,
                    "width": 503,
                    "openBraceToken": {
                        "kind": "OpenBraceToken",
                        "fullStart": 643,
                        "fullEnd": 646,
                        "start": 643,
                        "end": 644,
                        "fullWidth": 3,
                        "width": 1,
                        "text": "{",
                        "value": "{",
                        "valueText": "{",
                        "hasTrailingTrivia": true,
                        "hasTrailingNewLine": true,
                        "trailingTrivia": [
                            {
                                "kind": "NewLineTrivia",
                                "text": "\r\n"
                            }
                        ]
                    },
                    "statements": [
                        {
                            "kind": "FunctionDeclaration",
                            "fullStart": 646,
                            "fullEnd": 911,
                            "start": 656,
                            "end": 909,
                            "fullWidth": 265,
                            "width": 253,
                            "modifiers": [],
                            "functionKeyword": {
                                "kind": "FunctionKeyword",
                                "fullStart": 646,
                                "fullEnd": 665,
                                "start": 656,
                                "end": 664,
                                "fullWidth": 19,
                                "width": 8,
                                "text": "function",
                                "value": "function",
                                "valueText": "function",
                                "hasLeadingTrivia": true,
                                "hasLeadingNewLine": true,
                                "hasTrailingTrivia": true,
                                "leadingTrivia": [
                                    {
                                        "kind": "NewLineTrivia",
                                        "text": "\r\n"
                                    },
                                    {
                                        "kind": "WhitespaceTrivia",
                                        "text": "        "
                                    }
                                ],
                                "trailingTrivia": [
                                    {
                                        "kind": "WhitespaceTrivia",
                                        "text": " "
                                    }
                                ]
                            },
                            "identifier": {
                                "kind": "IdentifierName",
                                "fullStart": 665,
                                "fullEnd": 675,
                                "start": 665,
                                "end": 675,
                                "fullWidth": 10,
                                "width": 10,
                                "text": "callbackfn",
                                "value": "callbackfn",
                                "valueText": "callbackfn"
                            },
                            "callSignature": {
                                "kind": "CallSignature",
                                "fullStart": 675,
                                "fullEnd": 691,
                                "start": 675,
                                "end": 690,
                                "fullWidth": 16,
                                "width": 15,
                                "parameterList": {
                                    "kind": "ParameterList",
                                    "fullStart": 675,
                                    "fullEnd": 691,
                                    "start": 675,
                                    "end": 690,
                                    "fullWidth": 16,
                                    "width": 15,
                                    "openParenToken": {
                                        "kind": "OpenParenToken",
                                        "fullStart": 675,
                                        "fullEnd": 676,
                                        "start": 675,
                                        "end": 676,
                                        "fullWidth": 1,
                                        "width": 1,
                                        "text": "(",
                                        "value": "(",
                                        "valueText": "("
                                    },
                                    "parameters": [
                                        {
                                            "kind": "Parameter",
                                            "fullStart": 676,
                                            "fullEnd": 679,
                                            "start": 676,
                                            "end": 679,
                                            "fullWidth": 3,
<<<<<<< HEAD
                                            "width": 3,
=======
                                            "modifiers": [],
>>>>>>> e3c38734
                                            "identifier": {
                                                "kind": "IdentifierName",
                                                "fullStart": 676,
                                                "fullEnd": 679,
                                                "start": 676,
                                                "end": 679,
                                                "fullWidth": 3,
                                                "width": 3,
                                                "text": "val",
                                                "value": "val",
                                                "valueText": "val"
                                            }
                                        },
                                        {
                                            "kind": "CommaToken",
                                            "fullStart": 679,
                                            "fullEnd": 681,
                                            "start": 679,
                                            "end": 680,
                                            "fullWidth": 2,
                                            "width": 1,
                                            "text": ",",
                                            "value": ",",
                                            "valueText": ",",
                                            "hasTrailingTrivia": true,
                                            "trailingTrivia": [
                                                {
                                                    "kind": "WhitespaceTrivia",
                                                    "text": " "
                                                }
                                            ]
                                        },
                                        {
                                            "kind": "Parameter",
                                            "fullStart": 681,
                                            "fullEnd": 684,
                                            "start": 681,
                                            "end": 684,
                                            "fullWidth": 3,
<<<<<<< HEAD
                                            "width": 3,
=======
                                            "modifiers": [],
>>>>>>> e3c38734
                                            "identifier": {
                                                "kind": "IdentifierName",
                                                "fullStart": 681,
                                                "fullEnd": 684,
                                                "start": 681,
                                                "end": 684,
                                                "fullWidth": 3,
                                                "width": 3,
                                                "text": "idx",
                                                "value": "idx",
                                                "valueText": "idx"
                                            }
                                        },
                                        {
                                            "kind": "CommaToken",
                                            "fullStart": 684,
                                            "fullEnd": 686,
                                            "start": 684,
                                            "end": 685,
                                            "fullWidth": 2,
                                            "width": 1,
                                            "text": ",",
                                            "value": ",",
                                            "valueText": ",",
                                            "hasTrailingTrivia": true,
                                            "trailingTrivia": [
                                                {
                                                    "kind": "WhitespaceTrivia",
                                                    "text": " "
                                                }
                                            ]
                                        },
                                        {
                                            "kind": "Parameter",
                                            "fullStart": 686,
                                            "fullEnd": 689,
                                            "start": 686,
                                            "end": 689,
                                            "fullWidth": 3,
<<<<<<< HEAD
                                            "width": 3,
=======
                                            "modifiers": [],
>>>>>>> e3c38734
                                            "identifier": {
                                                "kind": "IdentifierName",
                                                "fullStart": 686,
                                                "fullEnd": 689,
                                                "start": 686,
                                                "end": 689,
                                                "fullWidth": 3,
                                                "width": 3,
                                                "text": "obj",
                                                "value": "obj",
                                                "valueText": "obj"
                                            }
                                        }
                                    ],
                                    "closeParenToken": {
                                        "kind": "CloseParenToken",
                                        "fullStart": 689,
                                        "fullEnd": 691,
                                        "start": 689,
                                        "end": 690,
                                        "fullWidth": 2,
                                        "width": 1,
                                        "text": ")",
                                        "value": ")",
                                        "valueText": ")",
                                        "hasTrailingTrivia": true,
                                        "trailingTrivia": [
                                            {
                                                "kind": "WhitespaceTrivia",
                                                "text": " "
                                            }
                                        ]
                                    }
                                }
                            },
                            "block": {
                                "kind": "Block",
                                "fullStart": 691,
                                "fullEnd": 911,
                                "start": 691,
                                "end": 909,
                                "fullWidth": 220,
                                "width": 218,
                                "openBraceToken": {
                                    "kind": "OpenBraceToken",
                                    "fullStart": 691,
                                    "fullEnd": 694,
                                    "start": 691,
                                    "end": 692,
                                    "fullWidth": 3,
                                    "width": 1,
                                    "text": "{",
                                    "value": "{",
                                    "valueText": "{",
                                    "hasTrailingTrivia": true,
                                    "hasTrailingNewLine": true,
                                    "trailingTrivia": [
                                        {
                                            "kind": "NewLineTrivia",
                                            "text": "\r\n"
                                        }
                                    ]
                                },
                                "statements": [
                                    {
                                        "kind": "IfStatement",
                                        "fullStart": 694,
                                        "fullEnd": 900,
                                        "start": 706,
                                        "end": 898,
                                        "fullWidth": 206,
                                        "width": 192,
                                        "ifKeyword": {
                                            "kind": "IfKeyword",
                                            "fullStart": 694,
                                            "fullEnd": 709,
                                            "start": 706,
                                            "end": 708,
                                            "fullWidth": 15,
                                            "width": 2,
                                            "text": "if",
                                            "value": "if",
                                            "valueText": "if",
                                            "hasLeadingTrivia": true,
                                            "hasTrailingTrivia": true,
                                            "leadingTrivia": [
                                                {
                                                    "kind": "WhitespaceTrivia",
                                                    "text": "            "
                                                }
                                            ],
                                            "trailingTrivia": [
                                                {
                                                    "kind": "WhitespaceTrivia",
                                                    "text": " "
                                                }
                                            ]
                                        },
                                        "openParenToken": {
                                            "kind": "OpenParenToken",
                                            "fullStart": 709,
                                            "fullEnd": 710,
                                            "start": 709,
                                            "end": 710,
                                            "fullWidth": 1,
                                            "width": 1,
                                            "text": "(",
                                            "value": "(",
                                            "valueText": "("
                                        },
                                        "condition": {
                                            "kind": "EqualsExpression",
                                            "fullStart": 710,
                                            "fullEnd": 719,
                                            "start": 710,
                                            "end": 719,
                                            "fullWidth": 9,
                                            "width": 9,
                                            "left": {
                                                "kind": "IdentifierName",
                                                "fullStart": 710,
                                                "fullEnd": 714,
                                                "start": 710,
                                                "end": 713,
                                                "fullWidth": 4,
                                                "width": 3,
                                                "text": "idx",
                                                "value": "idx",
                                                "valueText": "idx",
                                                "hasTrailingTrivia": true,
                                                "trailingTrivia": [
                                                    {
                                                        "kind": "WhitespaceTrivia",
                                                        "text": " "
                                                    }
                                                ]
                                            },
                                            "operatorToken": {
                                                "kind": "EqualsEqualsEqualsToken",
                                                "fullStart": 714,
                                                "fullEnd": 718,
                                                "start": 714,
                                                "end": 717,
                                                "fullWidth": 4,
                                                "width": 3,
                                                "text": "===",
                                                "value": "===",
                                                "valueText": "===",
                                                "hasTrailingTrivia": true,
                                                "trailingTrivia": [
                                                    {
                                                        "kind": "WhitespaceTrivia",
                                                        "text": " "
                                                    }
                                                ]
                                            },
                                            "right": {
                                                "kind": "NumericLiteral",
                                                "fullStart": 718,
                                                "fullEnd": 719,
                                                "start": 718,
                                                "end": 719,
                                                "fullWidth": 1,
                                                "width": 1,
                                                "text": "0",
                                                "value": 0,
                                                "valueText": "0"
                                            }
                                        },
                                        "closeParenToken": {
                                            "kind": "CloseParenToken",
                                            "fullStart": 719,
                                            "fullEnd": 721,
                                            "start": 719,
                                            "end": 720,
                                            "fullWidth": 2,
                                            "width": 1,
                                            "text": ")",
                                            "value": ")",
                                            "valueText": ")",
                                            "hasTrailingTrivia": true,
                                            "trailingTrivia": [
                                                {
                                                    "kind": "WhitespaceTrivia",
                                                    "text": " "
                                                }
                                            ]
                                        },
                                        "statement": {
                                            "kind": "Block",
                                            "fullStart": 721,
                                            "fullEnd": 773,
                                            "start": 721,
                                            "end": 772,
                                            "fullWidth": 52,
                                            "width": 51,
                                            "openBraceToken": {
                                                "kind": "OpenBraceToken",
                                                "fullStart": 721,
                                                "fullEnd": 724,
                                                "start": 721,
                                                "end": 722,
                                                "fullWidth": 3,
                                                "width": 1,
                                                "text": "{",
                                                "value": "{",
                                                "valueText": "{",
                                                "hasTrailingTrivia": true,
                                                "hasTrailingNewLine": true,
                                                "trailingTrivia": [
                                                    {
                                                        "kind": "NewLineTrivia",
                                                        "text": "\r\n"
                                                    }
                                                ]
                                            },
                                            "statements": [
                                                {
                                                    "kind": "ReturnStatement",
                                                    "fullStart": 724,
                                                    "fullEnd": 759,
                                                    "start": 740,
                                                    "end": 757,
                                                    "fullWidth": 35,
                                                    "width": 17,
                                                    "returnKeyword": {
                                                        "kind": "ReturnKeyword",
                                                        "fullStart": 724,
                                                        "fullEnd": 747,
                                                        "start": 740,
                                                        "end": 746,
                                                        "fullWidth": 23,
                                                        "width": 6,
                                                        "text": "return",
                                                        "value": "return",
                                                        "valueText": "return",
                                                        "hasLeadingTrivia": true,
                                                        "hasTrailingTrivia": true,
                                                        "leadingTrivia": [
                                                            {
                                                                "kind": "WhitespaceTrivia",
                                                                "text": "                "
                                                            }
                                                        ],
                                                        "trailingTrivia": [
                                                            {
                                                                "kind": "WhitespaceTrivia",
                                                                "text": " "
                                                            }
                                                        ]
                                                    },
                                                    "expression": {
                                                        "kind": "EqualsExpression",
                                                        "fullStart": 747,
                                                        "fullEnd": 756,
                                                        "start": 747,
                                                        "end": 756,
                                                        "fullWidth": 9,
                                                        "width": 9,
                                                        "left": {
                                                            "kind": "IdentifierName",
                                                            "fullStart": 747,
                                                            "fullEnd": 751,
                                                            "start": 747,
                                                            "end": 750,
                                                            "fullWidth": 4,
                                                            "width": 3,
                                                            "text": "val",
                                                            "value": "val",
                                                            "valueText": "val",
                                                            "hasTrailingTrivia": true,
                                                            "trailingTrivia": [
                                                                {
                                                                    "kind": "WhitespaceTrivia",
                                                                    "text": " "
                                                                }
                                                            ]
                                                        },
                                                        "operatorToken": {
                                                            "kind": "EqualsEqualsEqualsToken",
                                                            "fullStart": 751,
                                                            "fullEnd": 755,
                                                            "start": 751,
                                                            "end": 754,
                                                            "fullWidth": 4,
                                                            "width": 3,
                                                            "text": "===",
                                                            "value": "===",
                                                            "valueText": "===",
                                                            "hasTrailingTrivia": true,
                                                            "trailingTrivia": [
                                                                {
                                                                    "kind": "WhitespaceTrivia",
                                                                    "text": " "
                                                                }
                                                            ]
                                                        },
                                                        "right": {
                                                            "kind": "NumericLiteral",
                                                            "fullStart": 755,
                                                            "fullEnd": 756,
                                                            "start": 755,
                                                            "end": 756,
                                                            "fullWidth": 1,
                                                            "width": 1,
                                                            "text": "9",
                                                            "value": 9,
                                                            "valueText": "9"
                                                        }
                                                    },
                                                    "semicolonToken": {
                                                        "kind": "SemicolonToken",
                                                        "fullStart": 756,
                                                        "fullEnd": 759,
                                                        "start": 756,
                                                        "end": 757,
                                                        "fullWidth": 3,
                                                        "width": 1,
                                                        "text": ";",
                                                        "value": ";",
                                                        "valueText": ";",
                                                        "hasTrailingTrivia": true,
                                                        "hasTrailingNewLine": true,
                                                        "trailingTrivia": [
                                                            {
                                                                "kind": "NewLineTrivia",
                                                                "text": "\r\n"
                                                            }
                                                        ]
                                                    }
                                                }
                                            ],
                                            "closeBraceToken": {
                                                "kind": "CloseBraceToken",
                                                "fullStart": 759,
                                                "fullEnd": 773,
                                                "start": 771,
                                                "end": 772,
                                                "fullWidth": 14,
                                                "width": 1,
                                                "text": "}",
                                                "value": "}",
                                                "valueText": "}",
                                                "hasLeadingTrivia": true,
                                                "hasTrailingTrivia": true,
                                                "leadingTrivia": [
                                                    {
                                                        "kind": "WhitespaceTrivia",
                                                        "text": "            "
                                                    }
                                                ],
                                                "trailingTrivia": [
                                                    {
                                                        "kind": "WhitespaceTrivia",
                                                        "text": " "
                                                    }
                                                ]
                                            }
                                        },
                                        "elseClause": {
                                            "kind": "ElseClause",
                                            "fullStart": 773,
                                            "fullEnd": 900,
                                            "start": 773,
                                            "end": 898,
                                            "fullWidth": 127,
                                            "width": 125,
                                            "elseKeyword": {
                                                "kind": "ElseKeyword",
                                                "fullStart": 773,
                                                "fullEnd": 778,
                                                "start": 773,
                                                "end": 777,
                                                "fullWidth": 5,
                                                "width": 4,
                                                "text": "else",
                                                "value": "else",
                                                "valueText": "else",
                                                "hasTrailingTrivia": true,
                                                "trailingTrivia": [
                                                    {
                                                        "kind": "WhitespaceTrivia",
                                                        "text": " "
                                                    }
                                                ]
                                            },
                                            "statement": {
                                                "kind": "IfStatement",
                                                "fullStart": 778,
                                                "fullEnd": 900,
                                                "start": 778,
                                                "end": 898,
                                                "fullWidth": 122,
                                                "width": 120,
                                                "ifKeyword": {
                                                    "kind": "IfKeyword",
                                                    "fullStart": 778,
                                                    "fullEnd": 781,
                                                    "start": 778,
                                                    "end": 780,
                                                    "fullWidth": 3,
                                                    "width": 2,
                                                    "text": "if",
                                                    "value": "if",
                                                    "valueText": "if",
                                                    "hasTrailingTrivia": true,
                                                    "trailingTrivia": [
                                                        {
                                                            "kind": "WhitespaceTrivia",
                                                            "text": " "
                                                        }
                                                    ]
                                                },
                                                "openParenToken": {
                                                    "kind": "OpenParenToken",
                                                    "fullStart": 781,
                                                    "fullEnd": 782,
                                                    "start": 781,
                                                    "end": 782,
                                                    "fullWidth": 1,
                                                    "width": 1,
                                                    "text": "(",
                                                    "value": "(",
                                                    "valueText": "("
                                                },
                                                "condition": {
                                                    "kind": "EqualsExpression",
                                                    "fullStart": 782,
                                                    "fullEnd": 791,
                                                    "start": 782,
                                                    "end": 791,
                                                    "fullWidth": 9,
                                                    "width": 9,
                                                    "left": {
                                                        "kind": "IdentifierName",
                                                        "fullStart": 782,
                                                        "fullEnd": 786,
                                                        "start": 782,
                                                        "end": 785,
                                                        "fullWidth": 4,
                                                        "width": 3,
                                                        "text": "idx",
                                                        "value": "idx",
                                                        "valueText": "idx",
                                                        "hasTrailingTrivia": true,
                                                        "trailingTrivia": [
                                                            {
                                                                "kind": "WhitespaceTrivia",
                                                                "text": " "
                                                            }
                                                        ]
                                                    },
                                                    "operatorToken": {
                                                        "kind": "EqualsEqualsEqualsToken",
                                                        "fullStart": 786,
                                                        "fullEnd": 790,
                                                        "start": 786,
                                                        "end": 789,
                                                        "fullWidth": 4,
                                                        "width": 3,
                                                        "text": "===",
                                                        "value": "===",
                                                        "valueText": "===",
                                                        "hasTrailingTrivia": true,
                                                        "trailingTrivia": [
                                                            {
                                                                "kind": "WhitespaceTrivia",
                                                                "text": " "
                                                            }
                                                        ]
                                                    },
                                                    "right": {
                                                        "kind": "NumericLiteral",
                                                        "fullStart": 790,
                                                        "fullEnd": 791,
                                                        "start": 790,
                                                        "end": 791,
                                                        "fullWidth": 1,
                                                        "width": 1,
                                                        "text": "1",
                                                        "value": 1,
                                                        "valueText": "1"
                                                    }
                                                },
                                                "closeParenToken": {
                                                    "kind": "CloseParenToken",
                                                    "fullStart": 791,
                                                    "fullEnd": 793,
                                                    "start": 791,
                                                    "end": 792,
                                                    "fullWidth": 2,
                                                    "width": 1,
                                                    "text": ")",
                                                    "value": ")",
                                                    "valueText": ")",
                                                    "hasTrailingTrivia": true,
                                                    "trailingTrivia": [
                                                        {
                                                            "kind": "WhitespaceTrivia",
                                                            "text": " "
                                                        }
                                                    ]
                                                },
                                                "statement": {
                                                    "kind": "Block",
                                                    "fullStart": 793,
                                                    "fullEnd": 846,
                                                    "start": 793,
                                                    "end": 845,
                                                    "fullWidth": 53,
                                                    "width": 52,
                                                    "openBraceToken": {
                                                        "kind": "OpenBraceToken",
                                                        "fullStart": 793,
                                                        "fullEnd": 796,
                                                        "start": 793,
                                                        "end": 794,
                                                        "fullWidth": 3,
                                                        "width": 1,
                                                        "text": "{",
                                                        "value": "{",
                                                        "valueText": "{",
                                                        "hasTrailingTrivia": true,
                                                        "hasTrailingNewLine": true,
                                                        "trailingTrivia": [
                                                            {
                                                                "kind": "NewLineTrivia",
                                                                "text": "\r\n"
                                                            }
                                                        ]
                                                    },
                                                    "statements": [
                                                        {
                                                            "kind": "ReturnStatement",
                                                            "fullStart": 796,
                                                            "fullEnd": 832,
                                                            "start": 812,
                                                            "end": 830,
                                                            "fullWidth": 36,
                                                            "width": 18,
                                                            "returnKeyword": {
                                                                "kind": "ReturnKeyword",
                                                                "fullStart": 796,
                                                                "fullEnd": 819,
                                                                "start": 812,
                                                                "end": 818,
                                                                "fullWidth": 23,
                                                                "width": 6,
                                                                "text": "return",
                                                                "value": "return",
                                                                "valueText": "return",
                                                                "hasLeadingTrivia": true,
                                                                "hasTrailingTrivia": true,
                                                                "leadingTrivia": [
                                                                    {
                                                                        "kind": "WhitespaceTrivia",
                                                                        "text": "                "
                                                                    }
                                                                ],
                                                                "trailingTrivia": [
                                                                    {
                                                                        "kind": "WhitespaceTrivia",
                                                                        "text": " "
                                                                    }
                                                                ]
                                                            },
                                                            "expression": {
                                                                "kind": "EqualsExpression",
                                                                "fullStart": 819,
                                                                "fullEnd": 829,
                                                                "start": 819,
                                                                "end": 829,
                                                                "fullWidth": 10,
                                                                "width": 10,
                                                                "left": {
                                                                    "kind": "IdentifierName",
                                                                    "fullStart": 819,
                                                                    "fullEnd": 823,
                                                                    "start": 819,
                                                                    "end": 822,
                                                                    "fullWidth": 4,
                                                                    "width": 3,
                                                                    "text": "val",
                                                                    "value": "val",
                                                                    "valueText": "val",
                                                                    "hasTrailingTrivia": true,
                                                                    "trailingTrivia": [
                                                                        {
                                                                            "kind": "WhitespaceTrivia",
                                                                            "text": " "
                                                                        }
                                                                    ]
                                                                },
                                                                "operatorToken": {
                                                                    "kind": "EqualsEqualsEqualsToken",
                                                                    "fullStart": 823,
                                                                    "fullEnd": 827,
                                                                    "start": 823,
                                                                    "end": 826,
                                                                    "fullWidth": 4,
                                                                    "width": 3,
                                                                    "text": "===",
                                                                    "value": "===",
                                                                    "valueText": "===",
                                                                    "hasTrailingTrivia": true,
                                                                    "trailingTrivia": [
                                                                        {
                                                                            "kind": "WhitespaceTrivia",
                                                                            "text": " "
                                                                        }
                                                                    ]
                                                                },
                                                                "right": {
                                                                    "kind": "NumericLiteral",
                                                                    "fullStart": 827,
                                                                    "fullEnd": 829,
                                                                    "start": 827,
                                                                    "end": 829,
                                                                    "fullWidth": 2,
                                                                    "width": 2,
                                                                    "text": "11",
                                                                    "value": 11,
                                                                    "valueText": "11"
                                                                }
                                                            },
                                                            "semicolonToken": {
                                                                "kind": "SemicolonToken",
                                                                "fullStart": 829,
                                                                "fullEnd": 832,
                                                                "start": 829,
                                                                "end": 830,
                                                                "fullWidth": 3,
                                                                "width": 1,
                                                                "text": ";",
                                                                "value": ";",
                                                                "valueText": ";",
                                                                "hasTrailingTrivia": true,
                                                                "hasTrailingNewLine": true,
                                                                "trailingTrivia": [
                                                                    {
                                                                        "kind": "NewLineTrivia",
                                                                        "text": "\r\n"
                                                                    }
                                                                ]
                                                            }
                                                        }
                                                    ],
                                                    "closeBraceToken": {
                                                        "kind": "CloseBraceToken",
                                                        "fullStart": 832,
                                                        "fullEnd": 846,
                                                        "start": 844,
                                                        "end": 845,
                                                        "fullWidth": 14,
                                                        "width": 1,
                                                        "text": "}",
                                                        "value": "}",
                                                        "valueText": "}",
                                                        "hasLeadingTrivia": true,
                                                        "hasTrailingTrivia": true,
                                                        "leadingTrivia": [
                                                            {
                                                                "kind": "WhitespaceTrivia",
                                                                "text": "            "
                                                            }
                                                        ],
                                                        "trailingTrivia": [
                                                            {
                                                                "kind": "WhitespaceTrivia",
                                                                "text": " "
                                                            }
                                                        ]
                                                    }
                                                },
                                                "elseClause": {
                                                    "kind": "ElseClause",
                                                    "fullStart": 846,
                                                    "fullEnd": 900,
                                                    "start": 846,
                                                    "end": 898,
                                                    "fullWidth": 54,
                                                    "width": 52,
                                                    "elseKeyword": {
                                                        "kind": "ElseKeyword",
                                                        "fullStart": 846,
                                                        "fullEnd": 851,
                                                        "start": 846,
                                                        "end": 850,
                                                        "fullWidth": 5,
                                                        "width": 4,
                                                        "text": "else",
                                                        "value": "else",
                                                        "valueText": "else",
                                                        "hasTrailingTrivia": true,
                                                        "trailingTrivia": [
                                                            {
                                                                "kind": "WhitespaceTrivia",
                                                                "text": " "
                                                            }
                                                        ]
                                                    },
                                                    "statement": {
                                                        "kind": "Block",
                                                        "fullStart": 851,
                                                        "fullEnd": 900,
                                                        "start": 851,
                                                        "end": 898,
                                                        "fullWidth": 49,
                                                        "width": 47,
                                                        "openBraceToken": {
                                                            "kind": "OpenBraceToken",
                                                            "fullStart": 851,
                                                            "fullEnd": 854,
                                                            "start": 851,
                                                            "end": 852,
                                                            "fullWidth": 3,
                                                            "width": 1,
                                                            "text": "{",
                                                            "value": "{",
                                                            "valueText": "{",
                                                            "hasTrailingTrivia": true,
                                                            "hasTrailingNewLine": true,
                                                            "trailingTrivia": [
                                                                {
                                                                    "kind": "NewLineTrivia",
                                                                    "text": "\r\n"
                                                                }
                                                            ]
                                                        },
                                                        "statements": [
                                                            {
                                                                "kind": "ReturnStatement",
                                                                "fullStart": 854,
                                                                "fullEnd": 885,
                                                                "start": 870,
                                                                "end": 883,
                                                                "fullWidth": 31,
                                                                "width": 13,
                                                                "returnKeyword": {
                                                                    "kind": "ReturnKeyword",
                                                                    "fullStart": 854,
                                                                    "fullEnd": 877,
                                                                    "start": 870,
                                                                    "end": 876,
                                                                    "fullWidth": 23,
                                                                    "width": 6,
                                                                    "text": "return",
                                                                    "value": "return",
                                                                    "valueText": "return",
                                                                    "hasLeadingTrivia": true,
                                                                    "hasTrailingTrivia": true,
                                                                    "leadingTrivia": [
                                                                        {
                                                                            "kind": "WhitespaceTrivia",
                                                                            "text": "                "
                                                                        }
                                                                    ],
                                                                    "trailingTrivia": [
                                                                        {
                                                                            "kind": "WhitespaceTrivia",
                                                                            "text": " "
                                                                        }
                                                                    ]
                                                                },
                                                                "expression": {
                                                                    "kind": "FalseKeyword",
                                                                    "fullStart": 877,
                                                                    "fullEnd": 882,
                                                                    "start": 877,
                                                                    "end": 882,
                                                                    "fullWidth": 5,
                                                                    "width": 5,
                                                                    "text": "false",
                                                                    "value": false,
                                                                    "valueText": "false"
                                                                },
                                                                "semicolonToken": {
                                                                    "kind": "SemicolonToken",
                                                                    "fullStart": 882,
                                                                    "fullEnd": 885,
                                                                    "start": 882,
                                                                    "end": 883,
                                                                    "fullWidth": 3,
                                                                    "width": 1,
                                                                    "text": ";",
                                                                    "value": ";",
                                                                    "valueText": ";",
                                                                    "hasTrailingTrivia": true,
                                                                    "hasTrailingNewLine": true,
                                                                    "trailingTrivia": [
                                                                        {
                                                                            "kind": "NewLineTrivia",
                                                                            "text": "\r\n"
                                                                        }
                                                                    ]
                                                                }
                                                            }
                                                        ],
                                                        "closeBraceToken": {
                                                            "kind": "CloseBraceToken",
                                                            "fullStart": 885,
                                                            "fullEnd": 900,
                                                            "start": 897,
                                                            "end": 898,
                                                            "fullWidth": 15,
                                                            "width": 1,
                                                            "text": "}",
                                                            "value": "}",
                                                            "valueText": "}",
                                                            "hasLeadingTrivia": true,
                                                            "hasTrailingTrivia": true,
                                                            "hasTrailingNewLine": true,
                                                            "leadingTrivia": [
                                                                {
                                                                    "kind": "WhitespaceTrivia",
                                                                    "text": "            "
                                                                }
                                                            ],
                                                            "trailingTrivia": [
                                                                {
                                                                    "kind": "NewLineTrivia",
                                                                    "text": "\r\n"
                                                                }
                                                            ]
                                                        }
                                                    }
                                                }
                                            }
                                        }
                                    }
                                ],
                                "closeBraceToken": {
                                    "kind": "CloseBraceToken",
                                    "fullStart": 900,
                                    "fullEnd": 911,
                                    "start": 908,
                                    "end": 909,
                                    "fullWidth": 11,
                                    "width": 1,
                                    "text": "}",
                                    "value": "}",
                                    "valueText": "}",
                                    "hasLeadingTrivia": true,
                                    "hasTrailingTrivia": true,
                                    "hasTrailingNewLine": true,
                                    "leadingTrivia": [
                                        {
                                            "kind": "WhitespaceTrivia",
                                            "text": "        "
                                        }
                                    ],
                                    "trailingTrivia": [
                                        {
                                            "kind": "NewLineTrivia",
                                            "text": "\r\n"
                                        }
                                    ]
                                }
                            }
                        },
                        {
                            "kind": "VariableStatement",
                            "fullStart": 911,
                            "fullEnd": 1032,
                            "start": 921,
                            "end": 1030,
                            "fullWidth": 121,
                            "width": 109,
                            "modifiers": [],
                            "variableDeclaration": {
                                "kind": "VariableDeclaration",
                                "fullStart": 911,
                                "fullEnd": 1029,
                                "start": 921,
                                "end": 1029,
                                "fullWidth": 118,
                                "width": 108,
                                "varKeyword": {
                                    "kind": "VarKeyword",
                                    "fullStart": 911,
                                    "fullEnd": 925,
                                    "start": 921,
                                    "end": 924,
                                    "fullWidth": 14,
                                    "width": 3,
                                    "text": "var",
                                    "value": "var",
                                    "valueText": "var",
                                    "hasLeadingTrivia": true,
                                    "hasLeadingNewLine": true,
                                    "hasTrailingTrivia": true,
                                    "leadingTrivia": [
                                        {
                                            "kind": "NewLineTrivia",
                                            "text": "\r\n"
                                        },
                                        {
                                            "kind": "WhitespaceTrivia",
                                            "text": "        "
                                        }
                                    ],
                                    "trailingTrivia": [
                                        {
                                            "kind": "WhitespaceTrivia",
                                            "text": " "
                                        }
                                    ]
                                },
                                "variableDeclarators": [
                                    {
                                        "kind": "VariableDeclarator",
                                        "fullStart": 925,
                                        "fullEnd": 1029,
                                        "start": 925,
                                        "end": 1029,
                                        "fullWidth": 104,
                                        "width": 104,
                                        "identifier": {
                                            "kind": "IdentifierName",
                                            "fullStart": 925,
                                            "fullEnd": 930,
                                            "start": 925,
                                            "end": 929,
                                            "fullWidth": 5,
                                            "width": 4,
                                            "text": "func",
                                            "value": "func",
                                            "valueText": "func",
                                            "hasTrailingTrivia": true,
                                            "trailingTrivia": [
                                                {
                                                    "kind": "WhitespaceTrivia",
                                                    "text": " "
                                                }
                                            ]
                                        },
                                        "equalsValueClause": {
                                            "kind": "EqualsValueClause",
                                            "fullStart": 930,
                                            "fullEnd": 1029,
                                            "start": 930,
                                            "end": 1029,
                                            "fullWidth": 99,
                                            "width": 99,
                                            "equalsToken": {
                                                "kind": "EqualsToken",
                                                "fullStart": 930,
                                                "fullEnd": 932,
                                                "start": 930,
                                                "end": 931,
                                                "fullWidth": 2,
                                                "width": 1,
                                                "text": "=",
                                                "value": "=",
                                                "valueText": "=",
                                                "hasTrailingTrivia": true,
                                                "trailingTrivia": [
                                                    {
                                                        "kind": "WhitespaceTrivia",
                                                        "text": " "
                                                    }
                                                ]
                                            },
                                            "value": {
                                                "kind": "FunctionExpression",
                                                "fullStart": 932,
                                                "fullEnd": 1029,
                                                "start": 932,
                                                "end": 1029,
                                                "fullWidth": 97,
                                                "width": 97,
                                                "functionKeyword": {
                                                    "kind": "FunctionKeyword",
                                                    "fullStart": 932,
                                                    "fullEnd": 941,
                                                    "start": 932,
                                                    "end": 940,
                                                    "fullWidth": 9,
                                                    "width": 8,
                                                    "text": "function",
                                                    "value": "function",
                                                    "valueText": "function",
                                                    "hasTrailingTrivia": true,
                                                    "trailingTrivia": [
                                                        {
                                                            "kind": "WhitespaceTrivia",
                                                            "text": " "
                                                        }
                                                    ]
                                                },
                                                "callSignature": {
                                                    "kind": "CallSignature",
                                                    "fullStart": 941,
                                                    "fullEnd": 948,
                                                    "start": 941,
                                                    "end": 947,
                                                    "fullWidth": 7,
                                                    "width": 6,
                                                    "parameterList": {
                                                        "kind": "ParameterList",
                                                        "fullStart": 941,
                                                        "fullEnd": 948,
                                                        "start": 941,
                                                        "end": 947,
                                                        "fullWidth": 7,
                                                        "width": 6,
                                                        "openParenToken": {
                                                            "kind": "OpenParenToken",
                                                            "fullStart": 941,
                                                            "fullEnd": 942,
                                                            "start": 941,
                                                            "end": 942,
                                                            "fullWidth": 1,
                                                            "width": 1,
                                                            "text": "(",
                                                            "value": "(",
                                                            "valueText": "("
                                                        },
                                                        "parameters": [
                                                            {
                                                                "kind": "Parameter",
                                                                "fullStart": 942,
                                                                "fullEnd": 943,
                                                                "start": 942,
                                                                "end": 943,
                                                                "fullWidth": 1,
<<<<<<< HEAD
                                                                "width": 1,
=======
                                                                "modifiers": [],
>>>>>>> e3c38734
                                                                "identifier": {
                                                                    "kind": "IdentifierName",
                                                                    "fullStart": 942,
                                                                    "fullEnd": 943,
                                                                    "start": 942,
                                                                    "end": 943,
                                                                    "fullWidth": 1,
                                                                    "width": 1,
                                                                    "text": "a",
                                                                    "value": "a",
                                                                    "valueText": "a"
                                                                }
                                                            },
                                                            {
                                                                "kind": "CommaToken",
                                                                "fullStart": 943,
                                                                "fullEnd": 945,
                                                                "start": 943,
                                                                "end": 944,
                                                                "fullWidth": 2,
                                                                "width": 1,
                                                                "text": ",",
                                                                "value": ",",
                                                                "valueText": ",",
                                                                "hasTrailingTrivia": true,
                                                                "trailingTrivia": [
                                                                    {
                                                                        "kind": "WhitespaceTrivia",
                                                                        "text": " "
                                                                    }
                                                                ]
                                                            },
                                                            {
                                                                "kind": "Parameter",
                                                                "fullStart": 945,
                                                                "fullEnd": 946,
                                                                "start": 945,
                                                                "end": 946,
                                                                "fullWidth": 1,
<<<<<<< HEAD
                                                                "width": 1,
=======
                                                                "modifiers": [],
>>>>>>> e3c38734
                                                                "identifier": {
                                                                    "kind": "IdentifierName",
                                                                    "fullStart": 945,
                                                                    "fullEnd": 946,
                                                                    "start": 945,
                                                                    "end": 946,
                                                                    "fullWidth": 1,
                                                                    "width": 1,
                                                                    "text": "b",
                                                                    "value": "b",
                                                                    "valueText": "b"
                                                                }
                                                            }
                                                        ],
                                                        "closeParenToken": {
                                                            "kind": "CloseParenToken",
                                                            "fullStart": 946,
                                                            "fullEnd": 948,
                                                            "start": 946,
                                                            "end": 947,
                                                            "fullWidth": 2,
                                                            "width": 1,
                                                            "text": ")",
                                                            "value": ")",
                                                            "valueText": ")",
                                                            "hasTrailingTrivia": true,
                                                            "trailingTrivia": [
                                                                {
                                                                    "kind": "WhitespaceTrivia",
                                                                    "text": " "
                                                                }
                                                            ]
                                                        }
                                                    }
                                                },
                                                "block": {
                                                    "kind": "Block",
                                                    "fullStart": 948,
                                                    "fullEnd": 1029,
                                                    "start": 948,
                                                    "end": 1029,
                                                    "fullWidth": 81,
                                                    "width": 81,
                                                    "openBraceToken": {
                                                        "kind": "OpenBraceToken",
                                                        "fullStart": 948,
                                                        "fullEnd": 951,
                                                        "start": 948,
                                                        "end": 949,
                                                        "fullWidth": 3,
                                                        "width": 1,
                                                        "text": "{",
                                                        "value": "{",
                                                        "valueText": "{",
                                                        "hasTrailingTrivia": true,
                                                        "hasTrailingNewLine": true,
                                                        "trailingTrivia": [
                                                            {
                                                                "kind": "NewLineTrivia",
                                                                "text": "\r\n"
                                                            }
                                                        ]
                                                    },
                                                    "statements": [
                                                        {
                                                            "kind": "ReturnStatement",
                                                            "fullStart": 951,
                                                            "fullEnd": 1020,
                                                            "start": 963,
                                                            "end": 1018,
                                                            "fullWidth": 69,
                                                            "width": 55,
                                                            "returnKeyword": {
                                                                "kind": "ReturnKeyword",
                                                                "fullStart": 951,
                                                                "fullEnd": 970,
                                                                "start": 963,
                                                                "end": 969,
                                                                "fullWidth": 19,
                                                                "width": 6,
                                                                "text": "return",
                                                                "value": "return",
                                                                "valueText": "return",
                                                                "hasLeadingTrivia": true,
                                                                "hasTrailingTrivia": true,
                                                                "leadingTrivia": [
                                                                    {
                                                                        "kind": "WhitespaceTrivia",
                                                                        "text": "            "
                                                                    }
                                                                ],
                                                                "trailingTrivia": [
                                                                    {
                                                                        "kind": "WhitespaceTrivia",
                                                                        "text": " "
                                                                    }
                                                                ]
                                                            },
                                                            "expression": {
                                                                "kind": "InvocationExpression",
                                                                "fullStart": 970,
                                                                "fullEnd": 1017,
                                                                "start": 970,
                                                                "end": 1017,
                                                                "fullWidth": 47,
                                                                "width": 47,
                                                                "expression": {
                                                                    "kind": "MemberAccessExpression",
                                                                    "fullStart": 970,
                                                                    "fullEnd": 994,
                                                                    "start": 970,
                                                                    "end": 994,
                                                                    "fullWidth": 24,
                                                                    "width": 24,
                                                                    "expression": {
                                                                        "kind": "MemberAccessExpression",
                                                                        "fullStart": 970,
                                                                        "fullEnd": 989,
                                                                        "start": 970,
                                                                        "end": 989,
                                                                        "fullWidth": 19,
                                                                        "width": 19,
                                                                        "expression": {
                                                                            "kind": "MemberAccessExpression",
                                                                            "fullStart": 970,
                                                                            "fullEnd": 985,
                                                                            "start": 970,
                                                                            "end": 985,
                                                                            "fullWidth": 15,
                                                                            "width": 15,
                                                                            "expression": {
                                                                                "kind": "IdentifierName",
                                                                                "fullStart": 970,
                                                                                "fullEnd": 975,
                                                                                "start": 970,
                                                                                "end": 975,
                                                                                "fullWidth": 5,
                                                                                "width": 5,
                                                                                "text": "Array",
                                                                                "value": "Array",
                                                                                "valueText": "Array"
                                                                            },
                                                                            "dotToken": {
                                                                                "kind": "DotToken",
                                                                                "fullStart": 975,
                                                                                "fullEnd": 976,
                                                                                "start": 975,
                                                                                "end": 976,
                                                                                "fullWidth": 1,
                                                                                "width": 1,
                                                                                "text": ".",
                                                                                "value": ".",
                                                                                "valueText": "."
                                                                            },
                                                                            "name": {
                                                                                "kind": "IdentifierName",
                                                                                "fullStart": 976,
                                                                                "fullEnd": 985,
                                                                                "start": 976,
                                                                                "end": 985,
                                                                                "fullWidth": 9,
                                                                                "width": 9,
                                                                                "text": "prototype",
                                                                                "value": "prototype",
                                                                                "valueText": "prototype"
                                                                            }
                                                                        },
                                                                        "dotToken": {
                                                                            "kind": "DotToken",
                                                                            "fullStart": 985,
                                                                            "fullEnd": 986,
                                                                            "start": 985,
                                                                            "end": 986,
                                                                            "fullWidth": 1,
                                                                            "width": 1,
                                                                            "text": ".",
                                                                            "value": ".",
                                                                            "valueText": "."
                                                                        },
                                                                        "name": {
                                                                            "kind": "IdentifierName",
                                                                            "fullStart": 986,
                                                                            "fullEnd": 989,
                                                                            "start": 986,
                                                                            "end": 989,
                                                                            "fullWidth": 3,
                                                                            "width": 3,
                                                                            "text": "map",
                                                                            "value": "map",
                                                                            "valueText": "map"
                                                                        }
                                                                    },
                                                                    "dotToken": {
                                                                        "kind": "DotToken",
                                                                        "fullStart": 989,
                                                                        "fullEnd": 990,
                                                                        "start": 989,
                                                                        "end": 990,
                                                                        "fullWidth": 1,
                                                                        "width": 1,
                                                                        "text": ".",
                                                                        "value": ".",
                                                                        "valueText": "."
                                                                    },
                                                                    "name": {
                                                                        "kind": "IdentifierName",
                                                                        "fullStart": 990,
                                                                        "fullEnd": 994,
                                                                        "start": 990,
                                                                        "end": 994,
                                                                        "fullWidth": 4,
                                                                        "width": 4,
                                                                        "text": "call",
                                                                        "value": "call",
                                                                        "valueText": "call"
                                                                    }
                                                                },
                                                                "argumentList": {
                                                                    "kind": "ArgumentList",
                                                                    "fullStart": 994,
                                                                    "fullEnd": 1017,
                                                                    "start": 994,
                                                                    "end": 1017,
                                                                    "fullWidth": 23,
                                                                    "width": 23,
                                                                    "openParenToken": {
                                                                        "kind": "OpenParenToken",
                                                                        "fullStart": 994,
                                                                        "fullEnd": 995,
                                                                        "start": 994,
                                                                        "end": 995,
                                                                        "fullWidth": 1,
                                                                        "width": 1,
                                                                        "text": "(",
                                                                        "value": "(",
                                                                        "valueText": "("
                                                                    },
                                                                    "arguments": [
                                                                        {
                                                                            "kind": "IdentifierName",
                                                                            "fullStart": 995,
                                                                            "fullEnd": 1004,
                                                                            "start": 995,
                                                                            "end": 1004,
                                                                            "fullWidth": 9,
                                                                            "width": 9,
                                                                            "text": "arguments",
                                                                            "value": "arguments",
                                                                            "valueText": "arguments"
                                                                        },
                                                                        {
                                                                            "kind": "CommaToken",
                                                                            "fullStart": 1004,
                                                                            "fullEnd": 1006,
                                                                            "start": 1004,
                                                                            "end": 1005,
                                                                            "fullWidth": 2,
                                                                            "width": 1,
                                                                            "text": ",",
                                                                            "value": ",",
                                                                            "valueText": ",",
                                                                            "hasTrailingTrivia": true,
                                                                            "trailingTrivia": [
                                                                                {
                                                                                    "kind": "WhitespaceTrivia",
                                                                                    "text": " "
                                                                                }
                                                                            ]
                                                                        },
                                                                        {
                                                                            "kind": "IdentifierName",
                                                                            "fullStart": 1006,
                                                                            "fullEnd": 1016,
                                                                            "start": 1006,
                                                                            "end": 1016,
                                                                            "fullWidth": 10,
                                                                            "width": 10,
                                                                            "text": "callbackfn",
                                                                            "value": "callbackfn",
                                                                            "valueText": "callbackfn"
                                                                        }
                                                                    ],
                                                                    "closeParenToken": {
                                                                        "kind": "CloseParenToken",
                                                                        "fullStart": 1016,
                                                                        "fullEnd": 1017,
                                                                        "start": 1016,
                                                                        "end": 1017,
                                                                        "fullWidth": 1,
                                                                        "width": 1,
                                                                        "text": ")",
                                                                        "value": ")",
                                                                        "valueText": ")"
                                                                    }
                                                                }
                                                            },
                                                            "semicolonToken": {
                                                                "kind": "SemicolonToken",
                                                                "fullStart": 1017,
                                                                "fullEnd": 1020,
                                                                "start": 1017,
                                                                "end": 1018,
                                                                "fullWidth": 3,
                                                                "width": 1,
                                                                "text": ";",
                                                                "value": ";",
                                                                "valueText": ";",
                                                                "hasTrailingTrivia": true,
                                                                "hasTrailingNewLine": true,
                                                                "trailingTrivia": [
                                                                    {
                                                                        "kind": "NewLineTrivia",
                                                                        "text": "\r\n"
                                                                    }
                                                                ]
                                                            }
                                                        }
                                                    ],
                                                    "closeBraceToken": {
                                                        "kind": "CloseBraceToken",
                                                        "fullStart": 1020,
                                                        "fullEnd": 1029,
                                                        "start": 1028,
                                                        "end": 1029,
                                                        "fullWidth": 9,
                                                        "width": 1,
                                                        "text": "}",
                                                        "value": "}",
                                                        "valueText": "}",
                                                        "hasLeadingTrivia": true,
                                                        "leadingTrivia": [
                                                            {
                                                                "kind": "WhitespaceTrivia",
                                                                "text": "        "
                                                            }
                                                        ]
                                                    }
                                                }
                                            }
                                        }
                                    }
                                ]
                            },
                            "semicolonToken": {
                                "kind": "SemicolonToken",
                                "fullStart": 1029,
                                "fullEnd": 1032,
                                "start": 1029,
                                "end": 1030,
                                "fullWidth": 3,
                                "width": 1,
                                "text": ";",
                                "value": ";",
                                "valueText": ";",
                                "hasTrailingTrivia": true,
                                "hasTrailingNewLine": true,
                                "trailingTrivia": [
                                    {
                                        "kind": "NewLineTrivia",
                                        "text": "\r\n"
                                    }
                                ]
                            }
                        },
                        {
                            "kind": "VariableStatement",
                            "fullStart": 1032,
                            "fullEnd": 1073,
                            "start": 1042,
                            "end": 1071,
                            "fullWidth": 41,
                            "width": 29,
                            "modifiers": [],
                            "variableDeclaration": {
                                "kind": "VariableDeclaration",
                                "fullStart": 1032,
                                "fullEnd": 1070,
                                "start": 1042,
                                "end": 1070,
                                "fullWidth": 38,
                                "width": 28,
                                "varKeyword": {
                                    "kind": "VarKeyword",
                                    "fullStart": 1032,
                                    "fullEnd": 1046,
                                    "start": 1042,
                                    "end": 1045,
                                    "fullWidth": 14,
                                    "width": 3,
                                    "text": "var",
                                    "value": "var",
                                    "valueText": "var",
                                    "hasLeadingTrivia": true,
                                    "hasLeadingNewLine": true,
                                    "hasTrailingTrivia": true,
                                    "leadingTrivia": [
                                        {
                                            "kind": "NewLineTrivia",
                                            "text": "\r\n"
                                        },
                                        {
                                            "kind": "WhitespaceTrivia",
                                            "text": "        "
                                        }
                                    ],
                                    "trailingTrivia": [
                                        {
                                            "kind": "WhitespaceTrivia",
                                            "text": " "
                                        }
                                    ]
                                },
                                "variableDeclarators": [
                                    {
                                        "kind": "VariableDeclarator",
                                        "fullStart": 1046,
                                        "fullEnd": 1070,
                                        "start": 1046,
                                        "end": 1070,
                                        "fullWidth": 24,
                                        "width": 24,
                                        "identifier": {
                                            "kind": "IdentifierName",
                                            "fullStart": 1046,
                                            "fullEnd": 1057,
                                            "start": 1046,
                                            "end": 1056,
                                            "fullWidth": 11,
                                            "width": 10,
                                            "text": "testResult",
                                            "value": "testResult",
                                            "valueText": "testResult",
                                            "hasTrailingTrivia": true,
                                            "trailingTrivia": [
                                                {
                                                    "kind": "WhitespaceTrivia",
                                                    "text": " "
                                                }
                                            ]
                                        },
                                        "equalsValueClause": {
                                            "kind": "EqualsValueClause",
                                            "fullStart": 1057,
                                            "fullEnd": 1070,
                                            "start": 1057,
                                            "end": 1070,
                                            "fullWidth": 13,
                                            "width": 13,
                                            "equalsToken": {
                                                "kind": "EqualsToken",
                                                "fullStart": 1057,
                                                "fullEnd": 1059,
                                                "start": 1057,
                                                "end": 1058,
                                                "fullWidth": 2,
                                                "width": 1,
                                                "text": "=",
                                                "value": "=",
                                                "valueText": "=",
                                                "hasTrailingTrivia": true,
                                                "trailingTrivia": [
                                                    {
                                                        "kind": "WhitespaceTrivia",
                                                        "text": " "
                                                    }
                                                ]
                                            },
                                            "value": {
                                                "kind": "InvocationExpression",
                                                "fullStart": 1059,
                                                "fullEnd": 1070,
                                                "start": 1059,
                                                "end": 1070,
                                                "fullWidth": 11,
                                                "width": 11,
                                                "expression": {
                                                    "kind": "IdentifierName",
                                                    "fullStart": 1059,
                                                    "fullEnd": 1063,
                                                    "start": 1059,
                                                    "end": 1063,
                                                    "fullWidth": 4,
                                                    "width": 4,
                                                    "text": "func",
                                                    "value": "func",
                                                    "valueText": "func"
                                                },
                                                "argumentList": {
                                                    "kind": "ArgumentList",
                                                    "fullStart": 1063,
                                                    "fullEnd": 1070,
                                                    "start": 1063,
                                                    "end": 1070,
                                                    "fullWidth": 7,
                                                    "width": 7,
                                                    "openParenToken": {
                                                        "kind": "OpenParenToken",
                                                        "fullStart": 1063,
                                                        "fullEnd": 1064,
                                                        "start": 1063,
                                                        "end": 1064,
                                                        "fullWidth": 1,
                                                        "width": 1,
                                                        "text": "(",
                                                        "value": "(",
                                                        "valueText": "("
                                                    },
                                                    "arguments": [
                                                        {
                                                            "kind": "NumericLiteral",
                                                            "fullStart": 1064,
                                                            "fullEnd": 1065,
                                                            "start": 1064,
                                                            "end": 1065,
                                                            "fullWidth": 1,
                                                            "width": 1,
                                                            "text": "9",
                                                            "value": 9,
                                                            "valueText": "9"
                                                        },
                                                        {
                                                            "kind": "CommaToken",
                                                            "fullStart": 1065,
                                                            "fullEnd": 1067,
                                                            "start": 1065,
                                                            "end": 1066,
                                                            "fullWidth": 2,
                                                            "width": 1,
                                                            "text": ",",
                                                            "value": ",",
                                                            "valueText": ",",
                                                            "hasTrailingTrivia": true,
                                                            "trailingTrivia": [
                                                                {
                                                                    "kind": "WhitespaceTrivia",
                                                                    "text": " "
                                                                }
                                                            ]
                                                        },
                                                        {
                                                            "kind": "NumericLiteral",
                                                            "fullStart": 1067,
                                                            "fullEnd": 1069,
                                                            "start": 1067,
                                                            "end": 1069,
                                                            "fullWidth": 2,
                                                            "width": 2,
                                                            "text": "11",
                                                            "value": 11,
                                                            "valueText": "11"
                                                        }
                                                    ],
                                                    "closeParenToken": {
                                                        "kind": "CloseParenToken",
                                                        "fullStart": 1069,
                                                        "fullEnd": 1070,
                                                        "start": 1069,
                                                        "end": 1070,
                                                        "fullWidth": 1,
                                                        "width": 1,
                                                        "text": ")",
                                                        "value": ")",
                                                        "valueText": ")"
                                                    }
                                                }
                                            }
                                        }
                                    }
                                ]
                            },
                            "semicolonToken": {
                                "kind": "SemicolonToken",
                                "fullStart": 1070,
                                "fullEnd": 1073,
                                "start": 1070,
                                "end": 1071,
                                "fullWidth": 3,
                                "width": 1,
                                "text": ";",
                                "value": ";",
                                "valueText": ";",
                                "hasTrailingTrivia": true,
                                "hasTrailingNewLine": true,
                                "trailingTrivia": [
                                    {
                                        "kind": "NewLineTrivia",
                                        "text": "\r\n"
                                    }
                                ]
                            }
                        },
                        {
                            "kind": "ReturnStatement",
                            "fullStart": 1073,
                            "fullEnd": 1141,
                            "start": 1083,
                            "end": 1139,
                            "fullWidth": 68,
                            "width": 56,
                            "returnKeyword": {
                                "kind": "ReturnKeyword",
                                "fullStart": 1073,
                                "fullEnd": 1090,
                                "start": 1083,
                                "end": 1089,
                                "fullWidth": 17,
                                "width": 6,
                                "text": "return",
                                "value": "return",
                                "valueText": "return",
                                "hasLeadingTrivia": true,
                                "hasLeadingNewLine": true,
                                "hasTrailingTrivia": true,
                                "leadingTrivia": [
                                    {
                                        "kind": "NewLineTrivia",
                                        "text": "\r\n"
                                    },
                                    {
                                        "kind": "WhitespaceTrivia",
                                        "text": "        "
                                    }
                                ],
                                "trailingTrivia": [
                                    {
                                        "kind": "WhitespaceTrivia",
                                        "text": " "
                                    }
                                ]
                            },
                            "expression": {
                                "kind": "LogicalAndExpression",
                                "fullStart": 1090,
                                "fullEnd": 1138,
                                "start": 1090,
                                "end": 1138,
                                "fullWidth": 48,
                                "width": 48,
                                "left": {
                                    "kind": "EqualsExpression",
                                    "fullStart": 1090,
                                    "fullEnd": 1113,
                                    "start": 1090,
                                    "end": 1112,
                                    "fullWidth": 23,
                                    "width": 22,
                                    "left": {
                                        "kind": "ElementAccessExpression",
                                        "fullStart": 1090,
                                        "fullEnd": 1104,
                                        "start": 1090,
                                        "end": 1103,
                                        "fullWidth": 14,
                                        "width": 13,
                                        "expression": {
                                            "kind": "IdentifierName",
                                            "fullStart": 1090,
                                            "fullEnd": 1100,
                                            "start": 1090,
                                            "end": 1100,
                                            "fullWidth": 10,
                                            "width": 10,
                                            "text": "testResult",
                                            "value": "testResult",
                                            "valueText": "testResult"
                                        },
                                        "openBracketToken": {
                                            "kind": "OpenBracketToken",
                                            "fullStart": 1100,
                                            "fullEnd": 1101,
                                            "start": 1100,
                                            "end": 1101,
                                            "fullWidth": 1,
                                            "width": 1,
                                            "text": "[",
                                            "value": "[",
                                            "valueText": "["
                                        },
                                        "argumentExpression": {
                                            "kind": "NumericLiteral",
                                            "fullStart": 1101,
                                            "fullEnd": 1102,
                                            "start": 1101,
                                            "end": 1102,
                                            "fullWidth": 1,
                                            "width": 1,
                                            "text": "0",
                                            "value": 0,
                                            "valueText": "0"
                                        },
                                        "closeBracketToken": {
                                            "kind": "CloseBracketToken",
                                            "fullStart": 1102,
                                            "fullEnd": 1104,
                                            "start": 1102,
                                            "end": 1103,
                                            "fullWidth": 2,
                                            "width": 1,
                                            "text": "]",
                                            "value": "]",
                                            "valueText": "]",
                                            "hasTrailingTrivia": true,
                                            "trailingTrivia": [
                                                {
                                                    "kind": "WhitespaceTrivia",
                                                    "text": " "
                                                }
                                            ]
                                        }
                                    },
                                    "operatorToken": {
                                        "kind": "EqualsEqualsEqualsToken",
                                        "fullStart": 1104,
                                        "fullEnd": 1108,
                                        "start": 1104,
                                        "end": 1107,
                                        "fullWidth": 4,
                                        "width": 3,
                                        "text": "===",
                                        "value": "===",
                                        "valueText": "===",
                                        "hasTrailingTrivia": true,
                                        "trailingTrivia": [
                                            {
                                                "kind": "WhitespaceTrivia",
                                                "text": " "
                                            }
                                        ]
                                    },
                                    "right": {
                                        "kind": "TrueKeyword",
                                        "fullStart": 1108,
                                        "fullEnd": 1113,
                                        "start": 1108,
                                        "end": 1112,
                                        "fullWidth": 5,
                                        "width": 4,
                                        "text": "true",
                                        "value": true,
                                        "valueText": "true",
                                        "hasTrailingTrivia": true,
                                        "trailingTrivia": [
                                            {
                                                "kind": "WhitespaceTrivia",
                                                "text": " "
                                            }
                                        ]
                                    }
                                },
                                "operatorToken": {
                                    "kind": "AmpersandAmpersandToken",
                                    "fullStart": 1113,
                                    "fullEnd": 1116,
                                    "start": 1113,
                                    "end": 1115,
                                    "fullWidth": 3,
                                    "width": 2,
                                    "text": "&&",
                                    "value": "&&",
                                    "valueText": "&&",
                                    "hasTrailingTrivia": true,
                                    "trailingTrivia": [
                                        {
                                            "kind": "WhitespaceTrivia",
                                            "text": " "
                                        }
                                    ]
                                },
                                "right": {
                                    "kind": "EqualsExpression",
                                    "fullStart": 1116,
                                    "fullEnd": 1138,
                                    "start": 1116,
                                    "end": 1138,
                                    "fullWidth": 22,
                                    "width": 22,
                                    "left": {
                                        "kind": "ElementAccessExpression",
                                        "fullStart": 1116,
                                        "fullEnd": 1130,
                                        "start": 1116,
                                        "end": 1129,
                                        "fullWidth": 14,
                                        "width": 13,
                                        "expression": {
                                            "kind": "IdentifierName",
                                            "fullStart": 1116,
                                            "fullEnd": 1126,
                                            "start": 1116,
                                            "end": 1126,
                                            "fullWidth": 10,
                                            "width": 10,
                                            "text": "testResult",
                                            "value": "testResult",
                                            "valueText": "testResult"
                                        },
                                        "openBracketToken": {
                                            "kind": "OpenBracketToken",
                                            "fullStart": 1126,
                                            "fullEnd": 1127,
                                            "start": 1126,
                                            "end": 1127,
                                            "fullWidth": 1,
                                            "width": 1,
                                            "text": "[",
                                            "value": "[",
                                            "valueText": "["
                                        },
                                        "argumentExpression": {
                                            "kind": "NumericLiteral",
                                            "fullStart": 1127,
                                            "fullEnd": 1128,
                                            "start": 1127,
                                            "end": 1128,
                                            "fullWidth": 1,
                                            "width": 1,
                                            "text": "1",
                                            "value": 1,
                                            "valueText": "1"
                                        },
                                        "closeBracketToken": {
                                            "kind": "CloseBracketToken",
                                            "fullStart": 1128,
                                            "fullEnd": 1130,
                                            "start": 1128,
                                            "end": 1129,
                                            "fullWidth": 2,
                                            "width": 1,
                                            "text": "]",
                                            "value": "]",
                                            "valueText": "]",
                                            "hasTrailingTrivia": true,
                                            "trailingTrivia": [
                                                {
                                                    "kind": "WhitespaceTrivia",
                                                    "text": " "
                                                }
                                            ]
                                        }
                                    },
                                    "operatorToken": {
                                        "kind": "EqualsEqualsEqualsToken",
                                        "fullStart": 1130,
                                        "fullEnd": 1134,
                                        "start": 1130,
                                        "end": 1133,
                                        "fullWidth": 4,
                                        "width": 3,
                                        "text": "===",
                                        "value": "===",
                                        "valueText": "===",
                                        "hasTrailingTrivia": true,
                                        "trailingTrivia": [
                                            {
                                                "kind": "WhitespaceTrivia",
                                                "text": " "
                                            }
                                        ]
                                    },
                                    "right": {
                                        "kind": "TrueKeyword",
                                        "fullStart": 1134,
                                        "fullEnd": 1138,
                                        "start": 1134,
                                        "end": 1138,
                                        "fullWidth": 4,
                                        "width": 4,
                                        "text": "true",
                                        "value": true,
                                        "valueText": "true"
                                    }
                                }
                            },
                            "semicolonToken": {
                                "kind": "SemicolonToken",
                                "fullStart": 1138,
                                "fullEnd": 1141,
                                "start": 1138,
                                "end": 1139,
                                "fullWidth": 3,
                                "width": 1,
                                "text": ";",
                                "value": ";",
                                "valueText": ";",
                                "hasTrailingTrivia": true,
                                "hasTrailingNewLine": true,
                                "trailingTrivia": [
                                    {
                                        "kind": "NewLineTrivia",
                                        "text": "\r\n"
                                    }
                                ]
                            }
                        }
                    ],
                    "closeBraceToken": {
                        "kind": "CloseBraceToken",
                        "fullStart": 1141,
                        "fullEnd": 1148,
                        "start": 1145,
                        "end": 1146,
                        "fullWidth": 7,
                        "width": 1,
                        "text": "}",
                        "value": "}",
                        "valueText": "}",
                        "hasLeadingTrivia": true,
                        "hasTrailingTrivia": true,
                        "hasTrailingNewLine": true,
                        "leadingTrivia": [
                            {
                                "kind": "WhitespaceTrivia",
                                "text": "    "
                            }
                        ],
                        "trailingTrivia": [
                            {
                                "kind": "NewLineTrivia",
                                "text": "\r\n"
                            }
                        ]
                    }
                }
            },
            {
                "kind": "ExpressionStatement",
                "fullStart": 1148,
                "fullEnd": 1172,
                "start": 1148,
                "end": 1170,
                "fullWidth": 24,
                "width": 22,
                "expression": {
                    "kind": "InvocationExpression",
                    "fullStart": 1148,
                    "fullEnd": 1169,
                    "start": 1148,
                    "end": 1169,
                    "fullWidth": 21,
                    "width": 21,
                    "expression": {
                        "kind": "IdentifierName",
                        "fullStart": 1148,
                        "fullEnd": 1159,
                        "start": 1148,
                        "end": 1159,
                        "fullWidth": 11,
                        "width": 11,
                        "text": "runTestCase",
                        "value": "runTestCase",
                        "valueText": "runTestCase"
                    },
                    "argumentList": {
                        "kind": "ArgumentList",
                        "fullStart": 1159,
                        "fullEnd": 1169,
                        "start": 1159,
                        "end": 1169,
                        "fullWidth": 10,
                        "width": 10,
                        "openParenToken": {
                            "kind": "OpenParenToken",
                            "fullStart": 1159,
                            "fullEnd": 1160,
                            "start": 1159,
                            "end": 1160,
                            "fullWidth": 1,
                            "width": 1,
                            "text": "(",
                            "value": "(",
                            "valueText": "("
                        },
                        "arguments": [
                            {
                                "kind": "IdentifierName",
                                "fullStart": 1160,
                                "fullEnd": 1168,
                                "start": 1160,
                                "end": 1168,
                                "fullWidth": 8,
                                "width": 8,
                                "text": "testcase",
                                "value": "testcase",
                                "valueText": "testcase"
                            }
                        ],
                        "closeParenToken": {
                            "kind": "CloseParenToken",
                            "fullStart": 1168,
                            "fullEnd": 1169,
                            "start": 1168,
                            "end": 1169,
                            "fullWidth": 1,
                            "width": 1,
                            "text": ")",
                            "value": ")",
                            "valueText": ")"
                        }
                    }
                },
                "semicolonToken": {
                    "kind": "SemicolonToken",
                    "fullStart": 1169,
                    "fullEnd": 1172,
                    "start": 1169,
                    "end": 1170,
                    "fullWidth": 3,
                    "width": 1,
                    "text": ";",
                    "value": ";",
                    "valueText": ";",
                    "hasTrailingTrivia": true,
                    "hasTrailingNewLine": true,
                    "trailingTrivia": [
                        {
                            "kind": "NewLineTrivia",
                            "text": "\r\n"
                        }
                    ]
                }
            }
        ],
        "endOfFileToken": {
            "kind": "EndOfFileToken",
            "fullStart": 1172,
            "fullEnd": 1172,
            "start": 1172,
            "end": 1172,
            "fullWidth": 0,
            "width": 0,
            "text": ""
        }
    },
    "lineMap": {
        "lineStarts": [
            0,
            67,
            152,
            232,
            308,
            380,
            385,
            444,
            614,
            619,
            621,
            623,
            646,
            648,
            694,
            724,
            759,
            796,
            832,
            854,
            885,
            900,
            911,
            913,
            951,
            1020,
            1032,
            1034,
            1073,
            1075,
            1141,
            1148,
            1172
        ],
        "length": 1172
    }
}<|MERGE_RESOLUTION|>--- conflicted
+++ resolved
@@ -282,11 +282,8 @@
                                             "start": 676,
                                             "end": 679,
                                             "fullWidth": 3,
-<<<<<<< HEAD
                                             "width": 3,
-=======
                                             "modifiers": [],
->>>>>>> e3c38734
                                             "identifier": {
                                                 "kind": "IdentifierName",
                                                 "fullStart": 676,
@@ -326,11 +323,8 @@
                                             "start": 681,
                                             "end": 684,
                                             "fullWidth": 3,
-<<<<<<< HEAD
                                             "width": 3,
-=======
                                             "modifiers": [],
->>>>>>> e3c38734
                                             "identifier": {
                                                 "kind": "IdentifierName",
                                                 "fullStart": 681,
@@ -370,11 +364,8 @@
                                             "start": 686,
                                             "end": 689,
                                             "fullWidth": 3,
-<<<<<<< HEAD
                                             "width": 3,
-=======
                                             "modifiers": [],
->>>>>>> e3c38734
                                             "identifier": {
                                                 "kind": "IdentifierName",
                                                 "fullStart": 686,
@@ -1401,11 +1392,8 @@
                                                                 "start": 942,
                                                                 "end": 943,
                                                                 "fullWidth": 1,
-<<<<<<< HEAD
                                                                 "width": 1,
-=======
                                                                 "modifiers": [],
->>>>>>> e3c38734
                                                                 "identifier": {
                                                                     "kind": "IdentifierName",
                                                                     "fullStart": 942,
@@ -1445,11 +1433,8 @@
                                                                 "start": 945,
                                                                 "end": 946,
                                                                 "fullWidth": 1,
-<<<<<<< HEAD
                                                                 "width": 1,
-=======
                                                                 "modifiers": [],
->>>>>>> e3c38734
                                                                 "identifier": {
                                                                     "kind": "IdentifierName",
                                                                     "fullStart": 945,
