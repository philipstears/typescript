--- conflicted
+++ resolved
@@ -910,12 +910,8 @@
                                         "start": 796,
                                         "end": 804,
                                         "fullWidth": 8,
-<<<<<<< HEAD
                                         "width": 8,
-                                        "identifier": {
-=======
                                         "propertyName": {
->>>>>>> 85e84683
                                             "kind": "IdentifierName",
                                             "fullStart": 796,
                                             "fullEnd": 800,
@@ -1576,12 +1572,8 @@
                                         "start": 946,
                                         "end": 978,
                                         "fullWidth": 32,
-<<<<<<< HEAD
                                         "width": 32,
-                                        "identifier": {
-=======
                                         "propertyName": {
->>>>>>> 85e84683
                                             "kind": "IdentifierName",
                                             "fullStart": 946,
                                             "fullEnd": 957,
