{
    "isDeclaration": false,
    "languageVersion": "EcmaScript5",
    "parseOptions": {
        "allowAutomaticSemicolonInsertion": true
    },
    "sourceUnit": {
        "kind": "SourceUnit",
        "fullStart": 0,
        "fullEnd": 1072,
        "start": 557,
        "end": 1072,
        "fullWidth": 1072,
        "width": 515,
        "isIncrementallyUnusable": true,
        "moduleElements": [
            {
                "kind": "FunctionDeclaration",
                "fullStart": 0,
                "fullEnd": 1048,
                "start": 557,
                "end": 1046,
                "fullWidth": 1048,
                "width": 489,
                "isIncrementallyUnusable": true,
                "modifiers": [],
                "functionKeyword": {
                    "kind": "FunctionKeyword",
                    "fullStart": 0,
                    "fullEnd": 566,
                    "start": 557,
                    "end": 565,
                    "fullWidth": 566,
                    "width": 8,
                    "text": "function",
                    "value": "function",
                    "valueText": "function",
                    "hasLeadingTrivia": true,
                    "hasLeadingComment": true,
                    "hasLeadingNewLine": true,
                    "hasTrailingTrivia": true,
                    "leadingTrivia": [
                        {
                            "kind": "SingleLineCommentTrivia",
                            "text": "/// Copyright (c) 2012 Ecma International.  All rights reserved. "
                        },
                        {
                            "kind": "NewLineTrivia",
                            "text": "\r\n"
                        },
                        {
                            "kind": "SingleLineCommentTrivia",
                            "text": "/// Ecma International makes this code available under the terms and conditions set"
                        },
                        {
                            "kind": "NewLineTrivia",
                            "text": "\r\n"
                        },
                        {
                            "kind": "SingleLineCommentTrivia",
                            "text": "/// forth on http://hg.ecmascript.org/tests/test262/raw-file/tip/LICENSE (the "
                        },
                        {
                            "kind": "NewLineTrivia",
                            "text": "\r\n"
                        },
                        {
                            "kind": "SingleLineCommentTrivia",
                            "text": "/// \"Use Terms\").   Any redistribution of this code must retain the above "
                        },
                        {
                            "kind": "NewLineTrivia",
                            "text": "\r\n"
                        },
                        {
                            "kind": "SingleLineCommentTrivia",
                            "text": "/// copyright and this notice and otherwise comply with the Use Terms."
                        },
                        {
                            "kind": "NewLineTrivia",
                            "text": "\r\n"
                        },
                        {
                            "kind": "MultiLineCommentTrivia",
                            "text": "/**\r\n * @path ch15/15.4/15.4.4/15.4.4.19/15.4.4.19-8-b-14.js\r\n * @description Array.prototype.map - decreasing length of array causes index property not to be visited\r\n */"
                        },
                        {
                            "kind": "NewLineTrivia",
                            "text": "\r\n"
                        },
                        {
                            "kind": "NewLineTrivia",
                            "text": "\r\n"
                        },
                        {
                            "kind": "NewLineTrivia",
                            "text": "\r\n"
                        }
                    ],
                    "trailingTrivia": [
                        {
                            "kind": "WhitespaceTrivia",
                            "text": " "
                        }
                    ]
                },
                "identifier": {
                    "kind": "IdentifierName",
                    "fullStart": 566,
                    "fullEnd": 574,
                    "start": 566,
                    "end": 574,
                    "fullWidth": 8,
                    "width": 8,
                    "text": "testcase",
                    "value": "testcase",
                    "valueText": "testcase"
                },
                "callSignature": {
                    "kind": "CallSignature",
                    "fullStart": 574,
                    "fullEnd": 577,
                    "start": 574,
                    "end": 576,
                    "fullWidth": 3,
                    "width": 2,
                    "parameterList": {
                        "kind": "ParameterList",
                        "fullStart": 574,
                        "fullEnd": 577,
                        "start": 574,
                        "end": 576,
                        "fullWidth": 3,
                        "width": 2,
                        "openParenToken": {
                            "kind": "OpenParenToken",
                            "fullStart": 574,
                            "fullEnd": 575,
                            "start": 574,
                            "end": 575,
                            "fullWidth": 1,
                            "width": 1,
                            "text": "(",
                            "value": "(",
                            "valueText": "("
                        },
                        "parameters": [],
                        "closeParenToken": {
                            "kind": "CloseParenToken",
                            "fullStart": 575,
                            "fullEnd": 577,
                            "start": 575,
                            "end": 576,
                            "fullWidth": 2,
                            "width": 1,
                            "text": ")",
                            "value": ")",
                            "valueText": ")",
                            "hasTrailingTrivia": true,
                            "trailingTrivia": [
                                {
                                    "kind": "WhitespaceTrivia",
                                    "text": " "
                                }
                            ]
                        }
                    }
                },
                "block": {
                    "kind": "Block",
                    "fullStart": 577,
                    "fullEnd": 1048,
                    "start": 577,
                    "end": 1046,
                    "fullWidth": 471,
                    "width": 469,
                    "isIncrementallyUnusable": true,
                    "openBraceToken": {
                        "kind": "OpenBraceToken",
                        "fullStart": 577,
                        "fullEnd": 580,
                        "start": 577,
                        "end": 578,
                        "fullWidth": 3,
                        "width": 1,
                        "text": "{",
                        "value": "{",
                        "valueText": "{",
                        "hasTrailingTrivia": true,
                        "hasTrailingNewLine": true,
                        "trailingTrivia": [
                            {
                                "kind": "NewLineTrivia",
                                "text": "\r\n"
                            }
                        ]
                    },
                    "statements": [
                        {
                            "kind": "FunctionDeclaration",
                            "fullStart": 580,
                            "fullEnd": 700,
                            "start": 590,
                            "end": 698,
                            "fullWidth": 120,
                            "width": 108,
                            "modifiers": [],
                            "functionKeyword": {
                                "kind": "FunctionKeyword",
                                "fullStart": 580,
                                "fullEnd": 599,
                                "start": 590,
                                "end": 598,
                                "fullWidth": 19,
                                "width": 8,
                                "text": "function",
                                "value": "function",
                                "valueText": "function",
                                "hasLeadingTrivia": true,
                                "hasLeadingNewLine": true,
                                "hasTrailingTrivia": true,
                                "leadingTrivia": [
                                    {
                                        "kind": "NewLineTrivia",
                                        "text": "\r\n"
                                    },
                                    {
                                        "kind": "WhitespaceTrivia",
                                        "text": "        "
                                    }
                                ],
                                "trailingTrivia": [
                                    {
                                        "kind": "WhitespaceTrivia",
                                        "text": " "
                                    }
                                ]
                            },
                            "identifier": {
                                "kind": "IdentifierName",
                                "fullStart": 599,
                                "fullEnd": 609,
                                "start": 599,
                                "end": 609,
                                "fullWidth": 10,
                                "width": 10,
                                "text": "callbackfn",
                                "value": "callbackfn",
                                "valueText": "callbackfn"
                            },
                            "callSignature": {
                                "kind": "CallSignature",
                                "fullStart": 609,
                                "fullEnd": 625,
                                "start": 609,
                                "end": 624,
                                "fullWidth": 16,
                                "width": 15,
                                "parameterList": {
                                    "kind": "ParameterList",
                                    "fullStart": 609,
                                    "fullEnd": 625,
                                    "start": 609,
                                    "end": 624,
                                    "fullWidth": 16,
                                    "width": 15,
                                    "openParenToken": {
                                        "kind": "OpenParenToken",
                                        "fullStart": 609,
                                        "fullEnd": 610,
                                        "start": 609,
                                        "end": 610,
                                        "fullWidth": 1,
                                        "width": 1,
                                        "text": "(",
                                        "value": "(",
                                        "valueText": "("
                                    },
                                    "parameters": [
                                        {
                                            "kind": "Parameter",
                                            "fullStart": 610,
                                            "fullEnd": 613,
                                            "start": 610,
                                            "end": 613,
                                            "fullWidth": 3,
                                            "width": 3,
                                            "modifiers": [],
                                            "identifier": {
                                                "kind": "IdentifierName",
                                                "fullStart": 610,
                                                "fullEnd": 613,
                                                "start": 610,
                                                "end": 613,
                                                "fullWidth": 3,
                                                "width": 3,
                                                "text": "val",
                                                "value": "val",
                                                "valueText": "val"
                                            }
                                        },
                                        {
                                            "kind": "CommaToken",
                                            "fullStart": 613,
                                            "fullEnd": 615,
                                            "start": 613,
                                            "end": 614,
                                            "fullWidth": 2,
                                            "width": 1,
                                            "text": ",",
                                            "value": ",",
                                            "valueText": ",",
                                            "hasTrailingTrivia": true,
                                            "trailingTrivia": [
                                                {
                                                    "kind": "WhitespaceTrivia",
                                                    "text": " "
                                                }
                                            ]
                                        },
                                        {
                                            "kind": "Parameter",
                                            "fullStart": 615,
                                            "fullEnd": 618,
                                            "start": 615,
                                            "end": 618,
                                            "fullWidth": 3,
                                            "width": 3,
                                            "modifiers": [],
                                            "identifier": {
                                                "kind": "IdentifierName",
                                                "fullStart": 615,
                                                "fullEnd": 618,
                                                "start": 615,
                                                "end": 618,
                                                "fullWidth": 3,
                                                "width": 3,
                                                "text": "idx",
                                                "value": "idx",
                                                "valueText": "idx"
                                            }
                                        },
                                        {
                                            "kind": "CommaToken",
                                            "fullStart": 618,
                                            "fullEnd": 620,
                                            "start": 618,
                                            "end": 619,
                                            "fullWidth": 2,
                                            "width": 1,
                                            "text": ",",
                                            "value": ",",
                                            "valueText": ",",
                                            "hasTrailingTrivia": true,
                                            "trailingTrivia": [
                                                {
                                                    "kind": "WhitespaceTrivia",
                                                    "text": " "
                                                }
                                            ]
                                        },
                                        {
                                            "kind": "Parameter",
                                            "fullStart": 620,
                                            "fullEnd": 623,
                                            "start": 620,
                                            "end": 623,
                                            "fullWidth": 3,
                                            "width": 3,
                                            "modifiers": [],
                                            "identifier": {
                                                "kind": "IdentifierName",
                                                "fullStart": 620,
                                                "fullEnd": 623,
                                                "start": 620,
                                                "end": 623,
                                                "fullWidth": 3,
                                                "width": 3,
                                                "text": "obj",
                                                "value": "obj",
                                                "valueText": "obj"
                                            }
                                        }
                                    ],
                                    "closeParenToken": {
                                        "kind": "CloseParenToken",
                                        "fullStart": 623,
                                        "fullEnd": 625,
                                        "start": 623,
                                        "end": 624,
                                        "fullWidth": 2,
                                        "width": 1,
                                        "text": ")",
                                        "value": ")",
                                        "valueText": ")",
                                        "hasTrailingTrivia": true,
                                        "trailingTrivia": [
                                            {
                                                "kind": "WhitespaceTrivia",
                                                "text": " "
                                            }
                                        ]
                                    }
                                }
                            },
                            "block": {
                                "kind": "Block",
                                "fullStart": 625,
                                "fullEnd": 700,
                                "start": 625,
                                "end": 698,
                                "fullWidth": 75,
                                "width": 73,
                                "openBraceToken": {
                                    "kind": "OpenBraceToken",
                                    "fullStart": 625,
                                    "fullEnd": 628,
                                    "start": 625,
                                    "end": 626,
                                    "fullWidth": 3,
                                    "width": 1,
                                    "text": "{",
                                    "value": "{",
                                    "valueText": "{",
                                    "hasTrailingTrivia": true,
                                    "hasTrailingNewLine": true,
                                    "trailingTrivia": [
                                        {
                                            "kind": "NewLineTrivia",
                                            "text": "\r\n"
                                        }
                                    ]
                                },
                                "statements": [
                                    {
                                        "kind": "ReturnStatement",
                                        "fullStart": 628,
                                        "fullEnd": 689,
                                        "start": 640,
                                        "end": 687,
                                        "fullWidth": 61,
                                        "width": 47,
                                        "returnKeyword": {
                                            "kind": "ReturnKeyword",
                                            "fullStart": 628,
                                            "fullEnd": 647,
                                            "start": 640,
                                            "end": 646,
                                            "fullWidth": 19,
                                            "width": 6,
                                            "text": "return",
                                            "value": "return",
                                            "valueText": "return",
                                            "hasLeadingTrivia": true,
                                            "hasTrailingTrivia": true,
                                            "leadingTrivia": [
                                                {
                                                    "kind": "WhitespaceTrivia",
                                                    "text": "            "
                                                }
                                            ],
                                            "trailingTrivia": [
                                                {
                                                    "kind": "WhitespaceTrivia",
                                                    "text": " "
                                                }
                                            ]
                                        },
                                        "expression": {
                                            "kind": "LogicalAndExpression",
                                            "fullStart": 647,
                                            "fullEnd": 686,
                                            "start": 647,
                                            "end": 686,
                                            "fullWidth": 39,
                                            "width": 39,
                                            "left": {
                                                "kind": "EqualsExpression",
                                                "fullStart": 647,
                                                "fullEnd": 657,
                                                "start": 647,
                                                "end": 656,
                                                "fullWidth": 10,
                                                "width": 9,
                                                "left": {
                                                    "kind": "IdentifierName",
                                                    "fullStart": 647,
                                                    "fullEnd": 651,
                                                    "start": 647,
                                                    "end": 650,
                                                    "fullWidth": 4,
                                                    "width": 3,
                                                    "text": "idx",
                                                    "value": "idx",
                                                    "valueText": "idx",
                                                    "hasTrailingTrivia": true,
                                                    "trailingTrivia": [
                                                        {
                                                            "kind": "WhitespaceTrivia",
                                                            "text": " "
                                                        }
                                                    ]
                                                },
                                                "operatorToken": {
                                                    "kind": "EqualsEqualsEqualsToken",
                                                    "fullStart": 651,
                                                    "fullEnd": 655,
                                                    "start": 651,
                                                    "end": 654,
                                                    "fullWidth": 4,
                                                    "width": 3,
                                                    "text": "===",
                                                    "value": "===",
                                                    "valueText": "===",
                                                    "hasTrailingTrivia": true,
                                                    "trailingTrivia": [
                                                        {
                                                            "kind": "WhitespaceTrivia",
                                                            "text": " "
                                                        }
                                                    ]
                                                },
                                                "right": {
                                                    "kind": "NumericLiteral",
                                                    "fullStart": 655,
                                                    "fullEnd": 657,
                                                    "start": 655,
                                                    "end": 656,
                                                    "fullWidth": 2,
                                                    "width": 1,
                                                    "text": "3",
                                                    "value": 3,
                                                    "valueText": "3",
                                                    "hasTrailingTrivia": true,
                                                    "trailingTrivia": [
                                                        {
                                                            "kind": "WhitespaceTrivia",
                                                            "text": " "
                                                        }
                                                    ]
                                                }
                                            },
                                            "operatorToken": {
                                                "kind": "AmpersandAmpersandToken",
                                                "fullStart": 657,
                                                "fullEnd": 660,
                                                "start": 657,
                                                "end": 659,
                                                "fullWidth": 3,
                                                "width": 2,
                                                "text": "&&",
                                                "value": "&&",
                                                "valueText": "&&",
                                                "hasTrailingTrivia": true,
                                                "trailingTrivia": [
                                                    {
                                                        "kind": "WhitespaceTrivia",
                                                        "text": " "
                                                    }
                                                ]
                                            },
                                            "right": {
                                                "kind": "EqualsExpression",
                                                "fullStart": 660,
                                                "fullEnd": 686,
                                                "start": 660,
                                                "end": 686,
                                                "fullWidth": 26,
                                                "width": 26,
                                                "left": {
                                                    "kind": "TypeOfExpression",
                                                    "fullStart": 660,
                                                    "fullEnd": 671,
                                                    "start": 660,
                                                    "end": 670,
                                                    "fullWidth": 11,
                                                    "width": 10,
                                                    "typeOfKeyword": {
                                                        "kind": "TypeOfKeyword",
                                                        "fullStart": 660,
                                                        "fullEnd": 667,
                                                        "start": 660,
                                                        "end": 666,
                                                        "fullWidth": 7,
                                                        "width": 6,
                                                        "text": "typeof",
                                                        "value": "typeof",
                                                        "valueText": "typeof",
                                                        "hasTrailingTrivia": true,
                                                        "trailingTrivia": [
                                                            {
                                                                "kind": "WhitespaceTrivia",
                                                                "text": " "
                                                            }
                                                        ]
                                                    },
                                                    "expression": {
                                                        "kind": "IdentifierName",
                                                        "fullStart": 667,
                                                        "fullEnd": 671,
                                                        "start": 667,
                                                        "end": 670,
                                                        "fullWidth": 4,
                                                        "width": 3,
                                                        "text": "val",
                                                        "value": "val",
                                                        "valueText": "val",
                                                        "hasTrailingTrivia": true,
                                                        "trailingTrivia": [
                                                            {
                                                                "kind": "WhitespaceTrivia",
                                                                "text": " "
                                                            }
                                                        ]
                                                    }
                                                },
                                                "operatorToken": {
                                                    "kind": "EqualsEqualsEqualsToken",
                                                    "fullStart": 671,
                                                    "fullEnd": 675,
                                                    "start": 671,
                                                    "end": 674,
                                                    "fullWidth": 4,
                                                    "width": 3,
                                                    "text": "===",
                                                    "value": "===",
                                                    "valueText": "===",
                                                    "hasTrailingTrivia": true,
                                                    "trailingTrivia": [
                                                        {
                                                            "kind": "WhitespaceTrivia",
                                                            "text": " "
                                                        }
                                                    ]
                                                },
                                                "right": {
                                                    "kind": "StringLiteral",
                                                    "fullStart": 675,
                                                    "fullEnd": 686,
                                                    "start": 675,
                                                    "end": 686,
                                                    "fullWidth": 11,
                                                    "width": 11,
                                                    "text": "\"undefined\"",
                                                    "value": "undefined",
                                                    "valueText": "undefined"
                                                }
                                            }
                                        },
                                        "semicolonToken": {
                                            "kind": "SemicolonToken",
                                            "fullStart": 686,
                                            "fullEnd": 689,
                                            "start": 686,
                                            "end": 687,
                                            "fullWidth": 3,
                                            "width": 1,
                                            "text": ";",
                                            "value": ";",
                                            "valueText": ";",
                                            "hasTrailingTrivia": true,
                                            "hasTrailingNewLine": true,
                                            "trailingTrivia": [
                                                {
                                                    "kind": "NewLineTrivia",
                                                    "text": "\r\n"
                                                }
                                            ]
                                        }
                                    }
                                ],
                                "closeBraceToken": {
                                    "kind": "CloseBraceToken",
                                    "fullStart": 689,
                                    "fullEnd": 700,
                                    "start": 697,
                                    "end": 698,
                                    "fullWidth": 11,
                                    "width": 1,
                                    "text": "}",
                                    "value": "}",
                                    "valueText": "}",
                                    "hasLeadingTrivia": true,
                                    "hasTrailingTrivia": true,
                                    "hasTrailingNewLine": true,
                                    "leadingTrivia": [
                                        {
                                            "kind": "WhitespaceTrivia",
                                            "text": "        "
                                        }
                                    ],
                                    "trailingTrivia": [
                                        {
                                            "kind": "NewLineTrivia",
                                            "text": "\r\n"
                                        }
                                    ]
                                }
                            }
                        },
                        {
                            "kind": "VariableStatement",
                            "fullStart": 700,
                            "fullEnd": 740,
                            "start": 710,
                            "end": 738,
                            "fullWidth": 40,
                            "width": 28,
                            "modifiers": [],
                            "variableDeclaration": {
                                "kind": "VariableDeclaration",
                                "fullStart": 700,
                                "fullEnd": 737,
                                "start": 710,
                                "end": 737,
                                "fullWidth": 37,
                                "width": 27,
                                "varKeyword": {
                                    "kind": "VarKeyword",
                                    "fullStart": 700,
                                    "fullEnd": 714,
                                    "start": 710,
                                    "end": 713,
                                    "fullWidth": 14,
                                    "width": 3,
                                    "text": "var",
                                    "value": "var",
                                    "valueText": "var",
                                    "hasLeadingTrivia": true,
                                    "hasLeadingNewLine": true,
                                    "hasTrailingTrivia": true,
                                    "leadingTrivia": [
                                        {
                                            "kind": "NewLineTrivia",
                                            "text": "\r\n"
                                        },
                                        {
                                            "kind": "WhitespaceTrivia",
                                            "text": "        "
                                        }
                                    ],
                                    "trailingTrivia": [
                                        {
                                            "kind": "WhitespaceTrivia",
                                            "text": " "
                                        }
                                    ]
                                },
                                "variableDeclarators": [
                                    {
                                        "kind": "VariableDeclarator",
                                        "fullStart": 714,
                                        "fullEnd": 737,
                                        "start": 714,
                                        "end": 737,
                                        "fullWidth": 23,
<<<<<<< HEAD
                                        "width": 23,
                                        "identifier": {
=======
                                        "propertyName": {
>>>>>>> 85e84683
                                            "kind": "IdentifierName",
                                            "fullStart": 714,
                                            "fullEnd": 718,
                                            "start": 714,
                                            "end": 717,
                                            "fullWidth": 4,
                                            "width": 3,
                                            "text": "arr",
                                            "value": "arr",
                                            "valueText": "arr",
                                            "hasTrailingTrivia": true,
                                            "trailingTrivia": [
                                                {
                                                    "kind": "WhitespaceTrivia",
                                                    "text": " "
                                                }
                                            ]
                                        },
                                        "equalsValueClause": {
                                            "kind": "EqualsValueClause",
                                            "fullStart": 718,
                                            "fullEnd": 737,
                                            "start": 718,
                                            "end": 737,
                                            "fullWidth": 19,
                                            "width": 19,
                                            "equalsToken": {
                                                "kind": "EqualsToken",
                                                "fullStart": 718,
                                                "fullEnd": 720,
                                                "start": 718,
                                                "end": 719,
                                                "fullWidth": 2,
                                                "width": 1,
                                                "text": "=",
                                                "value": "=",
                                                "valueText": "=",
                                                "hasTrailingTrivia": true,
                                                "trailingTrivia": [
                                                    {
                                                        "kind": "WhitespaceTrivia",
                                                        "text": " "
                                                    }
                                                ]
                                            },
                                            "value": {
                                                "kind": "ArrayLiteralExpression",
                                                "fullStart": 720,
                                                "fullEnd": 737,
                                                "start": 720,
                                                "end": 737,
                                                "fullWidth": 17,
                                                "width": 17,
                                                "openBracketToken": {
                                                    "kind": "OpenBracketToken",
                                                    "fullStart": 720,
                                                    "fullEnd": 721,
                                                    "start": 720,
                                                    "end": 721,
                                                    "fullWidth": 1,
                                                    "width": 1,
                                                    "text": "[",
                                                    "value": "[",
                                                    "valueText": "["
                                                },
                                                "expressions": [
                                                    {
                                                        "kind": "NumericLiteral",
                                                        "fullStart": 721,
                                                        "fullEnd": 722,
                                                        "start": 721,
                                                        "end": 722,
                                                        "fullWidth": 1,
                                                        "width": 1,
                                                        "text": "0",
                                                        "value": 0,
                                                        "valueText": "0"
                                                    },
                                                    {
                                                        "kind": "CommaToken",
                                                        "fullStart": 722,
                                                        "fullEnd": 724,
                                                        "start": 722,
                                                        "end": 723,
                                                        "fullWidth": 2,
                                                        "width": 1,
                                                        "text": ",",
                                                        "value": ",",
                                                        "valueText": ",",
                                                        "hasTrailingTrivia": true,
                                                        "trailingTrivia": [
                                                            {
                                                                "kind": "WhitespaceTrivia",
                                                                "text": " "
                                                            }
                                                        ]
                                                    },
                                                    {
                                                        "kind": "NumericLiteral",
                                                        "fullStart": 724,
                                                        "fullEnd": 725,
                                                        "start": 724,
                                                        "end": 725,
                                                        "fullWidth": 1,
                                                        "width": 1,
                                                        "text": "1",
                                                        "value": 1,
                                                        "valueText": "1"
                                                    },
                                                    {
                                                        "kind": "CommaToken",
                                                        "fullStart": 725,
                                                        "fullEnd": 727,
                                                        "start": 725,
                                                        "end": 726,
                                                        "fullWidth": 2,
                                                        "width": 1,
                                                        "text": ",",
                                                        "value": ",",
                                                        "valueText": ",",
                                                        "hasTrailingTrivia": true,
                                                        "trailingTrivia": [
                                                            {
                                                                "kind": "WhitespaceTrivia",
                                                                "text": " "
                                                            }
                                                        ]
                                                    },
                                                    {
                                                        "kind": "NumericLiteral",
                                                        "fullStart": 727,
                                                        "fullEnd": 728,
                                                        "start": 727,
                                                        "end": 728,
                                                        "fullWidth": 1,
                                                        "width": 1,
                                                        "text": "2",
                                                        "value": 2,
                                                        "valueText": "2"
                                                    },
                                                    {
                                                        "kind": "CommaToken",
                                                        "fullStart": 728,
                                                        "fullEnd": 730,
                                                        "start": 728,
                                                        "end": 729,
                                                        "fullWidth": 2,
                                                        "width": 1,
                                                        "text": ",",
                                                        "value": ",",
                                                        "valueText": ",",
                                                        "hasTrailingTrivia": true,
                                                        "trailingTrivia": [
                                                            {
                                                                "kind": "WhitespaceTrivia",
                                                                "text": " "
                                                            }
                                                        ]
                                                    },
                                                    {
                                                        "kind": "StringLiteral",
                                                        "fullStart": 730,
                                                        "fullEnd": 736,
                                                        "start": 730,
                                                        "end": 736,
                                                        "fullWidth": 6,
                                                        "width": 6,
                                                        "text": "\"last\"",
                                                        "value": "last",
                                                        "valueText": "last"
                                                    }
                                                ],
                                                "closeBracketToken": {
                                                    "kind": "CloseBracketToken",
                                                    "fullStart": 736,
                                                    "fullEnd": 737,
                                                    "start": 736,
                                                    "end": 737,
                                                    "fullWidth": 1,
                                                    "width": 1,
                                                    "text": "]",
                                                    "value": "]",
                                                    "valueText": "]"
                                                }
                                            }
                                        }
                                    }
                                ]
                            },
                            "semicolonToken": {
                                "kind": "SemicolonToken",
                                "fullStart": 737,
                                "fullEnd": 740,
                                "start": 737,
                                "end": 738,
                                "fullWidth": 3,
                                "width": 1,
                                "text": ";",
                                "value": ";",
                                "valueText": ";",
                                "hasTrailingTrivia": true,
                                "hasTrailingNewLine": true,
                                "trailingTrivia": [
                                    {
                                        "kind": "NewLineTrivia",
                                        "text": "\r\n"
                                    }
                                ]
                            }
                        },
                        {
                            "kind": "ExpressionStatement",
                            "fullStart": 740,
                            "fullEnd": 938,
                            "start": 750,
                            "end": 936,
                            "fullWidth": 198,
                            "width": 186,
                            "isIncrementallyUnusable": true,
                            "expression": {
                                "kind": "InvocationExpression",
                                "fullStart": 740,
                                "fullEnd": 935,
                                "start": 750,
                                "end": 935,
                                "fullWidth": 195,
                                "width": 185,
                                "isIncrementallyUnusable": true,
                                "expression": {
                                    "kind": "MemberAccessExpression",
                                    "fullStart": 740,
                                    "fullEnd": 771,
                                    "start": 750,
                                    "end": 771,
                                    "fullWidth": 31,
                                    "width": 21,
                                    "expression": {
                                        "kind": "IdentifierName",
                                        "fullStart": 740,
                                        "fullEnd": 756,
                                        "start": 750,
                                        "end": 756,
                                        "fullWidth": 16,
                                        "width": 6,
                                        "text": "Object",
                                        "value": "Object",
                                        "valueText": "Object",
                                        "hasLeadingTrivia": true,
                                        "hasLeadingNewLine": true,
                                        "leadingTrivia": [
                                            {
                                                "kind": "NewLineTrivia",
                                                "text": "\r\n"
                                            },
                                            {
                                                "kind": "WhitespaceTrivia",
                                                "text": "        "
                                            }
                                        ]
                                    },
                                    "dotToken": {
                                        "kind": "DotToken",
                                        "fullStart": 756,
                                        "fullEnd": 757,
                                        "start": 756,
                                        "end": 757,
                                        "fullWidth": 1,
                                        "width": 1,
                                        "text": ".",
                                        "value": ".",
                                        "valueText": "."
                                    },
                                    "name": {
                                        "kind": "IdentifierName",
                                        "fullStart": 757,
                                        "fullEnd": 771,
                                        "start": 757,
                                        "end": 771,
                                        "fullWidth": 14,
                                        "width": 14,
                                        "text": "defineProperty",
                                        "value": "defineProperty",
                                        "valueText": "defineProperty"
                                    }
                                },
                                "argumentList": {
                                    "kind": "ArgumentList",
                                    "fullStart": 771,
                                    "fullEnd": 935,
                                    "start": 771,
                                    "end": 935,
                                    "fullWidth": 164,
                                    "width": 164,
                                    "isIncrementallyUnusable": true,
                                    "openParenToken": {
                                        "kind": "OpenParenToken",
                                        "fullStart": 771,
                                        "fullEnd": 772,
                                        "start": 771,
                                        "end": 772,
                                        "fullWidth": 1,
                                        "width": 1,
                                        "text": "(",
                                        "value": "(",
                                        "valueText": "("
                                    },
                                    "arguments": [
                                        {
                                            "kind": "IdentifierName",
                                            "fullStart": 772,
                                            "fullEnd": 775,
                                            "start": 772,
                                            "end": 775,
                                            "fullWidth": 3,
                                            "width": 3,
                                            "text": "arr",
                                            "value": "arr",
                                            "valueText": "arr"
                                        },
                                        {
                                            "kind": "CommaToken",
                                            "fullStart": 775,
                                            "fullEnd": 777,
                                            "start": 775,
                                            "end": 776,
                                            "fullWidth": 2,
                                            "width": 1,
                                            "text": ",",
                                            "value": ",",
                                            "valueText": ",",
                                            "hasTrailingTrivia": true,
                                            "trailingTrivia": [
                                                {
                                                    "kind": "WhitespaceTrivia",
                                                    "text": " "
                                                }
                                            ]
                                        },
                                        {
                                            "kind": "StringLiteral",
                                            "fullStart": 777,
                                            "fullEnd": 780,
                                            "start": 777,
                                            "end": 780,
                                            "fullWidth": 3,
                                            "width": 3,
                                            "text": "\"0\"",
                                            "value": "0",
                                            "valueText": "0"
                                        },
                                        {
                                            "kind": "CommaToken",
                                            "fullStart": 780,
                                            "fullEnd": 782,
                                            "start": 780,
                                            "end": 781,
                                            "fullWidth": 2,
                                            "width": 1,
                                            "text": ",",
                                            "value": ",",
                                            "valueText": ",",
                                            "hasTrailingTrivia": true,
                                            "trailingTrivia": [
                                                {
                                                    "kind": "WhitespaceTrivia",
                                                    "text": " "
                                                }
                                            ]
                                        },
                                        {
                                            "kind": "ObjectLiteralExpression",
                                            "fullStart": 782,
                                            "fullEnd": 934,
                                            "start": 782,
                                            "end": 934,
                                            "fullWidth": 152,
                                            "width": 152,
                                            "isIncrementallyUnusable": true,
                                            "openBraceToken": {
                                                "kind": "OpenBraceToken",
                                                "fullStart": 782,
                                                "fullEnd": 785,
                                                "start": 782,
                                                "end": 783,
                                                "fullWidth": 3,
                                                "width": 1,
                                                "text": "{",
                                                "value": "{",
                                                "valueText": "{",
                                                "hasTrailingTrivia": true,
                                                "hasTrailingNewLine": true,
                                                "trailingTrivia": [
                                                    {
                                                        "kind": "NewLineTrivia",
                                                        "text": "\r\n"
                                                    }
                                                ]
                                            },
                                            "propertyAssignments": [
                                                {
                                                    "kind": "SimplePropertyAssignment",
                                                    "fullStart": 785,
                                                    "fullEnd": 890,
                                                    "start": 797,
                                                    "end": 890,
                                                    "fullWidth": 105,
                                                    "width": 93,
                                                    "isIncrementallyUnusable": true,
                                                    "propertyName": {
                                                        "kind": "IdentifierName",
                                                        "fullStart": 785,
                                                        "fullEnd": 800,
                                                        "start": 797,
                                                        "end": 800,
                                                        "fullWidth": 15,
                                                        "width": 3,
                                                        "text": "get",
                                                        "value": "get",
                                                        "valueText": "get",
                                                        "hasLeadingTrivia": true,
                                                        "leadingTrivia": [
                                                            {
                                                                "kind": "WhitespaceTrivia",
                                                                "text": "            "
                                                            }
                                                        ]
                                                    },
                                                    "colonToken": {
                                                        "kind": "ColonToken",
                                                        "fullStart": 800,
                                                        "fullEnd": 802,
                                                        "start": 800,
                                                        "end": 801,
                                                        "fullWidth": 2,
                                                        "width": 1,
                                                        "text": ":",
                                                        "value": ":",
                                                        "valueText": ":",
                                                        "hasTrailingTrivia": true,
                                                        "trailingTrivia": [
                                                            {
                                                                "kind": "WhitespaceTrivia",
                                                                "text": " "
                                                            }
                                                        ]
                                                    },
                                                    "expression": {
                                                        "kind": "FunctionExpression",
                                                        "fullStart": 802,
                                                        "fullEnd": 890,
                                                        "start": 802,
                                                        "end": 890,
                                                        "fullWidth": 88,
                                                        "width": 88,
                                                        "functionKeyword": {
                                                            "kind": "FunctionKeyword",
                                                            "fullStart": 802,
                                                            "fullEnd": 811,
                                                            "start": 802,
                                                            "end": 810,
                                                            "fullWidth": 9,
                                                            "width": 8,
                                                            "text": "function",
                                                            "value": "function",
                                                            "valueText": "function",
                                                            "hasTrailingTrivia": true,
                                                            "trailingTrivia": [
                                                                {
                                                                    "kind": "WhitespaceTrivia",
                                                                    "text": " "
                                                                }
                                                            ]
                                                        },
                                                        "callSignature": {
                                                            "kind": "CallSignature",
                                                            "fullStart": 811,
                                                            "fullEnd": 814,
                                                            "start": 811,
                                                            "end": 813,
                                                            "fullWidth": 3,
                                                            "width": 2,
                                                            "parameterList": {
                                                                "kind": "ParameterList",
                                                                "fullStart": 811,
                                                                "fullEnd": 814,
                                                                "start": 811,
                                                                "end": 813,
                                                                "fullWidth": 3,
                                                                "width": 2,
                                                                "openParenToken": {
                                                                    "kind": "OpenParenToken",
                                                                    "fullStart": 811,
                                                                    "fullEnd": 812,
                                                                    "start": 811,
                                                                    "end": 812,
                                                                    "fullWidth": 1,
                                                                    "width": 1,
                                                                    "text": "(",
                                                                    "value": "(",
                                                                    "valueText": "("
                                                                },
                                                                "parameters": [],
                                                                "closeParenToken": {
                                                                    "kind": "CloseParenToken",
                                                                    "fullStart": 812,
                                                                    "fullEnd": 814,
                                                                    "start": 812,
                                                                    "end": 813,
                                                                    "fullWidth": 2,
                                                                    "width": 1,
                                                                    "text": ")",
                                                                    "value": ")",
                                                                    "valueText": ")",
                                                                    "hasTrailingTrivia": true,
                                                                    "trailingTrivia": [
                                                                        {
                                                                            "kind": "WhitespaceTrivia",
                                                                            "text": " "
                                                                        }
                                                                    ]
                                                                }
                                                            }
                                                        },
                                                        "block": {
                                                            "kind": "Block",
                                                            "fullStart": 814,
                                                            "fullEnd": 890,
                                                            "start": 814,
                                                            "end": 890,
                                                            "fullWidth": 76,
                                                            "width": 76,
                                                            "openBraceToken": {
                                                                "kind": "OpenBraceToken",
                                                                "fullStart": 814,
                                                                "fullEnd": 817,
                                                                "start": 814,
                                                                "end": 815,
                                                                "fullWidth": 3,
                                                                "width": 1,
                                                                "text": "{",
                                                                "value": "{",
                                                                "valueText": "{",
                                                                "hasTrailingTrivia": true,
                                                                "hasTrailingNewLine": true,
                                                                "trailingTrivia": [
                                                                    {
                                                                        "kind": "NewLineTrivia",
                                                                        "text": "\r\n"
                                                                    }
                                                                ]
                                                            },
                                                            "statements": [
                                                                {
                                                                    "kind": "ExpressionStatement",
                                                                    "fullStart": 817,
                                                                    "fullEnd": 850,
                                                                    "start": 833,
                                                                    "end": 848,
                                                                    "fullWidth": 33,
                                                                    "width": 15,
                                                                    "expression": {
                                                                        "kind": "AssignmentExpression",
                                                                        "fullStart": 817,
                                                                        "fullEnd": 847,
                                                                        "start": 833,
                                                                        "end": 847,
                                                                        "fullWidth": 30,
                                                                        "width": 14,
                                                                        "left": {
                                                                            "kind": "MemberAccessExpression",
                                                                            "fullStart": 817,
                                                                            "fullEnd": 844,
                                                                            "start": 833,
                                                                            "end": 843,
                                                                            "fullWidth": 27,
                                                                            "width": 10,
                                                                            "expression": {
                                                                                "kind": "IdentifierName",
                                                                                "fullStart": 817,
                                                                                "fullEnd": 836,
                                                                                "start": 833,
                                                                                "end": 836,
                                                                                "fullWidth": 19,
                                                                                "width": 3,
                                                                                "text": "arr",
                                                                                "value": "arr",
                                                                                "valueText": "arr",
                                                                                "hasLeadingTrivia": true,
                                                                                "leadingTrivia": [
                                                                                    {
                                                                                        "kind": "WhitespaceTrivia",
                                                                                        "text": "                "
                                                                                    }
                                                                                ]
                                                                            },
                                                                            "dotToken": {
                                                                                "kind": "DotToken",
                                                                                "fullStart": 836,
                                                                                "fullEnd": 837,
                                                                                "start": 836,
                                                                                "end": 837,
                                                                                "fullWidth": 1,
                                                                                "width": 1,
                                                                                "text": ".",
                                                                                "value": ".",
                                                                                "valueText": "."
                                                                            },
                                                                            "name": {
                                                                                "kind": "IdentifierName",
                                                                                "fullStart": 837,
                                                                                "fullEnd": 844,
                                                                                "start": 837,
                                                                                "end": 843,
                                                                                "fullWidth": 7,
                                                                                "width": 6,
                                                                                "text": "length",
                                                                                "value": "length",
                                                                                "valueText": "length",
                                                                                "hasTrailingTrivia": true,
                                                                                "trailingTrivia": [
                                                                                    {
                                                                                        "kind": "WhitespaceTrivia",
                                                                                        "text": " "
                                                                                    }
                                                                                ]
                                                                            }
                                                                        },
                                                                        "operatorToken": {
                                                                            "kind": "EqualsToken",
                                                                            "fullStart": 844,
                                                                            "fullEnd": 846,
                                                                            "start": 844,
                                                                            "end": 845,
                                                                            "fullWidth": 2,
                                                                            "width": 1,
                                                                            "text": "=",
                                                                            "value": "=",
                                                                            "valueText": "=",
                                                                            "hasTrailingTrivia": true,
                                                                            "trailingTrivia": [
                                                                                {
                                                                                    "kind": "WhitespaceTrivia",
                                                                                    "text": " "
                                                                                }
                                                                            ]
                                                                        },
                                                                        "right": {
                                                                            "kind": "NumericLiteral",
                                                                            "fullStart": 846,
                                                                            "fullEnd": 847,
                                                                            "start": 846,
                                                                            "end": 847,
                                                                            "fullWidth": 1,
                                                                            "width": 1,
                                                                            "text": "3",
                                                                            "value": 3,
                                                                            "valueText": "3"
                                                                        }
                                                                    },
                                                                    "semicolonToken": {
                                                                        "kind": "SemicolonToken",
                                                                        "fullStart": 847,
                                                                        "fullEnd": 850,
                                                                        "start": 847,
                                                                        "end": 848,
                                                                        "fullWidth": 3,
                                                                        "width": 1,
                                                                        "text": ";",
                                                                        "value": ";",
                                                                        "valueText": ";",
                                                                        "hasTrailingTrivia": true,
                                                                        "hasTrailingNewLine": true,
                                                                        "trailingTrivia": [
                                                                            {
                                                                                "kind": "NewLineTrivia",
                                                                                "text": "\r\n"
                                                                            }
                                                                        ]
                                                                    }
                                                                },
                                                                {
                                                                    "kind": "ReturnStatement",
                                                                    "fullStart": 850,
                                                                    "fullEnd": 877,
                                                                    "start": 866,
                                                                    "end": 875,
                                                                    "fullWidth": 27,
                                                                    "width": 9,
                                                                    "returnKeyword": {
                                                                        "kind": "ReturnKeyword",
                                                                        "fullStart": 850,
                                                                        "fullEnd": 873,
                                                                        "start": 866,
                                                                        "end": 872,
                                                                        "fullWidth": 23,
                                                                        "width": 6,
                                                                        "text": "return",
                                                                        "value": "return",
                                                                        "valueText": "return",
                                                                        "hasLeadingTrivia": true,
                                                                        "hasTrailingTrivia": true,
                                                                        "leadingTrivia": [
                                                                            {
                                                                                "kind": "WhitespaceTrivia",
                                                                                "text": "                "
                                                                            }
                                                                        ],
                                                                        "trailingTrivia": [
                                                                            {
                                                                                "kind": "WhitespaceTrivia",
                                                                                "text": " "
                                                                            }
                                                                        ]
                                                                    },
                                                                    "expression": {
                                                                        "kind": "NumericLiteral",
                                                                        "fullStart": 873,
                                                                        "fullEnd": 874,
                                                                        "start": 873,
                                                                        "end": 874,
                                                                        "fullWidth": 1,
                                                                        "width": 1,
                                                                        "text": "0",
                                                                        "value": 0,
                                                                        "valueText": "0"
                                                                    },
                                                                    "semicolonToken": {
                                                                        "kind": "SemicolonToken",
                                                                        "fullStart": 874,
                                                                        "fullEnd": 877,
                                                                        "start": 874,
                                                                        "end": 875,
                                                                        "fullWidth": 3,
                                                                        "width": 1,
                                                                        "text": ";",
                                                                        "value": ";",
                                                                        "valueText": ";",
                                                                        "hasTrailingTrivia": true,
                                                                        "hasTrailingNewLine": true,
                                                                        "trailingTrivia": [
                                                                            {
                                                                                "kind": "NewLineTrivia",
                                                                                "text": "\r\n"
                                                                            }
                                                                        ]
                                                                    }
                                                                }
                                                            ],
                                                            "closeBraceToken": {
                                                                "kind": "CloseBraceToken",
                                                                "fullStart": 877,
                                                                "fullEnd": 890,
                                                                "start": 889,
                                                                "end": 890,
                                                                "fullWidth": 13,
                                                                "width": 1,
                                                                "text": "}",
                                                                "value": "}",
                                                                "valueText": "}",
                                                                "hasLeadingTrivia": true,
                                                                "leadingTrivia": [
                                                                    {
                                                                        "kind": "WhitespaceTrivia",
                                                                        "text": "            "
                                                                    }
                                                                ]
                                                            }
                                                        }
                                                    }
                                                },
                                                {
                                                    "kind": "CommaToken",
                                                    "fullStart": 890,
                                                    "fullEnd": 893,
                                                    "start": 890,
                                                    "end": 891,
                                                    "fullWidth": 3,
                                                    "width": 1,
                                                    "text": ",",
                                                    "value": ",",
                                                    "valueText": ",",
                                                    "hasTrailingTrivia": true,
                                                    "hasTrailingNewLine": true,
                                                    "trailingTrivia": [
                                                        {
                                                            "kind": "NewLineTrivia",
                                                            "text": "\r\n"
                                                        }
                                                    ]
                                                },
                                                {
                                                    "kind": "SimplePropertyAssignment",
                                                    "fullStart": 893,
                                                    "fullEnd": 925,
                                                    "start": 905,
                                                    "end": 923,
                                                    "fullWidth": 32,
                                                    "width": 18,
                                                    "propertyName": {
                                                        "kind": "IdentifierName",
                                                        "fullStart": 893,
                                                        "fullEnd": 917,
                                                        "start": 905,
                                                        "end": 917,
                                                        "fullWidth": 24,
                                                        "width": 12,
                                                        "text": "configurable",
                                                        "value": "configurable",
                                                        "valueText": "configurable",
                                                        "hasLeadingTrivia": true,
                                                        "leadingTrivia": [
                                                            {
                                                                "kind": "WhitespaceTrivia",
                                                                "text": "            "
                                                            }
                                                        ]
                                                    },
                                                    "colonToken": {
                                                        "kind": "ColonToken",
                                                        "fullStart": 917,
                                                        "fullEnd": 919,
                                                        "start": 917,
                                                        "end": 918,
                                                        "fullWidth": 2,
                                                        "width": 1,
                                                        "text": ":",
                                                        "value": ":",
                                                        "valueText": ":",
                                                        "hasTrailingTrivia": true,
                                                        "trailingTrivia": [
                                                            {
                                                                "kind": "WhitespaceTrivia",
                                                                "text": " "
                                                            }
                                                        ]
                                                    },
                                                    "expression": {
                                                        "kind": "TrueKeyword",
                                                        "fullStart": 919,
                                                        "fullEnd": 925,
                                                        "start": 919,
                                                        "end": 923,
                                                        "fullWidth": 6,
                                                        "width": 4,
                                                        "text": "true",
                                                        "value": true,
                                                        "valueText": "true",
                                                        "hasTrailingTrivia": true,
                                                        "hasTrailingNewLine": true,
                                                        "trailingTrivia": [
                                                            {
                                                                "kind": "NewLineTrivia",
                                                                "text": "\r\n"
                                                            }
                                                        ]
                                                    }
                                                }
                                            ],
                                            "closeBraceToken": {
                                                "kind": "CloseBraceToken",
                                                "fullStart": 925,
                                                "fullEnd": 934,
                                                "start": 933,
                                                "end": 934,
                                                "fullWidth": 9,
                                                "width": 1,
                                                "text": "}",
                                                "value": "}",
                                                "valueText": "}",
                                                "hasLeadingTrivia": true,
                                                "leadingTrivia": [
                                                    {
                                                        "kind": "WhitespaceTrivia",
                                                        "text": "        "
                                                    }
                                                ]
                                            }
                                        }
                                    ],
                                    "closeParenToken": {
                                        "kind": "CloseParenToken",
                                        "fullStart": 934,
                                        "fullEnd": 935,
                                        "start": 934,
                                        "end": 935,
                                        "fullWidth": 1,
                                        "width": 1,
                                        "text": ")",
                                        "value": ")",
                                        "valueText": ")"
                                    }
                                }
                            },
                            "semicolonToken": {
                                "kind": "SemicolonToken",
                                "fullStart": 935,
                                "fullEnd": 938,
                                "start": 935,
                                "end": 936,
                                "fullWidth": 3,
                                "width": 1,
                                "text": ";",
                                "value": ";",
                                "valueText": ";",
                                "hasTrailingTrivia": true,
                                "hasTrailingNewLine": true,
                                "trailingTrivia": [
                                    {
                                        "kind": "NewLineTrivia",
                                        "text": "\r\n"
                                    }
                                ]
                            }
                        },
                        {
                            "kind": "VariableStatement",
                            "fullStart": 938,
                            "fullEnd": 987,
                            "start": 948,
                            "end": 985,
                            "fullWidth": 49,
                            "width": 37,
                            "modifiers": [],
                            "variableDeclaration": {
                                "kind": "VariableDeclaration",
                                "fullStart": 938,
                                "fullEnd": 984,
                                "start": 948,
                                "end": 984,
                                "fullWidth": 46,
                                "width": 36,
                                "varKeyword": {
                                    "kind": "VarKeyword",
                                    "fullStart": 938,
                                    "fullEnd": 952,
                                    "start": 948,
                                    "end": 951,
                                    "fullWidth": 14,
                                    "width": 3,
                                    "text": "var",
                                    "value": "var",
                                    "valueText": "var",
                                    "hasLeadingTrivia": true,
                                    "hasLeadingNewLine": true,
                                    "hasTrailingTrivia": true,
                                    "leadingTrivia": [
                                        {
                                            "kind": "NewLineTrivia",
                                            "text": "\r\n"
                                        },
                                        {
                                            "kind": "WhitespaceTrivia",
                                            "text": "        "
                                        }
                                    ],
                                    "trailingTrivia": [
                                        {
                                            "kind": "WhitespaceTrivia",
                                            "text": " "
                                        }
                                    ]
                                },
                                "variableDeclarators": [
                                    {
                                        "kind": "VariableDeclarator",
                                        "fullStart": 952,
                                        "fullEnd": 984,
                                        "start": 952,
                                        "end": 984,
                                        "fullWidth": 32,
<<<<<<< HEAD
                                        "width": 32,
                                        "identifier": {
=======
                                        "propertyName": {
>>>>>>> 85e84683
                                            "kind": "IdentifierName",
                                            "fullStart": 952,
                                            "fullEnd": 963,
                                            "start": 952,
                                            "end": 962,
                                            "fullWidth": 11,
                                            "width": 10,
                                            "text": "testResult",
                                            "value": "testResult",
                                            "valueText": "testResult",
                                            "hasTrailingTrivia": true,
                                            "trailingTrivia": [
                                                {
                                                    "kind": "WhitespaceTrivia",
                                                    "text": " "
                                                }
                                            ]
                                        },
                                        "equalsValueClause": {
                                            "kind": "EqualsValueClause",
                                            "fullStart": 963,
                                            "fullEnd": 984,
                                            "start": 963,
                                            "end": 984,
                                            "fullWidth": 21,
                                            "width": 21,
                                            "equalsToken": {
                                                "kind": "EqualsToken",
                                                "fullStart": 963,
                                                "fullEnd": 965,
                                                "start": 963,
                                                "end": 964,
                                                "fullWidth": 2,
                                                "width": 1,
                                                "text": "=",
                                                "value": "=",
                                                "valueText": "=",
                                                "hasTrailingTrivia": true,
                                                "trailingTrivia": [
                                                    {
                                                        "kind": "WhitespaceTrivia",
                                                        "text": " "
                                                    }
                                                ]
                                            },
                                            "value": {
                                                "kind": "InvocationExpression",
                                                "fullStart": 965,
                                                "fullEnd": 984,
                                                "start": 965,
                                                "end": 984,
                                                "fullWidth": 19,
                                                "width": 19,
                                                "expression": {
                                                    "kind": "MemberAccessExpression",
                                                    "fullStart": 965,
                                                    "fullEnd": 972,
                                                    "start": 965,
                                                    "end": 972,
                                                    "fullWidth": 7,
                                                    "width": 7,
                                                    "expression": {
                                                        "kind": "IdentifierName",
                                                        "fullStart": 965,
                                                        "fullEnd": 968,
                                                        "start": 965,
                                                        "end": 968,
                                                        "fullWidth": 3,
                                                        "width": 3,
                                                        "text": "arr",
                                                        "value": "arr",
                                                        "valueText": "arr"
                                                    },
                                                    "dotToken": {
                                                        "kind": "DotToken",
                                                        "fullStart": 968,
                                                        "fullEnd": 969,
                                                        "start": 968,
                                                        "end": 969,
                                                        "fullWidth": 1,
                                                        "width": 1,
                                                        "text": ".",
                                                        "value": ".",
                                                        "valueText": "."
                                                    },
                                                    "name": {
                                                        "kind": "IdentifierName",
                                                        "fullStart": 969,
                                                        "fullEnd": 972,
                                                        "start": 969,
                                                        "end": 972,
                                                        "fullWidth": 3,
                                                        "width": 3,
                                                        "text": "map",
                                                        "value": "map",
                                                        "valueText": "map"
                                                    }
                                                },
                                                "argumentList": {
                                                    "kind": "ArgumentList",
                                                    "fullStart": 972,
                                                    "fullEnd": 984,
                                                    "start": 972,
                                                    "end": 984,
                                                    "fullWidth": 12,
                                                    "width": 12,
                                                    "openParenToken": {
                                                        "kind": "OpenParenToken",
                                                        "fullStart": 972,
                                                        "fullEnd": 973,
                                                        "start": 972,
                                                        "end": 973,
                                                        "fullWidth": 1,
                                                        "width": 1,
                                                        "text": "(",
                                                        "value": "(",
                                                        "valueText": "("
                                                    },
                                                    "arguments": [
                                                        {
                                                            "kind": "IdentifierName",
                                                            "fullStart": 973,
                                                            "fullEnd": 983,
                                                            "start": 973,
                                                            "end": 983,
                                                            "fullWidth": 10,
                                                            "width": 10,
                                                            "text": "callbackfn",
                                                            "value": "callbackfn",
                                                            "valueText": "callbackfn"
                                                        }
                                                    ],
                                                    "closeParenToken": {
                                                        "kind": "CloseParenToken",
                                                        "fullStart": 983,
                                                        "fullEnd": 984,
                                                        "start": 983,
                                                        "end": 984,
                                                        "fullWidth": 1,
                                                        "width": 1,
                                                        "text": ")",
                                                        "value": ")",
                                                        "valueText": ")"
                                                    }
                                                }
                                            }
                                        }
                                    }
                                ]
                            },
                            "semicolonToken": {
                                "kind": "SemicolonToken",
                                "fullStart": 984,
                                "fullEnd": 987,
                                "start": 984,
                                "end": 985,
                                "fullWidth": 3,
                                "width": 1,
                                "text": ";",
                                "value": ";",
                                "valueText": ";",
                                "hasTrailingTrivia": true,
                                "hasTrailingNewLine": true,
                                "trailingTrivia": [
                                    {
                                        "kind": "NewLineTrivia",
                                        "text": "\r\n"
                                    }
                                ]
                            }
                        },
                        {
                            "kind": "ReturnStatement",
                            "fullStart": 987,
                            "fullEnd": 1041,
                            "start": 995,
                            "end": 1039,
                            "fullWidth": 54,
                            "width": 44,
                            "returnKeyword": {
                                "kind": "ReturnKeyword",
                                "fullStart": 987,
                                "fullEnd": 1002,
                                "start": 995,
                                "end": 1001,
                                "fullWidth": 15,
                                "width": 6,
                                "text": "return",
                                "value": "return",
                                "valueText": "return",
                                "hasLeadingTrivia": true,
                                "hasTrailingTrivia": true,
                                "leadingTrivia": [
                                    {
                                        "kind": "WhitespaceTrivia",
                                        "text": "        "
                                    }
                                ],
                                "trailingTrivia": [
                                    {
                                        "kind": "WhitespaceTrivia",
                                        "text": " "
                                    }
                                ]
                            },
                            "expression": {
                                "kind": "EqualsExpression",
                                "fullStart": 1002,
                                "fullEnd": 1038,
                                "start": 1002,
                                "end": 1038,
                                "fullWidth": 36,
                                "width": 36,
                                "left": {
                                    "kind": "TypeOfExpression",
                                    "fullStart": 1002,
                                    "fullEnd": 1023,
                                    "start": 1002,
                                    "end": 1022,
                                    "fullWidth": 21,
                                    "width": 20,
                                    "typeOfKeyword": {
                                        "kind": "TypeOfKeyword",
                                        "fullStart": 1002,
                                        "fullEnd": 1009,
                                        "start": 1002,
                                        "end": 1008,
                                        "fullWidth": 7,
                                        "width": 6,
                                        "text": "typeof",
                                        "value": "typeof",
                                        "valueText": "typeof",
                                        "hasTrailingTrivia": true,
                                        "trailingTrivia": [
                                            {
                                                "kind": "WhitespaceTrivia",
                                                "text": " "
                                            }
                                        ]
                                    },
                                    "expression": {
                                        "kind": "ElementAccessExpression",
                                        "fullStart": 1009,
                                        "fullEnd": 1023,
                                        "start": 1009,
                                        "end": 1022,
                                        "fullWidth": 14,
                                        "width": 13,
                                        "expression": {
                                            "kind": "IdentifierName",
                                            "fullStart": 1009,
                                            "fullEnd": 1019,
                                            "start": 1009,
                                            "end": 1019,
                                            "fullWidth": 10,
                                            "width": 10,
                                            "text": "testResult",
                                            "value": "testResult",
                                            "valueText": "testResult"
                                        },
                                        "openBracketToken": {
                                            "kind": "OpenBracketToken",
                                            "fullStart": 1019,
                                            "fullEnd": 1020,
                                            "start": 1019,
                                            "end": 1020,
                                            "fullWidth": 1,
                                            "width": 1,
                                            "text": "[",
                                            "value": "[",
                                            "valueText": "["
                                        },
                                        "argumentExpression": {
                                            "kind": "NumericLiteral",
                                            "fullStart": 1020,
                                            "fullEnd": 1021,
                                            "start": 1020,
                                            "end": 1021,
                                            "fullWidth": 1,
                                            "width": 1,
                                            "text": "3",
                                            "value": 3,
                                            "valueText": "3"
                                        },
                                        "closeBracketToken": {
                                            "kind": "CloseBracketToken",
                                            "fullStart": 1021,
                                            "fullEnd": 1023,
                                            "start": 1021,
                                            "end": 1022,
                                            "fullWidth": 2,
                                            "width": 1,
                                            "text": "]",
                                            "value": "]",
                                            "valueText": "]",
                                            "hasTrailingTrivia": true,
                                            "trailingTrivia": [
                                                {
                                                    "kind": "WhitespaceTrivia",
                                                    "text": " "
                                                }
                                            ]
                                        }
                                    }
                                },
                                "operatorToken": {
                                    "kind": "EqualsEqualsEqualsToken",
                                    "fullStart": 1023,
                                    "fullEnd": 1027,
                                    "start": 1023,
                                    "end": 1026,
                                    "fullWidth": 4,
                                    "width": 3,
                                    "text": "===",
                                    "value": "===",
                                    "valueText": "===",
                                    "hasTrailingTrivia": true,
                                    "trailingTrivia": [
                                        {
                                            "kind": "WhitespaceTrivia",
                                            "text": " "
                                        }
                                    ]
                                },
                                "right": {
                                    "kind": "StringLiteral",
                                    "fullStart": 1027,
                                    "fullEnd": 1038,
                                    "start": 1027,
                                    "end": 1038,
                                    "fullWidth": 11,
                                    "width": 11,
                                    "text": "\"undefined\"",
                                    "value": "undefined",
                                    "valueText": "undefined"
                                }
                            },
                            "semicolonToken": {
                                "kind": "SemicolonToken",
                                "fullStart": 1038,
                                "fullEnd": 1041,
                                "start": 1038,
                                "end": 1039,
                                "fullWidth": 3,
                                "width": 1,
                                "text": ";",
                                "value": ";",
                                "valueText": ";",
                                "hasTrailingTrivia": true,
                                "hasTrailingNewLine": true,
                                "trailingTrivia": [
                                    {
                                        "kind": "NewLineTrivia",
                                        "text": "\r\n"
                                    }
                                ]
                            }
                        }
                    ],
                    "closeBraceToken": {
                        "kind": "CloseBraceToken",
                        "fullStart": 1041,
                        "fullEnd": 1048,
                        "start": 1045,
                        "end": 1046,
                        "fullWidth": 7,
                        "width": 1,
                        "text": "}",
                        "value": "}",
                        "valueText": "}",
                        "hasLeadingTrivia": true,
                        "hasTrailingTrivia": true,
                        "hasTrailingNewLine": true,
                        "leadingTrivia": [
                            {
                                "kind": "WhitespaceTrivia",
                                "text": "    "
                            }
                        ],
                        "trailingTrivia": [
                            {
                                "kind": "NewLineTrivia",
                                "text": "\r\n"
                            }
                        ]
                    }
                }
            },
            {
                "kind": "ExpressionStatement",
                "fullStart": 1048,
                "fullEnd": 1072,
                "start": 1048,
                "end": 1070,
                "fullWidth": 24,
                "width": 22,
                "expression": {
                    "kind": "InvocationExpression",
                    "fullStart": 1048,
                    "fullEnd": 1069,
                    "start": 1048,
                    "end": 1069,
                    "fullWidth": 21,
                    "width": 21,
                    "expression": {
                        "kind": "IdentifierName",
                        "fullStart": 1048,
                        "fullEnd": 1059,
                        "start": 1048,
                        "end": 1059,
                        "fullWidth": 11,
                        "width": 11,
                        "text": "runTestCase",
                        "value": "runTestCase",
                        "valueText": "runTestCase"
                    },
                    "argumentList": {
                        "kind": "ArgumentList",
                        "fullStart": 1059,
                        "fullEnd": 1069,
                        "start": 1059,
                        "end": 1069,
                        "fullWidth": 10,
                        "width": 10,
                        "openParenToken": {
                            "kind": "OpenParenToken",
                            "fullStart": 1059,
                            "fullEnd": 1060,
                            "start": 1059,
                            "end": 1060,
                            "fullWidth": 1,
                            "width": 1,
                            "text": "(",
                            "value": "(",
                            "valueText": "("
                        },
                        "arguments": [
                            {
                                "kind": "IdentifierName",
                                "fullStart": 1060,
                                "fullEnd": 1068,
                                "start": 1060,
                                "end": 1068,
                                "fullWidth": 8,
                                "width": 8,
                                "text": "testcase",
                                "value": "testcase",
                                "valueText": "testcase"
                            }
                        ],
                        "closeParenToken": {
                            "kind": "CloseParenToken",
                            "fullStart": 1068,
                            "fullEnd": 1069,
                            "start": 1068,
                            "end": 1069,
                            "fullWidth": 1,
                            "width": 1,
                            "text": ")",
                            "value": ")",
                            "valueText": ")"
                        }
                    }
                },
                "semicolonToken": {
                    "kind": "SemicolonToken",
                    "fullStart": 1069,
                    "fullEnd": 1072,
                    "start": 1069,
                    "end": 1070,
                    "fullWidth": 3,
                    "width": 1,
                    "text": ";",
                    "value": ";",
                    "valueText": ";",
                    "hasTrailingTrivia": true,
                    "hasTrailingNewLine": true,
                    "trailingTrivia": [
                        {
                            "kind": "NewLineTrivia",
                            "text": "\r\n"
                        }
                    ]
                }
            }
        ],
        "endOfFileToken": {
            "kind": "EndOfFileToken",
            "fullStart": 1072,
            "fullEnd": 1072,
            "start": 1072,
            "end": 1072,
            "fullWidth": 0,
            "width": 0,
            "text": ""
        }
    },
    "lineMap": {
        "lineStarts": [
            0,
            67,
            152,
            232,
            308,
            380,
            385,
            442,
            548,
            553,
            555,
            557,
            580,
            582,
            628,
            689,
            700,
            702,
            740,
            742,
            785,
            817,
            850,
            877,
            893,
            925,
            938,
            940,
            987,
            1041,
            1048,
            1072
        ],
        "length": 1072
    }
}<|MERGE_RESOLUTION|>--- conflicted
+++ resolved
@@ -754,12 +754,8 @@
                                         "start": 714,
                                         "end": 737,
                                         "fullWidth": 23,
-<<<<<<< HEAD
                                         "width": 23,
-                                        "identifier": {
-=======
                                         "propertyName": {
->>>>>>> 85e84683
                                             "kind": "IdentifierName",
                                             "fullStart": 714,
                                             "fullEnd": 718,
@@ -1730,12 +1726,8 @@
                                         "start": 952,
                                         "end": 984,
                                         "fullWidth": 32,
-<<<<<<< HEAD
                                         "width": 32,
-                                        "identifier": {
-=======
                                         "propertyName": {
->>>>>>> 85e84683
                                             "kind": "IdentifierName",
                                             "fullStart": 952,
                                             "fullEnd": 963,
