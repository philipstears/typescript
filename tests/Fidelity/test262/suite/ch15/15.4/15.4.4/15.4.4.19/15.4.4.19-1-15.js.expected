--- conflicted
+++ resolved
@@ -813,12 +813,8 @@
                                         "start": 698,
                                         "end": 771,
                                         "fullWidth": 73,
-<<<<<<< HEAD
                                         "width": 73,
-                                        "identifier": {
-=======
                                         "propertyName": {
->>>>>>> 85e84683
                                             "kind": "IdentifierName",
                                             "fullStart": 698,
                                             "fullEnd": 702,
@@ -1260,12 +1256,8 @@
                                         "start": 788,
                                         "end": 842,
                                         "fullWidth": 54,
-<<<<<<< HEAD
                                         "width": 54,
-                                        "identifier": {
-=======
                                         "propertyName": {
->>>>>>> 85e84683
                                             "kind": "IdentifierName",
                                             "fullStart": 788,
                                             "fullEnd": 799,
