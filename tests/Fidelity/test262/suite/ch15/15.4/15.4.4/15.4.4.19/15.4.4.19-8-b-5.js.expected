--- conflicted
+++ resolved
@@ -2398,12 +2398,8 @@
                                         "start": 1211,
                                         "end": 1243,
                                         "fullWidth": 32,
-<<<<<<< HEAD
                                         "width": 32,
-                                        "identifier": {
-=======
                                         "propertyName": {
->>>>>>> 85e84683
                                             "kind": "IdentifierName",
                                             "fullStart": 1211,
                                             "fullEnd": 1222,
