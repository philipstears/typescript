{
    "isDeclaration": false,
    "languageVersion": "EcmaScript5",
    "parseOptions": {
        "allowAutomaticSemicolonInsertion": true
    },
    "sourceUnit": {
        "kind": "SourceUnit",
        "fullStart": 0,
        "fullEnd": 1135,
        "start": 533,
        "end": 1135,
        "fullWidth": 1135,
        "width": 602,
        "isIncrementallyUnusable": true,
        "moduleElements": [
            {
                "kind": "FunctionDeclaration",
                "fullStart": 0,
                "fullEnd": 1111,
                "start": 533,
                "end": 1109,
                "fullWidth": 1111,
                "width": 576,
                "isIncrementallyUnusable": true,
                "modifiers": [],
                "functionKeyword": {
                    "kind": "FunctionKeyword",
                    "fullStart": 0,
                    "fullEnd": 542,
                    "start": 533,
                    "end": 541,
                    "fullWidth": 542,
                    "width": 8,
                    "text": "function",
                    "value": "function",
                    "valueText": "function",
                    "hasLeadingTrivia": true,
                    "hasLeadingComment": true,
                    "hasLeadingNewLine": true,
                    "hasTrailingTrivia": true,
                    "leadingTrivia": [
                        {
                            "kind": "SingleLineCommentTrivia",
                            "text": "/// Copyright (c) 2012 Ecma International.  All rights reserved. "
                        },
                        {
                            "kind": "NewLineTrivia",
                            "text": "\r\n"
                        },
                        {
                            "kind": "SingleLineCommentTrivia",
                            "text": "/// Ecma International makes this code available under the terms and conditions set"
                        },
                        {
                            "kind": "NewLineTrivia",
                            "text": "\r\n"
                        },
                        {
                            "kind": "SingleLineCommentTrivia",
                            "text": "/// forth on http://hg.ecmascript.org/tests/test262/raw-file/tip/LICENSE (the "
                        },
                        {
                            "kind": "NewLineTrivia",
                            "text": "\r\n"
                        },
                        {
                            "kind": "SingleLineCommentTrivia",
                            "text": "/// \"Use Terms\").   Any redistribution of this code must retain the above "
                        },
                        {
                            "kind": "NewLineTrivia",
                            "text": "\r\n"
                        },
                        {
                            "kind": "SingleLineCommentTrivia",
                            "text": "/// copyright and this notice and otherwise comply with the Use Terms."
                        },
                        {
                            "kind": "NewLineTrivia",
                            "text": "\r\n"
                        },
                        {
                            "kind": "MultiLineCommentTrivia",
                            "text": "/**\r\n * @path ch15/15.4/15.4.4/15.4.4.19/15.4.4.19-8-b-2.js\r\n * @description Array.prototype.map - added properties in step 2 are visible here\r\n */"
                        },
                        {
                            "kind": "NewLineTrivia",
                            "text": "\r\n"
                        },
                        {
                            "kind": "NewLineTrivia",
                            "text": "\r\n"
                        },
                        {
                            "kind": "NewLineTrivia",
                            "text": "\r\n"
                        }
                    ],
                    "trailingTrivia": [
                        {
                            "kind": "WhitespaceTrivia",
                            "text": " "
                        }
                    ]
                },
                "identifier": {
                    "kind": "IdentifierName",
                    "fullStart": 542,
                    "fullEnd": 550,
                    "start": 542,
                    "end": 550,
                    "fullWidth": 8,
                    "width": 8,
                    "text": "testcase",
                    "value": "testcase",
                    "valueText": "testcase"
                },
                "callSignature": {
                    "kind": "CallSignature",
                    "fullStart": 550,
                    "fullEnd": 553,
                    "start": 550,
                    "end": 552,
                    "fullWidth": 3,
                    "width": 2,
                    "parameterList": {
                        "kind": "ParameterList",
                        "fullStart": 550,
                        "fullEnd": 553,
                        "start": 550,
                        "end": 552,
                        "fullWidth": 3,
                        "width": 2,
                        "openParenToken": {
                            "kind": "OpenParenToken",
                            "fullStart": 550,
                            "fullEnd": 551,
                            "start": 550,
                            "end": 551,
                            "fullWidth": 1,
                            "width": 1,
                            "text": "(",
                            "value": "(",
                            "valueText": "("
                        },
                        "parameters": [],
                        "closeParenToken": {
                            "kind": "CloseParenToken",
                            "fullStart": 551,
                            "fullEnd": 553,
                            "start": 551,
                            "end": 552,
                            "fullWidth": 2,
                            "width": 1,
                            "text": ")",
                            "value": ")",
                            "valueText": ")",
                            "hasTrailingTrivia": true,
                            "trailingTrivia": [
                                {
                                    "kind": "WhitespaceTrivia",
                                    "text": " "
                                }
                            ]
                        }
                    }
                },
                "block": {
                    "kind": "Block",
                    "fullStart": 553,
                    "fullEnd": 1111,
                    "start": 553,
                    "end": 1109,
                    "fullWidth": 558,
                    "width": 556,
                    "isIncrementallyUnusable": true,
                    "openBraceToken": {
                        "kind": "OpenBraceToken",
                        "fullStart": 553,
                        "fullEnd": 556,
                        "start": 553,
                        "end": 554,
                        "fullWidth": 3,
                        "width": 1,
                        "text": "{",
                        "value": "{",
                        "valueText": "{",
                        "hasTrailingTrivia": true,
                        "hasTrailingNewLine": true,
                        "trailingTrivia": [
                            {
                                "kind": "NewLineTrivia",
                                "text": "\r\n"
                            }
                        ]
                    },
                    "statements": [
                        {
                            "kind": "FunctionDeclaration",
                            "fullStart": 556,
                            "fullEnd": 761,
                            "start": 564,
                            "end": 759,
                            "fullWidth": 205,
                            "width": 195,
                            "modifiers": [],
                            "functionKeyword": {
                                "kind": "FunctionKeyword",
                                "fullStart": 556,
                                "fullEnd": 573,
                                "start": 564,
                                "end": 572,
                                "fullWidth": 17,
                                "width": 8,
                                "text": "function",
                                "value": "function",
                                "valueText": "function",
                                "hasLeadingTrivia": true,
                                "hasTrailingTrivia": true,
                                "leadingTrivia": [
                                    {
                                        "kind": "WhitespaceTrivia",
                                        "text": "        "
                                    }
                                ],
                                "trailingTrivia": [
                                    {
                                        "kind": "WhitespaceTrivia",
                                        "text": " "
                                    }
                                ]
                            },
                            "identifier": {
                                "kind": "IdentifierName",
                                "fullStart": 573,
                                "fullEnd": 583,
                                "start": 573,
                                "end": 583,
                                "fullWidth": 10,
                                "width": 10,
                                "text": "callbackfn",
                                "value": "callbackfn",
                                "valueText": "callbackfn"
                            },
                            "callSignature": {
                                "kind": "CallSignature",
                                "fullStart": 583,
                                "fullEnd": 599,
                                "start": 583,
                                "end": 598,
                                "fullWidth": 16,
                                "width": 15,
                                "parameterList": {
                                    "kind": "ParameterList",
                                    "fullStart": 583,
                                    "fullEnd": 599,
                                    "start": 583,
                                    "end": 598,
                                    "fullWidth": 16,
                                    "width": 15,
                                    "openParenToken": {
                                        "kind": "OpenParenToken",
                                        "fullStart": 583,
                                        "fullEnd": 584,
                                        "start": 583,
                                        "end": 584,
                                        "fullWidth": 1,
                                        "width": 1,
                                        "text": "(",
                                        "value": "(",
                                        "valueText": "("
                                    },
                                    "parameters": [
                                        {
                                            "kind": "Parameter",
                                            "fullStart": 584,
                                            "fullEnd": 587,
                                            "start": 584,
                                            "end": 587,
                                            "fullWidth": 3,
                                            "width": 3,
                                            "modifiers": [],
                                            "identifier": {
                                                "kind": "IdentifierName",
                                                "fullStart": 584,
                                                "fullEnd": 587,
                                                "start": 584,
                                                "end": 587,
                                                "fullWidth": 3,
                                                "width": 3,
                                                "text": "val",
                                                "value": "val",
                                                "valueText": "val"
                                            }
                                        },
                                        {
                                            "kind": "CommaToken",
                                            "fullStart": 587,
                                            "fullEnd": 589,
                                            "start": 587,
                                            "end": 588,
                                            "fullWidth": 2,
                                            "width": 1,
                                            "text": ",",
                                            "value": ",",
                                            "valueText": ",",
                                            "hasTrailingTrivia": true,
                                            "trailingTrivia": [
                                                {
                                                    "kind": "WhitespaceTrivia",
                                                    "text": " "
                                                }
                                            ]
                                        },
                                        {
                                            "kind": "Parameter",
                                            "fullStart": 589,
                                            "fullEnd": 592,
                                            "start": 589,
                                            "end": 592,
                                            "fullWidth": 3,
                                            "width": 3,
                                            "modifiers": [],
                                            "identifier": {
                                                "kind": "IdentifierName",
                                                "fullStart": 589,
                                                "fullEnd": 592,
                                                "start": 589,
                                                "end": 592,
                                                "fullWidth": 3,
                                                "width": 3,
                                                "text": "idx",
                                                "value": "idx",
                                                "valueText": "idx"
                                            }
                                        },
                                        {
                                            "kind": "CommaToken",
                                            "fullStart": 592,
                                            "fullEnd": 594,
                                            "start": 592,
                                            "end": 593,
                                            "fullWidth": 2,
                                            "width": 1,
                                            "text": ",",
                                            "value": ",",
                                            "valueText": ",",
                                            "hasTrailingTrivia": true,
                                            "trailingTrivia": [
                                                {
                                                    "kind": "WhitespaceTrivia",
                                                    "text": " "
                                                }
                                            ]
                                        },
                                        {
                                            "kind": "Parameter",
                                            "fullStart": 594,
                                            "fullEnd": 597,
                                            "start": 594,
                                            "end": 597,
                                            "fullWidth": 3,
                                            "width": 3,
                                            "modifiers": [],
                                            "identifier": {
                                                "kind": "IdentifierName",
                                                "fullStart": 594,
                                                "fullEnd": 597,
                                                "start": 594,
                                                "end": 597,
                                                "fullWidth": 3,
                                                "width": 3,
                                                "text": "obj",
                                                "value": "obj",
                                                "valueText": "obj"
                                            }
                                        }
                                    ],
                                    "closeParenToken": {
                                        "kind": "CloseParenToken",
                                        "fullStart": 597,
                                        "fullEnd": 599,
                                        "start": 597,
                                        "end": 598,
                                        "fullWidth": 2,
                                        "width": 1,
                                        "text": ")",
                                        "value": ")",
                                        "valueText": ")",
                                        "hasTrailingTrivia": true,
                                        "trailingTrivia": [
                                            {
                                                "kind": "WhitespaceTrivia",
                                                "text": " "
                                            }
                                        ]
                                    }
                                }
                            },
                            "block": {
                                "kind": "Block",
                                "fullStart": 599,
                                "fullEnd": 761,
                                "start": 599,
                                "end": 759,
                                "fullWidth": 162,
                                "width": 160,
                                "openBraceToken": {
                                    "kind": "OpenBraceToken",
                                    "fullStart": 599,
                                    "fullEnd": 602,
                                    "start": 599,
                                    "end": 600,
                                    "fullWidth": 3,
                                    "width": 1,
                                    "text": "{",
                                    "value": "{",
                                    "valueText": "{",
                                    "hasTrailingTrivia": true,
                                    "hasTrailingNewLine": true,
                                    "trailingTrivia": [
                                        {
                                            "kind": "NewLineTrivia",
                                            "text": "\r\n"
                                        }
                                    ]
                                },
                                "statements": [
                                    {
                                        "kind": "IfStatement",
                                        "fullStart": 602,
                                        "fullEnd": 750,
                                        "start": 614,
                                        "end": 748,
                                        "fullWidth": 148,
                                        "width": 134,
                                        "ifKeyword": {
                                            "kind": "IfKeyword",
                                            "fullStart": 602,
                                            "fullEnd": 617,
                                            "start": 614,
                                            "end": 616,
                                            "fullWidth": 15,
                                            "width": 2,
                                            "text": "if",
                                            "value": "if",
                                            "valueText": "if",
                                            "hasLeadingTrivia": true,
                                            "hasTrailingTrivia": true,
                                            "leadingTrivia": [
                                                {
                                                    "kind": "WhitespaceTrivia",
                                                    "text": "            "
                                                }
                                            ],
                                            "trailingTrivia": [
                                                {
                                                    "kind": "WhitespaceTrivia",
                                                    "text": " "
                                                }
                                            ]
                                        },
                                        "openParenToken": {
                                            "kind": "OpenParenToken",
                                            "fullStart": 617,
                                            "fullEnd": 618,
                                            "start": 617,
                                            "end": 618,
                                            "fullWidth": 1,
                                            "width": 1,
                                            "text": "(",
                                            "value": "(",
                                            "valueText": "("
                                        },
                                        "condition": {
                                            "kind": "LogicalAndExpression",
                                            "fullStart": 618,
                                            "fullEnd": 647,
                                            "start": 618,
                                            "end": 647,
                                            "fullWidth": 29,
                                            "width": 29,
                                            "left": {
                                                "kind": "EqualsExpression",
                                                "fullStart": 618,
                                                "fullEnd": 628,
                                                "start": 618,
                                                "end": 627,
                                                "fullWidth": 10,
                                                "width": 9,
                                                "left": {
                                                    "kind": "IdentifierName",
                                                    "fullStart": 618,
                                                    "fullEnd": 622,
                                                    "start": 618,
                                                    "end": 621,
                                                    "fullWidth": 4,
                                                    "width": 3,
                                                    "text": "idx",
                                                    "value": "idx",
                                                    "valueText": "idx",
                                                    "hasTrailingTrivia": true,
                                                    "trailingTrivia": [
                                                        {
                                                            "kind": "WhitespaceTrivia",
                                                            "text": " "
                                                        }
                                                    ]
                                                },
                                                "operatorToken": {
                                                    "kind": "EqualsEqualsEqualsToken",
                                                    "fullStart": 622,
                                                    "fullEnd": 626,
                                                    "start": 622,
                                                    "end": 625,
                                                    "fullWidth": 4,
                                                    "width": 3,
                                                    "text": "===",
                                                    "value": "===",
                                                    "valueText": "===",
                                                    "hasTrailingTrivia": true,
                                                    "trailingTrivia": [
                                                        {
                                                            "kind": "WhitespaceTrivia",
                                                            "text": " "
                                                        }
                                                    ]
                                                },
                                                "right": {
                                                    "kind": "NumericLiteral",
                                                    "fullStart": 626,
                                                    "fullEnd": 628,
                                                    "start": 626,
                                                    "end": 627,
                                                    "fullWidth": 2,
                                                    "width": 1,
                                                    "text": "2",
                                                    "value": 2,
                                                    "valueText": "2",
                                                    "hasTrailingTrivia": true,
                                                    "trailingTrivia": [
                                                        {
                                                            "kind": "WhitespaceTrivia",
                                                            "text": " "
                                                        }
                                                    ]
                                                }
                                            },
                                            "operatorToken": {
                                                "kind": "AmpersandAmpersandToken",
                                                "fullStart": 628,
                                                "fullEnd": 631,
                                                "start": 628,
                                                "end": 630,
                                                "fullWidth": 3,
                                                "width": 2,
                                                "text": "&&",
                                                "value": "&&",
                                                "valueText": "&&",
                                                "hasTrailingTrivia": true,
                                                "trailingTrivia": [
                                                    {
                                                        "kind": "WhitespaceTrivia",
                                                        "text": " "
                                                    }
                                                ]
                                            },
                                            "right": {
                                                "kind": "EqualsExpression",
                                                "fullStart": 631,
                                                "fullEnd": 647,
                                                "start": 631,
                                                "end": 647,
                                                "fullWidth": 16,
                                                "width": 16,
                                                "left": {
                                                    "kind": "IdentifierName",
                                                    "fullStart": 631,
                                                    "fullEnd": 635,
                                                    "start": 631,
                                                    "end": 634,
                                                    "fullWidth": 4,
                                                    "width": 3,
                                                    "text": "val",
                                                    "value": "val",
                                                    "valueText": "val",
                                                    "hasTrailingTrivia": true,
                                                    "trailingTrivia": [
                                                        {
                                                            "kind": "WhitespaceTrivia",
                                                            "text": " "
                                                        }
                                                    ]
                                                },
                                                "operatorToken": {
                                                    "kind": "EqualsEqualsEqualsToken",
                                                    "fullStart": 635,
                                                    "fullEnd": 639,
                                                    "start": 635,
                                                    "end": 638,
                                                    "fullWidth": 4,
                                                    "width": 3,
                                                    "text": "===",
                                                    "value": "===",
                                                    "valueText": "===",
                                                    "hasTrailingTrivia": true,
                                                    "trailingTrivia": [
                                                        {
                                                            "kind": "WhitespaceTrivia",
                                                            "text": " "
                                                        }
                                                    ]
                                                },
                                                "right": {
                                                    "kind": "StringLiteral",
                                                    "fullStart": 639,
                                                    "fullEnd": 647,
                                                    "start": 639,
                                                    "end": 647,
                                                    "fullWidth": 8,
                                                    "width": 8,
                                                    "text": "\"length\"",
                                                    "value": "length",
                                                    "valueText": "length"
                                                }
                                            }
                                        },
                                        "closeParenToken": {
                                            "kind": "CloseParenToken",
                                            "fullStart": 647,
                                            "fullEnd": 649,
                                            "start": 647,
                                            "end": 648,
                                            "fullWidth": 2,
                                            "width": 1,
                                            "text": ")",
                                            "value": ")",
                                            "valueText": ")",
                                            "hasTrailingTrivia": true,
                                            "trailingTrivia": [
                                                {
                                                    "kind": "WhitespaceTrivia",
                                                    "text": " "
                                                }
                                            ]
                                        },
                                        "statement": {
                                            "kind": "Block",
                                            "fullStart": 649,
                                            "fullEnd": 697,
                                            "start": 649,
                                            "end": 696,
                                            "fullWidth": 48,
                                            "width": 47,
                                            "openBraceToken": {
                                                "kind": "OpenBraceToken",
                                                "fullStart": 649,
                                                "fullEnd": 652,
                                                "start": 649,
                                                "end": 650,
                                                "fullWidth": 3,
                                                "width": 1,
                                                "text": "{",
                                                "value": "{",
                                                "valueText": "{",
                                                "hasTrailingTrivia": true,
                                                "hasTrailingNewLine": true,
                                                "trailingTrivia": [
                                                    {
                                                        "kind": "NewLineTrivia",
                                                        "text": "\r\n"
                                                    }
                                                ]
                                            },
                                            "statements": [
                                                {
                                                    "kind": "ReturnStatement",
                                                    "fullStart": 652,
                                                    "fullEnd": 683,
                                                    "start": 668,
                                                    "end": 681,
                                                    "fullWidth": 31,
                                                    "width": 13,
                                                    "returnKeyword": {
                                                        "kind": "ReturnKeyword",
                                                        "fullStart": 652,
                                                        "fullEnd": 675,
                                                        "start": 668,
                                                        "end": 674,
                                                        "fullWidth": 23,
                                                        "width": 6,
                                                        "text": "return",
                                                        "value": "return",
                                                        "valueText": "return",
                                                        "hasLeadingTrivia": true,
                                                        "hasTrailingTrivia": true,
                                                        "leadingTrivia": [
                                                            {
                                                                "kind": "WhitespaceTrivia",
                                                                "text": "                "
                                                            }
                                                        ],
                                                        "trailingTrivia": [
                                                            {
                                                                "kind": "WhitespaceTrivia",
                                                                "text": " "
                                                            }
                                                        ]
                                                    },
                                                    "expression": {
                                                        "kind": "FalseKeyword",
                                                        "fullStart": 675,
                                                        "fullEnd": 680,
                                                        "start": 675,
                                                        "end": 680,
                                                        "fullWidth": 5,
                                                        "width": 5,
                                                        "text": "false",
                                                        "value": false,
                                                        "valueText": "false"
                                                    },
                                                    "semicolonToken": {
                                                        "kind": "SemicolonToken",
                                                        "fullStart": 680,
                                                        "fullEnd": 683,
                                                        "start": 680,
                                                        "end": 681,
                                                        "fullWidth": 3,
                                                        "width": 1,
                                                        "text": ";",
                                                        "value": ";",
                                                        "valueText": ";",
                                                        "hasTrailingTrivia": true,
                                                        "hasTrailingNewLine": true,
                                                        "trailingTrivia": [
                                                            {
                                                                "kind": "NewLineTrivia",
                                                                "text": "\r\n"
                                                            }
                                                        ]
                                                    }
                                                }
                                            ],
                                            "closeBraceToken": {
                                                "kind": "CloseBraceToken",
                                                "fullStart": 683,
                                                "fullEnd": 697,
                                                "start": 695,
                                                "end": 696,
                                                "fullWidth": 14,
                                                "width": 1,
                                                "text": "}",
                                                "value": "}",
                                                "valueText": "}",
                                                "hasLeadingTrivia": true,
                                                "hasTrailingTrivia": true,
                                                "leadingTrivia": [
                                                    {
                                                        "kind": "WhitespaceTrivia",
                                                        "text": "            "
                                                    }
                                                ],
                                                "trailingTrivia": [
                                                    {
                                                        "kind": "WhitespaceTrivia",
                                                        "text": " "
                                                    }
                                                ]
                                            }
                                        },
                                        "elseClause": {
                                            "kind": "ElseClause",
                                            "fullStart": 697,
                                            "fullEnd": 750,
                                            "start": 697,
                                            "end": 748,
                                            "fullWidth": 53,
                                            "width": 51,
                                            "elseKeyword": {
                                                "kind": "ElseKeyword",
                                                "fullStart": 697,
                                                "fullEnd": 702,
                                                "start": 697,
                                                "end": 701,
                                                "fullWidth": 5,
                                                "width": 4,
                                                "text": "else",
                                                "value": "else",
                                                "valueText": "else",
                                                "hasTrailingTrivia": true,
                                                "trailingTrivia": [
                                                    {
                                                        "kind": "WhitespaceTrivia",
                                                        "text": " "
                                                    }
                                                ]
                                            },
                                            "statement": {
                                                "kind": "Block",
                                                "fullStart": 702,
                                                "fullEnd": 750,
                                                "start": 702,
                                                "end": 748,
                                                "fullWidth": 48,
                                                "width": 46,
                                                "openBraceToken": {
                                                    "kind": "OpenBraceToken",
                                                    "fullStart": 702,
                                                    "fullEnd": 705,
                                                    "start": 702,
                                                    "end": 703,
                                                    "fullWidth": 3,
                                                    "width": 1,
                                                    "text": "{",
                                                    "value": "{",
                                                    "valueText": "{",
                                                    "hasTrailingTrivia": true,
                                                    "hasTrailingNewLine": true,
                                                    "trailingTrivia": [
                                                        {
                                                            "kind": "NewLineTrivia",
                                                            "text": "\r\n"
                                                        }
                                                    ]
                                                },
                                                "statements": [
                                                    {
                                                        "kind": "ReturnStatement",
                                                        "fullStart": 705,
                                                        "fullEnd": 735,
                                                        "start": 721,
                                                        "end": 733,
                                                        "fullWidth": 30,
                                                        "width": 12,
                                                        "returnKeyword": {
                                                            "kind": "ReturnKeyword",
                                                            "fullStart": 705,
                                                            "fullEnd": 728,
                                                            "start": 721,
                                                            "end": 727,
                                                            "fullWidth": 23,
                                                            "width": 6,
                                                            "text": "return",
                                                            "value": "return",
                                                            "valueText": "return",
                                                            "hasLeadingTrivia": true,
                                                            "hasTrailingTrivia": true,
                                                            "leadingTrivia": [
                                                                {
                                                                    "kind": "WhitespaceTrivia",
                                                                    "text": "                "
                                                                }
                                                            ],
                                                            "trailingTrivia": [
                                                                {
                                                                    "kind": "WhitespaceTrivia",
                                                                    "text": " "
                                                                }
                                                            ]
                                                        },
                                                        "expression": {
                                                            "kind": "TrueKeyword",
                                                            "fullStart": 728,
                                                            "fullEnd": 732,
                                                            "start": 728,
                                                            "end": 732,
                                                            "fullWidth": 4,
                                                            "width": 4,
                                                            "text": "true",
                                                            "value": true,
                                                            "valueText": "true"
                                                        },
                                                        "semicolonToken": {
                                                            "kind": "SemicolonToken",
                                                            "fullStart": 732,
                                                            "fullEnd": 735,
                                                            "start": 732,
                                                            "end": 733,
                                                            "fullWidth": 3,
                                                            "width": 1,
                                                            "text": ";",
                                                            "value": ";",
                                                            "valueText": ";",
                                                            "hasTrailingTrivia": true,
                                                            "hasTrailingNewLine": true,
                                                            "trailingTrivia": [
                                                                {
                                                                    "kind": "NewLineTrivia",
                                                                    "text": "\r\n"
                                                                }
                                                            ]
                                                        }
                                                    }
                                                ],
                                                "closeBraceToken": {
                                                    "kind": "CloseBraceToken",
                                                    "fullStart": 735,
                                                    "fullEnd": 750,
                                                    "start": 747,
                                                    "end": 748,
                                                    "fullWidth": 15,
                                                    "width": 1,
                                                    "text": "}",
                                                    "value": "}",
                                                    "valueText": "}",
                                                    "hasLeadingTrivia": true,
                                                    "hasTrailingTrivia": true,
                                                    "hasTrailingNewLine": true,
                                                    "leadingTrivia": [
                                                        {
                                                            "kind": "WhitespaceTrivia",
                                                            "text": "            "
                                                        }
                                                    ],
                                                    "trailingTrivia": [
                                                        {
                                                            "kind": "NewLineTrivia",
                                                            "text": "\r\n"
                                                        }
                                                    ]
                                                }
                                            }
                                        }
                                    }
                                ],
                                "closeBraceToken": {
                                    "kind": "CloseBraceToken",
                                    "fullStart": 750,
                                    "fullEnd": 761,
                                    "start": 758,
                                    "end": 759,
                                    "fullWidth": 11,
                                    "width": 1,
                                    "text": "}",
                                    "value": "}",
                                    "valueText": "}",
                                    "hasLeadingTrivia": true,
                                    "hasTrailingTrivia": true,
                                    "hasTrailingNewLine": true,
                                    "leadingTrivia": [
                                        {
                                            "kind": "WhitespaceTrivia",
                                            "text": "        "
                                        }
                                    ],
                                    "trailingTrivia": [
                                        {
                                            "kind": "NewLineTrivia",
                                            "text": "\r\n"
                                        }
                                    ]
                                }
                            }
                        },
                        {
                            "kind": "VariableStatement",
                            "fullStart": 761,
                            "fullEnd": 786,
                            "start": 771,
                            "end": 784,
                            "fullWidth": 25,
                            "width": 13,
                            "modifiers": [],
                            "variableDeclaration": {
                                "kind": "VariableDeclaration",
                                "fullStart": 761,
                                "fullEnd": 783,
                                "start": 771,
                                "end": 783,
                                "fullWidth": 22,
                                "width": 12,
                                "varKeyword": {
                                    "kind": "VarKeyword",
                                    "fullStart": 761,
                                    "fullEnd": 775,
                                    "start": 771,
                                    "end": 774,
                                    "fullWidth": 14,
                                    "width": 3,
                                    "text": "var",
                                    "value": "var",
                                    "valueText": "var",
                                    "hasLeadingTrivia": true,
                                    "hasLeadingNewLine": true,
                                    "hasTrailingTrivia": true,
                                    "leadingTrivia": [
                                        {
                                            "kind": "NewLineTrivia",
                                            "text": "\r\n"
                                        },
                                        {
                                            "kind": "WhitespaceTrivia",
                                            "text": "        "
                                        }
                                    ],
                                    "trailingTrivia": [
                                        {
                                            "kind": "WhitespaceTrivia",
                                            "text": " "
                                        }
                                    ]
                                },
                                "variableDeclarators": [
                                    {
                                        "kind": "VariableDeclarator",
                                        "fullStart": 775,
                                        "fullEnd": 783,
                                        "start": 775,
                                        "end": 783,
                                        "fullWidth": 8,
<<<<<<< HEAD
                                        "width": 8,
                                        "identifier": {
=======
                                        "propertyName": {
>>>>>>> 85e84683
                                            "kind": "IdentifierName",
                                            "fullStart": 775,
                                            "fullEnd": 779,
                                            "start": 775,
                                            "end": 778,
                                            "fullWidth": 4,
                                            "width": 3,
                                            "text": "obj",
                                            "value": "obj",
                                            "valueText": "obj",
                                            "hasTrailingTrivia": true,
                                            "trailingTrivia": [
                                                {
                                                    "kind": "WhitespaceTrivia",
                                                    "text": " "
                                                }
                                            ]
                                        },
                                        "equalsValueClause": {
                                            "kind": "EqualsValueClause",
                                            "fullStart": 779,
                                            "fullEnd": 783,
                                            "start": 779,
                                            "end": 783,
                                            "fullWidth": 4,
                                            "width": 4,
                                            "equalsToken": {
                                                "kind": "EqualsToken",
                                                "fullStart": 779,
                                                "fullEnd": 781,
                                                "start": 779,
                                                "end": 780,
                                                "fullWidth": 2,
                                                "width": 1,
                                                "text": "=",
                                                "value": "=",
                                                "valueText": "=",
                                                "hasTrailingTrivia": true,
                                                "trailingTrivia": [
                                                    {
                                                        "kind": "WhitespaceTrivia",
                                                        "text": " "
                                                    }
                                                ]
                                            },
                                            "value": {
                                                "kind": "ObjectLiteralExpression",
                                                "fullStart": 781,
                                                "fullEnd": 783,
                                                "start": 781,
                                                "end": 783,
                                                "fullWidth": 2,
                                                "width": 2,
                                                "openBraceToken": {
                                                    "kind": "OpenBraceToken",
                                                    "fullStart": 781,
                                                    "fullEnd": 782,
                                                    "start": 781,
                                                    "end": 782,
                                                    "fullWidth": 1,
                                                    "width": 1,
                                                    "text": "{",
                                                    "value": "{",
                                                    "valueText": "{"
                                                },
                                                "propertyAssignments": [],
                                                "closeBraceToken": {
                                                    "kind": "CloseBraceToken",
                                                    "fullStart": 782,
                                                    "fullEnd": 783,
                                                    "start": 782,
                                                    "end": 783,
                                                    "fullWidth": 1,
                                                    "width": 1,
                                                    "text": "}",
                                                    "value": "}",
                                                    "valueText": "}"
                                                }
                                            }
                                        }
                                    }
                                ]
                            },
                            "semicolonToken": {
                                "kind": "SemicolonToken",
                                "fullStart": 783,
                                "fullEnd": 786,
                                "start": 783,
                                "end": 784,
                                "fullWidth": 3,
                                "width": 1,
                                "text": ";",
                                "value": ";",
                                "valueText": ";",
                                "hasTrailingTrivia": true,
                                "hasTrailingNewLine": true,
                                "trailingTrivia": [
                                    {
                                        "kind": "NewLineTrivia",
                                        "text": "\r\n"
                                    }
                                ]
                            }
                        },
                        {
                            "kind": "ExpressionStatement",
                            "fullStart": 786,
                            "fullEnd": 992,
                            "start": 796,
                            "end": 990,
                            "fullWidth": 206,
                            "width": 194,
                            "isIncrementallyUnusable": true,
                            "expression": {
                                "kind": "InvocationExpression",
                                "fullStart": 786,
                                "fullEnd": 989,
                                "start": 796,
                                "end": 989,
                                "fullWidth": 203,
                                "width": 193,
                                "isIncrementallyUnusable": true,
                                "expression": {
                                    "kind": "MemberAccessExpression",
                                    "fullStart": 786,
                                    "fullEnd": 817,
                                    "start": 796,
                                    "end": 817,
                                    "fullWidth": 31,
                                    "width": 21,
                                    "expression": {
                                        "kind": "IdentifierName",
                                        "fullStart": 786,
                                        "fullEnd": 802,
                                        "start": 796,
                                        "end": 802,
                                        "fullWidth": 16,
                                        "width": 6,
                                        "text": "Object",
                                        "value": "Object",
                                        "valueText": "Object",
                                        "hasLeadingTrivia": true,
                                        "hasLeadingNewLine": true,
                                        "leadingTrivia": [
                                            {
                                                "kind": "NewLineTrivia",
                                                "text": "\r\n"
                                            },
                                            {
                                                "kind": "WhitespaceTrivia",
                                                "text": "        "
                                            }
                                        ]
                                    },
                                    "dotToken": {
                                        "kind": "DotToken",
                                        "fullStart": 802,
                                        "fullEnd": 803,
                                        "start": 802,
                                        "end": 803,
                                        "fullWidth": 1,
                                        "width": 1,
                                        "text": ".",
                                        "value": ".",
                                        "valueText": "."
                                    },
                                    "name": {
                                        "kind": "IdentifierName",
                                        "fullStart": 803,
                                        "fullEnd": 817,
                                        "start": 803,
                                        "end": 817,
                                        "fullWidth": 14,
                                        "width": 14,
                                        "text": "defineProperty",
                                        "value": "defineProperty",
                                        "valueText": "defineProperty"
                                    }
                                },
                                "argumentList": {
                                    "kind": "ArgumentList",
                                    "fullStart": 817,
                                    "fullEnd": 989,
                                    "start": 817,
                                    "end": 989,
                                    "fullWidth": 172,
                                    "width": 172,
                                    "isIncrementallyUnusable": true,
                                    "openParenToken": {
                                        "kind": "OpenParenToken",
                                        "fullStart": 817,
                                        "fullEnd": 818,
                                        "start": 817,
                                        "end": 818,
                                        "fullWidth": 1,
                                        "width": 1,
                                        "text": "(",
                                        "value": "(",
                                        "valueText": "("
                                    },
                                    "arguments": [
                                        {
                                            "kind": "IdentifierName",
                                            "fullStart": 818,
                                            "fullEnd": 821,
                                            "start": 818,
                                            "end": 821,
                                            "fullWidth": 3,
                                            "width": 3,
                                            "text": "obj",
                                            "value": "obj",
                                            "valueText": "obj"
                                        },
                                        {
                                            "kind": "CommaToken",
                                            "fullStart": 821,
                                            "fullEnd": 823,
                                            "start": 821,
                                            "end": 822,
                                            "fullWidth": 2,
                                            "width": 1,
                                            "text": ",",
                                            "value": ",",
                                            "valueText": ",",
                                            "hasTrailingTrivia": true,
                                            "trailingTrivia": [
                                                {
                                                    "kind": "WhitespaceTrivia",
                                                    "text": " "
                                                }
                                            ]
                                        },
                                        {
                                            "kind": "StringLiteral",
                                            "fullStart": 823,
                                            "fullEnd": 831,
                                            "start": 823,
                                            "end": 831,
                                            "fullWidth": 8,
                                            "width": 8,
                                            "text": "\"length\"",
                                            "value": "length",
                                            "valueText": "length"
                                        },
                                        {
                                            "kind": "CommaToken",
                                            "fullStart": 831,
                                            "fullEnd": 833,
                                            "start": 831,
                                            "end": 832,
                                            "fullWidth": 2,
                                            "width": 1,
                                            "text": ",",
                                            "value": ",",
                                            "valueText": ",",
                                            "hasTrailingTrivia": true,
                                            "trailingTrivia": [
                                                {
                                                    "kind": "WhitespaceTrivia",
                                                    "text": " "
                                                }
                                            ]
                                        },
                                        {
                                            "kind": "ObjectLiteralExpression",
                                            "fullStart": 833,
                                            "fullEnd": 988,
                                            "start": 833,
                                            "end": 988,
                                            "fullWidth": 155,
                                            "width": 155,
                                            "isIncrementallyUnusable": true,
                                            "openBraceToken": {
                                                "kind": "OpenBraceToken",
                                                "fullStart": 833,
                                                "fullEnd": 836,
                                                "start": 833,
                                                "end": 834,
                                                "fullWidth": 3,
                                                "width": 1,
                                                "text": "{",
                                                "value": "{",
                                                "valueText": "{",
                                                "hasTrailingTrivia": true,
                                                "hasTrailingNewLine": true,
                                                "trailingTrivia": [
                                                    {
                                                        "kind": "NewLineTrivia",
                                                        "text": "\r\n"
                                                    }
                                                ]
                                            },
                                            "propertyAssignments": [
                                                {
                                                    "kind": "SimplePropertyAssignment",
                                                    "fullStart": 836,
                                                    "fullEnd": 944,
                                                    "start": 848,
                                                    "end": 944,
                                                    "fullWidth": 108,
                                                    "width": 96,
                                                    "isIncrementallyUnusable": true,
                                                    "propertyName": {
                                                        "kind": "IdentifierName",
                                                        "fullStart": 836,
                                                        "fullEnd": 851,
                                                        "start": 848,
                                                        "end": 851,
                                                        "fullWidth": 15,
                                                        "width": 3,
                                                        "text": "get",
                                                        "value": "get",
                                                        "valueText": "get",
                                                        "hasLeadingTrivia": true,
                                                        "leadingTrivia": [
                                                            {
                                                                "kind": "WhitespaceTrivia",
                                                                "text": "            "
                                                            }
                                                        ]
                                                    },
                                                    "colonToken": {
                                                        "kind": "ColonToken",
                                                        "fullStart": 851,
                                                        "fullEnd": 853,
                                                        "start": 851,
                                                        "end": 852,
                                                        "fullWidth": 2,
                                                        "width": 1,
                                                        "text": ":",
                                                        "value": ":",
                                                        "valueText": ":",
                                                        "hasTrailingTrivia": true,
                                                        "trailingTrivia": [
                                                            {
                                                                "kind": "WhitespaceTrivia",
                                                                "text": " "
                                                            }
                                                        ]
                                                    },
                                                    "expression": {
                                                        "kind": "FunctionExpression",
                                                        "fullStart": 853,
                                                        "fullEnd": 944,
                                                        "start": 853,
                                                        "end": 944,
                                                        "fullWidth": 91,
                                                        "width": 91,
                                                        "functionKeyword": {
                                                            "kind": "FunctionKeyword",
                                                            "fullStart": 853,
                                                            "fullEnd": 862,
                                                            "start": 853,
                                                            "end": 861,
                                                            "fullWidth": 9,
                                                            "width": 8,
                                                            "text": "function",
                                                            "value": "function",
                                                            "valueText": "function",
                                                            "hasTrailingTrivia": true,
                                                            "trailingTrivia": [
                                                                {
                                                                    "kind": "WhitespaceTrivia",
                                                                    "text": " "
                                                                }
                                                            ]
                                                        },
                                                        "callSignature": {
                                                            "kind": "CallSignature",
                                                            "fullStart": 862,
                                                            "fullEnd": 865,
                                                            "start": 862,
                                                            "end": 864,
                                                            "fullWidth": 3,
                                                            "width": 2,
                                                            "parameterList": {
                                                                "kind": "ParameterList",
                                                                "fullStart": 862,
                                                                "fullEnd": 865,
                                                                "start": 862,
                                                                "end": 864,
                                                                "fullWidth": 3,
                                                                "width": 2,
                                                                "openParenToken": {
                                                                    "kind": "OpenParenToken",
                                                                    "fullStart": 862,
                                                                    "fullEnd": 863,
                                                                    "start": 862,
                                                                    "end": 863,
                                                                    "fullWidth": 1,
                                                                    "width": 1,
                                                                    "text": "(",
                                                                    "value": "(",
                                                                    "valueText": "("
                                                                },
                                                                "parameters": [],
                                                                "closeParenToken": {
                                                                    "kind": "CloseParenToken",
                                                                    "fullStart": 863,
                                                                    "fullEnd": 865,
                                                                    "start": 863,
                                                                    "end": 864,
                                                                    "fullWidth": 2,
                                                                    "width": 1,
                                                                    "text": ")",
                                                                    "value": ")",
                                                                    "valueText": ")",
                                                                    "hasTrailingTrivia": true,
                                                                    "trailingTrivia": [
                                                                        {
                                                                            "kind": "WhitespaceTrivia",
                                                                            "text": " "
                                                                        }
                                                                    ]
                                                                }
                                                            }
                                                        },
                                                        "block": {
                                                            "kind": "Block",
                                                            "fullStart": 865,
                                                            "fullEnd": 944,
                                                            "start": 865,
                                                            "end": 944,
                                                            "fullWidth": 79,
                                                            "width": 79,
                                                            "openBraceToken": {
                                                                "kind": "OpenBraceToken",
                                                                "fullStart": 865,
                                                                "fullEnd": 868,
                                                                "start": 865,
                                                                "end": 866,
                                                                "fullWidth": 3,
                                                                "width": 1,
                                                                "text": "{",
                                                                "value": "{",
                                                                "valueText": "{",
                                                                "hasTrailingTrivia": true,
                                                                "hasTrailingNewLine": true,
                                                                "trailingTrivia": [
                                                                    {
                                                                        "kind": "NewLineTrivia",
                                                                        "text": "\r\n"
                                                                    }
                                                                ]
                                                            },
                                                            "statements": [
                                                                {
                                                                    "kind": "ExpressionStatement",
                                                                    "fullStart": 868,
                                                                    "fullEnd": 904,
                                                                    "start": 884,
                                                                    "end": 902,
                                                                    "fullWidth": 36,
                                                                    "width": 18,
                                                                    "expression": {
                                                                        "kind": "AssignmentExpression",
                                                                        "fullStart": 868,
                                                                        "fullEnd": 901,
                                                                        "start": 884,
                                                                        "end": 901,
                                                                        "fullWidth": 33,
                                                                        "width": 17,
                                                                        "left": {
                                                                            "kind": "ElementAccessExpression",
                                                                            "fullStart": 868,
                                                                            "fullEnd": 891,
                                                                            "start": 884,
                                                                            "end": 890,
                                                                            "fullWidth": 23,
                                                                            "width": 6,
                                                                            "expression": {
                                                                                "kind": "IdentifierName",
                                                                                "fullStart": 868,
                                                                                "fullEnd": 887,
                                                                                "start": 884,
                                                                                "end": 887,
                                                                                "fullWidth": 19,
                                                                                "width": 3,
                                                                                "text": "obj",
                                                                                "value": "obj",
                                                                                "valueText": "obj",
                                                                                "hasLeadingTrivia": true,
                                                                                "leadingTrivia": [
                                                                                    {
                                                                                        "kind": "WhitespaceTrivia",
                                                                                        "text": "                "
                                                                                    }
                                                                                ]
                                                                            },
                                                                            "openBracketToken": {
                                                                                "kind": "OpenBracketToken",
                                                                                "fullStart": 887,
                                                                                "fullEnd": 888,
                                                                                "start": 887,
                                                                                "end": 888,
                                                                                "fullWidth": 1,
                                                                                "width": 1,
                                                                                "text": "[",
                                                                                "value": "[",
                                                                                "valueText": "["
                                                                            },
                                                                            "argumentExpression": {
                                                                                "kind": "NumericLiteral",
                                                                                "fullStart": 888,
                                                                                "fullEnd": 889,
                                                                                "start": 888,
                                                                                "end": 889,
                                                                                "fullWidth": 1,
                                                                                "width": 1,
                                                                                "text": "2",
                                                                                "value": 2,
                                                                                "valueText": "2"
                                                                            },
                                                                            "closeBracketToken": {
                                                                                "kind": "CloseBracketToken",
                                                                                "fullStart": 889,
                                                                                "fullEnd": 891,
                                                                                "start": 889,
                                                                                "end": 890,
                                                                                "fullWidth": 2,
                                                                                "width": 1,
                                                                                "text": "]",
                                                                                "value": "]",
                                                                                "valueText": "]",
                                                                                "hasTrailingTrivia": true,
                                                                                "trailingTrivia": [
                                                                                    {
                                                                                        "kind": "WhitespaceTrivia",
                                                                                        "text": " "
                                                                                    }
                                                                                ]
                                                                            }
                                                                        },
                                                                        "operatorToken": {
                                                                            "kind": "EqualsToken",
                                                                            "fullStart": 891,
                                                                            "fullEnd": 893,
                                                                            "start": 891,
                                                                            "end": 892,
                                                                            "fullWidth": 2,
                                                                            "width": 1,
                                                                            "text": "=",
                                                                            "value": "=",
                                                                            "valueText": "=",
                                                                            "hasTrailingTrivia": true,
                                                                            "trailingTrivia": [
                                                                                {
                                                                                    "kind": "WhitespaceTrivia",
                                                                                    "text": " "
                                                                                }
                                                                            ]
                                                                        },
                                                                        "right": {
                                                                            "kind": "StringLiteral",
                                                                            "fullStart": 893,
                                                                            "fullEnd": 901,
                                                                            "start": 893,
                                                                            "end": 901,
                                                                            "fullWidth": 8,
                                                                            "width": 8,
                                                                            "text": "\"length\"",
                                                                            "value": "length",
                                                                            "valueText": "length"
                                                                        }
                                                                    },
                                                                    "semicolonToken": {
                                                                        "kind": "SemicolonToken",
                                                                        "fullStart": 901,
                                                                        "fullEnd": 904,
                                                                        "start": 901,
                                                                        "end": 902,
                                                                        "fullWidth": 3,
                                                                        "width": 1,
                                                                        "text": ";",
                                                                        "value": ";",
                                                                        "valueText": ";",
                                                                        "hasTrailingTrivia": true,
                                                                        "hasTrailingNewLine": true,
                                                                        "trailingTrivia": [
                                                                            {
                                                                                "kind": "NewLineTrivia",
                                                                                "text": "\r\n"
                                                                            }
                                                                        ]
                                                                    }
                                                                },
                                                                {
                                                                    "kind": "ReturnStatement",
                                                                    "fullStart": 904,
                                                                    "fullEnd": 931,
                                                                    "start": 920,
                                                                    "end": 929,
                                                                    "fullWidth": 27,
                                                                    "width": 9,
                                                                    "returnKeyword": {
                                                                        "kind": "ReturnKeyword",
                                                                        "fullStart": 904,
                                                                        "fullEnd": 927,
                                                                        "start": 920,
                                                                        "end": 926,
                                                                        "fullWidth": 23,
                                                                        "width": 6,
                                                                        "text": "return",
                                                                        "value": "return",
                                                                        "valueText": "return",
                                                                        "hasLeadingTrivia": true,
                                                                        "hasTrailingTrivia": true,
                                                                        "leadingTrivia": [
                                                                            {
                                                                                "kind": "WhitespaceTrivia",
                                                                                "text": "                "
                                                                            }
                                                                        ],
                                                                        "trailingTrivia": [
                                                                            {
                                                                                "kind": "WhitespaceTrivia",
                                                                                "text": " "
                                                                            }
                                                                        ]
                                                                    },
                                                                    "expression": {
                                                                        "kind": "NumericLiteral",
                                                                        "fullStart": 927,
                                                                        "fullEnd": 928,
                                                                        "start": 927,
                                                                        "end": 928,
                                                                        "fullWidth": 1,
                                                                        "width": 1,
                                                                        "text": "3",
                                                                        "value": 3,
                                                                        "valueText": "3"
                                                                    },
                                                                    "semicolonToken": {
                                                                        "kind": "SemicolonToken",
                                                                        "fullStart": 928,
                                                                        "fullEnd": 931,
                                                                        "start": 928,
                                                                        "end": 929,
                                                                        "fullWidth": 3,
                                                                        "width": 1,
                                                                        "text": ";",
                                                                        "value": ";",
                                                                        "valueText": ";",
                                                                        "hasTrailingTrivia": true,
                                                                        "hasTrailingNewLine": true,
                                                                        "trailingTrivia": [
                                                                            {
                                                                                "kind": "NewLineTrivia",
                                                                                "text": "\r\n"
                                                                            }
                                                                        ]
                                                                    }
                                                                }
                                                            ],
                                                            "closeBraceToken": {
                                                                "kind": "CloseBraceToken",
                                                                "fullStart": 931,
                                                                "fullEnd": 944,
                                                                "start": 943,
                                                                "end": 944,
                                                                "fullWidth": 13,
                                                                "width": 1,
                                                                "text": "}",
                                                                "value": "}",
                                                                "valueText": "}",
                                                                "hasLeadingTrivia": true,
                                                                "leadingTrivia": [
                                                                    {
                                                                        "kind": "WhitespaceTrivia",
                                                                        "text": "            "
                                                                    }
                                                                ]
                                                            }
                                                        }
                                                    }
                                                },
                                                {
                                                    "kind": "CommaToken",
                                                    "fullStart": 944,
                                                    "fullEnd": 947,
                                                    "start": 944,
                                                    "end": 945,
                                                    "fullWidth": 3,
                                                    "width": 1,
                                                    "text": ",",
                                                    "value": ",",
                                                    "valueText": ",",
                                                    "hasTrailingTrivia": true,
                                                    "hasTrailingNewLine": true,
                                                    "trailingTrivia": [
                                                        {
                                                            "kind": "NewLineTrivia",
                                                            "text": "\r\n"
                                                        }
                                                    ]
                                                },
                                                {
                                                    "kind": "SimplePropertyAssignment",
                                                    "fullStart": 947,
                                                    "fullEnd": 979,
                                                    "start": 959,
                                                    "end": 977,
                                                    "fullWidth": 32,
                                                    "width": 18,
                                                    "propertyName": {
                                                        "kind": "IdentifierName",
                                                        "fullStart": 947,
                                                        "fullEnd": 971,
                                                        "start": 959,
                                                        "end": 971,
                                                        "fullWidth": 24,
                                                        "width": 12,
                                                        "text": "configurable",
                                                        "value": "configurable",
                                                        "valueText": "configurable",
                                                        "hasLeadingTrivia": true,
                                                        "leadingTrivia": [
                                                            {
                                                                "kind": "WhitespaceTrivia",
                                                                "text": "            "
                                                            }
                                                        ]
                                                    },
                                                    "colonToken": {
                                                        "kind": "ColonToken",
                                                        "fullStart": 971,
                                                        "fullEnd": 973,
                                                        "start": 971,
                                                        "end": 972,
                                                        "fullWidth": 2,
                                                        "width": 1,
                                                        "text": ":",
                                                        "value": ":",
                                                        "valueText": ":",
                                                        "hasTrailingTrivia": true,
                                                        "trailingTrivia": [
                                                            {
                                                                "kind": "WhitespaceTrivia",
                                                                "text": " "
                                                            }
                                                        ]
                                                    },
                                                    "expression": {
                                                        "kind": "TrueKeyword",
                                                        "fullStart": 973,
                                                        "fullEnd": 979,
                                                        "start": 973,
                                                        "end": 977,
                                                        "fullWidth": 6,
                                                        "width": 4,
                                                        "text": "true",
                                                        "value": true,
                                                        "valueText": "true",
                                                        "hasTrailingTrivia": true,
                                                        "hasTrailingNewLine": true,
                                                        "trailingTrivia": [
                                                            {
                                                                "kind": "NewLineTrivia",
                                                                "text": "\r\n"
                                                            }
                                                        ]
                                                    }
                                                }
                                            ],
                                            "closeBraceToken": {
                                                "kind": "CloseBraceToken",
                                                "fullStart": 979,
                                                "fullEnd": 988,
                                                "start": 987,
                                                "end": 988,
                                                "fullWidth": 9,
                                                "width": 1,
                                                "text": "}",
                                                "value": "}",
                                                "valueText": "}",
                                                "hasLeadingTrivia": true,
                                                "leadingTrivia": [
                                                    {
                                                        "kind": "WhitespaceTrivia",
                                                        "text": "        "
                                                    }
                                                ]
                                            }
                                        }
                                    ],
                                    "closeParenToken": {
                                        "kind": "CloseParenToken",
                                        "fullStart": 988,
                                        "fullEnd": 989,
                                        "start": 988,
                                        "end": 989,
                                        "fullWidth": 1,
                                        "width": 1,
                                        "text": ")",
                                        "value": ")",
                                        "valueText": ")"
                                    }
                                }
                            },
                            "semicolonToken": {
                                "kind": "SemicolonToken",
                                "fullStart": 989,
                                "fullEnd": 992,
                                "start": 989,
                                "end": 990,
                                "fullWidth": 3,
                                "width": 1,
                                "text": ";",
                                "value": ";",
                                "valueText": ";",
                                "hasTrailingTrivia": true,
                                "hasTrailingNewLine": true,
                                "trailingTrivia": [
                                    {
                                        "kind": "NewLineTrivia",
                                        "text": "\r\n"
                                    }
                                ]
                            }
                        },
                        {
                            "kind": "VariableStatement",
                            "fullStart": 992,
                            "fullEnd": 1063,
                            "start": 1002,
                            "end": 1061,
                            "fullWidth": 71,
                            "width": 59,
                            "modifiers": [],
                            "variableDeclaration": {
                                "kind": "VariableDeclaration",
                                "fullStart": 992,
                                "fullEnd": 1060,
                                "start": 1002,
                                "end": 1060,
                                "fullWidth": 68,
                                "width": 58,
                                "varKeyword": {
                                    "kind": "VarKeyword",
                                    "fullStart": 992,
                                    "fullEnd": 1006,
                                    "start": 1002,
                                    "end": 1005,
                                    "fullWidth": 14,
                                    "width": 3,
                                    "text": "var",
                                    "value": "var",
                                    "valueText": "var",
                                    "hasLeadingTrivia": true,
                                    "hasLeadingNewLine": true,
                                    "hasTrailingTrivia": true,
                                    "leadingTrivia": [
                                        {
                                            "kind": "NewLineTrivia",
                                            "text": "\r\n"
                                        },
                                        {
                                            "kind": "WhitespaceTrivia",
                                            "text": "        "
                                        }
                                    ],
                                    "trailingTrivia": [
                                        {
                                            "kind": "WhitespaceTrivia",
                                            "text": " "
                                        }
                                    ]
                                },
                                "variableDeclarators": [
                                    {
                                        "kind": "VariableDeclarator",
                                        "fullStart": 1006,
                                        "fullEnd": 1060,
                                        "start": 1006,
                                        "end": 1060,
                                        "fullWidth": 54,
<<<<<<< HEAD
                                        "width": 54,
                                        "identifier": {
=======
                                        "propertyName": {
>>>>>>> 85e84683
                                            "kind": "IdentifierName",
                                            "fullStart": 1006,
                                            "fullEnd": 1017,
                                            "start": 1006,
                                            "end": 1016,
                                            "fullWidth": 11,
                                            "width": 10,
                                            "text": "testResult",
                                            "value": "testResult",
                                            "valueText": "testResult",
                                            "hasTrailingTrivia": true,
                                            "trailingTrivia": [
                                                {
                                                    "kind": "WhitespaceTrivia",
                                                    "text": " "
                                                }
                                            ]
                                        },
                                        "equalsValueClause": {
                                            "kind": "EqualsValueClause",
                                            "fullStart": 1017,
                                            "fullEnd": 1060,
                                            "start": 1017,
                                            "end": 1060,
                                            "fullWidth": 43,
                                            "width": 43,
                                            "equalsToken": {
                                                "kind": "EqualsToken",
                                                "fullStart": 1017,
                                                "fullEnd": 1019,
                                                "start": 1017,
                                                "end": 1018,
                                                "fullWidth": 2,
                                                "width": 1,
                                                "text": "=",
                                                "value": "=",
                                                "valueText": "=",
                                                "hasTrailingTrivia": true,
                                                "trailingTrivia": [
                                                    {
                                                        "kind": "WhitespaceTrivia",
                                                        "text": " "
                                                    }
                                                ]
                                            },
                                            "value": {
                                                "kind": "InvocationExpression",
                                                "fullStart": 1019,
                                                "fullEnd": 1060,
                                                "start": 1019,
                                                "end": 1060,
                                                "fullWidth": 41,
                                                "width": 41,
                                                "expression": {
                                                    "kind": "MemberAccessExpression",
                                                    "fullStart": 1019,
                                                    "fullEnd": 1043,
                                                    "start": 1019,
                                                    "end": 1043,
                                                    "fullWidth": 24,
                                                    "width": 24,
                                                    "expression": {
                                                        "kind": "MemberAccessExpression",
                                                        "fullStart": 1019,
                                                        "fullEnd": 1038,
                                                        "start": 1019,
                                                        "end": 1038,
                                                        "fullWidth": 19,
                                                        "width": 19,
                                                        "expression": {
                                                            "kind": "MemberAccessExpression",
                                                            "fullStart": 1019,
                                                            "fullEnd": 1034,
                                                            "start": 1019,
                                                            "end": 1034,
                                                            "fullWidth": 15,
                                                            "width": 15,
                                                            "expression": {
                                                                "kind": "IdentifierName",
                                                                "fullStart": 1019,
                                                                "fullEnd": 1024,
                                                                "start": 1019,
                                                                "end": 1024,
                                                                "fullWidth": 5,
                                                                "width": 5,
                                                                "text": "Array",
                                                                "value": "Array",
                                                                "valueText": "Array"
                                                            },
                                                            "dotToken": {
                                                                "kind": "DotToken",
                                                                "fullStart": 1024,
                                                                "fullEnd": 1025,
                                                                "start": 1024,
                                                                "end": 1025,
                                                                "fullWidth": 1,
                                                                "width": 1,
                                                                "text": ".",
                                                                "value": ".",
                                                                "valueText": "."
                                                            },
                                                            "name": {
                                                                "kind": "IdentifierName",
                                                                "fullStart": 1025,
                                                                "fullEnd": 1034,
                                                                "start": 1025,
                                                                "end": 1034,
                                                                "fullWidth": 9,
                                                                "width": 9,
                                                                "text": "prototype",
                                                                "value": "prototype",
                                                                "valueText": "prototype"
                                                            }
                                                        },
                                                        "dotToken": {
                                                            "kind": "DotToken",
                                                            "fullStart": 1034,
                                                            "fullEnd": 1035,
                                                            "start": 1034,
                                                            "end": 1035,
                                                            "fullWidth": 1,
                                                            "width": 1,
                                                            "text": ".",
                                                            "value": ".",
                                                            "valueText": "."
                                                        },
                                                        "name": {
                                                            "kind": "IdentifierName",
                                                            "fullStart": 1035,
                                                            "fullEnd": 1038,
                                                            "start": 1035,
                                                            "end": 1038,
                                                            "fullWidth": 3,
                                                            "width": 3,
                                                            "text": "map",
                                                            "value": "map",
                                                            "valueText": "map"
                                                        }
                                                    },
                                                    "dotToken": {
                                                        "kind": "DotToken",
                                                        "fullStart": 1038,
                                                        "fullEnd": 1039,
                                                        "start": 1038,
                                                        "end": 1039,
                                                        "fullWidth": 1,
                                                        "width": 1,
                                                        "text": ".",
                                                        "value": ".",
                                                        "valueText": "."
                                                    },
                                                    "name": {
                                                        "kind": "IdentifierName",
                                                        "fullStart": 1039,
                                                        "fullEnd": 1043,
                                                        "start": 1039,
                                                        "end": 1043,
                                                        "fullWidth": 4,
                                                        "width": 4,
                                                        "text": "call",
                                                        "value": "call",
                                                        "valueText": "call"
                                                    }
                                                },
                                                "argumentList": {
                                                    "kind": "ArgumentList",
                                                    "fullStart": 1043,
                                                    "fullEnd": 1060,
                                                    "start": 1043,
                                                    "end": 1060,
                                                    "fullWidth": 17,
                                                    "width": 17,
                                                    "openParenToken": {
                                                        "kind": "OpenParenToken",
                                                        "fullStart": 1043,
                                                        "fullEnd": 1044,
                                                        "start": 1043,
                                                        "end": 1044,
                                                        "fullWidth": 1,
                                                        "width": 1,
                                                        "text": "(",
                                                        "value": "(",
                                                        "valueText": "("
                                                    },
                                                    "arguments": [
                                                        {
                                                            "kind": "IdentifierName",
                                                            "fullStart": 1044,
                                                            "fullEnd": 1047,
                                                            "start": 1044,
                                                            "end": 1047,
                                                            "fullWidth": 3,
                                                            "width": 3,
                                                            "text": "obj",
                                                            "value": "obj",
                                                            "valueText": "obj"
                                                        },
                                                        {
                                                            "kind": "CommaToken",
                                                            "fullStart": 1047,
                                                            "fullEnd": 1049,
                                                            "start": 1047,
                                                            "end": 1048,
                                                            "fullWidth": 2,
                                                            "width": 1,
                                                            "text": ",",
                                                            "value": ",",
                                                            "valueText": ",",
                                                            "hasTrailingTrivia": true,
                                                            "trailingTrivia": [
                                                                {
                                                                    "kind": "WhitespaceTrivia",
                                                                    "text": " "
                                                                }
                                                            ]
                                                        },
                                                        {
                                                            "kind": "IdentifierName",
                                                            "fullStart": 1049,
                                                            "fullEnd": 1059,
                                                            "start": 1049,
                                                            "end": 1059,
                                                            "fullWidth": 10,
                                                            "width": 10,
                                                            "text": "callbackfn",
                                                            "value": "callbackfn",
                                                            "valueText": "callbackfn"
                                                        }
                                                    ],
                                                    "closeParenToken": {
                                                        "kind": "CloseParenToken",
                                                        "fullStart": 1059,
                                                        "fullEnd": 1060,
                                                        "start": 1059,
                                                        "end": 1060,
                                                        "fullWidth": 1,
                                                        "width": 1,
                                                        "text": ")",
                                                        "value": ")",
                                                        "valueText": ")"
                                                    }
                                                }
                                            }
                                        }
                                    }
                                ]
                            },
                            "semicolonToken": {
                                "kind": "SemicolonToken",
                                "fullStart": 1060,
                                "fullEnd": 1063,
                                "start": 1060,
                                "end": 1061,
                                "fullWidth": 3,
                                "width": 1,
                                "text": ";",
                                "value": ";",
                                "valueText": ";",
                                "hasTrailingTrivia": true,
                                "hasTrailingNewLine": true,
                                "trailingTrivia": [
                                    {
                                        "kind": "NewLineTrivia",
                                        "text": "\r\n"
                                    }
                                ]
                            }
                        },
                        {
                            "kind": "ReturnStatement",
                            "fullStart": 1063,
                            "fullEnd": 1104,
                            "start": 1071,
                            "end": 1102,
                            "fullWidth": 41,
                            "width": 31,
                            "returnKeyword": {
                                "kind": "ReturnKeyword",
                                "fullStart": 1063,
                                "fullEnd": 1078,
                                "start": 1071,
                                "end": 1077,
                                "fullWidth": 15,
                                "width": 6,
                                "text": "return",
                                "value": "return",
                                "valueText": "return",
                                "hasLeadingTrivia": true,
                                "hasTrailingTrivia": true,
                                "leadingTrivia": [
                                    {
                                        "kind": "WhitespaceTrivia",
                                        "text": "        "
                                    }
                                ],
                                "trailingTrivia": [
                                    {
                                        "kind": "WhitespaceTrivia",
                                        "text": " "
                                    }
                                ]
                            },
                            "expression": {
                                "kind": "EqualsExpression",
                                "fullStart": 1078,
                                "fullEnd": 1101,
                                "start": 1078,
                                "end": 1101,
                                "fullWidth": 23,
                                "width": 23,
                                "left": {
                                    "kind": "ElementAccessExpression",
                                    "fullStart": 1078,
                                    "fullEnd": 1092,
                                    "start": 1078,
                                    "end": 1091,
                                    "fullWidth": 14,
                                    "width": 13,
                                    "expression": {
                                        "kind": "IdentifierName",
                                        "fullStart": 1078,
                                        "fullEnd": 1088,
                                        "start": 1078,
                                        "end": 1088,
                                        "fullWidth": 10,
                                        "width": 10,
                                        "text": "testResult",
                                        "value": "testResult",
                                        "valueText": "testResult"
                                    },
                                    "openBracketToken": {
                                        "kind": "OpenBracketToken",
                                        "fullStart": 1088,
                                        "fullEnd": 1089,
                                        "start": 1088,
                                        "end": 1089,
                                        "fullWidth": 1,
                                        "width": 1,
                                        "text": "[",
                                        "value": "[",
                                        "valueText": "["
                                    },
                                    "argumentExpression": {
                                        "kind": "NumericLiteral",
                                        "fullStart": 1089,
                                        "fullEnd": 1090,
                                        "start": 1089,
                                        "end": 1090,
                                        "fullWidth": 1,
                                        "width": 1,
                                        "text": "2",
                                        "value": 2,
                                        "valueText": "2"
                                    },
                                    "closeBracketToken": {
                                        "kind": "CloseBracketToken",
                                        "fullStart": 1090,
                                        "fullEnd": 1092,
                                        "start": 1090,
                                        "end": 1091,
                                        "fullWidth": 2,
                                        "width": 1,
                                        "text": "]",
                                        "value": "]",
                                        "valueText": "]",
                                        "hasTrailingTrivia": true,
                                        "trailingTrivia": [
                                            {
                                                "kind": "WhitespaceTrivia",
                                                "text": " "
                                            }
                                        ]
                                    }
                                },
                                "operatorToken": {
                                    "kind": "EqualsEqualsEqualsToken",
                                    "fullStart": 1092,
                                    "fullEnd": 1096,
                                    "start": 1092,
                                    "end": 1095,
                                    "fullWidth": 4,
                                    "width": 3,
                                    "text": "===",
                                    "value": "===",
                                    "valueText": "===",
                                    "hasTrailingTrivia": true,
                                    "trailingTrivia": [
                                        {
                                            "kind": "WhitespaceTrivia",
                                            "text": " "
                                        }
                                    ]
                                },
                                "right": {
                                    "kind": "FalseKeyword",
                                    "fullStart": 1096,
                                    "fullEnd": 1101,
                                    "start": 1096,
                                    "end": 1101,
                                    "fullWidth": 5,
                                    "width": 5,
                                    "text": "false",
                                    "value": false,
                                    "valueText": "false"
                                }
                            },
                            "semicolonToken": {
                                "kind": "SemicolonToken",
                                "fullStart": 1101,
                                "fullEnd": 1104,
                                "start": 1101,
                                "end": 1102,
                                "fullWidth": 3,
                                "width": 1,
                                "text": ";",
                                "value": ";",
                                "valueText": ";",
                                "hasTrailingTrivia": true,
                                "hasTrailingNewLine": true,
                                "trailingTrivia": [
                                    {
                                        "kind": "NewLineTrivia",
                                        "text": "\r\n"
                                    }
                                ]
                            }
                        }
                    ],
                    "closeBraceToken": {
                        "kind": "CloseBraceToken",
                        "fullStart": 1104,
                        "fullEnd": 1111,
                        "start": 1108,
                        "end": 1109,
                        "fullWidth": 7,
                        "width": 1,
                        "text": "}",
                        "value": "}",
                        "valueText": "}",
                        "hasLeadingTrivia": true,
                        "hasTrailingTrivia": true,
                        "hasTrailingNewLine": true,
                        "leadingTrivia": [
                            {
                                "kind": "WhitespaceTrivia",
                                "text": "    "
                            }
                        ],
                        "trailingTrivia": [
                            {
                                "kind": "NewLineTrivia",
                                "text": "\r\n"
                            }
                        ]
                    }
                }
            },
            {
                "kind": "ExpressionStatement",
                "fullStart": 1111,
                "fullEnd": 1135,
                "start": 1111,
                "end": 1133,
                "fullWidth": 24,
                "width": 22,
                "expression": {
                    "kind": "InvocationExpression",
                    "fullStart": 1111,
                    "fullEnd": 1132,
                    "start": 1111,
                    "end": 1132,
                    "fullWidth": 21,
                    "width": 21,
                    "expression": {
                        "kind": "IdentifierName",
                        "fullStart": 1111,
                        "fullEnd": 1122,
                        "start": 1111,
                        "end": 1122,
                        "fullWidth": 11,
                        "width": 11,
                        "text": "runTestCase",
                        "value": "runTestCase",
                        "valueText": "runTestCase"
                    },
                    "argumentList": {
                        "kind": "ArgumentList",
                        "fullStart": 1122,
                        "fullEnd": 1132,
                        "start": 1122,
                        "end": 1132,
                        "fullWidth": 10,
                        "width": 10,
                        "openParenToken": {
                            "kind": "OpenParenToken",
                            "fullStart": 1122,
                            "fullEnd": 1123,
                            "start": 1122,
                            "end": 1123,
                            "fullWidth": 1,
                            "width": 1,
                            "text": "(",
                            "value": "(",
                            "valueText": "("
                        },
                        "arguments": [
                            {
                                "kind": "IdentifierName",
                                "fullStart": 1123,
                                "fullEnd": 1131,
                                "start": 1123,
                                "end": 1131,
                                "fullWidth": 8,
                                "width": 8,
                                "text": "testcase",
                                "value": "testcase",
                                "valueText": "testcase"
                            }
                        ],
                        "closeParenToken": {
                            "kind": "CloseParenToken",
                            "fullStart": 1131,
                            "fullEnd": 1132,
                            "start": 1131,
                            "end": 1132,
                            "fullWidth": 1,
                            "width": 1,
                            "text": ")",
                            "value": ")",
                            "valueText": ")"
                        }
                    }
                },
                "semicolonToken": {
                    "kind": "SemicolonToken",
                    "fullStart": 1132,
                    "fullEnd": 1135,
                    "start": 1132,
                    "end": 1133,
                    "fullWidth": 3,
                    "width": 1,
                    "text": ";",
                    "value": ";",
                    "valueText": ";",
                    "hasTrailingTrivia": true,
                    "hasTrailingNewLine": true,
                    "trailingTrivia": [
                        {
                            "kind": "NewLineTrivia",
                            "text": "\r\n"
                        }
                    ]
                }
            }
        ],
        "endOfFileToken": {
            "kind": "EndOfFileToken",
            "fullStart": 1135,
            "fullEnd": 1135,
            "start": 1135,
            "end": 1135,
            "fullWidth": 0,
            "width": 0,
            "text": ""
        }
    },
    "lineMap": {
        "lineStarts": [
            0,
            67,
            152,
            232,
            308,
            380,
            385,
            441,
            524,
            529,
            531,
            533,
            556,
            602,
            652,
            683,
            705,
            735,
            750,
            761,
            763,
            786,
            788,
            836,
            868,
            904,
            931,
            947,
            979,
            992,
            994,
            1063,
            1104,
            1111,
            1135
        ],
        "length": 1135
    }
}<|MERGE_RESOLUTION|>--- conflicted
+++ resolved
@@ -1009,12 +1009,8 @@
                                         "start": 775,
                                         "end": 783,
                                         "fullWidth": 8,
-<<<<<<< HEAD
                                         "width": 8,
-                                        "identifier": {
-=======
                                         "propertyName": {
->>>>>>> 85e84683
                                             "kind": "IdentifierName",
                                             "fullStart": 775,
                                             "fullEnd": 779,
@@ -1891,12 +1887,8 @@
                                         "start": 1006,
                                         "end": 1060,
                                         "fullWidth": 54,
-<<<<<<< HEAD
                                         "width": 54,
-                                        "identifier": {
-=======
                                         "propertyName": {
->>>>>>> 85e84683
                                             "kind": "IdentifierName",
                                             "fullStart": 1006,
                                             "fullEnd": 1017,
