{
    "isDeclaration": false,
    "languageVersion": "EcmaScript5",
    "parseOptions": {
        "allowAutomaticSemicolonInsertion": true
    },
    "sourceUnit": {
        "kind": "SourceUnit",
        "fullStart": 0,
        "fullEnd": 867,
        "start": 531,
        "end": 867,
        "fullWidth": 867,
        "width": 336,
        "isIncrementallyUnusable": true,
        "moduleElements": [
            {
                "kind": "FunctionDeclaration",
                "fullStart": 0,
                "fullEnd": 843,
                "start": 531,
                "end": 841,
                "fullWidth": 843,
                "width": 310,
                "modifiers": [],
                "functionKeyword": {
                    "kind": "FunctionKeyword",
                    "fullStart": 0,
                    "fullEnd": 540,
                    "start": 531,
                    "end": 539,
                    "fullWidth": 540,
                    "width": 8,
                    "text": "function",
                    "value": "function",
                    "valueText": "function",
                    "hasLeadingTrivia": true,
                    "hasLeadingComment": true,
                    "hasLeadingNewLine": true,
                    "hasTrailingTrivia": true,
                    "leadingTrivia": [
                        {
                            "kind": "SingleLineCommentTrivia",
                            "text": "/// Copyright (c) 2012 Ecma International.  All rights reserved. "
                        },
                        {
                            "kind": "NewLineTrivia",
                            "text": "\r\n"
                        },
                        {
                            "kind": "SingleLineCommentTrivia",
                            "text": "/// Ecma International makes this code available under the terms and conditions set"
                        },
                        {
                            "kind": "NewLineTrivia",
                            "text": "\r\n"
                        },
                        {
                            "kind": "SingleLineCommentTrivia",
                            "text": "/// forth on http://hg.ecmascript.org/tests/test262/raw-file/tip/LICENSE (the "
                        },
                        {
                            "kind": "NewLineTrivia",
                            "text": "\r\n"
                        },
                        {
                            "kind": "SingleLineCommentTrivia",
                            "text": "/// \"Use Terms\").   Any redistribution of this code must retain the above "
                        },
                        {
                            "kind": "NewLineTrivia",
                            "text": "\r\n"
                        },
                        {
                            "kind": "SingleLineCommentTrivia",
                            "text": "/// copyright and this notice and otherwise comply with the Use Terms."
                        },
                        {
                            "kind": "NewLineTrivia",
                            "text": "\r\n"
                        },
                        {
                            "kind": "MultiLineCommentTrivia",
                            "text": "/**\r\n * @path ch15/15.4/15.4.4/15.4.4.19/15.4.4.19-3-28.js\r\n * @description Array.prototype.map - value of 'length' is boundary value (2^32)\r\n */"
                        },
                        {
                            "kind": "NewLineTrivia",
                            "text": "\r\n"
                        },
                        {
                            "kind": "NewLineTrivia",
                            "text": "\r\n"
                        },
                        {
                            "kind": "NewLineTrivia",
                            "text": "\r\n"
                        }
                    ],
                    "trailingTrivia": [
                        {
                            "kind": "WhitespaceTrivia",
                            "text": " "
                        }
                    ]
                },
                "identifier": {
                    "kind": "IdentifierName",
                    "fullStart": 540,
                    "fullEnd": 548,
                    "start": 540,
                    "end": 548,
                    "fullWidth": 8,
                    "width": 8,
                    "text": "testcase",
                    "value": "testcase",
                    "valueText": "testcase"
                },
                "callSignature": {
                    "kind": "CallSignature",
                    "fullStart": 548,
                    "fullEnd": 551,
                    "start": 548,
                    "end": 550,
                    "fullWidth": 3,
                    "width": 2,
                    "parameterList": {
                        "kind": "ParameterList",
                        "fullStart": 548,
                        "fullEnd": 551,
                        "start": 548,
                        "end": 550,
                        "fullWidth": 3,
                        "width": 2,
                        "openParenToken": {
                            "kind": "OpenParenToken",
                            "fullStart": 548,
                            "fullEnd": 549,
                            "start": 548,
                            "end": 549,
                            "fullWidth": 1,
                            "width": 1,
                            "text": "(",
                            "value": "(",
                            "valueText": "("
                        },
                        "parameters": [],
                        "closeParenToken": {
                            "kind": "CloseParenToken",
                            "fullStart": 549,
                            "fullEnd": 551,
                            "start": 549,
                            "end": 550,
                            "fullWidth": 2,
                            "width": 1,
                            "text": ")",
                            "value": ")",
                            "valueText": ")",
                            "hasTrailingTrivia": true,
                            "trailingTrivia": [
                                {
                                    "kind": "WhitespaceTrivia",
                                    "text": " "
                                }
                            ]
                        }
                    }
                },
                "block": {
                    "kind": "Block",
                    "fullStart": 551,
                    "fullEnd": 843,
                    "start": 551,
                    "end": 841,
                    "fullWidth": 292,
                    "width": 290,
                    "openBraceToken": {
                        "kind": "OpenBraceToken",
                        "fullStart": 551,
                        "fullEnd": 554,
                        "start": 551,
                        "end": 552,
                        "fullWidth": 3,
                        "width": 1,
                        "text": "{",
                        "value": "{",
                        "valueText": "{",
                        "hasTrailingTrivia": true,
                        "hasTrailingNewLine": true,
                        "trailingTrivia": [
                            {
                                "kind": "NewLineTrivia",
                                "text": "\r\n"
                            }
                        ]
                    },
                    "statements": [
                        {
                            "kind": "FunctionDeclaration",
                            "fullStart": 554,
                            "fullEnd": 643,
                            "start": 564,
                            "end": 641,
                            "fullWidth": 89,
                            "width": 77,
                            "modifiers": [],
                            "functionKeyword": {
                                "kind": "FunctionKeyword",
                                "fullStart": 554,
                                "fullEnd": 573,
                                "start": 564,
                                "end": 572,
                                "fullWidth": 19,
                                "width": 8,
                                "text": "function",
                                "value": "function",
                                "valueText": "function",
                                "hasLeadingTrivia": true,
                                "hasLeadingNewLine": true,
                                "hasTrailingTrivia": true,
                                "leadingTrivia": [
                                    {
                                        "kind": "NewLineTrivia",
                                        "text": "\r\n"
                                    },
                                    {
                                        "kind": "WhitespaceTrivia",
                                        "text": "        "
                                    }
                                ],
                                "trailingTrivia": [
                                    {
                                        "kind": "WhitespaceTrivia",
                                        "text": " "
                                    }
                                ]
                            },
                            "identifier": {
                                "kind": "IdentifierName",
                                "fullStart": 573,
                                "fullEnd": 583,
                                "start": 573,
                                "end": 583,
                                "fullWidth": 10,
                                "width": 10,
                                "text": "callbackfn",
                                "value": "callbackfn",
                                "valueText": "callbackfn"
                            },
                            "callSignature": {
                                "kind": "CallSignature",
                                "fullStart": 583,
                                "fullEnd": 599,
                                "start": 583,
                                "end": 598,
                                "fullWidth": 16,
                                "width": 15,
                                "parameterList": {
                                    "kind": "ParameterList",
                                    "fullStart": 583,
                                    "fullEnd": 599,
                                    "start": 583,
                                    "end": 598,
                                    "fullWidth": 16,
                                    "width": 15,
                                    "openParenToken": {
                                        "kind": "OpenParenToken",
                                        "fullStart": 583,
                                        "fullEnd": 584,
                                        "start": 583,
                                        "end": 584,
                                        "fullWidth": 1,
                                        "width": 1,
                                        "text": "(",
                                        "value": "(",
                                        "valueText": "("
                                    },
                                    "parameters": [
                                        {
                                            "kind": "Parameter",
                                            "fullStart": 584,
                                            "fullEnd": 587,
                                            "start": 584,
                                            "end": 587,
                                            "fullWidth": 3,
                                            "width": 3,
                                            "modifiers": [],
                                            "identifier": {
                                                "kind": "IdentifierName",
                                                "fullStart": 584,
                                                "fullEnd": 587,
                                                "start": 584,
                                                "end": 587,
                                                "fullWidth": 3,
                                                "width": 3,
                                                "text": "val",
                                                "value": "val",
                                                "valueText": "val"
                                            }
                                        },
                                        {
                                            "kind": "CommaToken",
                                            "fullStart": 587,
                                            "fullEnd": 589,
                                            "start": 587,
                                            "end": 588,
                                            "fullWidth": 2,
                                            "width": 1,
                                            "text": ",",
                                            "value": ",",
                                            "valueText": ",",
                                            "hasTrailingTrivia": true,
                                            "trailingTrivia": [
                                                {
                                                    "kind": "WhitespaceTrivia",
                                                    "text": " "
                                                }
                                            ]
                                        },
                                        {
                                            "kind": "Parameter",
                                            "fullStart": 589,
                                            "fullEnd": 592,
                                            "start": 589,
                                            "end": 592,
                                            "fullWidth": 3,
                                            "width": 3,
                                            "modifiers": [],
                                            "identifier": {
                                                "kind": "IdentifierName",
                                                "fullStart": 589,
                                                "fullEnd": 592,
                                                "start": 589,
                                                "end": 592,
                                                "fullWidth": 3,
                                                "width": 3,
                                                "text": "idx",
                                                "value": "idx",
                                                "valueText": "idx"
                                            }
                                        },
                                        {
                                            "kind": "CommaToken",
                                            "fullStart": 592,
                                            "fullEnd": 594,
                                            "start": 592,
                                            "end": 593,
                                            "fullWidth": 2,
                                            "width": 1,
                                            "text": ",",
                                            "value": ",",
                                            "valueText": ",",
                                            "hasTrailingTrivia": true,
                                            "trailingTrivia": [
                                                {
                                                    "kind": "WhitespaceTrivia",
                                                    "text": " "
                                                }
                                            ]
                                        },
                                        {
                                            "kind": "Parameter",
                                            "fullStart": 594,
                                            "fullEnd": 597,
                                            "start": 594,
                                            "end": 597,
                                            "fullWidth": 3,
                                            "width": 3,
                                            "modifiers": [],
                                            "identifier": {
                                                "kind": "IdentifierName",
                                                "fullStart": 594,
                                                "fullEnd": 597,
                                                "start": 594,
                                                "end": 597,
                                                "fullWidth": 3,
                                                "width": 3,
                                                "text": "obj",
                                                "value": "obj",
                                                "valueText": "obj"
                                            }
                                        }
                                    ],
                                    "closeParenToken": {
                                        "kind": "CloseParenToken",
                                        "fullStart": 597,
                                        "fullEnd": 599,
                                        "start": 597,
                                        "end": 598,
                                        "fullWidth": 2,
                                        "width": 1,
                                        "text": ")",
                                        "value": ")",
                                        "valueText": ")",
                                        "hasTrailingTrivia": true,
                                        "trailingTrivia": [
                                            {
                                                "kind": "WhitespaceTrivia",
                                                "text": " "
                                            }
                                        ]
                                    }
                                }
                            },
                            "block": {
                                "kind": "Block",
                                "fullStart": 599,
                                "fullEnd": 643,
                                "start": 599,
                                "end": 641,
                                "fullWidth": 44,
                                "width": 42,
                                "openBraceToken": {
                                    "kind": "OpenBraceToken",
                                    "fullStart": 599,
                                    "fullEnd": 602,
                                    "start": 599,
                                    "end": 600,
                                    "fullWidth": 3,
                                    "width": 1,
                                    "text": "{",
                                    "value": "{",
                                    "valueText": "{",
                                    "hasTrailingTrivia": true,
                                    "hasTrailingNewLine": true,
                                    "trailingTrivia": [
                                        {
                                            "kind": "NewLineTrivia",
                                            "text": "\r\n"
                                        }
                                    ]
                                },
                                "statements": [
                                    {
                                        "kind": "ReturnStatement",
                                        "fullStart": 602,
                                        "fullEnd": 632,
                                        "start": 614,
                                        "end": 630,
                                        "fullWidth": 30,
                                        "width": 16,
                                        "returnKeyword": {
                                            "kind": "ReturnKeyword",
                                            "fullStart": 602,
                                            "fullEnd": 621,
                                            "start": 614,
                                            "end": 620,
                                            "fullWidth": 19,
                                            "width": 6,
                                            "text": "return",
                                            "value": "return",
                                            "valueText": "return",
                                            "hasLeadingTrivia": true,
                                            "hasTrailingTrivia": true,
                                            "leadingTrivia": [
                                                {
                                                    "kind": "WhitespaceTrivia",
                                                    "text": "            "
                                                }
                                            ],
                                            "trailingTrivia": [
                                                {
                                                    "kind": "WhitespaceTrivia",
                                                    "text": " "
                                                }
                                            ]
                                        },
                                        "expression": {
                                            "kind": "GreaterThanExpression",
                                            "fullStart": 621,
                                            "fullEnd": 629,
                                            "start": 621,
                                            "end": 629,
                                            "fullWidth": 8,
                                            "width": 8,
                                            "left": {
                                                "kind": "IdentifierName",
                                                "fullStart": 621,
                                                "fullEnd": 625,
                                                "start": 621,
                                                "end": 624,
                                                "fullWidth": 4,
                                                "width": 3,
                                                "text": "val",
                                                "value": "val",
                                                "valueText": "val",
                                                "hasTrailingTrivia": true,
                                                "trailingTrivia": [
                                                    {
                                                        "kind": "WhitespaceTrivia",
                                                        "text": " "
                                                    }
                                                ]
                                            },
                                            "operatorToken": {
                                                "kind": "GreaterThanToken",
                                                "fullStart": 625,
                                                "fullEnd": 627,
                                                "start": 625,
                                                "end": 626,
                                                "fullWidth": 2,
                                                "width": 1,
                                                "text": ">",
                                                "value": ">",
                                                "valueText": ">",
                                                "hasTrailingTrivia": true,
                                                "trailingTrivia": [
                                                    {
                                                        "kind": "WhitespaceTrivia",
                                                        "text": " "
                                                    }
                                                ]
                                            },
                                            "right": {
                                                "kind": "NumericLiteral",
                                                "fullStart": 627,
                                                "fullEnd": 629,
                                                "start": 627,
                                                "end": 629,
                                                "fullWidth": 2,
                                                "width": 2,
                                                "text": "10",
                                                "value": 10,
                                                "valueText": "10"
                                            }
                                        },
                                        "semicolonToken": {
                                            "kind": "SemicolonToken",
                                            "fullStart": 629,
                                            "fullEnd": 632,
                                            "start": 629,
                                            "end": 630,
                                            "fullWidth": 3,
                                            "width": 1,
                                            "text": ";",
                                            "value": ";",
                                            "valueText": ";",
                                            "hasTrailingTrivia": true,
                                            "hasTrailingNewLine": true,
                                            "trailingTrivia": [
                                                {
                                                    "kind": "NewLineTrivia",
                                                    "text": "\r\n"
                                                }
                                            ]
                                        }
                                    }
                                ],
                                "closeBraceToken": {
                                    "kind": "CloseBraceToken",
                                    "fullStart": 632,
                                    "fullEnd": 643,
                                    "start": 640,
                                    "end": 641,
                                    "fullWidth": 11,
                                    "width": 1,
                                    "text": "}",
                                    "value": "}",
                                    "valueText": "}",
                                    "hasLeadingTrivia": true,
                                    "hasTrailingTrivia": true,
                                    "hasTrailingNewLine": true,
                                    "leadingTrivia": [
                                        {
                                            "kind": "WhitespaceTrivia",
                                            "text": "        "
                                        }
                                    ],
                                    "trailingTrivia": [
                                        {
                                            "kind": "NewLineTrivia",
                                            "text": "\r\n"
                                        }
                                    ]
                                }
                            }
                        },
                        {
                            "kind": "VariableStatement",
                            "fullStart": 643,
                            "fullEnd": 730,
                            "start": 653,
                            "end": 728,
                            "fullWidth": 87,
                            "width": 75,
                            "modifiers": [],
                            "variableDeclaration": {
                                "kind": "VariableDeclaration",
                                "fullStart": 643,
                                "fullEnd": 727,
                                "start": 653,
                                "end": 727,
                                "fullWidth": 84,
                                "width": 74,
                                "varKeyword": {
                                    "kind": "VarKeyword",
                                    "fullStart": 643,
                                    "fullEnd": 657,
                                    "start": 653,
                                    "end": 656,
                                    "fullWidth": 14,
                                    "width": 3,
                                    "text": "var",
                                    "value": "var",
                                    "valueText": "var",
                                    "hasLeadingTrivia": true,
                                    "hasLeadingNewLine": true,
                                    "hasTrailingTrivia": true,
                                    "leadingTrivia": [
                                        {
                                            "kind": "NewLineTrivia",
                                            "text": "\r\n"
                                        },
                                        {
                                            "kind": "WhitespaceTrivia",
                                            "text": "        "
                                        }
                                    ],
                                    "trailingTrivia": [
                                        {
                                            "kind": "WhitespaceTrivia",
                                            "text": " "
                                        }
                                    ]
                                },
                                "variableDeclarators": [
                                    {
                                        "kind": "VariableDeclarator",
                                        "fullStart": 657,
                                        "fullEnd": 727,
                                        "start": 657,
                                        "end": 727,
                                        "fullWidth": 70,
<<<<<<< HEAD
                                        "width": 70,
                                        "identifier": {
=======
                                        "propertyName": {
>>>>>>> 85e84683
                                            "kind": "IdentifierName",
                                            "fullStart": 657,
                                            "fullEnd": 661,
                                            "start": 657,
                                            "end": 660,
                                            "fullWidth": 4,
                                            "width": 3,
                                            "text": "obj",
                                            "value": "obj",
                                            "valueText": "obj",
                                            "hasTrailingTrivia": true,
                                            "trailingTrivia": [
                                                {
                                                    "kind": "WhitespaceTrivia",
                                                    "text": " "
                                                }
                                            ]
                                        },
                                        "equalsValueClause": {
                                            "kind": "EqualsValueClause",
                                            "fullStart": 661,
                                            "fullEnd": 727,
                                            "start": 661,
                                            "end": 727,
                                            "fullWidth": 66,
                                            "width": 66,
                                            "equalsToken": {
                                                "kind": "EqualsToken",
                                                "fullStart": 661,
                                                "fullEnd": 663,
                                                "start": 661,
                                                "end": 662,
                                                "fullWidth": 2,
                                                "width": 1,
                                                "text": "=",
                                                "value": "=",
                                                "valueText": "=",
                                                "hasTrailingTrivia": true,
                                                "trailingTrivia": [
                                                    {
                                                        "kind": "WhitespaceTrivia",
                                                        "text": " "
                                                    }
                                                ]
                                            },
                                            "value": {
                                                "kind": "ObjectLiteralExpression",
                                                "fullStart": 663,
                                                "fullEnd": 727,
                                                "start": 663,
                                                "end": 727,
                                                "fullWidth": 64,
                                                "width": 64,
                                                "openBraceToken": {
                                                    "kind": "OpenBraceToken",
                                                    "fullStart": 663,
                                                    "fullEnd": 666,
                                                    "start": 663,
                                                    "end": 664,
                                                    "fullWidth": 3,
                                                    "width": 1,
                                                    "text": "{",
                                                    "value": "{",
                                                    "valueText": "{",
                                                    "hasTrailingTrivia": true,
                                                    "hasTrailingNewLine": true,
                                                    "trailingTrivia": [
                                                        {
                                                            "kind": "NewLineTrivia",
                                                            "text": "\r\n"
                                                        }
                                                    ]
                                                },
                                                "propertyAssignments": [
                                                    {
                                                        "kind": "SimplePropertyAssignment",
                                                        "fullStart": 666,
                                                        "fullEnd": 683,
                                                        "start": 678,
                                                        "end": 683,
                                                        "fullWidth": 17,
                                                        "width": 5,
                                                        "propertyName": {
                                                            "kind": "NumericLiteral",
                                                            "fullStart": 666,
                                                            "fullEnd": 679,
                                                            "start": 678,
                                                            "end": 679,
                                                            "fullWidth": 13,
                                                            "width": 1,
                                                            "text": "0",
                                                            "value": 0,
                                                            "valueText": "0",
                                                            "hasLeadingTrivia": true,
                                                            "leadingTrivia": [
                                                                {
                                                                    "kind": "WhitespaceTrivia",
                                                                    "text": "            "
                                                                }
                                                            ]
                                                        },
                                                        "colonToken": {
                                                            "kind": "ColonToken",
                                                            "fullStart": 679,
                                                            "fullEnd": 681,
                                                            "start": 679,
                                                            "end": 680,
                                                            "fullWidth": 2,
                                                            "width": 1,
                                                            "text": ":",
                                                            "value": ":",
                                                            "valueText": ":",
                                                            "hasTrailingTrivia": true,
                                                            "trailingTrivia": [
                                                                {
                                                                    "kind": "WhitespaceTrivia",
                                                                    "text": " "
                                                                }
                                                            ]
                                                        },
                                                        "expression": {
                                                            "kind": "NumericLiteral",
                                                            "fullStart": 681,
                                                            "fullEnd": 683,
                                                            "start": 681,
                                                            "end": 683,
                                                            "fullWidth": 2,
                                                            "width": 2,
                                                            "text": "12",
                                                            "value": 12,
                                                            "valueText": "12"
                                                        }
                                                    },
                                                    {
                                                        "kind": "CommaToken",
                                                        "fullStart": 683,
                                                        "fullEnd": 686,
                                                        "start": 683,
                                                        "end": 684,
                                                        "fullWidth": 3,
                                                        "width": 1,
                                                        "text": ",",
                                                        "value": ",",
                                                        "valueText": ",",
                                                        "hasTrailingTrivia": true,
                                                        "hasTrailingNewLine": true,
                                                        "trailingTrivia": [
                                                            {
                                                                "kind": "NewLineTrivia",
                                                                "text": "\r\n"
                                                            }
                                                        ]
                                                    },
                                                    {
                                                        "kind": "SimplePropertyAssignment",
                                                        "fullStart": 686,
                                                        "fullEnd": 718,
                                                        "start": 698,
                                                        "end": 716,
                                                        "fullWidth": 32,
                                                        "width": 18,
                                                        "propertyName": {
                                                            "kind": "IdentifierName",
                                                            "fullStart": 686,
                                                            "fullEnd": 704,
                                                            "start": 698,
                                                            "end": 704,
                                                            "fullWidth": 18,
                                                            "width": 6,
                                                            "text": "length",
                                                            "value": "length",
                                                            "valueText": "length",
                                                            "hasLeadingTrivia": true,
                                                            "leadingTrivia": [
                                                                {
                                                                    "kind": "WhitespaceTrivia",
                                                                    "text": "            "
                                                                }
                                                            ]
                                                        },
                                                        "colonToken": {
                                                            "kind": "ColonToken",
                                                            "fullStart": 704,
                                                            "fullEnd": 706,
                                                            "start": 704,
                                                            "end": 705,
                                                            "fullWidth": 2,
                                                            "width": 1,
                                                            "text": ":",
                                                            "value": ":",
                                                            "valueText": ":",
                                                            "hasTrailingTrivia": true,
                                                            "trailingTrivia": [
                                                                {
                                                                    "kind": "WhitespaceTrivia",
                                                                    "text": " "
                                                                }
                                                            ]
                                                        },
                                                        "expression": {
                                                            "kind": "NumericLiteral",
                                                            "fullStart": 706,
                                                            "fullEnd": 718,
                                                            "start": 706,
                                                            "end": 716,
                                                            "fullWidth": 12,
                                                            "width": 10,
                                                            "text": "4294967296",
                                                            "value": 4294967296,
                                                            "valueText": "4294967296",
                                                            "hasTrailingTrivia": true,
                                                            "hasTrailingNewLine": true,
                                                            "trailingTrivia": [
                                                                {
                                                                    "kind": "NewLineTrivia",
                                                                    "text": "\r\n"
                                                                }
                                                            ]
                                                        }
                                                    }
                                                ],
                                                "closeBraceToken": {
                                                    "kind": "CloseBraceToken",
                                                    "fullStart": 718,
                                                    "fullEnd": 727,
                                                    "start": 726,
                                                    "end": 727,
                                                    "fullWidth": 9,
                                                    "width": 1,
                                                    "text": "}",
                                                    "value": "}",
                                                    "valueText": "}",
                                                    "hasLeadingTrivia": true,
                                                    "leadingTrivia": [
                                                        {
                                                            "kind": "WhitespaceTrivia",
                                                            "text": "        "
                                                        }
                                                    ]
                                                }
                                            }
                                        }
                                    }
                                ]
                            },
                            "semicolonToken": {
                                "kind": "SemicolonToken",
                                "fullStart": 727,
                                "fullEnd": 730,
                                "start": 727,
                                "end": 728,
                                "fullWidth": 3,
                                "width": 1,
                                "text": ";",
                                "value": ";",
                                "valueText": ";",
                                "hasTrailingTrivia": true,
                                "hasTrailingNewLine": true,
                                "trailingTrivia": [
                                    {
                                        "kind": "NewLineTrivia",
                                        "text": "\r\n"
                                    }
                                ]
                            }
                        },
                        {
                            "kind": "VariableStatement",
                            "fullStart": 730,
                            "fullEnd": 797,
                            "start": 740,
                            "end": 795,
                            "fullWidth": 67,
                            "width": 55,
                            "modifiers": [],
                            "variableDeclaration": {
                                "kind": "VariableDeclaration",
                                "fullStart": 730,
                                "fullEnd": 794,
                                "start": 740,
                                "end": 794,
                                "fullWidth": 64,
                                "width": 54,
                                "varKeyword": {
                                    "kind": "VarKeyword",
                                    "fullStart": 730,
                                    "fullEnd": 744,
                                    "start": 740,
                                    "end": 743,
                                    "fullWidth": 14,
                                    "width": 3,
                                    "text": "var",
                                    "value": "var",
                                    "valueText": "var",
                                    "hasLeadingTrivia": true,
                                    "hasLeadingNewLine": true,
                                    "hasTrailingTrivia": true,
                                    "leadingTrivia": [
                                        {
                                            "kind": "NewLineTrivia",
                                            "text": "\r\n"
                                        },
                                        {
                                            "kind": "WhitespaceTrivia",
                                            "text": "        "
                                        }
                                    ],
                                    "trailingTrivia": [
                                        {
                                            "kind": "WhitespaceTrivia",
                                            "text": " "
                                        }
                                    ]
                                },
                                "variableDeclarators": [
                                    {
                                        "kind": "VariableDeclarator",
                                        "fullStart": 744,
                                        "fullEnd": 794,
                                        "start": 744,
                                        "end": 794,
                                        "fullWidth": 50,
<<<<<<< HEAD
                                        "width": 50,
                                        "identifier": {
=======
                                        "propertyName": {
>>>>>>> 85e84683
                                            "kind": "IdentifierName",
                                            "fullStart": 744,
                                            "fullEnd": 751,
                                            "start": 744,
                                            "end": 750,
                                            "fullWidth": 7,
                                            "width": 6,
                                            "text": "newArr",
                                            "value": "newArr",
                                            "valueText": "newArr",
                                            "hasTrailingTrivia": true,
                                            "trailingTrivia": [
                                                {
                                                    "kind": "WhitespaceTrivia",
                                                    "text": " "
                                                }
                                            ]
                                        },
                                        "equalsValueClause": {
                                            "kind": "EqualsValueClause",
                                            "fullStart": 751,
                                            "fullEnd": 794,
                                            "start": 751,
                                            "end": 794,
                                            "fullWidth": 43,
                                            "width": 43,
                                            "equalsToken": {
                                                "kind": "EqualsToken",
                                                "fullStart": 751,
                                                "fullEnd": 753,
                                                "start": 751,
                                                "end": 752,
                                                "fullWidth": 2,
                                                "width": 1,
                                                "text": "=",
                                                "value": "=",
                                                "valueText": "=",
                                                "hasTrailingTrivia": true,
                                                "trailingTrivia": [
                                                    {
                                                        "kind": "WhitespaceTrivia",
                                                        "text": " "
                                                    }
                                                ]
                                            },
                                            "value": {
                                                "kind": "InvocationExpression",
                                                "fullStart": 753,
                                                "fullEnd": 794,
                                                "start": 753,
                                                "end": 794,
                                                "fullWidth": 41,
                                                "width": 41,
                                                "expression": {
                                                    "kind": "MemberAccessExpression",
                                                    "fullStart": 753,
                                                    "fullEnd": 777,
                                                    "start": 753,
                                                    "end": 777,
                                                    "fullWidth": 24,
                                                    "width": 24,
                                                    "expression": {
                                                        "kind": "MemberAccessExpression",
                                                        "fullStart": 753,
                                                        "fullEnd": 772,
                                                        "start": 753,
                                                        "end": 772,
                                                        "fullWidth": 19,
                                                        "width": 19,
                                                        "expression": {
                                                            "kind": "MemberAccessExpression",
                                                            "fullStart": 753,
                                                            "fullEnd": 768,
                                                            "start": 753,
                                                            "end": 768,
                                                            "fullWidth": 15,
                                                            "width": 15,
                                                            "expression": {
                                                                "kind": "IdentifierName",
                                                                "fullStart": 753,
                                                                "fullEnd": 758,
                                                                "start": 753,
                                                                "end": 758,
                                                                "fullWidth": 5,
                                                                "width": 5,
                                                                "text": "Array",
                                                                "value": "Array",
                                                                "valueText": "Array"
                                                            },
                                                            "dotToken": {
                                                                "kind": "DotToken",
                                                                "fullStart": 758,
                                                                "fullEnd": 759,
                                                                "start": 758,
                                                                "end": 759,
                                                                "fullWidth": 1,
                                                                "width": 1,
                                                                "text": ".",
                                                                "value": ".",
                                                                "valueText": "."
                                                            },
                                                            "name": {
                                                                "kind": "IdentifierName",
                                                                "fullStart": 759,
                                                                "fullEnd": 768,
                                                                "start": 759,
                                                                "end": 768,
                                                                "fullWidth": 9,
                                                                "width": 9,
                                                                "text": "prototype",
                                                                "value": "prototype",
                                                                "valueText": "prototype"
                                                            }
                                                        },
                                                        "dotToken": {
                                                            "kind": "DotToken",
                                                            "fullStart": 768,
                                                            "fullEnd": 769,
                                                            "start": 768,
                                                            "end": 769,
                                                            "fullWidth": 1,
                                                            "width": 1,
                                                            "text": ".",
                                                            "value": ".",
                                                            "valueText": "."
                                                        },
                                                        "name": {
                                                            "kind": "IdentifierName",
                                                            "fullStart": 769,
                                                            "fullEnd": 772,
                                                            "start": 769,
                                                            "end": 772,
                                                            "fullWidth": 3,
                                                            "width": 3,
                                                            "text": "map",
                                                            "value": "map",
                                                            "valueText": "map"
                                                        }
                                                    },
                                                    "dotToken": {
                                                        "kind": "DotToken",
                                                        "fullStart": 772,
                                                        "fullEnd": 773,
                                                        "start": 772,
                                                        "end": 773,
                                                        "fullWidth": 1,
                                                        "width": 1,
                                                        "text": ".",
                                                        "value": ".",
                                                        "valueText": "."
                                                    },
                                                    "name": {
                                                        "kind": "IdentifierName",
                                                        "fullStart": 773,
                                                        "fullEnd": 777,
                                                        "start": 773,
                                                        "end": 777,
                                                        "fullWidth": 4,
                                                        "width": 4,
                                                        "text": "call",
                                                        "value": "call",
                                                        "valueText": "call"
                                                    }
                                                },
                                                "argumentList": {
                                                    "kind": "ArgumentList",
                                                    "fullStart": 777,
                                                    "fullEnd": 794,
                                                    "start": 777,
                                                    "end": 794,
                                                    "fullWidth": 17,
                                                    "width": 17,
                                                    "openParenToken": {
                                                        "kind": "OpenParenToken",
                                                        "fullStart": 777,
                                                        "fullEnd": 778,
                                                        "start": 777,
                                                        "end": 778,
                                                        "fullWidth": 1,
                                                        "width": 1,
                                                        "text": "(",
                                                        "value": "(",
                                                        "valueText": "("
                                                    },
                                                    "arguments": [
                                                        {
                                                            "kind": "IdentifierName",
                                                            "fullStart": 778,
                                                            "fullEnd": 781,
                                                            "start": 778,
                                                            "end": 781,
                                                            "fullWidth": 3,
                                                            "width": 3,
                                                            "text": "obj",
                                                            "value": "obj",
                                                            "valueText": "obj"
                                                        },
                                                        {
                                                            "kind": "CommaToken",
                                                            "fullStart": 781,
                                                            "fullEnd": 783,
                                                            "start": 781,
                                                            "end": 782,
                                                            "fullWidth": 2,
                                                            "width": 1,
                                                            "text": ",",
                                                            "value": ",",
                                                            "valueText": ",",
                                                            "hasTrailingTrivia": true,
                                                            "trailingTrivia": [
                                                                {
                                                                    "kind": "WhitespaceTrivia",
                                                                    "text": " "
                                                                }
                                                            ]
                                                        },
                                                        {
                                                            "kind": "IdentifierName",
                                                            "fullStart": 783,
                                                            "fullEnd": 793,
                                                            "start": 783,
                                                            "end": 793,
                                                            "fullWidth": 10,
                                                            "width": 10,
                                                            "text": "callbackfn",
                                                            "value": "callbackfn",
                                                            "valueText": "callbackfn"
                                                        }
                                                    ],
                                                    "closeParenToken": {
                                                        "kind": "CloseParenToken",
                                                        "fullStart": 793,
                                                        "fullEnd": 794,
                                                        "start": 793,
                                                        "end": 794,
                                                        "fullWidth": 1,
                                                        "width": 1,
                                                        "text": ")",
                                                        "value": ")",
                                                        "valueText": ")"
                                                    }
                                                }
                                            }
                                        }
                                    }
                                ]
                            },
                            "semicolonToken": {
                                "kind": "SemicolonToken",
                                "fullStart": 794,
                                "fullEnd": 797,
                                "start": 794,
                                "end": 795,
                                "fullWidth": 3,
                                "width": 1,
                                "text": ";",
                                "value": ";",
                                "valueText": ";",
                                "hasTrailingTrivia": true,
                                "hasTrailingNewLine": true,
                                "trailingTrivia": [
                                    {
                                        "kind": "NewLineTrivia",
                                        "text": "\r\n"
                                    }
                                ]
                            }
                        },
                        {
                            "kind": "ReturnStatement",
                            "fullStart": 797,
                            "fullEnd": 836,
                            "start": 807,
                            "end": 834,
                            "fullWidth": 39,
                            "width": 27,
                            "returnKeyword": {
                                "kind": "ReturnKeyword",
                                "fullStart": 797,
                                "fullEnd": 814,
                                "start": 807,
                                "end": 813,
                                "fullWidth": 17,
                                "width": 6,
                                "text": "return",
                                "value": "return",
                                "valueText": "return",
                                "hasLeadingTrivia": true,
                                "hasLeadingNewLine": true,
                                "hasTrailingTrivia": true,
                                "leadingTrivia": [
                                    {
                                        "kind": "NewLineTrivia",
                                        "text": "\r\n"
                                    },
                                    {
                                        "kind": "WhitespaceTrivia",
                                        "text": "        "
                                    }
                                ],
                                "trailingTrivia": [
                                    {
                                        "kind": "WhitespaceTrivia",
                                        "text": " "
                                    }
                                ]
                            },
                            "expression": {
                                "kind": "EqualsExpression",
                                "fullStart": 814,
                                "fullEnd": 833,
                                "start": 814,
                                "end": 833,
                                "fullWidth": 19,
                                "width": 19,
                                "left": {
                                    "kind": "MemberAccessExpression",
                                    "fullStart": 814,
                                    "fullEnd": 828,
                                    "start": 814,
                                    "end": 827,
                                    "fullWidth": 14,
                                    "width": 13,
                                    "expression": {
                                        "kind": "IdentifierName",
                                        "fullStart": 814,
                                        "fullEnd": 820,
                                        "start": 814,
                                        "end": 820,
                                        "fullWidth": 6,
                                        "width": 6,
                                        "text": "newArr",
                                        "value": "newArr",
                                        "valueText": "newArr"
                                    },
                                    "dotToken": {
                                        "kind": "DotToken",
                                        "fullStart": 820,
                                        "fullEnd": 821,
                                        "start": 820,
                                        "end": 821,
                                        "fullWidth": 1,
                                        "width": 1,
                                        "text": ".",
                                        "value": ".",
                                        "valueText": "."
                                    },
                                    "name": {
                                        "kind": "IdentifierName",
                                        "fullStart": 821,
                                        "fullEnd": 828,
                                        "start": 821,
                                        "end": 827,
                                        "fullWidth": 7,
                                        "width": 6,
                                        "text": "length",
                                        "value": "length",
                                        "valueText": "length",
                                        "hasTrailingTrivia": true,
                                        "trailingTrivia": [
                                            {
                                                "kind": "WhitespaceTrivia",
                                                "text": " "
                                            }
                                        ]
                                    }
                                },
                                "operatorToken": {
                                    "kind": "EqualsEqualsEqualsToken",
                                    "fullStart": 828,
                                    "fullEnd": 832,
                                    "start": 828,
                                    "end": 831,
                                    "fullWidth": 4,
                                    "width": 3,
                                    "text": "===",
                                    "value": "===",
                                    "valueText": "===",
                                    "hasTrailingTrivia": true,
                                    "trailingTrivia": [
                                        {
                                            "kind": "WhitespaceTrivia",
                                            "text": " "
                                        }
                                    ]
                                },
                                "right": {
                                    "kind": "NumericLiteral",
                                    "fullStart": 832,
                                    "fullEnd": 833,
                                    "start": 832,
                                    "end": 833,
                                    "fullWidth": 1,
                                    "width": 1,
                                    "text": "0",
                                    "value": 0,
                                    "valueText": "0"
                                }
                            },
                            "semicolonToken": {
                                "kind": "SemicolonToken",
                                "fullStart": 833,
                                "fullEnd": 836,
                                "start": 833,
                                "end": 834,
                                "fullWidth": 3,
                                "width": 1,
                                "text": ";",
                                "value": ";",
                                "valueText": ";",
                                "hasTrailingTrivia": true,
                                "hasTrailingNewLine": true,
                                "trailingTrivia": [
                                    {
                                        "kind": "NewLineTrivia",
                                        "text": "\r\n"
                                    }
                                ]
                            }
                        }
                    ],
                    "closeBraceToken": {
                        "kind": "CloseBraceToken",
                        "fullStart": 836,
                        "fullEnd": 843,
                        "start": 840,
                        "end": 841,
                        "fullWidth": 7,
                        "width": 1,
                        "text": "}",
                        "value": "}",
                        "valueText": "}",
                        "hasLeadingTrivia": true,
                        "hasTrailingTrivia": true,
                        "hasTrailingNewLine": true,
                        "leadingTrivia": [
                            {
                                "kind": "WhitespaceTrivia",
                                "text": "    "
                            }
                        ],
                        "trailingTrivia": [
                            {
                                "kind": "NewLineTrivia",
                                "text": "\r\n"
                            }
                        ]
                    }
                }
            },
            {
                "kind": "ExpressionStatement",
                "fullStart": 843,
                "fullEnd": 867,
                "start": 843,
                "end": 865,
                "fullWidth": 24,
                "width": 22,
                "expression": {
                    "kind": "InvocationExpression",
                    "fullStart": 843,
                    "fullEnd": 864,
                    "start": 843,
                    "end": 864,
                    "fullWidth": 21,
                    "width": 21,
                    "expression": {
                        "kind": "IdentifierName",
                        "fullStart": 843,
                        "fullEnd": 854,
                        "start": 843,
                        "end": 854,
                        "fullWidth": 11,
                        "width": 11,
                        "text": "runTestCase",
                        "value": "runTestCase",
                        "valueText": "runTestCase"
                    },
                    "argumentList": {
                        "kind": "ArgumentList",
                        "fullStart": 854,
                        "fullEnd": 864,
                        "start": 854,
                        "end": 864,
                        "fullWidth": 10,
                        "width": 10,
                        "openParenToken": {
                            "kind": "OpenParenToken",
                            "fullStart": 854,
                            "fullEnd": 855,
                            "start": 854,
                            "end": 855,
                            "fullWidth": 1,
                            "width": 1,
                            "text": "(",
                            "value": "(",
                            "valueText": "("
                        },
                        "arguments": [
                            {
                                "kind": "IdentifierName",
                                "fullStart": 855,
                                "fullEnd": 863,
                                "start": 855,
                                "end": 863,
                                "fullWidth": 8,
                                "width": 8,
                                "text": "testcase",
                                "value": "testcase",
                                "valueText": "testcase"
                            }
                        ],
                        "closeParenToken": {
                            "kind": "CloseParenToken",
                            "fullStart": 863,
                            "fullEnd": 864,
                            "start": 863,
                            "end": 864,
                            "fullWidth": 1,
                            "width": 1,
                            "text": ")",
                            "value": ")",
                            "valueText": ")"
                        }
                    }
                },
                "semicolonToken": {
                    "kind": "SemicolonToken",
                    "fullStart": 864,
                    "fullEnd": 867,
                    "start": 864,
                    "end": 865,
                    "fullWidth": 3,
                    "width": 1,
                    "text": ";",
                    "value": ";",
                    "valueText": ";",
                    "hasTrailingTrivia": true,
                    "hasTrailingNewLine": true,
                    "trailingTrivia": [
                        {
                            "kind": "NewLineTrivia",
                            "text": "\r\n"
                        }
                    ]
                }
            }
        ],
        "endOfFileToken": {
            "kind": "EndOfFileToken",
            "fullStart": 867,
            "fullEnd": 867,
            "start": 867,
            "end": 867,
            "fullWidth": 0,
            "width": 0,
            "text": ""
        }
    },
    "lineMap": {
        "lineStarts": [
            0,
            67,
            152,
            232,
            308,
            380,
            385,
            440,
            522,
            527,
            529,
            531,
            554,
            556,
            602,
            632,
            643,
            645,
            666,
            686,
            718,
            730,
            732,
            797,
            799,
            836,
            843,
            867
        ],
        "length": 867
    }
}<|MERGE_RESOLUTION|>--- conflicted
+++ resolved
@@ -630,12 +630,8 @@
                                         "start": 657,
                                         "end": 727,
                                         "fullWidth": 70,
-<<<<<<< HEAD
                                         "width": 70,
-                                        "identifier": {
-=======
                                         "propertyName": {
->>>>>>> 85e84683
                                             "kind": "IdentifierName",
                                             "fullStart": 657,
                                             "fullEnd": 661,
@@ -958,12 +954,8 @@
                                         "start": 744,
                                         "end": 794,
                                         "fullWidth": 50,
-<<<<<<< HEAD
                                         "width": 50,
-                                        "identifier": {
-=======
                                         "propertyName": {
->>>>>>> 85e84683
                                             "kind": "IdentifierName",
                                             "fullStart": 744,
                                             "fullEnd": 751,
