--- conflicted
+++ resolved
@@ -277,11 +277,8 @@
                                             "start": 613,
                                             "end": 616,
                                             "fullWidth": 3,
-<<<<<<< HEAD
                                             "width": 3,
-=======
                                             "modifiers": [],
->>>>>>> e3c38734
                                             "identifier": {
                                                 "kind": "IdentifierName",
                                                 "fullStart": 613,
@@ -321,11 +318,8 @@
                                             "start": 618,
                                             "end": 621,
                                             "fullWidth": 3,
-<<<<<<< HEAD
                                             "width": 3,
-=======
                                             "modifiers": [],
->>>>>>> e3c38734
                                             "identifier": {
                                                 "kind": "IdentifierName",
                                                 "fullStart": 618,
@@ -365,11 +359,8 @@
                                             "start": 623,
                                             "end": 626,
                                             "fullWidth": 3,
-<<<<<<< HEAD
                                             "width": 3,
-=======
                                             "modifiers": [],
->>>>>>> e3c38734
                                             "identifier": {
                                                 "kind": "IdentifierName",
                                                 "fullStart": 623,
@@ -744,11 +735,8 @@
                                                                 "start": 703,
                                                                 "end": 704,
                                                                 "fullWidth": 1,
-<<<<<<< HEAD
                                                                 "width": 1,
-=======
                                                                 "modifiers": [],
->>>>>>> e3c38734
                                                                 "identifier": {
                                                                     "kind": "IdentifierName",
                                                                     "fullStart": 703,
@@ -788,11 +776,8 @@
                                                                 "start": 706,
                                                                 "end": 707,
                                                                 "fullWidth": 1,
-<<<<<<< HEAD
                                                                 "width": 1,
-=======
                                                                 "modifiers": [],
->>>>>>> e3c38734
                                                                 "identifier": {
                                                                     "kind": "IdentifierName",
                                                                     "fullStart": 706,
