{
    "isDeclaration": false,
    "languageVersion": "EcmaScript5",
    "parseOptions": {
        "allowAutomaticSemicolonInsertion": true
    },
    "sourceUnit": {
        "kind": "SourceUnit",
        "fullStart": 0,
        "fullEnd": 1034,
        "start": 576,
        "end": 1034,
        "fullWidth": 1034,
        "width": 458,
        "isIncrementallyUnusable": true,
        "moduleElements": [
            {
                "kind": "FunctionDeclaration",
                "fullStart": 0,
                "fullEnd": 1010,
                "start": 576,
                "end": 1008,
                "fullWidth": 1010,
                "width": 432,
                "modifiers": [],
                "functionKeyword": {
                    "kind": "FunctionKeyword",
                    "fullStart": 0,
                    "fullEnd": 585,
                    "start": 576,
                    "end": 584,
                    "fullWidth": 585,
                    "width": 8,
                    "text": "function",
                    "value": "function",
                    "valueText": "function",
                    "hasLeadingTrivia": true,
                    "hasLeadingComment": true,
                    "hasLeadingNewLine": true,
                    "hasTrailingTrivia": true,
                    "leadingTrivia": [
                        {
                            "kind": "SingleLineCommentTrivia",
                            "text": "/// Copyright (c) 2012 Ecma International.  All rights reserved. "
                        },
                        {
                            "kind": "NewLineTrivia",
                            "text": "\r\n"
                        },
                        {
                            "kind": "SingleLineCommentTrivia",
                            "text": "/// Ecma International makes this code available under the terms and conditions set"
                        },
                        {
                            "kind": "NewLineTrivia",
                            "text": "\r\n"
                        },
                        {
                            "kind": "SingleLineCommentTrivia",
                            "text": "/// forth on http://hg.ecmascript.org/tests/test262/raw-file/tip/LICENSE (the "
                        },
                        {
                            "kind": "NewLineTrivia",
                            "text": "\r\n"
                        },
                        {
                            "kind": "SingleLineCommentTrivia",
                            "text": "/// \"Use Terms\").   Any redistribution of this code must retain the above "
                        },
                        {
                            "kind": "NewLineTrivia",
                            "text": "\r\n"
                        },
                        {
                            "kind": "SingleLineCommentTrivia",
                            "text": "/// copyright and this notice and otherwise comply with the Use Terms."
                        },
                        {
                            "kind": "NewLineTrivia",
                            "text": "\r\n"
                        },
                        {
                            "kind": "MultiLineCommentTrivia",
                            "text": "/**\r\n * @path ch15/15.4/15.4.4/15.4.4.19/15.4.4.19-2-4.js\r\n * @description Array.prototype.map - when 'length' is own data property that overrides an inherited data property on an Array\r\n */"
                        },
                        {
                            "kind": "NewLineTrivia",
                            "text": "\r\n"
                        },
                        {
                            "kind": "NewLineTrivia",
                            "text": "\r\n"
                        },
                        {
                            "kind": "NewLineTrivia",
                            "text": "\r\n"
                        }
                    ],
                    "trailingTrivia": [
                        {
                            "kind": "WhitespaceTrivia",
                            "text": " "
                        }
                    ]
                },
                "identifier": {
                    "kind": "IdentifierName",
                    "fullStart": 585,
                    "fullEnd": 593,
                    "start": 585,
                    "end": 593,
                    "fullWidth": 8,
                    "width": 8,
                    "text": "testcase",
                    "value": "testcase",
                    "valueText": "testcase"
                },
                "callSignature": {
                    "kind": "CallSignature",
                    "fullStart": 593,
                    "fullEnd": 596,
                    "start": 593,
                    "end": 595,
                    "fullWidth": 3,
                    "width": 2,
                    "parameterList": {
                        "kind": "ParameterList",
                        "fullStart": 593,
                        "fullEnd": 596,
                        "start": 593,
                        "end": 595,
                        "fullWidth": 3,
                        "width": 2,
                        "openParenToken": {
                            "kind": "OpenParenToken",
                            "fullStart": 593,
                            "fullEnd": 594,
                            "start": 593,
                            "end": 594,
                            "fullWidth": 1,
                            "width": 1,
                            "text": "(",
                            "value": "(",
                            "valueText": "("
                        },
                        "parameters": [],
                        "closeParenToken": {
                            "kind": "CloseParenToken",
                            "fullStart": 594,
                            "fullEnd": 596,
                            "start": 594,
                            "end": 595,
                            "fullWidth": 2,
                            "width": 1,
                            "text": ")",
                            "value": ")",
                            "valueText": ")",
                            "hasTrailingTrivia": true,
                            "trailingTrivia": [
                                {
                                    "kind": "WhitespaceTrivia",
                                    "text": " "
                                }
                            ]
                        }
                    }
                },
                "block": {
                    "kind": "Block",
                    "fullStart": 596,
                    "fullEnd": 1010,
                    "start": 596,
                    "end": 1008,
                    "fullWidth": 414,
                    "width": 412,
                    "openBraceToken": {
                        "kind": "OpenBraceToken",
                        "fullStart": 596,
                        "fullEnd": 599,
                        "start": 596,
                        "end": 597,
                        "fullWidth": 3,
                        "width": 1,
                        "text": "{",
                        "value": "{",
                        "valueText": "{",
                        "hasTrailingTrivia": true,
                        "hasTrailingNewLine": true,
                        "trailingTrivia": [
                            {
                                "kind": "NewLineTrivia",
                                "text": "\r\n"
                            }
                        ]
                    },
                    "statements": [
                        {
                            "kind": "FunctionDeclaration",
                            "fullStart": 599,
                            "fullEnd": 686,
                            "start": 607,
                            "end": 684,
                            "fullWidth": 87,
                            "width": 77,
                            "modifiers": [],
                            "functionKeyword": {
                                "kind": "FunctionKeyword",
                                "fullStart": 599,
                                "fullEnd": 616,
                                "start": 607,
                                "end": 615,
                                "fullWidth": 17,
                                "width": 8,
                                "text": "function",
                                "value": "function",
                                "valueText": "function",
                                "hasLeadingTrivia": true,
                                "hasTrailingTrivia": true,
                                "leadingTrivia": [
                                    {
                                        "kind": "WhitespaceTrivia",
                                        "text": "        "
                                    }
                                ],
                                "trailingTrivia": [
                                    {
                                        "kind": "WhitespaceTrivia",
                                        "text": " "
                                    }
                                ]
                            },
                            "identifier": {
                                "kind": "IdentifierName",
                                "fullStart": 616,
                                "fullEnd": 626,
                                "start": 616,
                                "end": 626,
                                "fullWidth": 10,
                                "width": 10,
                                "text": "callbackfn",
                                "value": "callbackfn",
                                "valueText": "callbackfn"
                            },
                            "callSignature": {
                                "kind": "CallSignature",
                                "fullStart": 626,
                                "fullEnd": 642,
                                "start": 626,
                                "end": 641,
                                "fullWidth": 16,
                                "width": 15,
                                "parameterList": {
                                    "kind": "ParameterList",
                                    "fullStart": 626,
                                    "fullEnd": 642,
                                    "start": 626,
                                    "end": 641,
                                    "fullWidth": 16,
                                    "width": 15,
                                    "openParenToken": {
                                        "kind": "OpenParenToken",
                                        "fullStart": 626,
                                        "fullEnd": 627,
                                        "start": 626,
                                        "end": 627,
                                        "fullWidth": 1,
                                        "width": 1,
                                        "text": "(",
                                        "value": "(",
                                        "valueText": "("
                                    },
                                    "parameters": [
                                        {
                                            "kind": "Parameter",
                                            "fullStart": 627,
                                            "fullEnd": 630,
                                            "start": 627,
                                            "end": 630,
                                            "fullWidth": 3,
                                            "width": 3,
                                            "modifiers": [],
                                            "identifier": {
                                                "kind": "IdentifierName",
                                                "fullStart": 627,
                                                "fullEnd": 630,
                                                "start": 627,
                                                "end": 630,
                                                "fullWidth": 3,
                                                "width": 3,
                                                "text": "val",
                                                "value": "val",
                                                "valueText": "val"
                                            }
                                        },
                                        {
                                            "kind": "CommaToken",
                                            "fullStart": 630,
                                            "fullEnd": 632,
                                            "start": 630,
                                            "end": 631,
                                            "fullWidth": 2,
                                            "width": 1,
                                            "text": ",",
                                            "value": ",",
                                            "valueText": ",",
                                            "hasTrailingTrivia": true,
                                            "trailingTrivia": [
                                                {
                                                    "kind": "WhitespaceTrivia",
                                                    "text": " "
                                                }
                                            ]
                                        },
                                        {
                                            "kind": "Parameter",
                                            "fullStart": 632,
                                            "fullEnd": 635,
                                            "start": 632,
                                            "end": 635,
                                            "fullWidth": 3,
                                            "width": 3,
                                            "modifiers": [],
                                            "identifier": {
                                                "kind": "IdentifierName",
                                                "fullStart": 632,
                                                "fullEnd": 635,
                                                "start": 632,
                                                "end": 635,
                                                "fullWidth": 3,
                                                "width": 3,
                                                "text": "idx",
                                                "value": "idx",
                                                "valueText": "idx"
                                            }
                                        },
                                        {
                                            "kind": "CommaToken",
                                            "fullStart": 635,
                                            "fullEnd": 637,
                                            "start": 635,
                                            "end": 636,
                                            "fullWidth": 2,
                                            "width": 1,
                                            "text": ",",
                                            "value": ",",
                                            "valueText": ",",
                                            "hasTrailingTrivia": true,
                                            "trailingTrivia": [
                                                {
                                                    "kind": "WhitespaceTrivia",
                                                    "text": " "
                                                }
                                            ]
                                        },
                                        {
                                            "kind": "Parameter",
                                            "fullStart": 637,
                                            "fullEnd": 640,
                                            "start": 637,
                                            "end": 640,
                                            "fullWidth": 3,
                                            "width": 3,
                                            "modifiers": [],
                                            "identifier": {
                                                "kind": "IdentifierName",
                                                "fullStart": 637,
                                                "fullEnd": 640,
                                                "start": 637,
                                                "end": 640,
                                                "fullWidth": 3,
                                                "width": 3,
                                                "text": "obj",
                                                "value": "obj",
                                                "valueText": "obj"
                                            }
                                        }
                                    ],
                                    "closeParenToken": {
                                        "kind": "CloseParenToken",
                                        "fullStart": 640,
                                        "fullEnd": 642,
                                        "start": 640,
                                        "end": 641,
                                        "fullWidth": 2,
                                        "width": 1,
                                        "text": ")",
                                        "value": ")",
                                        "valueText": ")",
                                        "hasTrailingTrivia": true,
                                        "trailingTrivia": [
                                            {
                                                "kind": "WhitespaceTrivia",
                                                "text": " "
                                            }
                                        ]
                                    }
                                }
                            },
                            "block": {
                                "kind": "Block",
                                "fullStart": 642,
                                "fullEnd": 686,
                                "start": 642,
                                "end": 684,
                                "fullWidth": 44,
                                "width": 42,
                                "openBraceToken": {
                                    "kind": "OpenBraceToken",
                                    "fullStart": 642,
                                    "fullEnd": 645,
                                    "start": 642,
                                    "end": 643,
                                    "fullWidth": 3,
                                    "width": 1,
                                    "text": "{",
                                    "value": "{",
                                    "valueText": "{",
                                    "hasTrailingTrivia": true,
                                    "hasTrailingNewLine": true,
                                    "trailingTrivia": [
                                        {
                                            "kind": "NewLineTrivia",
                                            "text": "\r\n"
                                        }
                                    ]
                                },
                                "statements": [
                                    {
                                        "kind": "ReturnStatement",
                                        "fullStart": 645,
                                        "fullEnd": 675,
                                        "start": 657,
                                        "end": 673,
                                        "fullWidth": 30,
                                        "width": 16,
                                        "returnKeyword": {
                                            "kind": "ReturnKeyword",
                                            "fullStart": 645,
                                            "fullEnd": 664,
                                            "start": 657,
                                            "end": 663,
                                            "fullWidth": 19,
                                            "width": 6,
                                            "text": "return",
                                            "value": "return",
                                            "valueText": "return",
                                            "hasLeadingTrivia": true,
                                            "hasTrailingTrivia": true,
                                            "leadingTrivia": [
                                                {
                                                    "kind": "WhitespaceTrivia",
                                                    "text": "            "
                                                }
                                            ],
                                            "trailingTrivia": [
                                                {
                                                    "kind": "WhitespaceTrivia",
                                                    "text": " "
                                                }
                                            ]
                                        },
                                        "expression": {
                                            "kind": "GreaterThanExpression",
                                            "fullStart": 664,
                                            "fullEnd": 672,
                                            "start": 664,
                                            "end": 672,
                                            "fullWidth": 8,
                                            "width": 8,
                                            "left": {
                                                "kind": "IdentifierName",
                                                "fullStart": 664,
                                                "fullEnd": 668,
                                                "start": 664,
                                                "end": 667,
                                                "fullWidth": 4,
                                                "width": 3,
                                                "text": "val",
                                                "value": "val",
                                                "valueText": "val",
                                                "hasTrailingTrivia": true,
                                                "trailingTrivia": [
                                                    {
                                                        "kind": "WhitespaceTrivia",
                                                        "text": " "
                                                    }
                                                ]
                                            },
                                            "operatorToken": {
                                                "kind": "GreaterThanToken",
                                                "fullStart": 668,
                                                "fullEnd": 670,
                                                "start": 668,
                                                "end": 669,
                                                "fullWidth": 2,
                                                "width": 1,
                                                "text": ">",
                                                "value": ">",
                                                "valueText": ">",
                                                "hasTrailingTrivia": true,
                                                "trailingTrivia": [
                                                    {
                                                        "kind": "WhitespaceTrivia",
                                                        "text": " "
                                                    }
                                                ]
                                            },
                                            "right": {
                                                "kind": "NumericLiteral",
                                                "fullStart": 670,
                                                "fullEnd": 672,
                                                "start": 670,
                                                "end": 672,
                                                "fullWidth": 2,
                                                "width": 2,
                                                "text": "10",
                                                "value": 10,
                                                "valueText": "10"
                                            }
                                        },
                                        "semicolonToken": {
                                            "kind": "SemicolonToken",
                                            "fullStart": 672,
                                            "fullEnd": 675,
                                            "start": 672,
                                            "end": 673,
                                            "fullWidth": 3,
                                            "width": 1,
                                            "text": ";",
                                            "value": ";",
                                            "valueText": ";",
                                            "hasTrailingTrivia": true,
                                            "hasTrailingNewLine": true,
                                            "trailingTrivia": [
                                                {
                                                    "kind": "NewLineTrivia",
                                                    "text": "\r\n"
                                                }
                                            ]
                                        }
                                    }
                                ],
                                "closeBraceToken": {
                                    "kind": "CloseBraceToken",
                                    "fullStart": 675,
                                    "fullEnd": 686,
                                    "start": 683,
                                    "end": 684,
                                    "fullWidth": 11,
                                    "width": 1,
                                    "text": "}",
                                    "value": "}",
                                    "valueText": "}",
                                    "hasLeadingTrivia": true,
                                    "hasTrailingTrivia": true,
                                    "hasTrailingNewLine": true,
                                    "leadingTrivia": [
                                        {
                                            "kind": "WhitespaceTrivia",
                                            "text": "        "
                                        }
                                    ],
                                    "trailingTrivia": [
                                        {
                                            "kind": "NewLineTrivia",
                                            "text": "\r\n"
                                        }
                                    ]
                                }
                            }
                        },
                        {
                            "kind": "VariableStatement",
                            "fullStart": 686,
                            "fullEnd": 712,
                            "start": 694,
                            "end": 710,
                            "fullWidth": 26,
                            "width": 16,
                            "modifiers": [],
                            "variableDeclaration": {
                                "kind": "VariableDeclaration",
                                "fullStart": 686,
                                "fullEnd": 709,
                                "start": 694,
                                "end": 709,
                                "fullWidth": 23,
                                "width": 15,
                                "varKeyword": {
                                    "kind": "VarKeyword",
                                    "fullStart": 686,
                                    "fullEnd": 698,
                                    "start": 694,
                                    "end": 697,
                                    "fullWidth": 12,
                                    "width": 3,
                                    "text": "var",
                                    "value": "var",
                                    "valueText": "var",
                                    "hasLeadingTrivia": true,
                                    "hasTrailingTrivia": true,
                                    "leadingTrivia": [
                                        {
                                            "kind": "WhitespaceTrivia",
                                            "text": "        "
                                        }
                                    ],
                                    "trailingTrivia": [
                                        {
                                            "kind": "WhitespaceTrivia",
                                            "text": " "
                                        }
                                    ]
                                },
                                "variableDeclarators": [
                                    {
                                        "kind": "VariableDeclarator",
                                        "fullStart": 698,
                                        "fullEnd": 709,
                                        "start": 698,
                                        "end": 709,
                                        "fullWidth": 11,
<<<<<<< HEAD
                                        "width": 11,
                                        "identifier": {
=======
                                        "propertyName": {
>>>>>>> 85e84683
                                            "kind": "IdentifierName",
                                            "fullStart": 698,
                                            "fullEnd": 709,
                                            "start": 698,
                                            "end": 709,
                                            "fullWidth": 11,
                                            "width": 11,
                                            "text": "arrProtoLen",
                                            "value": "arrProtoLen",
                                            "valueText": "arrProtoLen"
                                        }
                                    }
                                ]
                            },
                            "semicolonToken": {
                                "kind": "SemicolonToken",
                                "fullStart": 709,
                                "fullEnd": 712,
                                "start": 709,
                                "end": 710,
                                "fullWidth": 3,
                                "width": 1,
                                "text": ";",
                                "value": ";",
                                "valueText": ";",
                                "hasTrailingTrivia": true,
                                "hasTrailingNewLine": true,
                                "trailingTrivia": [
                                    {
                                        "kind": "NewLineTrivia",
                                        "text": "\r\n"
                                    }
                                ]
                            }
                        },
                        {
                            "kind": "TryStatement",
                            "fullStart": 712,
                            "fullEnd": 1003,
                            "start": 720,
                            "end": 1001,
                            "fullWidth": 291,
                            "width": 281,
                            "tryKeyword": {
                                "kind": "TryKeyword",
                                "fullStart": 712,
                                "fullEnd": 724,
                                "start": 720,
                                "end": 723,
                                "fullWidth": 12,
                                "width": 3,
                                "text": "try",
                                "value": "try",
                                "valueText": "try",
                                "hasLeadingTrivia": true,
                                "hasTrailingTrivia": true,
                                "leadingTrivia": [
                                    {
                                        "kind": "WhitespaceTrivia",
                                        "text": "        "
                                    }
                                ],
                                "trailingTrivia": [
                                    {
                                        "kind": "WhitespaceTrivia",
                                        "text": " "
                                    }
                                ]
                            },
                            "block": {
                                "kind": "Block",
                                "fullStart": 724,
                                "fullEnd": 930,
                                "start": 724,
                                "end": 929,
                                "fullWidth": 206,
                                "width": 205,
                                "openBraceToken": {
                                    "kind": "OpenBraceToken",
                                    "fullStart": 724,
                                    "fullEnd": 727,
                                    "start": 724,
                                    "end": 725,
                                    "fullWidth": 3,
                                    "width": 1,
                                    "text": "{",
                                    "value": "{",
                                    "valueText": "{",
                                    "hasTrailingTrivia": true,
                                    "hasTrailingNewLine": true,
                                    "trailingTrivia": [
                                        {
                                            "kind": "NewLineTrivia",
                                            "text": "\r\n"
                                        }
                                    ]
                                },
                                "statements": [
                                    {
                                        "kind": "ExpressionStatement",
                                        "fullStart": 727,
                                        "fullEnd": 778,
                                        "start": 739,
                                        "end": 776,
                                        "fullWidth": 51,
                                        "width": 37,
                                        "expression": {
                                            "kind": "AssignmentExpression",
                                            "fullStart": 727,
                                            "fullEnd": 775,
                                            "start": 739,
                                            "end": 775,
                                            "fullWidth": 48,
                                            "width": 36,
                                            "left": {
                                                "kind": "IdentifierName",
                                                "fullStart": 727,
                                                "fullEnd": 751,
                                                "start": 739,
                                                "end": 750,
                                                "fullWidth": 24,
                                                "width": 11,
                                                "text": "arrProtoLen",
                                                "value": "arrProtoLen",
                                                "valueText": "arrProtoLen",
                                                "hasLeadingTrivia": true,
                                                "hasTrailingTrivia": true,
                                                "leadingTrivia": [
                                                    {
                                                        "kind": "WhitespaceTrivia",
                                                        "text": "            "
                                                    }
                                                ],
                                                "trailingTrivia": [
                                                    {
                                                        "kind": "WhitespaceTrivia",
                                                        "text": " "
                                                    }
                                                ]
                                            },
                                            "operatorToken": {
                                                "kind": "EqualsToken",
                                                "fullStart": 751,
                                                "fullEnd": 753,
                                                "start": 751,
                                                "end": 752,
                                                "fullWidth": 2,
                                                "width": 1,
                                                "text": "=",
                                                "value": "=",
                                                "valueText": "=",
                                                "hasTrailingTrivia": true,
                                                "trailingTrivia": [
                                                    {
                                                        "kind": "WhitespaceTrivia",
                                                        "text": " "
                                                    }
                                                ]
                                            },
                                            "right": {
                                                "kind": "MemberAccessExpression",
                                                "fullStart": 753,
                                                "fullEnd": 775,
                                                "start": 753,
                                                "end": 775,
                                                "fullWidth": 22,
                                                "width": 22,
                                                "expression": {
                                                    "kind": "MemberAccessExpression",
                                                    "fullStart": 753,
                                                    "fullEnd": 768,
                                                    "start": 753,
                                                    "end": 768,
                                                    "fullWidth": 15,
                                                    "width": 15,
                                                    "expression": {
                                                        "kind": "IdentifierName",
                                                        "fullStart": 753,
                                                        "fullEnd": 758,
                                                        "start": 753,
                                                        "end": 758,
                                                        "fullWidth": 5,
                                                        "width": 5,
                                                        "text": "Array",
                                                        "value": "Array",
                                                        "valueText": "Array"
                                                    },
                                                    "dotToken": {
                                                        "kind": "DotToken",
                                                        "fullStart": 758,
                                                        "fullEnd": 759,
                                                        "start": 758,
                                                        "end": 759,
                                                        "fullWidth": 1,
                                                        "width": 1,
                                                        "text": ".",
                                                        "value": ".",
                                                        "valueText": "."
                                                    },
                                                    "name": {
                                                        "kind": "IdentifierName",
                                                        "fullStart": 759,
                                                        "fullEnd": 768,
                                                        "start": 759,
                                                        "end": 768,
                                                        "fullWidth": 9,
                                                        "width": 9,
                                                        "text": "prototype",
                                                        "value": "prototype",
                                                        "valueText": "prototype"
                                                    }
                                                },
                                                "dotToken": {
                                                    "kind": "DotToken",
                                                    "fullStart": 768,
                                                    "fullEnd": 769,
                                                    "start": 768,
                                                    "end": 769,
                                                    "fullWidth": 1,
                                                    "width": 1,
                                                    "text": ".",
                                                    "value": ".",
                                                    "valueText": "."
                                                },
                                                "name": {
                                                    "kind": "IdentifierName",
                                                    "fullStart": 769,
                                                    "fullEnd": 775,
                                                    "start": 769,
                                                    "end": 775,
                                                    "fullWidth": 6,
                                                    "width": 6,
                                                    "text": "length",
                                                    "value": "length",
                                                    "valueText": "length"
                                                }
                                            }
                                        },
                                        "semicolonToken": {
                                            "kind": "SemicolonToken",
                                            "fullStart": 775,
                                            "fullEnd": 778,
                                            "start": 775,
                                            "end": 776,
                                            "fullWidth": 3,
                                            "width": 1,
                                            "text": ";",
                                            "value": ";",
                                            "valueText": ";",
                                            "hasTrailingTrivia": true,
                                            "hasTrailingNewLine": true,
                                            "trailingTrivia": [
                                                {
                                                    "kind": "NewLineTrivia",
                                                    "text": "\r\n"
                                                }
                                            ]
                                        }
                                    },
                                    {
                                        "kind": "ExpressionStatement",
                                        "fullStart": 778,
                                        "fullEnd": 819,
                                        "start": 790,
                                        "end": 817,
                                        "fullWidth": 41,
                                        "width": 27,
                                        "expression": {
                                            "kind": "AssignmentExpression",
                                            "fullStart": 778,
                                            "fullEnd": 816,
                                            "start": 790,
                                            "end": 816,
                                            "fullWidth": 38,
                                            "width": 26,
                                            "left": {
                                                "kind": "MemberAccessExpression",
                                                "fullStart": 778,
                                                "fullEnd": 813,
                                                "start": 790,
                                                "end": 812,
                                                "fullWidth": 35,
                                                "width": 22,
                                                "expression": {
                                                    "kind": "MemberAccessExpression",
                                                    "fullStart": 778,
                                                    "fullEnd": 805,
                                                    "start": 790,
                                                    "end": 805,
                                                    "fullWidth": 27,
                                                    "width": 15,
                                                    "expression": {
                                                        "kind": "IdentifierName",
                                                        "fullStart": 778,
                                                        "fullEnd": 795,
                                                        "start": 790,
                                                        "end": 795,
                                                        "fullWidth": 17,
                                                        "width": 5,
                                                        "text": "Array",
                                                        "value": "Array",
                                                        "valueText": "Array",
                                                        "hasLeadingTrivia": true,
                                                        "leadingTrivia": [
                                                            {
                                                                "kind": "WhitespaceTrivia",
                                                                "text": "            "
                                                            }
                                                        ]
                                                    },
                                                    "dotToken": {
                                                        "kind": "DotToken",
                                                        "fullStart": 795,
                                                        "fullEnd": 796,
                                                        "start": 795,
                                                        "end": 796,
                                                        "fullWidth": 1,
                                                        "width": 1,
                                                        "text": ".",
                                                        "value": ".",
                                                        "valueText": "."
                                                    },
                                                    "name": {
                                                        "kind": "IdentifierName",
                                                        "fullStart": 796,
                                                        "fullEnd": 805,
                                                        "start": 796,
                                                        "end": 805,
                                                        "fullWidth": 9,
                                                        "width": 9,
                                                        "text": "prototype",
                                                        "value": "prototype",
                                                        "valueText": "prototype"
                                                    }
                                                },
                                                "dotToken": {
                                                    "kind": "DotToken",
                                                    "fullStart": 805,
                                                    "fullEnd": 806,
                                                    "start": 805,
                                                    "end": 806,
                                                    "fullWidth": 1,
                                                    "width": 1,
                                                    "text": ".",
                                                    "value": ".",
                                                    "valueText": "."
                                                },
                                                "name": {
                                                    "kind": "IdentifierName",
                                                    "fullStart": 806,
                                                    "fullEnd": 813,
                                                    "start": 806,
                                                    "end": 812,
                                                    "fullWidth": 7,
                                                    "width": 6,
                                                    "text": "length",
                                                    "value": "length",
                                                    "valueText": "length",
                                                    "hasTrailingTrivia": true,
                                                    "trailingTrivia": [
                                                        {
                                                            "kind": "WhitespaceTrivia",
                                                            "text": " "
                                                        }
                                                    ]
                                                }
                                            },
                                            "operatorToken": {
                                                "kind": "EqualsToken",
                                                "fullStart": 813,
                                                "fullEnd": 815,
                                                "start": 813,
                                                "end": 814,
                                                "fullWidth": 2,
                                                "width": 1,
                                                "text": "=",
                                                "value": "=",
                                                "valueText": "=",
                                                "hasTrailingTrivia": true,
                                                "trailingTrivia": [
                                                    {
                                                        "kind": "WhitespaceTrivia",
                                                        "text": " "
                                                    }
                                                ]
                                            },
                                            "right": {
                                                "kind": "NumericLiteral",
                                                "fullStart": 815,
                                                "fullEnd": 816,
                                                "start": 815,
                                                "end": 816,
                                                "fullWidth": 1,
                                                "width": 1,
                                                "text": "0",
                                                "value": 0,
                                                "valueText": "0"
                                            }
                                        },
                                        "semicolonToken": {
                                            "kind": "SemicolonToken",
                                            "fullStart": 816,
                                            "fullEnd": 819,
                                            "start": 816,
                                            "end": 817,
                                            "fullWidth": 3,
                                            "width": 1,
                                            "text": ";",
                                            "value": ";",
                                            "valueText": ";",
                                            "hasTrailingTrivia": true,
                                            "hasTrailingNewLine": true,
                                            "trailingTrivia": [
                                                {
                                                    "kind": "NewLineTrivia",
                                                    "text": "\r\n"
                                                }
                                            ]
                                        }
                                    },
                                    {
                                        "kind": "VariableStatement",
                                        "fullStart": 819,
                                        "fullEnd": 875,
                                        "start": 831,
                                        "end": 873,
                                        "fullWidth": 56,
                                        "width": 42,
                                        "modifiers": [],
                                        "variableDeclaration": {
                                            "kind": "VariableDeclaration",
                                            "fullStart": 819,
                                            "fullEnd": 872,
                                            "start": 831,
                                            "end": 872,
                                            "fullWidth": 53,
                                            "width": 41,
                                            "varKeyword": {
                                                "kind": "VarKeyword",
                                                "fullStart": 819,
                                                "fullEnd": 835,
                                                "start": 831,
                                                "end": 834,
                                                "fullWidth": 16,
                                                "width": 3,
                                                "text": "var",
                                                "value": "var",
                                                "valueText": "var",
                                                "hasLeadingTrivia": true,
                                                "hasTrailingTrivia": true,
                                                "leadingTrivia": [
                                                    {
                                                        "kind": "WhitespaceTrivia",
                                                        "text": "            "
                                                    }
                                                ],
                                                "trailingTrivia": [
                                                    {
                                                        "kind": "WhitespaceTrivia",
                                                        "text": " "
                                                    }
                                                ]
                                            },
                                            "variableDeclarators": [
                                                {
                                                    "kind": "VariableDeclarator",
                                                    "fullStart": 835,
                                                    "fullEnd": 872,
                                                    "start": 835,
                                                    "end": 872,
                                                    "fullWidth": 37,
<<<<<<< HEAD
                                                    "width": 37,
                                                    "identifier": {
=======
                                                    "propertyName": {
>>>>>>> 85e84683
                                                        "kind": "IdentifierName",
                                                        "fullStart": 835,
                                                        "fullEnd": 846,
                                                        "start": 835,
                                                        "end": 845,
                                                        "fullWidth": 11,
                                                        "width": 10,
                                                        "text": "testResult",
                                                        "value": "testResult",
                                                        "valueText": "testResult",
                                                        "hasTrailingTrivia": true,
                                                        "trailingTrivia": [
                                                            {
                                                                "kind": "WhitespaceTrivia",
                                                                "text": " "
                                                            }
                                                        ]
                                                    },
                                                    "equalsValueClause": {
                                                        "kind": "EqualsValueClause",
                                                        "fullStart": 846,
                                                        "fullEnd": 872,
                                                        "start": 846,
                                                        "end": 872,
                                                        "fullWidth": 26,
                                                        "width": 26,
                                                        "equalsToken": {
                                                            "kind": "EqualsToken",
                                                            "fullStart": 846,
                                                            "fullEnd": 848,
                                                            "start": 846,
                                                            "end": 847,
                                                            "fullWidth": 2,
                                                            "width": 1,
                                                            "text": "=",
                                                            "value": "=",
                                                            "valueText": "=",
                                                            "hasTrailingTrivia": true,
                                                            "trailingTrivia": [
                                                                {
                                                                    "kind": "WhitespaceTrivia",
                                                                    "text": " "
                                                                }
                                                            ]
                                                        },
                                                        "value": {
                                                            "kind": "InvocationExpression",
                                                            "fullStart": 848,
                                                            "fullEnd": 872,
                                                            "start": 848,
                                                            "end": 872,
                                                            "fullWidth": 24,
                                                            "width": 24,
                                                            "expression": {
                                                                "kind": "MemberAccessExpression",
                                                                "fullStart": 848,
                                                                "fullEnd": 860,
                                                                "start": 848,
                                                                "end": 860,
                                                                "fullWidth": 12,
                                                                "width": 12,
                                                                "expression": {
                                                                    "kind": "ArrayLiteralExpression",
                                                                    "fullStart": 848,
                                                                    "fullEnd": 856,
                                                                    "start": 848,
                                                                    "end": 856,
                                                                    "fullWidth": 8,
                                                                    "width": 8,
                                                                    "openBracketToken": {
                                                                        "kind": "OpenBracketToken",
                                                                        "fullStart": 848,
                                                                        "fullEnd": 849,
                                                                        "start": 848,
                                                                        "end": 849,
                                                                        "fullWidth": 1,
                                                                        "width": 1,
                                                                        "text": "[",
                                                                        "value": "[",
                                                                        "valueText": "["
                                                                    },
                                                                    "expressions": [
                                                                        {
                                                                            "kind": "NumericLiteral",
                                                                            "fullStart": 849,
                                                                            "fullEnd": 851,
                                                                            "start": 849,
                                                                            "end": 851,
                                                                            "fullWidth": 2,
                                                                            "width": 2,
                                                                            "text": "12",
                                                                            "value": 12,
                                                                            "valueText": "12"
                                                                        },
                                                                        {
                                                                            "kind": "CommaToken",
                                                                            "fullStart": 851,
                                                                            "fullEnd": 853,
                                                                            "start": 851,
                                                                            "end": 852,
                                                                            "fullWidth": 2,
                                                                            "width": 1,
                                                                            "text": ",",
                                                                            "value": ",",
                                                                            "valueText": ",",
                                                                            "hasTrailingTrivia": true,
                                                                            "trailingTrivia": [
                                                                                {
                                                                                    "kind": "WhitespaceTrivia",
                                                                                    "text": " "
                                                                                }
                                                                            ]
                                                                        },
                                                                        {
                                                                            "kind": "NumericLiteral",
                                                                            "fullStart": 853,
                                                                            "fullEnd": 855,
                                                                            "start": 853,
                                                                            "end": 855,
                                                                            "fullWidth": 2,
                                                                            "width": 2,
                                                                            "text": "11",
                                                                            "value": 11,
                                                                            "valueText": "11"
                                                                        }
                                                                    ],
                                                                    "closeBracketToken": {
                                                                        "kind": "CloseBracketToken",
                                                                        "fullStart": 855,
                                                                        "fullEnd": 856,
                                                                        "start": 855,
                                                                        "end": 856,
                                                                        "fullWidth": 1,
                                                                        "width": 1,
                                                                        "text": "]",
                                                                        "value": "]",
                                                                        "valueText": "]"
                                                                    }
                                                                },
                                                                "dotToken": {
                                                                    "kind": "DotToken",
                                                                    "fullStart": 856,
                                                                    "fullEnd": 857,
                                                                    "start": 856,
                                                                    "end": 857,
                                                                    "fullWidth": 1,
                                                                    "width": 1,
                                                                    "text": ".",
                                                                    "value": ".",
                                                                    "valueText": "."
                                                                },
                                                                "name": {
                                                                    "kind": "IdentifierName",
                                                                    "fullStart": 857,
                                                                    "fullEnd": 860,
                                                                    "start": 857,
                                                                    "end": 860,
                                                                    "fullWidth": 3,
                                                                    "width": 3,
                                                                    "text": "map",
                                                                    "value": "map",
                                                                    "valueText": "map"
                                                                }
                                                            },
                                                            "argumentList": {
                                                                "kind": "ArgumentList",
                                                                "fullStart": 860,
                                                                "fullEnd": 872,
                                                                "start": 860,
                                                                "end": 872,
                                                                "fullWidth": 12,
                                                                "width": 12,
                                                                "openParenToken": {
                                                                    "kind": "OpenParenToken",
                                                                    "fullStart": 860,
                                                                    "fullEnd": 861,
                                                                    "start": 860,
                                                                    "end": 861,
                                                                    "fullWidth": 1,
                                                                    "width": 1,
                                                                    "text": "(",
                                                                    "value": "(",
                                                                    "valueText": "("
                                                                },
                                                                "arguments": [
                                                                    {
                                                                        "kind": "IdentifierName",
                                                                        "fullStart": 861,
                                                                        "fullEnd": 871,
                                                                        "start": 861,
                                                                        "end": 871,
                                                                        "fullWidth": 10,
                                                                        "width": 10,
                                                                        "text": "callbackfn",
                                                                        "value": "callbackfn",
                                                                        "valueText": "callbackfn"
                                                                    }
                                                                ],
                                                                "closeParenToken": {
                                                                    "kind": "CloseParenToken",
                                                                    "fullStart": 871,
                                                                    "fullEnd": 872,
                                                                    "start": 871,
                                                                    "end": 872,
                                                                    "fullWidth": 1,
                                                                    "width": 1,
                                                                    "text": ")",
                                                                    "value": ")",
                                                                    "valueText": ")"
                                                                }
                                                            }
                                                        }
                                                    }
                                                }
                                            ]
                                        },
                                        "semicolonToken": {
                                            "kind": "SemicolonToken",
                                            "fullStart": 872,
                                            "fullEnd": 875,
                                            "start": 872,
                                            "end": 873,
                                            "fullWidth": 3,
                                            "width": 1,
                                            "text": ";",
                                            "value": ";",
                                            "valueText": ";",
                                            "hasTrailingTrivia": true,
                                            "hasTrailingNewLine": true,
                                            "trailingTrivia": [
                                                {
                                                    "kind": "NewLineTrivia",
                                                    "text": "\r\n"
                                                }
                                            ]
                                        }
                                    },
                                    {
                                        "kind": "ReturnStatement",
                                        "fullStart": 875,
                                        "fullEnd": 920,
                                        "start": 887,
                                        "end": 918,
                                        "fullWidth": 45,
                                        "width": 31,
                                        "returnKeyword": {
                                            "kind": "ReturnKeyword",
                                            "fullStart": 875,
                                            "fullEnd": 894,
                                            "start": 887,
                                            "end": 893,
                                            "fullWidth": 19,
                                            "width": 6,
                                            "text": "return",
                                            "value": "return",
                                            "valueText": "return",
                                            "hasLeadingTrivia": true,
                                            "hasTrailingTrivia": true,
                                            "leadingTrivia": [
                                                {
                                                    "kind": "WhitespaceTrivia",
                                                    "text": "            "
                                                }
                                            ],
                                            "trailingTrivia": [
                                                {
                                                    "kind": "WhitespaceTrivia",
                                                    "text": " "
                                                }
                                            ]
                                        },
                                        "expression": {
                                            "kind": "EqualsExpression",
                                            "fullStart": 894,
                                            "fullEnd": 917,
                                            "start": 894,
                                            "end": 917,
                                            "fullWidth": 23,
                                            "width": 23,
                                            "left": {
                                                "kind": "MemberAccessExpression",
                                                "fullStart": 894,
                                                "fullEnd": 912,
                                                "start": 894,
                                                "end": 911,
                                                "fullWidth": 18,
                                                "width": 17,
                                                "expression": {
                                                    "kind": "IdentifierName",
                                                    "fullStart": 894,
                                                    "fullEnd": 904,
                                                    "start": 894,
                                                    "end": 904,
                                                    "fullWidth": 10,
                                                    "width": 10,
                                                    "text": "testResult",
                                                    "value": "testResult",
                                                    "valueText": "testResult"
                                                },
                                                "dotToken": {
                                                    "kind": "DotToken",
                                                    "fullStart": 904,
                                                    "fullEnd": 905,
                                                    "start": 904,
                                                    "end": 905,
                                                    "fullWidth": 1,
                                                    "width": 1,
                                                    "text": ".",
                                                    "value": ".",
                                                    "valueText": "."
                                                },
                                                "name": {
                                                    "kind": "IdentifierName",
                                                    "fullStart": 905,
                                                    "fullEnd": 912,
                                                    "start": 905,
                                                    "end": 911,
                                                    "fullWidth": 7,
                                                    "width": 6,
                                                    "text": "length",
                                                    "value": "length",
                                                    "valueText": "length",
                                                    "hasTrailingTrivia": true,
                                                    "trailingTrivia": [
                                                        {
                                                            "kind": "WhitespaceTrivia",
                                                            "text": " "
                                                        }
                                                    ]
                                                }
                                            },
                                            "operatorToken": {
                                                "kind": "EqualsEqualsEqualsToken",
                                                "fullStart": 912,
                                                "fullEnd": 916,
                                                "start": 912,
                                                "end": 915,
                                                "fullWidth": 4,
                                                "width": 3,
                                                "text": "===",
                                                "value": "===",
                                                "valueText": "===",
                                                "hasTrailingTrivia": true,
                                                "trailingTrivia": [
                                                    {
                                                        "kind": "WhitespaceTrivia",
                                                        "text": " "
                                                    }
                                                ]
                                            },
                                            "right": {
                                                "kind": "NumericLiteral",
                                                "fullStart": 916,
                                                "fullEnd": 917,
                                                "start": 916,
                                                "end": 917,
                                                "fullWidth": 1,
                                                "width": 1,
                                                "text": "2",
                                                "value": 2,
                                                "valueText": "2"
                                            }
                                        },
                                        "semicolonToken": {
                                            "kind": "SemicolonToken",
                                            "fullStart": 917,
                                            "fullEnd": 920,
                                            "start": 917,
                                            "end": 918,
                                            "fullWidth": 3,
                                            "width": 1,
                                            "text": ";",
                                            "value": ";",
                                            "valueText": ";",
                                            "hasTrailingTrivia": true,
                                            "hasTrailingNewLine": true,
                                            "trailingTrivia": [
                                                {
                                                    "kind": "NewLineTrivia",
                                                    "text": "\r\n"
                                                }
                                            ]
                                        }
                                    }
                                ],
                                "closeBraceToken": {
                                    "kind": "CloseBraceToken",
                                    "fullStart": 920,
                                    "fullEnd": 930,
                                    "start": 928,
                                    "end": 929,
                                    "fullWidth": 10,
                                    "width": 1,
                                    "text": "}",
                                    "value": "}",
                                    "valueText": "}",
                                    "hasLeadingTrivia": true,
                                    "hasTrailingTrivia": true,
                                    "leadingTrivia": [
                                        {
                                            "kind": "WhitespaceTrivia",
                                            "text": "        "
                                        }
                                    ],
                                    "trailingTrivia": [
                                        {
                                            "kind": "WhitespaceTrivia",
                                            "text": " "
                                        }
                                    ]
                                }
                            },
                            "finallyClause": {
                                "kind": "FinallyClause",
                                "fullStart": 930,
                                "fullEnd": 1003,
                                "start": 930,
                                "end": 1001,
                                "fullWidth": 73,
                                "width": 71,
                                "finallyKeyword": {
                                    "kind": "FinallyKeyword",
                                    "fullStart": 930,
                                    "fullEnd": 938,
                                    "start": 930,
                                    "end": 937,
                                    "fullWidth": 8,
                                    "width": 7,
                                    "text": "finally",
                                    "value": "finally",
                                    "valueText": "finally",
                                    "hasTrailingTrivia": true,
                                    "trailingTrivia": [
                                        {
                                            "kind": "WhitespaceTrivia",
                                            "text": " "
                                        }
                                    ]
                                },
                                "block": {
                                    "kind": "Block",
                                    "fullStart": 938,
                                    "fullEnd": 1003,
                                    "start": 938,
                                    "end": 1001,
                                    "fullWidth": 65,
                                    "width": 63,
                                    "openBraceToken": {
                                        "kind": "OpenBraceToken",
                                        "fullStart": 938,
                                        "fullEnd": 941,
                                        "start": 938,
                                        "end": 939,
                                        "fullWidth": 3,
                                        "width": 1,
                                        "text": "{",
                                        "value": "{",
                                        "valueText": "{",
                                        "hasTrailingTrivia": true,
                                        "hasTrailingNewLine": true,
                                        "trailingTrivia": [
                                            {
                                                "kind": "NewLineTrivia",
                                                "text": "\r\n"
                                            }
                                        ]
                                    },
                                    "statements": [
                                        {
                                            "kind": "ExpressionStatement",
                                            "fullStart": 941,
                                            "fullEnd": 992,
                                            "start": 953,
                                            "end": 990,
                                            "fullWidth": 51,
                                            "width": 37,
                                            "expression": {
                                                "kind": "AssignmentExpression",
                                                "fullStart": 941,
                                                "fullEnd": 989,
                                                "start": 953,
                                                "end": 989,
                                                "fullWidth": 48,
                                                "width": 36,
                                                "left": {
                                                    "kind": "MemberAccessExpression",
                                                    "fullStart": 941,
                                                    "fullEnd": 976,
                                                    "start": 953,
                                                    "end": 975,
                                                    "fullWidth": 35,
                                                    "width": 22,
                                                    "expression": {
                                                        "kind": "MemberAccessExpression",
                                                        "fullStart": 941,
                                                        "fullEnd": 968,
                                                        "start": 953,
                                                        "end": 968,
                                                        "fullWidth": 27,
                                                        "width": 15,
                                                        "expression": {
                                                            "kind": "IdentifierName",
                                                            "fullStart": 941,
                                                            "fullEnd": 958,
                                                            "start": 953,
                                                            "end": 958,
                                                            "fullWidth": 17,
                                                            "width": 5,
                                                            "text": "Array",
                                                            "value": "Array",
                                                            "valueText": "Array",
                                                            "hasLeadingTrivia": true,
                                                            "leadingTrivia": [
                                                                {
                                                                    "kind": "WhitespaceTrivia",
                                                                    "text": "            "
                                                                }
                                                            ]
                                                        },
                                                        "dotToken": {
                                                            "kind": "DotToken",
                                                            "fullStart": 958,
                                                            "fullEnd": 959,
                                                            "start": 958,
                                                            "end": 959,
                                                            "fullWidth": 1,
                                                            "width": 1,
                                                            "text": ".",
                                                            "value": ".",
                                                            "valueText": "."
                                                        },
                                                        "name": {
                                                            "kind": "IdentifierName",
                                                            "fullStart": 959,
                                                            "fullEnd": 968,
                                                            "start": 959,
                                                            "end": 968,
                                                            "fullWidth": 9,
                                                            "width": 9,
                                                            "text": "prototype",
                                                            "value": "prototype",
                                                            "valueText": "prototype"
                                                        }
                                                    },
                                                    "dotToken": {
                                                        "kind": "DotToken",
                                                        "fullStart": 968,
                                                        "fullEnd": 969,
                                                        "start": 968,
                                                        "end": 969,
                                                        "fullWidth": 1,
                                                        "width": 1,
                                                        "text": ".",
                                                        "value": ".",
                                                        "valueText": "."
                                                    },
                                                    "name": {
                                                        "kind": "IdentifierName",
                                                        "fullStart": 969,
                                                        "fullEnd": 976,
                                                        "start": 969,
                                                        "end": 975,
                                                        "fullWidth": 7,
                                                        "width": 6,
                                                        "text": "length",
                                                        "value": "length",
                                                        "valueText": "length",
                                                        "hasTrailingTrivia": true,
                                                        "trailingTrivia": [
                                                            {
                                                                "kind": "WhitespaceTrivia",
                                                                "text": " "
                                                            }
                                                        ]
                                                    }
                                                },
                                                "operatorToken": {
                                                    "kind": "EqualsToken",
                                                    "fullStart": 976,
                                                    "fullEnd": 978,
                                                    "start": 976,
                                                    "end": 977,
                                                    "fullWidth": 2,
                                                    "width": 1,
                                                    "text": "=",
                                                    "value": "=",
                                                    "valueText": "=",
                                                    "hasTrailingTrivia": true,
                                                    "trailingTrivia": [
                                                        {
                                                            "kind": "WhitespaceTrivia",
                                                            "text": " "
                                                        }
                                                    ]
                                                },
                                                "right": {
                                                    "kind": "IdentifierName",
                                                    "fullStart": 978,
                                                    "fullEnd": 989,
                                                    "start": 978,
                                                    "end": 989,
                                                    "fullWidth": 11,
                                                    "width": 11,
                                                    "text": "arrProtoLen",
                                                    "value": "arrProtoLen",
                                                    "valueText": "arrProtoLen"
                                                }
                                            },
                                            "semicolonToken": {
                                                "kind": "SemicolonToken",
                                                "fullStart": 989,
                                                "fullEnd": 992,
                                                "start": 989,
                                                "end": 990,
                                                "fullWidth": 3,
                                                "width": 1,
                                                "text": ";",
                                                "value": ";",
                                                "valueText": ";",
                                                "hasTrailingTrivia": true,
                                                "hasTrailingNewLine": true,
                                                "trailingTrivia": [
                                                    {
                                                        "kind": "NewLineTrivia",
                                                        "text": "\r\n"
                                                    }
                                                ]
                                            }
                                        }
                                    ],
                                    "closeBraceToken": {
                                        "kind": "CloseBraceToken",
                                        "fullStart": 992,
                                        "fullEnd": 1003,
                                        "start": 1000,
                                        "end": 1001,
                                        "fullWidth": 11,
                                        "width": 1,
                                        "text": "}",
                                        "value": "}",
                                        "valueText": "}",
                                        "hasLeadingTrivia": true,
                                        "hasTrailingTrivia": true,
                                        "hasTrailingNewLine": true,
                                        "leadingTrivia": [
                                            {
                                                "kind": "WhitespaceTrivia",
                                                "text": "        "
                                            }
                                        ],
                                        "trailingTrivia": [
                                            {
                                                "kind": "NewLineTrivia",
                                                "text": "\r\n"
                                            }
                                        ]
                                    }
                                }
                            }
                        }
                    ],
                    "closeBraceToken": {
                        "kind": "CloseBraceToken",
                        "fullStart": 1003,
                        "fullEnd": 1010,
                        "start": 1007,
                        "end": 1008,
                        "fullWidth": 7,
                        "width": 1,
                        "text": "}",
                        "value": "}",
                        "valueText": "}",
                        "hasLeadingTrivia": true,
                        "hasTrailingTrivia": true,
                        "hasTrailingNewLine": true,
                        "leadingTrivia": [
                            {
                                "kind": "WhitespaceTrivia",
                                "text": "    "
                            }
                        ],
                        "trailingTrivia": [
                            {
                                "kind": "NewLineTrivia",
                                "text": "\r\n"
                            }
                        ]
                    }
                }
            },
            {
                "kind": "ExpressionStatement",
                "fullStart": 1010,
                "fullEnd": 1034,
                "start": 1010,
                "end": 1032,
                "fullWidth": 24,
                "width": 22,
                "expression": {
                    "kind": "InvocationExpression",
                    "fullStart": 1010,
                    "fullEnd": 1031,
                    "start": 1010,
                    "end": 1031,
                    "fullWidth": 21,
                    "width": 21,
                    "expression": {
                        "kind": "IdentifierName",
                        "fullStart": 1010,
                        "fullEnd": 1021,
                        "start": 1010,
                        "end": 1021,
                        "fullWidth": 11,
                        "width": 11,
                        "text": "runTestCase",
                        "value": "runTestCase",
                        "valueText": "runTestCase"
                    },
                    "argumentList": {
                        "kind": "ArgumentList",
                        "fullStart": 1021,
                        "fullEnd": 1031,
                        "start": 1021,
                        "end": 1031,
                        "fullWidth": 10,
                        "width": 10,
                        "openParenToken": {
                            "kind": "OpenParenToken",
                            "fullStart": 1021,
                            "fullEnd": 1022,
                            "start": 1021,
                            "end": 1022,
                            "fullWidth": 1,
                            "width": 1,
                            "text": "(",
                            "value": "(",
                            "valueText": "("
                        },
                        "arguments": [
                            {
                                "kind": "IdentifierName",
                                "fullStart": 1022,
                                "fullEnd": 1030,
                                "start": 1022,
                                "end": 1030,
                                "fullWidth": 8,
                                "width": 8,
                                "text": "testcase",
                                "value": "testcase",
                                "valueText": "testcase"
                            }
                        ],
                        "closeParenToken": {
                            "kind": "CloseParenToken",
                            "fullStart": 1030,
                            "fullEnd": 1031,
                            "start": 1030,
                            "end": 1031,
                            "fullWidth": 1,
                            "width": 1,
                            "text": ")",
                            "value": ")",
                            "valueText": ")"
                        }
                    }
                },
                "semicolonToken": {
                    "kind": "SemicolonToken",
                    "fullStart": 1031,
                    "fullEnd": 1034,
                    "start": 1031,
                    "end": 1032,
                    "fullWidth": 3,
                    "width": 1,
                    "text": ";",
                    "value": ";",
                    "valueText": ";",
                    "hasTrailingTrivia": true,
                    "hasTrailingNewLine": true,
                    "trailingTrivia": [
                        {
                            "kind": "NewLineTrivia",
                            "text": "\r\n"
                        }
                    ]
                }
            }
        ],
        "endOfFileToken": {
            "kind": "EndOfFileToken",
            "fullStart": 1034,
            "fullEnd": 1034,
            "start": 1034,
            "end": 1034,
            "fullWidth": 0,
            "width": 0,
            "text": ""
        }
    },
    "lineMap": {
        "lineStarts": [
            0,
            67,
            152,
            232,
            308,
            380,
            385,
            439,
            567,
            572,
            574,
            576,
            599,
            645,
            675,
            686,
            712,
            727,
            778,
            819,
            875,
            920,
            941,
            992,
            1003,
            1010,
            1034
        ],
        "length": 1034
    }
}<|MERGE_RESOLUTION|>--- conflicted
+++ resolved
@@ -620,12 +620,8 @@
                                         "start": 698,
                                         "end": 709,
                                         "fullWidth": 11,
-<<<<<<< HEAD
                                         "width": 11,
-                                        "identifier": {
-=======
                                         "propertyName": {
->>>>>>> 85e84683
                                             "kind": "IdentifierName",
                                             "fullStart": 698,
                                             "fullEnd": 709,
@@ -1097,12 +1093,8 @@
                                                     "start": 835,
                                                     "end": 872,
                                                     "fullWidth": 37,
-<<<<<<< HEAD
                                                     "width": 37,
-                                                    "identifier": {
-=======
                                                     "propertyName": {
->>>>>>> 85e84683
                                                         "kind": "IdentifierName",
                                                         "fullStart": 835,
                                                         "fullEnd": 846,
