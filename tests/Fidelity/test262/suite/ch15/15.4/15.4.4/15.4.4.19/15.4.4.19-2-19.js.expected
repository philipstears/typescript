--- conflicted
+++ resolved
@@ -625,12 +625,8 @@
                                         "start": 685,
                                         "end": 746,
                                         "fullWidth": 61,
-<<<<<<< HEAD
                                         "width": 61,
-                                        "identifier": {
-=======
                                         "propertyName": {
->>>>>>> 85e84683
                                             "kind": "IdentifierName",
                                             "fullStart": 685,
                                             "fullEnd": 689,
@@ -1483,12 +1479,8 @@
                                         "start": 828,
                                         "end": 882,
                                         "fullWidth": 54,
-<<<<<<< HEAD
                                         "width": 54,
-                                        "identifier": {
-=======
                                         "propertyName": {
->>>>>>> 85e84683
                                             "kind": "IdentifierName",
                                             "fullStart": 828,
                                             "fullEnd": 839,
