{
    "isDeclaration": false,
    "languageVersion": "EcmaScript5",
    "parseOptions": {
        "allowAutomaticSemicolonInsertion": true
    },
    "sourceUnit": {
        "kind": "SourceUnit",
        "fullStart": 0,
        "fullEnd": 855,
        "start": 511,
        "end": 855,
        "fullWidth": 855,
        "width": 344,
        "isIncrementallyUnusable": true,
        "moduleElements": [
            {
                "kind": "FunctionDeclaration",
                "fullStart": 0,
                "fullEnd": 831,
                "start": 511,
                "end": 829,
                "fullWidth": 831,
                "width": 318,
                "modifiers": [],
                "functionKeyword": {
                    "kind": "FunctionKeyword",
                    "fullStart": 0,
                    "fullEnd": 520,
                    "start": 511,
                    "end": 519,
                    "fullWidth": 520,
                    "width": 8,
                    "text": "function",
                    "value": "function",
                    "valueText": "function",
                    "hasLeadingTrivia": true,
                    "hasLeadingComment": true,
                    "hasLeadingNewLine": true,
                    "hasTrailingTrivia": true,
                    "leadingTrivia": [
                        {
                            "kind": "SingleLineCommentTrivia",
                            "text": "/// Copyright (c) 2012 Ecma International.  All rights reserved. "
                        },
                        {
                            "kind": "NewLineTrivia",
                            "text": "\r\n"
                        },
                        {
                            "kind": "SingleLineCommentTrivia",
                            "text": "/// Ecma International makes this code available under the terms and conditions set"
                        },
                        {
                            "kind": "NewLineTrivia",
                            "text": "\r\n"
                        },
                        {
                            "kind": "SingleLineCommentTrivia",
                            "text": "/// forth on http://hg.ecmascript.org/tests/test262/raw-file/tip/LICENSE (the "
                        },
                        {
                            "kind": "NewLineTrivia",
                            "text": "\r\n"
                        },
                        {
                            "kind": "SingleLineCommentTrivia",
                            "text": "/// \"Use Terms\").   Any redistribution of this code must retain the above "
                        },
                        {
                            "kind": "NewLineTrivia",
                            "text": "\r\n"
                        },
                        {
                            "kind": "SingleLineCommentTrivia",
                            "text": "/// copyright and this notice and otherwise comply with the Use Terms."
                        },
                        {
                            "kind": "NewLineTrivia",
                            "text": "\r\n"
                        },
                        {
                            "kind": "MultiLineCommentTrivia",
                            "text": "/**\r\n * @path ch15/15.4/15.4.4/15.4.4.19/15.4.4.19-1-11.js\r\n * @description Array.prototype.map - applied to Date object\r\n */"
                        },
                        {
                            "kind": "NewLineTrivia",
                            "text": "\r\n"
                        },
                        {
                            "kind": "NewLineTrivia",
                            "text": "\r\n"
                        },
                        {
                            "kind": "NewLineTrivia",
                            "text": "\r\n"
                        }
                    ],
                    "trailingTrivia": [
                        {
                            "kind": "WhitespaceTrivia",
                            "text": " "
                        }
                    ]
                },
                "identifier": {
                    "kind": "IdentifierName",
                    "fullStart": 520,
                    "fullEnd": 528,
                    "start": 520,
                    "end": 528,
                    "fullWidth": 8,
                    "width": 8,
                    "text": "testcase",
                    "value": "testcase",
                    "valueText": "testcase"
                },
                "callSignature": {
                    "kind": "CallSignature",
                    "fullStart": 528,
                    "fullEnd": 531,
                    "start": 528,
                    "end": 530,
                    "fullWidth": 3,
                    "width": 2,
                    "parameterList": {
                        "kind": "ParameterList",
                        "fullStart": 528,
                        "fullEnd": 531,
                        "start": 528,
                        "end": 530,
                        "fullWidth": 3,
                        "width": 2,
                        "openParenToken": {
                            "kind": "OpenParenToken",
                            "fullStart": 528,
                            "fullEnd": 529,
                            "start": 528,
                            "end": 529,
                            "fullWidth": 1,
                            "width": 1,
                            "text": "(",
                            "value": "(",
                            "valueText": "("
                        },
                        "parameters": [],
                        "closeParenToken": {
                            "kind": "CloseParenToken",
                            "fullStart": 529,
                            "fullEnd": 531,
                            "start": 529,
                            "end": 530,
                            "fullWidth": 2,
                            "width": 1,
                            "text": ")",
                            "value": ")",
                            "valueText": ")",
                            "hasTrailingTrivia": true,
                            "trailingTrivia": [
                                {
                                    "kind": "WhitespaceTrivia",
                                    "text": " "
                                }
                            ]
                        }
                    }
                },
                "block": {
                    "kind": "Block",
                    "fullStart": 531,
                    "fullEnd": 831,
                    "start": 531,
                    "end": 829,
                    "fullWidth": 300,
                    "width": 298,
                    "openBraceToken": {
                        "kind": "OpenBraceToken",
                        "fullStart": 531,
                        "fullEnd": 534,
                        "start": 531,
                        "end": 532,
                        "fullWidth": 3,
                        "width": 1,
                        "text": "{",
                        "value": "{",
                        "valueText": "{",
                        "hasTrailingTrivia": true,
                        "hasTrailingNewLine": true,
                        "trailingTrivia": [
                            {
                                "kind": "NewLineTrivia",
                                "text": "\r\n"
                            }
                        ]
                    },
                    "statements": [
                        {
                            "kind": "FunctionDeclaration",
                            "fullStart": 534,
                            "fullEnd": 632,
                            "start": 542,
                            "end": 630,
                            "fullWidth": 98,
                            "width": 88,
                            "modifiers": [],
                            "functionKeyword": {
                                "kind": "FunctionKeyword",
                                "fullStart": 534,
                                "fullEnd": 551,
                                "start": 542,
                                "end": 550,
                                "fullWidth": 17,
                                "width": 8,
                                "text": "function",
                                "value": "function",
                                "valueText": "function",
                                "hasLeadingTrivia": true,
                                "hasTrailingTrivia": true,
                                "leadingTrivia": [
                                    {
                                        "kind": "WhitespaceTrivia",
                                        "text": "        "
                                    }
                                ],
                                "trailingTrivia": [
                                    {
                                        "kind": "WhitespaceTrivia",
                                        "text": " "
                                    }
                                ]
                            },
                            "identifier": {
                                "kind": "IdentifierName",
                                "fullStart": 551,
                                "fullEnd": 561,
                                "start": 551,
                                "end": 561,
                                "fullWidth": 10,
                                "width": 10,
                                "text": "callbackfn",
                                "value": "callbackfn",
                                "valueText": "callbackfn"
                            },
                            "callSignature": {
                                "kind": "CallSignature",
                                "fullStart": 561,
                                "fullEnd": 577,
                                "start": 561,
                                "end": 576,
                                "fullWidth": 16,
                                "width": 15,
                                "parameterList": {
                                    "kind": "ParameterList",
                                    "fullStart": 561,
                                    "fullEnd": 577,
                                    "start": 561,
                                    "end": 576,
                                    "fullWidth": 16,
                                    "width": 15,
                                    "openParenToken": {
                                        "kind": "OpenParenToken",
                                        "fullStart": 561,
                                        "fullEnd": 562,
                                        "start": 561,
                                        "end": 562,
                                        "fullWidth": 1,
                                        "width": 1,
                                        "text": "(",
                                        "value": "(",
                                        "valueText": "("
                                    },
                                    "parameters": [
                                        {
                                            "kind": "Parameter",
                                            "fullStart": 562,
                                            "fullEnd": 565,
                                            "start": 562,
                                            "end": 565,
                                            "fullWidth": 3,
                                            "width": 3,
                                            "modifiers": [],
                                            "identifier": {
                                                "kind": "IdentifierName",
                                                "fullStart": 562,
                                                "fullEnd": 565,
                                                "start": 562,
                                                "end": 565,
                                                "fullWidth": 3,
                                                "width": 3,
                                                "text": "val",
                                                "value": "val",
                                                "valueText": "val"
                                            }
                                        },
                                        {
                                            "kind": "CommaToken",
                                            "fullStart": 565,
                                            "fullEnd": 567,
                                            "start": 565,
                                            "end": 566,
                                            "fullWidth": 2,
                                            "width": 1,
                                            "text": ",",
                                            "value": ",",
                                            "valueText": ",",
                                            "hasTrailingTrivia": true,
                                            "trailingTrivia": [
                                                {
                                                    "kind": "WhitespaceTrivia",
                                                    "text": " "
                                                }
                                            ]
                                        },
                                        {
                                            "kind": "Parameter",
                                            "fullStart": 567,
                                            "fullEnd": 570,
                                            "start": 567,
                                            "end": 570,
                                            "fullWidth": 3,
                                            "width": 3,
                                            "modifiers": [],
                                            "identifier": {
                                                "kind": "IdentifierName",
                                                "fullStart": 567,
                                                "fullEnd": 570,
                                                "start": 567,
                                                "end": 570,
                                                "fullWidth": 3,
                                                "width": 3,
                                                "text": "idx",
                                                "value": "idx",
                                                "valueText": "idx"
                                            }
                                        },
                                        {
                                            "kind": "CommaToken",
                                            "fullStart": 570,
                                            "fullEnd": 572,
                                            "start": 570,
                                            "end": 571,
                                            "fullWidth": 2,
                                            "width": 1,
                                            "text": ",",
                                            "value": ",",
                                            "valueText": ",",
                                            "hasTrailingTrivia": true,
                                            "trailingTrivia": [
                                                {
                                                    "kind": "WhitespaceTrivia",
                                                    "text": " "
                                                }
                                            ]
                                        },
                                        {
                                            "kind": "Parameter",
                                            "fullStart": 572,
                                            "fullEnd": 575,
                                            "start": 572,
                                            "end": 575,
                                            "fullWidth": 3,
                                            "width": 3,
                                            "modifiers": [],
                                            "identifier": {
                                                "kind": "IdentifierName",
                                                "fullStart": 572,
                                                "fullEnd": 575,
                                                "start": 572,
                                                "end": 575,
                                                "fullWidth": 3,
                                                "width": 3,
                                                "text": "obj",
                                                "value": "obj",
                                                "valueText": "obj"
                                            }
                                        }
                                    ],
                                    "closeParenToken": {
                                        "kind": "CloseParenToken",
                                        "fullStart": 575,
                                        "fullEnd": 577,
                                        "start": 575,
                                        "end": 576,
                                        "fullWidth": 2,
                                        "width": 1,
                                        "text": ")",
                                        "value": ")",
                                        "valueText": ")",
                                        "hasTrailingTrivia": true,
                                        "trailingTrivia": [
                                            {
                                                "kind": "WhitespaceTrivia",
                                                "text": " "
                                            }
                                        ]
                                    }
                                }
                            },
                            "block": {
                                "kind": "Block",
                                "fullStart": 577,
                                "fullEnd": 632,
                                "start": 577,
                                "end": 630,
                                "fullWidth": 55,
                                "width": 53,
                                "openBraceToken": {
                                    "kind": "OpenBraceToken",
                                    "fullStart": 577,
                                    "fullEnd": 580,
                                    "start": 577,
                                    "end": 578,
                                    "fullWidth": 3,
                                    "width": 1,
                                    "text": "{",
                                    "value": "{",
                                    "valueText": "{",
                                    "hasTrailingTrivia": true,
                                    "hasTrailingNewLine": true,
                                    "trailingTrivia": [
                                        {
                                            "kind": "NewLineTrivia",
                                            "text": "\r\n"
                                        }
                                    ]
                                },
                                "statements": [
                                    {
                                        "kind": "ReturnStatement",
                                        "fullStart": 580,
                                        "fullEnd": 621,
                                        "start": 592,
                                        "end": 619,
                                        "fullWidth": 41,
                                        "width": 27,
                                        "returnKeyword": {
                                            "kind": "ReturnKeyword",
                                            "fullStart": 580,
                                            "fullEnd": 599,
                                            "start": 592,
                                            "end": 598,
                                            "fullWidth": 19,
                                            "width": 6,
                                            "text": "return",
                                            "value": "return",
                                            "valueText": "return",
                                            "hasLeadingTrivia": true,
                                            "hasTrailingTrivia": true,
                                            "leadingTrivia": [
                                                {
                                                    "kind": "WhitespaceTrivia",
                                                    "text": "            "
                                                }
                                            ],
                                            "trailingTrivia": [
                                                {
                                                    "kind": "WhitespaceTrivia",
                                                    "text": " "
                                                }
                                            ]
                                        },
                                        "expression": {
                                            "kind": "InstanceOfExpression",
                                            "fullStart": 599,
                                            "fullEnd": 618,
                                            "start": 599,
                                            "end": 618,
                                            "fullWidth": 19,
                                            "width": 19,
                                            "left": {
                                                "kind": "IdentifierName",
                                                "fullStart": 599,
                                                "fullEnd": 603,
                                                "start": 599,
                                                "end": 602,
                                                "fullWidth": 4,
                                                "width": 3,
                                                "text": "obj",
                                                "value": "obj",
                                                "valueText": "obj",
                                                "hasTrailingTrivia": true,
                                                "trailingTrivia": [
                                                    {
                                                        "kind": "WhitespaceTrivia",
                                                        "text": " "
                                                    }
                                                ]
                                            },
                                            "operatorToken": {
                                                "kind": "InstanceOfKeyword",
                                                "fullStart": 603,
                                                "fullEnd": 614,
                                                "start": 603,
                                                "end": 613,
                                                "fullWidth": 11,
                                                "width": 10,
                                                "text": "instanceof",
                                                "value": "instanceof",
                                                "valueText": "instanceof",
                                                "hasTrailingTrivia": true,
                                                "trailingTrivia": [
                                                    {
                                                        "kind": "WhitespaceTrivia",
                                                        "text": " "
                                                    }
                                                ]
                                            },
                                            "right": {
                                                "kind": "IdentifierName",
                                                "fullStart": 614,
                                                "fullEnd": 618,
                                                "start": 614,
                                                "end": 618,
                                                "fullWidth": 4,
                                                "width": 4,
                                                "text": "Date",
                                                "value": "Date",
                                                "valueText": "Date"
                                            }
                                        },
                                        "semicolonToken": {
                                            "kind": "SemicolonToken",
                                            "fullStart": 618,
                                            "fullEnd": 621,
                                            "start": 618,
                                            "end": 619,
                                            "fullWidth": 3,
                                            "width": 1,
                                            "text": ";",
                                            "value": ";",
                                            "valueText": ";",
                                            "hasTrailingTrivia": true,
                                            "hasTrailingNewLine": true,
                                            "trailingTrivia": [
                                                {
                                                    "kind": "NewLineTrivia",
                                                    "text": "\r\n"
                                                }
                                            ]
                                        }
                                    }
                                ],
                                "closeBraceToken": {
                                    "kind": "CloseBraceToken",
                                    "fullStart": 621,
                                    "fullEnd": 632,
                                    "start": 629,
                                    "end": 630,
                                    "fullWidth": 11,
                                    "width": 1,
                                    "text": "}",
                                    "value": "}",
                                    "valueText": "}",
                                    "hasLeadingTrivia": true,
                                    "hasTrailingTrivia": true,
                                    "hasTrailingNewLine": true,
                                    "leadingTrivia": [
                                        {
                                            "kind": "WhitespaceTrivia",
                                            "text": "        "
                                        }
                                    ],
                                    "trailingTrivia": [
                                        {
                                            "kind": "NewLineTrivia",
                                            "text": "\r\n"
                                        }
                                    ]
                                }
                            }
                        },
                        {
                            "kind": "VariableStatement",
                            "fullStart": 632,
                            "fullEnd": 665,
                            "start": 642,
                            "end": 663,
                            "fullWidth": 33,
                            "width": 21,
                            "modifiers": [],
                            "variableDeclaration": {
                                "kind": "VariableDeclaration",
                                "fullStart": 632,
                                "fullEnd": 662,
                                "start": 642,
                                "end": 662,
                                "fullWidth": 30,
                                "width": 20,
                                "varKeyword": {
                                    "kind": "VarKeyword",
                                    "fullStart": 632,
                                    "fullEnd": 646,
                                    "start": 642,
                                    "end": 645,
                                    "fullWidth": 14,
                                    "width": 3,
                                    "text": "var",
                                    "value": "var",
                                    "valueText": "var",
                                    "hasLeadingTrivia": true,
                                    "hasLeadingNewLine": true,
                                    "hasTrailingTrivia": true,
                                    "leadingTrivia": [
                                        {
                                            "kind": "NewLineTrivia",
                                            "text": "\r\n"
                                        },
                                        {
                                            "kind": "WhitespaceTrivia",
                                            "text": "        "
                                        }
                                    ],
                                    "trailingTrivia": [
                                        {
                                            "kind": "WhitespaceTrivia",
                                            "text": " "
                                        }
                                    ]
                                },
                                "variableDeclarators": [
                                    {
                                        "kind": "VariableDeclarator",
                                        "fullStart": 646,
                                        "fullEnd": 662,
                                        "start": 646,
                                        "end": 662,
                                        "fullWidth": 16,
<<<<<<< HEAD
                                        "width": 16,
                                        "identifier": {
=======
                                        "propertyName": {
>>>>>>> 85e84683
                                            "kind": "IdentifierName",
                                            "fullStart": 646,
                                            "fullEnd": 650,
                                            "start": 646,
                                            "end": 649,
                                            "fullWidth": 4,
                                            "width": 3,
                                            "text": "obj",
                                            "value": "obj",
                                            "valueText": "obj",
                                            "hasTrailingTrivia": true,
                                            "trailingTrivia": [
                                                {
                                                    "kind": "WhitespaceTrivia",
                                                    "text": " "
                                                }
                                            ]
                                        },
                                        "equalsValueClause": {
                                            "kind": "EqualsValueClause",
                                            "fullStart": 650,
                                            "fullEnd": 662,
                                            "start": 650,
                                            "end": 662,
                                            "fullWidth": 12,
                                            "width": 12,
                                            "equalsToken": {
                                                "kind": "EqualsToken",
                                                "fullStart": 650,
                                                "fullEnd": 652,
                                                "start": 650,
                                                "end": 651,
                                                "fullWidth": 2,
                                                "width": 1,
                                                "text": "=",
                                                "value": "=",
                                                "valueText": "=",
                                                "hasTrailingTrivia": true,
                                                "trailingTrivia": [
                                                    {
                                                        "kind": "WhitespaceTrivia",
                                                        "text": " "
                                                    }
                                                ]
                                            },
                                            "value": {
                                                "kind": "ObjectCreationExpression",
                                                "fullStart": 652,
                                                "fullEnd": 662,
                                                "start": 652,
                                                "end": 662,
                                                "fullWidth": 10,
                                                "width": 10,
                                                "newKeyword": {
                                                    "kind": "NewKeyword",
                                                    "fullStart": 652,
                                                    "fullEnd": 656,
                                                    "start": 652,
                                                    "end": 655,
                                                    "fullWidth": 4,
                                                    "width": 3,
                                                    "text": "new",
                                                    "value": "new",
                                                    "valueText": "new",
                                                    "hasTrailingTrivia": true,
                                                    "trailingTrivia": [
                                                        {
                                                            "kind": "WhitespaceTrivia",
                                                            "text": " "
                                                        }
                                                    ]
                                                },
                                                "expression": {
                                                    "kind": "IdentifierName",
                                                    "fullStart": 656,
                                                    "fullEnd": 660,
                                                    "start": 656,
                                                    "end": 660,
                                                    "fullWidth": 4,
                                                    "width": 4,
                                                    "text": "Date",
                                                    "value": "Date",
                                                    "valueText": "Date"
                                                },
                                                "argumentList": {
                                                    "kind": "ArgumentList",
                                                    "fullStart": 660,
                                                    "fullEnd": 662,
                                                    "start": 660,
                                                    "end": 662,
                                                    "fullWidth": 2,
                                                    "width": 2,
                                                    "openParenToken": {
                                                        "kind": "OpenParenToken",
                                                        "fullStart": 660,
                                                        "fullEnd": 661,
                                                        "start": 660,
                                                        "end": 661,
                                                        "fullWidth": 1,
                                                        "width": 1,
                                                        "text": "(",
                                                        "value": "(",
                                                        "valueText": "("
                                                    },
                                                    "arguments": [],
                                                    "closeParenToken": {
                                                        "kind": "CloseParenToken",
                                                        "fullStart": 661,
                                                        "fullEnd": 662,
                                                        "start": 661,
                                                        "end": 662,
                                                        "fullWidth": 1,
                                                        "width": 1,
                                                        "text": ")",
                                                        "value": ")",
                                                        "valueText": ")"
                                                    }
                                                }
                                            }
                                        }
                                    }
                                ]
                            },
                            "semicolonToken": {
                                "kind": "SemicolonToken",
                                "fullStart": 662,
                                "fullEnd": 665,
                                "start": 662,
                                "end": 663,
                                "fullWidth": 3,
                                "width": 1,
                                "text": ";",
                                "value": ";",
                                "valueText": ";",
                                "hasTrailingTrivia": true,
                                "hasTrailingNewLine": true,
                                "trailingTrivia": [
                                    {
                                        "kind": "NewLineTrivia",
                                        "text": "\r\n"
                                    }
                                ]
                            }
                        },
                        {
                            "kind": "ExpressionStatement",
                            "fullStart": 665,
                            "fullEnd": 690,
                            "start": 673,
                            "end": 688,
                            "fullWidth": 25,
                            "width": 15,
                            "expression": {
                                "kind": "AssignmentExpression",
                                "fullStart": 665,
                                "fullEnd": 687,
                                "start": 673,
                                "end": 687,
                                "fullWidth": 22,
                                "width": 14,
                                "left": {
                                    "kind": "MemberAccessExpression",
                                    "fullStart": 665,
                                    "fullEnd": 684,
                                    "start": 673,
                                    "end": 683,
                                    "fullWidth": 19,
                                    "width": 10,
                                    "expression": {
                                        "kind": "IdentifierName",
                                        "fullStart": 665,
                                        "fullEnd": 676,
                                        "start": 673,
                                        "end": 676,
                                        "fullWidth": 11,
                                        "width": 3,
                                        "text": "obj",
                                        "value": "obj",
                                        "valueText": "obj",
                                        "hasLeadingTrivia": true,
                                        "leadingTrivia": [
                                            {
                                                "kind": "WhitespaceTrivia",
                                                "text": "        "
                                            }
                                        ]
                                    },
                                    "dotToken": {
                                        "kind": "DotToken",
                                        "fullStart": 676,
                                        "fullEnd": 677,
                                        "start": 676,
                                        "end": 677,
                                        "fullWidth": 1,
                                        "width": 1,
                                        "text": ".",
                                        "value": ".",
                                        "valueText": "."
                                    },
                                    "name": {
                                        "kind": "IdentifierName",
                                        "fullStart": 677,
                                        "fullEnd": 684,
                                        "start": 677,
                                        "end": 683,
                                        "fullWidth": 7,
                                        "width": 6,
                                        "text": "length",
                                        "value": "length",
                                        "valueText": "length",
                                        "hasTrailingTrivia": true,
                                        "trailingTrivia": [
                                            {
                                                "kind": "WhitespaceTrivia",
                                                "text": " "
                                            }
                                        ]
                                    }
                                },
                                "operatorToken": {
                                    "kind": "EqualsToken",
                                    "fullStart": 684,
                                    "fullEnd": 686,
                                    "start": 684,
                                    "end": 685,
                                    "fullWidth": 2,
                                    "width": 1,
                                    "text": "=",
                                    "value": "=",
                                    "valueText": "=",
                                    "hasTrailingTrivia": true,
                                    "trailingTrivia": [
                                        {
                                            "kind": "WhitespaceTrivia",
                                            "text": " "
                                        }
                                    ]
                                },
                                "right": {
                                    "kind": "NumericLiteral",
                                    "fullStart": 686,
                                    "fullEnd": 687,
                                    "start": 686,
                                    "end": 687,
                                    "fullWidth": 1,
                                    "width": 1,
                                    "text": "1",
                                    "value": 1,
                                    "valueText": "1"
                                }
                            },
                            "semicolonToken": {
                                "kind": "SemicolonToken",
                                "fullStart": 687,
                                "fullEnd": 690,
                                "start": 687,
                                "end": 688,
                                "fullWidth": 3,
                                "width": 1,
                                "text": ";",
                                "value": ";",
                                "valueText": ";",
                                "hasTrailingTrivia": true,
                                "hasTrailingNewLine": true,
                                "trailingTrivia": [
                                    {
                                        "kind": "NewLineTrivia",
                                        "text": "\r\n"
                                    }
                                ]
                            }
                        },
                        {
                            "kind": "ExpressionStatement",
                            "fullStart": 690,
                            "fullEnd": 711,
                            "start": 698,
                            "end": 709,
                            "fullWidth": 21,
                            "width": 11,
                            "expression": {
                                "kind": "AssignmentExpression",
                                "fullStart": 690,
                                "fullEnd": 708,
                                "start": 698,
                                "end": 708,
                                "fullWidth": 18,
                                "width": 10,
                                "left": {
                                    "kind": "ElementAccessExpression",
                                    "fullStart": 690,
                                    "fullEnd": 705,
                                    "start": 698,
                                    "end": 704,
                                    "fullWidth": 15,
                                    "width": 6,
                                    "expression": {
                                        "kind": "IdentifierName",
                                        "fullStart": 690,
                                        "fullEnd": 701,
                                        "start": 698,
                                        "end": 701,
                                        "fullWidth": 11,
                                        "width": 3,
                                        "text": "obj",
                                        "value": "obj",
                                        "valueText": "obj",
                                        "hasLeadingTrivia": true,
                                        "leadingTrivia": [
                                            {
                                                "kind": "WhitespaceTrivia",
                                                "text": "        "
                                            }
                                        ]
                                    },
                                    "openBracketToken": {
                                        "kind": "OpenBracketToken",
                                        "fullStart": 701,
                                        "fullEnd": 702,
                                        "start": 701,
                                        "end": 702,
                                        "fullWidth": 1,
                                        "width": 1,
                                        "text": "[",
                                        "value": "[",
                                        "valueText": "["
                                    },
                                    "argumentExpression": {
                                        "kind": "NumericLiteral",
                                        "fullStart": 702,
                                        "fullEnd": 703,
                                        "start": 702,
                                        "end": 703,
                                        "fullWidth": 1,
                                        "width": 1,
                                        "text": "0",
                                        "value": 0,
                                        "valueText": "0"
                                    },
                                    "closeBracketToken": {
                                        "kind": "CloseBracketToken",
                                        "fullStart": 703,
                                        "fullEnd": 705,
                                        "start": 703,
                                        "end": 704,
                                        "fullWidth": 2,
                                        "width": 1,
                                        "text": "]",
                                        "value": "]",
                                        "valueText": "]",
                                        "hasTrailingTrivia": true,
                                        "trailingTrivia": [
                                            {
                                                "kind": "WhitespaceTrivia",
                                                "text": " "
                                            }
                                        ]
                                    }
                                },
                                "operatorToken": {
                                    "kind": "EqualsToken",
                                    "fullStart": 705,
                                    "fullEnd": 707,
                                    "start": 705,
                                    "end": 706,
                                    "fullWidth": 2,
                                    "width": 1,
                                    "text": "=",
                                    "value": "=",
                                    "valueText": "=",
                                    "hasTrailingTrivia": true,
                                    "trailingTrivia": [
                                        {
                                            "kind": "WhitespaceTrivia",
                                            "text": " "
                                        }
                                    ]
                                },
                                "right": {
                                    "kind": "NumericLiteral",
                                    "fullStart": 707,
                                    "fullEnd": 708,
                                    "start": 707,
                                    "end": 708,
                                    "fullWidth": 1,
                                    "width": 1,
                                    "text": "1",
                                    "value": 1,
                                    "valueText": "1"
                                }
                            },
                            "semicolonToken": {
                                "kind": "SemicolonToken",
                                "fullStart": 708,
                                "fullEnd": 711,
                                "start": 708,
                                "end": 709,
                                "fullWidth": 3,
                                "width": 1,
                                "text": ";",
                                "value": ";",
                                "valueText": ";",
                                "hasTrailingTrivia": true,
                                "hasTrailingNewLine": true,
                                "trailingTrivia": [
                                    {
                                        "kind": "NewLineTrivia",
                                        "text": "\r\n"
                                    }
                                ]
                            }
                        },
                        {
                            "kind": "VariableStatement",
                            "fullStart": 711,
                            "fullEnd": 782,
                            "start": 721,
                            "end": 780,
                            "fullWidth": 71,
                            "width": 59,
                            "modifiers": [],
                            "variableDeclaration": {
                                "kind": "VariableDeclaration",
                                "fullStart": 711,
                                "fullEnd": 779,
                                "start": 721,
                                "end": 779,
                                "fullWidth": 68,
                                "width": 58,
                                "varKeyword": {
                                    "kind": "VarKeyword",
                                    "fullStart": 711,
                                    "fullEnd": 725,
                                    "start": 721,
                                    "end": 724,
                                    "fullWidth": 14,
                                    "width": 3,
                                    "text": "var",
                                    "value": "var",
                                    "valueText": "var",
                                    "hasLeadingTrivia": true,
                                    "hasLeadingNewLine": true,
                                    "hasTrailingTrivia": true,
                                    "leadingTrivia": [
                                        {
                                            "kind": "NewLineTrivia",
                                            "text": "\r\n"
                                        },
                                        {
                                            "kind": "WhitespaceTrivia",
                                            "text": "        "
                                        }
                                    ],
                                    "trailingTrivia": [
                                        {
                                            "kind": "WhitespaceTrivia",
                                            "text": " "
                                        }
                                    ]
                                },
                                "variableDeclarators": [
                                    {
                                        "kind": "VariableDeclarator",
                                        "fullStart": 725,
                                        "fullEnd": 779,
                                        "start": 725,
                                        "end": 779,
                                        "fullWidth": 54,
<<<<<<< HEAD
                                        "width": 54,
                                        "identifier": {
=======
                                        "propertyName": {
>>>>>>> 85e84683
                                            "kind": "IdentifierName",
                                            "fullStart": 725,
                                            "fullEnd": 736,
                                            "start": 725,
                                            "end": 735,
                                            "fullWidth": 11,
                                            "width": 10,
                                            "text": "testResult",
                                            "value": "testResult",
                                            "valueText": "testResult",
                                            "hasTrailingTrivia": true,
                                            "trailingTrivia": [
                                                {
                                                    "kind": "WhitespaceTrivia",
                                                    "text": " "
                                                }
                                            ]
                                        },
                                        "equalsValueClause": {
                                            "kind": "EqualsValueClause",
                                            "fullStart": 736,
                                            "fullEnd": 779,
                                            "start": 736,
                                            "end": 779,
                                            "fullWidth": 43,
                                            "width": 43,
                                            "equalsToken": {
                                                "kind": "EqualsToken",
                                                "fullStart": 736,
                                                "fullEnd": 738,
                                                "start": 736,
                                                "end": 737,
                                                "fullWidth": 2,
                                                "width": 1,
                                                "text": "=",
                                                "value": "=",
                                                "valueText": "=",
                                                "hasTrailingTrivia": true,
                                                "trailingTrivia": [
                                                    {
                                                        "kind": "WhitespaceTrivia",
                                                        "text": " "
                                                    }
                                                ]
                                            },
                                            "value": {
                                                "kind": "InvocationExpression",
                                                "fullStart": 738,
                                                "fullEnd": 779,
                                                "start": 738,
                                                "end": 779,
                                                "fullWidth": 41,
                                                "width": 41,
                                                "expression": {
                                                    "kind": "MemberAccessExpression",
                                                    "fullStart": 738,
                                                    "fullEnd": 762,
                                                    "start": 738,
                                                    "end": 762,
                                                    "fullWidth": 24,
                                                    "width": 24,
                                                    "expression": {
                                                        "kind": "MemberAccessExpression",
                                                        "fullStart": 738,
                                                        "fullEnd": 757,
                                                        "start": 738,
                                                        "end": 757,
                                                        "fullWidth": 19,
                                                        "width": 19,
                                                        "expression": {
                                                            "kind": "MemberAccessExpression",
                                                            "fullStart": 738,
                                                            "fullEnd": 753,
                                                            "start": 738,
                                                            "end": 753,
                                                            "fullWidth": 15,
                                                            "width": 15,
                                                            "expression": {
                                                                "kind": "IdentifierName",
                                                                "fullStart": 738,
                                                                "fullEnd": 743,
                                                                "start": 738,
                                                                "end": 743,
                                                                "fullWidth": 5,
                                                                "width": 5,
                                                                "text": "Array",
                                                                "value": "Array",
                                                                "valueText": "Array"
                                                            },
                                                            "dotToken": {
                                                                "kind": "DotToken",
                                                                "fullStart": 743,
                                                                "fullEnd": 744,
                                                                "start": 743,
                                                                "end": 744,
                                                                "fullWidth": 1,
                                                                "width": 1,
                                                                "text": ".",
                                                                "value": ".",
                                                                "valueText": "."
                                                            },
                                                            "name": {
                                                                "kind": "IdentifierName",
                                                                "fullStart": 744,
                                                                "fullEnd": 753,
                                                                "start": 744,
                                                                "end": 753,
                                                                "fullWidth": 9,
                                                                "width": 9,
                                                                "text": "prototype",
                                                                "value": "prototype",
                                                                "valueText": "prototype"
                                                            }
                                                        },
                                                        "dotToken": {
                                                            "kind": "DotToken",
                                                            "fullStart": 753,
                                                            "fullEnd": 754,
                                                            "start": 753,
                                                            "end": 754,
                                                            "fullWidth": 1,
                                                            "width": 1,
                                                            "text": ".",
                                                            "value": ".",
                                                            "valueText": "."
                                                        },
                                                        "name": {
                                                            "kind": "IdentifierName",
                                                            "fullStart": 754,
                                                            "fullEnd": 757,
                                                            "start": 754,
                                                            "end": 757,
                                                            "fullWidth": 3,
                                                            "width": 3,
                                                            "text": "map",
                                                            "value": "map",
                                                            "valueText": "map"
                                                        }
                                                    },
                                                    "dotToken": {
                                                        "kind": "DotToken",
                                                        "fullStart": 757,
                                                        "fullEnd": 758,
                                                        "start": 757,
                                                        "end": 758,
                                                        "fullWidth": 1,
                                                        "width": 1,
                                                        "text": ".",
                                                        "value": ".",
                                                        "valueText": "."
                                                    },
                                                    "name": {
                                                        "kind": "IdentifierName",
                                                        "fullStart": 758,
                                                        "fullEnd": 762,
                                                        "start": 758,
                                                        "end": 762,
                                                        "fullWidth": 4,
                                                        "width": 4,
                                                        "text": "call",
                                                        "value": "call",
                                                        "valueText": "call"
                                                    }
                                                },
                                                "argumentList": {
                                                    "kind": "ArgumentList",
                                                    "fullStart": 762,
                                                    "fullEnd": 779,
                                                    "start": 762,
                                                    "end": 779,
                                                    "fullWidth": 17,
                                                    "width": 17,
                                                    "openParenToken": {
                                                        "kind": "OpenParenToken",
                                                        "fullStart": 762,
                                                        "fullEnd": 763,
                                                        "start": 762,
                                                        "end": 763,
                                                        "fullWidth": 1,
                                                        "width": 1,
                                                        "text": "(",
                                                        "value": "(",
                                                        "valueText": "("
                                                    },
                                                    "arguments": [
                                                        {
                                                            "kind": "IdentifierName",
                                                            "fullStart": 763,
                                                            "fullEnd": 766,
                                                            "start": 763,
                                                            "end": 766,
                                                            "fullWidth": 3,
                                                            "width": 3,
                                                            "text": "obj",
                                                            "value": "obj",
                                                            "valueText": "obj"
                                                        },
                                                        {
                                                            "kind": "CommaToken",
                                                            "fullStart": 766,
                                                            "fullEnd": 768,
                                                            "start": 766,
                                                            "end": 767,
                                                            "fullWidth": 2,
                                                            "width": 1,
                                                            "text": ",",
                                                            "value": ",",
                                                            "valueText": ",",
                                                            "hasTrailingTrivia": true,
                                                            "trailingTrivia": [
                                                                {
                                                                    "kind": "WhitespaceTrivia",
                                                                    "text": " "
                                                                }
                                                            ]
                                                        },
                                                        {
                                                            "kind": "IdentifierName",
                                                            "fullStart": 768,
                                                            "fullEnd": 778,
                                                            "start": 768,
                                                            "end": 778,
                                                            "fullWidth": 10,
                                                            "width": 10,
                                                            "text": "callbackfn",
                                                            "value": "callbackfn",
                                                            "valueText": "callbackfn"
                                                        }
                                                    ],
                                                    "closeParenToken": {
                                                        "kind": "CloseParenToken",
                                                        "fullStart": 778,
                                                        "fullEnd": 779,
                                                        "start": 778,
                                                        "end": 779,
                                                        "fullWidth": 1,
                                                        "width": 1,
                                                        "text": ")",
                                                        "value": ")",
                                                        "valueText": ")"
                                                    }
                                                }
                                            }
                                        }
                                    }
                                ]
                            },
                            "semicolonToken": {
                                "kind": "SemicolonToken",
                                "fullStart": 779,
                                "fullEnd": 782,
                                "start": 779,
                                "end": 780,
                                "fullWidth": 3,
                                "width": 1,
                                "text": ";",
                                "value": ";",
                                "valueText": ";",
                                "hasTrailingTrivia": true,
                                "hasTrailingNewLine": true,
                                "trailingTrivia": [
                                    {
                                        "kind": "NewLineTrivia",
                                        "text": "\r\n"
                                    }
                                ]
                            }
                        },
                        {
                            "kind": "ReturnStatement",
                            "fullStart": 782,
                            "fullEnd": 824,
                            "start": 792,
                            "end": 822,
                            "fullWidth": 42,
                            "width": 30,
                            "returnKeyword": {
                                "kind": "ReturnKeyword",
                                "fullStart": 782,
                                "fullEnd": 799,
                                "start": 792,
                                "end": 798,
                                "fullWidth": 17,
                                "width": 6,
                                "text": "return",
                                "value": "return",
                                "valueText": "return",
                                "hasLeadingTrivia": true,
                                "hasLeadingNewLine": true,
                                "hasTrailingTrivia": true,
                                "leadingTrivia": [
                                    {
                                        "kind": "NewLineTrivia",
                                        "text": "\r\n"
                                    },
                                    {
                                        "kind": "WhitespaceTrivia",
                                        "text": "        "
                                    }
                                ],
                                "trailingTrivia": [
                                    {
                                        "kind": "WhitespaceTrivia",
                                        "text": " "
                                    }
                                ]
                            },
                            "expression": {
                                "kind": "EqualsExpression",
                                "fullStart": 799,
                                "fullEnd": 821,
                                "start": 799,
                                "end": 821,
                                "fullWidth": 22,
                                "width": 22,
                                "left": {
                                    "kind": "ElementAccessExpression",
                                    "fullStart": 799,
                                    "fullEnd": 813,
                                    "start": 799,
                                    "end": 812,
                                    "fullWidth": 14,
                                    "width": 13,
                                    "expression": {
                                        "kind": "IdentifierName",
                                        "fullStart": 799,
                                        "fullEnd": 809,
                                        "start": 799,
                                        "end": 809,
                                        "fullWidth": 10,
                                        "width": 10,
                                        "text": "testResult",
                                        "value": "testResult",
                                        "valueText": "testResult"
                                    },
                                    "openBracketToken": {
                                        "kind": "OpenBracketToken",
                                        "fullStart": 809,
                                        "fullEnd": 810,
                                        "start": 809,
                                        "end": 810,
                                        "fullWidth": 1,
                                        "width": 1,
                                        "text": "[",
                                        "value": "[",
                                        "valueText": "["
                                    },
                                    "argumentExpression": {
                                        "kind": "NumericLiteral",
                                        "fullStart": 810,
                                        "fullEnd": 811,
                                        "start": 810,
                                        "end": 811,
                                        "fullWidth": 1,
                                        "width": 1,
                                        "text": "0",
                                        "value": 0,
                                        "valueText": "0"
                                    },
                                    "closeBracketToken": {
                                        "kind": "CloseBracketToken",
                                        "fullStart": 811,
                                        "fullEnd": 813,
                                        "start": 811,
                                        "end": 812,
                                        "fullWidth": 2,
                                        "width": 1,
                                        "text": "]",
                                        "value": "]",
                                        "valueText": "]",
                                        "hasTrailingTrivia": true,
                                        "trailingTrivia": [
                                            {
                                                "kind": "WhitespaceTrivia",
                                                "text": " "
                                            }
                                        ]
                                    }
                                },
                                "operatorToken": {
                                    "kind": "EqualsEqualsEqualsToken",
                                    "fullStart": 813,
                                    "fullEnd": 817,
                                    "start": 813,
                                    "end": 816,
                                    "fullWidth": 4,
                                    "width": 3,
                                    "text": "===",
                                    "value": "===",
                                    "valueText": "===",
                                    "hasTrailingTrivia": true,
                                    "trailingTrivia": [
                                        {
                                            "kind": "WhitespaceTrivia",
                                            "text": " "
                                        }
                                    ]
                                },
                                "right": {
                                    "kind": "TrueKeyword",
                                    "fullStart": 817,
                                    "fullEnd": 821,
                                    "start": 817,
                                    "end": 821,
                                    "fullWidth": 4,
                                    "width": 4,
                                    "text": "true",
                                    "value": true,
                                    "valueText": "true"
                                }
                            },
                            "semicolonToken": {
                                "kind": "SemicolonToken",
                                "fullStart": 821,
                                "fullEnd": 824,
                                "start": 821,
                                "end": 822,
                                "fullWidth": 3,
                                "width": 1,
                                "text": ";",
                                "value": ";",
                                "valueText": ";",
                                "hasTrailingTrivia": true,
                                "hasTrailingNewLine": true,
                                "trailingTrivia": [
                                    {
                                        "kind": "NewLineTrivia",
                                        "text": "\r\n"
                                    }
                                ]
                            }
                        }
                    ],
                    "closeBraceToken": {
                        "kind": "CloseBraceToken",
                        "fullStart": 824,
                        "fullEnd": 831,
                        "start": 828,
                        "end": 829,
                        "fullWidth": 7,
                        "width": 1,
                        "text": "}",
                        "value": "}",
                        "valueText": "}",
                        "hasLeadingTrivia": true,
                        "hasTrailingTrivia": true,
                        "hasTrailingNewLine": true,
                        "leadingTrivia": [
                            {
                                "kind": "WhitespaceTrivia",
                                "text": "    "
                            }
                        ],
                        "trailingTrivia": [
                            {
                                "kind": "NewLineTrivia",
                                "text": "\r\n"
                            }
                        ]
                    }
                }
            },
            {
                "kind": "ExpressionStatement",
                "fullStart": 831,
                "fullEnd": 855,
                "start": 831,
                "end": 853,
                "fullWidth": 24,
                "width": 22,
                "expression": {
                    "kind": "InvocationExpression",
                    "fullStart": 831,
                    "fullEnd": 852,
                    "start": 831,
                    "end": 852,
                    "fullWidth": 21,
                    "width": 21,
                    "expression": {
                        "kind": "IdentifierName",
                        "fullStart": 831,
                        "fullEnd": 842,
                        "start": 831,
                        "end": 842,
                        "fullWidth": 11,
                        "width": 11,
                        "text": "runTestCase",
                        "value": "runTestCase",
                        "valueText": "runTestCase"
                    },
                    "argumentList": {
                        "kind": "ArgumentList",
                        "fullStart": 842,
                        "fullEnd": 852,
                        "start": 842,
                        "end": 852,
                        "fullWidth": 10,
                        "width": 10,
                        "openParenToken": {
                            "kind": "OpenParenToken",
                            "fullStart": 842,
                            "fullEnd": 843,
                            "start": 842,
                            "end": 843,
                            "fullWidth": 1,
                            "width": 1,
                            "text": "(",
                            "value": "(",
                            "valueText": "("
                        },
                        "arguments": [
                            {
                                "kind": "IdentifierName",
                                "fullStart": 843,
                                "fullEnd": 851,
                                "start": 843,
                                "end": 851,
                                "fullWidth": 8,
                                "width": 8,
                                "text": "testcase",
                                "value": "testcase",
                                "valueText": "testcase"
                            }
                        ],
                        "closeParenToken": {
                            "kind": "CloseParenToken",
                            "fullStart": 851,
                            "fullEnd": 852,
                            "start": 851,
                            "end": 852,
                            "fullWidth": 1,
                            "width": 1,
                            "text": ")",
                            "value": ")",
                            "valueText": ")"
                        }
                    }
                },
                "semicolonToken": {
                    "kind": "SemicolonToken",
                    "fullStart": 852,
                    "fullEnd": 855,
                    "start": 852,
                    "end": 853,
                    "fullWidth": 3,
                    "width": 1,
                    "text": ";",
                    "value": ";",
                    "valueText": ";",
                    "hasTrailingTrivia": true,
                    "hasTrailingNewLine": true,
                    "trailingTrivia": [
                        {
                            "kind": "NewLineTrivia",
                            "text": "\r\n"
                        }
                    ]
                }
            }
        ],
        "endOfFileToken": {
            "kind": "EndOfFileToken",
            "fullStart": 855,
            "fullEnd": 855,
            "start": 855,
            "end": 855,
            "fullWidth": 0,
            "width": 0,
            "text": ""
        }
    },
    "lineMap": {
        "lineStarts": [
            0,
            67,
            152,
            232,
            308,
            380,
            385,
            440,
            502,
            507,
            509,
            511,
            534,
            580,
            621,
            632,
            634,
            665,
            690,
            711,
            713,
            782,
            784,
            824,
            831,
            855
        ],
        "length": 855
    }
}<|MERGE_RESOLUTION|>--- conflicted
+++ resolved
@@ -625,12 +625,8 @@
                                         "start": 646,
                                         "end": 662,
                                         "fullWidth": 16,
-<<<<<<< HEAD
                                         "width": 16,
-                                        "identifier": {
-=======
                                         "propertyName": {
->>>>>>> 85e84683
                                             "kind": "IdentifierName",
                                             "fullStart": 646,
                                             "fullEnd": 650,
@@ -1099,12 +1095,8 @@
                                         "start": 725,
                                         "end": 779,
                                         "fullWidth": 54,
-<<<<<<< HEAD
                                         "width": 54,
-                                        "identifier": {
-=======
                                         "propertyName": {
->>>>>>> 85e84683
                                             "kind": "IdentifierName",
                                             "fullStart": 725,
                                             "fullEnd": 736,
