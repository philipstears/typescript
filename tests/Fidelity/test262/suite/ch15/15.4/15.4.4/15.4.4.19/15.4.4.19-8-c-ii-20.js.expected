--- conflicted
+++ resolved
@@ -663,12 +663,8 @@
                                         "start": 695,
                                         "end": 722,
                                         "fullWidth": 27,
-<<<<<<< HEAD
                                         "width": 27,
-                                        "identifier": {
-=======
                                         "propertyName": {
->>>>>>> 85e84683
                                             "kind": "IdentifierName",
                                             "fullStart": 695,
                                             "fullEnd": 703,
@@ -896,12 +892,8 @@
                                         "start": 739,
                                         "end": 771,
                                         "fullWidth": 32,
-<<<<<<< HEAD
                                         "width": 32,
-                                        "identifier": {
-=======
                                         "propertyName": {
->>>>>>> 85e84683
                                             "kind": "IdentifierName",
                                             "fullStart": 739,
                                             "fullEnd": 743,
@@ -1271,12 +1263,8 @@
                                         "start": 788,
                                         "end": 851,
                                         "fullWidth": 63,
-<<<<<<< HEAD
                                         "width": 63,
-                                        "identifier": {
-=======
                                         "propertyName": {
->>>>>>> 85e84683
                                             "kind": "IdentifierName",
                                             "fullStart": 788,
                                             "fullEnd": 799,
