--- conflicted
+++ resolved
@@ -245,12 +245,8 @@
                                         "start": 534,
                                         "end": 545,
                                         "fullWidth": 11,
-<<<<<<< HEAD
                                         "width": 11,
-                                        "identifier": {
-=======
                                         "propertyName": {
->>>>>>> 85e84683
                                             "kind": "IdentifierName",
                                             "fullStart": 534,
                                             "fullEnd": 538,
@@ -384,12 +380,8 @@
                                         "start": 554,
                                         "end": 570,
                                         "fullWidth": 16,
-<<<<<<< HEAD
                                         "width": 16,
-                                        "identifier": {
-=======
                                         "propertyName": {
->>>>>>> 85e84683
                                             "kind": "IdentifierName",
                                             "fullStart": 554,
                                             "fullEnd": 556,
@@ -1087,12 +1079,8 @@
                                         "start": 668,
                                         "end": 680,
                                         "fullWidth": 12,
-<<<<<<< HEAD
                                         "width": 12,
-                                        "identifier": {
-=======
                                         "propertyName": {
->>>>>>> 85e84683
                                             "kind": "IdentifierName",
                                             "fullStart": 668,
                                             "fullEnd": 675,
@@ -1261,12 +1249,8 @@
                                         "start": 689,
                                         "end": 722,
                                         "fullWidth": 33,
-<<<<<<< HEAD
                                         "width": 33,
-                                        "identifier": {
-=======
                                         "propertyName": {
->>>>>>> 85e84683
                                             "kind": "IdentifierName",
                                             "fullStart": 689,
                                             "fullEnd": 696,
