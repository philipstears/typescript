--- conflicted
+++ resolved
@@ -583,12 +583,8 @@
                                         "start": 664,
                                         "end": 696,
                                         "fullWidth": 32,
-<<<<<<< HEAD
                                         "width": 32,
-                                        "identifier": {
-=======
                                         "propertyName": {
->>>>>>> 85e84683
                                             "kind": "IdentifierName",
                                             "fullStart": 664,
                                             "fullEnd": 668,
@@ -953,12 +949,8 @@
                                         "start": 711,
                                         "end": 761,
                                         "fullWidth": 50,
-<<<<<<< HEAD
                                         "width": 50,
-                                        "identifier": {
-=======
                                         "propertyName": {
->>>>>>> 85e84683
                                             "kind": "IdentifierName",
                                             "fullStart": 711,
                                             "fullEnd": 718,
@@ -1346,12 +1338,8 @@
                                                     "start": 797,
                                                     "end": 816,
                                                     "fullWidth": 19,
-<<<<<<< HEAD
                                                     "width": 19,
-                                                    "identifier": {
-=======
                                                     "propertyName": {
->>>>>>> 85e84683
                                                         "kind": "IdentifierName",
                                                         "fullStart": 797,
                                                         "fullEnd": 805,
