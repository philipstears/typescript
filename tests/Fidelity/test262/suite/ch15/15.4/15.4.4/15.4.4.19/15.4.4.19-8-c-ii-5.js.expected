--- conflicted
+++ resolved
@@ -250,12 +250,8 @@
                                         "start": 609,
                                         "end": 620,
                                         "fullWidth": 11,
-<<<<<<< HEAD
                                         "width": 11,
-                                        "identifier": {
-=======
                                         "propertyName": {
->>>>>>> 85e84683
                                             "kind": "IdentifierName",
                                             "fullStart": 609,
                                             "fullEnd": 616,
@@ -1802,12 +1798,8 @@
                                         "start": 1359,
                                         "end": 1404,
                                         "fullWidth": 45,
-<<<<<<< HEAD
                                         "width": 45,
-                                        "identifier": {
-=======
                                         "propertyName": {
->>>>>>> 85e84683
                                             "kind": "IdentifierName",
                                             "fullStart": 1359,
                                             "fullEnd": 1370,
