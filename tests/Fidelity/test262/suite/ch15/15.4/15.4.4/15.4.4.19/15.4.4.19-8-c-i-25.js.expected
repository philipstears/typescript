{
    "isDeclaration": false,
    "languageVersion": "EcmaScript5",
    "parseOptions": {
        "allowAutomaticSemicolonInsertion": true
    },
    "sourceUnit": {
        "kind": "SourceUnit",
        "fullStart": 0,
        "fullEnd": 1075,
        "start": 629,
        "end": 1075,
        "fullWidth": 1075,
        "width": 446,
        "isIncrementallyUnusable": true,
        "moduleElements": [
            {
                "kind": "FunctionDeclaration",
                "fullStart": 0,
                "fullEnd": 1051,
                "start": 629,
                "end": 1049,
                "fullWidth": 1051,
                "width": 420,
                "modifiers": [],
                "functionKeyword": {
                    "kind": "FunctionKeyword",
                    "fullStart": 0,
                    "fullEnd": 638,
                    "start": 629,
                    "end": 637,
                    "fullWidth": 638,
                    "width": 8,
                    "text": "function",
                    "value": "function",
                    "valueText": "function",
                    "hasLeadingTrivia": true,
                    "hasLeadingComment": true,
                    "hasLeadingNewLine": true,
                    "hasTrailingTrivia": true,
                    "leadingTrivia": [
                        {
                            "kind": "SingleLineCommentTrivia",
                            "text": "/// Copyright (c) 2012 Ecma International.  All rights reserved. "
                        },
                        {
                            "kind": "NewLineTrivia",
                            "text": "\r\n"
                        },
                        {
                            "kind": "SingleLineCommentTrivia",
                            "text": "/// Ecma International makes this code available under the terms and conditions set"
                        },
                        {
                            "kind": "NewLineTrivia",
                            "text": "\r\n"
                        },
                        {
                            "kind": "SingleLineCommentTrivia",
                            "text": "/// forth on http://hg.ecmascript.org/tests/test262/raw-file/tip/LICENSE (the "
                        },
                        {
                            "kind": "NewLineTrivia",
                            "text": "\r\n"
                        },
                        {
                            "kind": "SingleLineCommentTrivia",
                            "text": "/// \"Use Terms\").   Any redistribution of this code must retain the above "
                        },
                        {
                            "kind": "NewLineTrivia",
                            "text": "\r\n"
                        },
                        {
                            "kind": "SingleLineCommentTrivia",
                            "text": "/// copyright and this notice and otherwise comply with the Use Terms."
                        },
                        {
                            "kind": "NewLineTrivia",
                            "text": "\r\n"
                        },
                        {
                            "kind": "MultiLineCommentTrivia",
                            "text": "/**\r\n * @path ch15/15.4/15.4.4/15.4.4.19/15.4.4.19-8-c-i-25.js\r\n * @description Array.prototype.map - This object is the Arguments object which implements its own property get method (number of arguments is less than number of parameters)\r\n */"
                        },
                        {
                            "kind": "NewLineTrivia",
                            "text": "\r\n"
                        },
                        {
                            "kind": "NewLineTrivia",
                            "text": "\r\n"
                        },
                        {
                            "kind": "NewLineTrivia",
                            "text": "\r\n"
                        }
                    ],
                    "trailingTrivia": [
                        {
                            "kind": "WhitespaceTrivia",
                            "text": " "
                        }
                    ]
                },
                "identifier": {
                    "kind": "IdentifierName",
                    "fullStart": 638,
                    "fullEnd": 646,
                    "start": 638,
                    "end": 646,
                    "fullWidth": 8,
                    "width": 8,
                    "text": "testcase",
                    "value": "testcase",
                    "valueText": "testcase"
                },
                "callSignature": {
                    "kind": "CallSignature",
                    "fullStart": 646,
                    "fullEnd": 649,
                    "start": 646,
                    "end": 648,
                    "fullWidth": 3,
                    "width": 2,
                    "parameterList": {
                        "kind": "ParameterList",
                        "fullStart": 646,
                        "fullEnd": 649,
                        "start": 646,
                        "end": 648,
                        "fullWidth": 3,
                        "width": 2,
                        "openParenToken": {
                            "kind": "OpenParenToken",
                            "fullStart": 646,
                            "fullEnd": 647,
                            "start": 646,
                            "end": 647,
                            "fullWidth": 1,
                            "width": 1,
                            "text": "(",
                            "value": "(",
                            "valueText": "("
                        },
                        "parameters": [],
                        "closeParenToken": {
                            "kind": "CloseParenToken",
                            "fullStart": 647,
                            "fullEnd": 649,
                            "start": 647,
                            "end": 648,
                            "fullWidth": 2,
                            "width": 1,
                            "text": ")",
                            "value": ")",
                            "valueText": ")",
                            "hasTrailingTrivia": true,
                            "trailingTrivia": [
                                {
                                    "kind": "WhitespaceTrivia",
                                    "text": " "
                                }
                            ]
                        }
                    }
                },
                "block": {
                    "kind": "Block",
                    "fullStart": 649,
                    "fullEnd": 1051,
                    "start": 649,
                    "end": 1049,
                    "fullWidth": 402,
                    "width": 400,
                    "openBraceToken": {
                        "kind": "OpenBraceToken",
                        "fullStart": 649,
                        "fullEnd": 652,
                        "start": 649,
                        "end": 650,
                        "fullWidth": 3,
                        "width": 1,
                        "text": "{",
                        "value": "{",
                        "valueText": "{",
                        "hasTrailingTrivia": true,
                        "hasTrailingNewLine": true,
                        "trailingTrivia": [
                            {
                                "kind": "NewLineTrivia",
                                "text": "\r\n"
                            }
                        ]
                    },
                    "statements": [
                        {
                            "kind": "FunctionDeclaration",
                            "fullStart": 652,
                            "fullEnd": 844,
                            "start": 662,
                            "end": 842,
                            "fullWidth": 192,
                            "width": 180,
                            "modifiers": [],
                            "functionKeyword": {
                                "kind": "FunctionKeyword",
                                "fullStart": 652,
                                "fullEnd": 671,
                                "start": 662,
                                "end": 670,
                                "fullWidth": 19,
                                "width": 8,
                                "text": "function",
                                "value": "function",
                                "valueText": "function",
                                "hasLeadingTrivia": true,
                                "hasLeadingNewLine": true,
                                "hasTrailingTrivia": true,
                                "leadingTrivia": [
                                    {
                                        "kind": "NewLineTrivia",
                                        "text": "\r\n"
                                    },
                                    {
                                        "kind": "WhitespaceTrivia",
                                        "text": "        "
                                    }
                                ],
                                "trailingTrivia": [
                                    {
                                        "kind": "WhitespaceTrivia",
                                        "text": " "
                                    }
                                ]
                            },
                            "identifier": {
                                "kind": "IdentifierName",
                                "fullStart": 671,
                                "fullEnd": 681,
                                "start": 671,
                                "end": 681,
                                "fullWidth": 10,
                                "width": 10,
                                "text": "callbackfn",
                                "value": "callbackfn",
                                "valueText": "callbackfn"
                            },
                            "callSignature": {
                                "kind": "CallSignature",
                                "fullStart": 681,
                                "fullEnd": 697,
                                "start": 681,
                                "end": 696,
                                "fullWidth": 16,
                                "width": 15,
                                "parameterList": {
                                    "kind": "ParameterList",
                                    "fullStart": 681,
                                    "fullEnd": 697,
                                    "start": 681,
                                    "end": 696,
                                    "fullWidth": 16,
                                    "width": 15,
                                    "openParenToken": {
                                        "kind": "OpenParenToken",
                                        "fullStart": 681,
                                        "fullEnd": 682,
                                        "start": 681,
                                        "end": 682,
                                        "fullWidth": 1,
                                        "width": 1,
                                        "text": "(",
                                        "value": "(",
                                        "valueText": "("
                                    },
                                    "parameters": [
                                        {
                                            "kind": "Parameter",
                                            "fullStart": 682,
                                            "fullEnd": 685,
                                            "start": 682,
                                            "end": 685,
                                            "fullWidth": 3,
                                            "width": 3,
                                            "modifiers": [],
                                            "identifier": {
                                                "kind": "IdentifierName",
                                                "fullStart": 682,
                                                "fullEnd": 685,
                                                "start": 682,
                                                "end": 685,
                                                "fullWidth": 3,
                                                "width": 3,
                                                "text": "val",
                                                "value": "val",
                                                "valueText": "val"
                                            }
                                        },
                                        {
                                            "kind": "CommaToken",
                                            "fullStart": 685,
                                            "fullEnd": 687,
                                            "start": 685,
                                            "end": 686,
                                            "fullWidth": 2,
                                            "width": 1,
                                            "text": ",",
                                            "value": ",",
                                            "valueText": ",",
                                            "hasTrailingTrivia": true,
                                            "trailingTrivia": [
                                                {
                                                    "kind": "WhitespaceTrivia",
                                                    "text": " "
                                                }
                                            ]
                                        },
                                        {
                                            "kind": "Parameter",
                                            "fullStart": 687,
                                            "fullEnd": 690,
                                            "start": 687,
                                            "end": 690,
                                            "fullWidth": 3,
                                            "width": 3,
                                            "modifiers": [],
                                            "identifier": {
                                                "kind": "IdentifierName",
                                                "fullStart": 687,
                                                "fullEnd": 690,
                                                "start": 687,
                                                "end": 690,
                                                "fullWidth": 3,
                                                "width": 3,
                                                "text": "idx",
                                                "value": "idx",
                                                "valueText": "idx"
                                            }
                                        },
                                        {
                                            "kind": "CommaToken",
                                            "fullStart": 690,
                                            "fullEnd": 692,
                                            "start": 690,
                                            "end": 691,
                                            "fullWidth": 2,
                                            "width": 1,
                                            "text": ",",
                                            "value": ",",
                                            "valueText": ",",
                                            "hasTrailingTrivia": true,
                                            "trailingTrivia": [
                                                {
                                                    "kind": "WhitespaceTrivia",
                                                    "text": " "
                                                }
                                            ]
                                        },
                                        {
                                            "kind": "Parameter",
                                            "fullStart": 692,
                                            "fullEnd": 695,
                                            "start": 692,
                                            "end": 695,
                                            "fullWidth": 3,
                                            "width": 3,
                                            "modifiers": [],
                                            "identifier": {
                                                "kind": "IdentifierName",
                                                "fullStart": 692,
                                                "fullEnd": 695,
                                                "start": 692,
                                                "end": 695,
                                                "fullWidth": 3,
                                                "width": 3,
                                                "text": "obj",
                                                "value": "obj",
                                                "valueText": "obj"
                                            }
                                        }
                                    ],
                                    "closeParenToken": {
                                        "kind": "CloseParenToken",
                                        "fullStart": 695,
                                        "fullEnd": 697,
                                        "start": 695,
                                        "end": 696,
                                        "fullWidth": 2,
                                        "width": 1,
                                        "text": ")",
                                        "value": ")",
                                        "valueText": ")",
                                        "hasTrailingTrivia": true,
                                        "trailingTrivia": [
                                            {
                                                "kind": "WhitespaceTrivia",
                                                "text": " "
                                            }
                                        ]
                                    }
                                }
                            },
                            "block": {
                                "kind": "Block",
                                "fullStart": 697,
                                "fullEnd": 844,
                                "start": 697,
                                "end": 842,
                                "fullWidth": 147,
                                "width": 145,
                                "openBraceToken": {
                                    "kind": "OpenBraceToken",
                                    "fullStart": 697,
                                    "fullEnd": 700,
                                    "start": 697,
                                    "end": 698,
                                    "fullWidth": 3,
                                    "width": 1,
                                    "text": "{",
                                    "value": "{",
                                    "valueText": "{",
                                    "hasTrailingTrivia": true,
                                    "hasTrailingNewLine": true,
                                    "trailingTrivia": [
                                        {
                                            "kind": "NewLineTrivia",
                                            "text": "\r\n"
                                        }
                                    ]
                                },
                                "statements": [
                                    {
                                        "kind": "IfStatement",
                                        "fullStart": 700,
                                        "fullEnd": 833,
                                        "start": 712,
                                        "end": 831,
                                        "fullWidth": 133,
                                        "width": 119,
                                        "ifKeyword": {
                                            "kind": "IfKeyword",
                                            "fullStart": 700,
                                            "fullEnd": 715,
                                            "start": 712,
                                            "end": 714,
                                            "fullWidth": 15,
                                            "width": 2,
                                            "text": "if",
                                            "value": "if",
                                            "valueText": "if",
                                            "hasLeadingTrivia": true,
                                            "hasTrailingTrivia": true,
                                            "leadingTrivia": [
                                                {
                                                    "kind": "WhitespaceTrivia",
                                                    "text": "            "
                                                }
                                            ],
                                            "trailingTrivia": [
                                                {
                                                    "kind": "WhitespaceTrivia",
                                                    "text": " "
                                                }
                                            ]
                                        },
                                        "openParenToken": {
                                            "kind": "OpenParenToken",
                                            "fullStart": 715,
                                            "fullEnd": 716,
                                            "start": 715,
                                            "end": 716,
                                            "fullWidth": 1,
                                            "width": 1,
                                            "text": "(",
                                            "value": "(",
                                            "valueText": "("
                                        },
                                        "condition": {
                                            "kind": "EqualsExpression",
                                            "fullStart": 716,
                                            "fullEnd": 725,
                                            "start": 716,
                                            "end": 725,
                                            "fullWidth": 9,
                                            "width": 9,
                                            "left": {
                                                "kind": "IdentifierName",
                                                "fullStart": 716,
                                                "fullEnd": 720,
                                                "start": 716,
                                                "end": 719,
                                                "fullWidth": 4,
                                                "width": 3,
                                                "text": "idx",
                                                "value": "idx",
                                                "valueText": "idx",
                                                "hasTrailingTrivia": true,
                                                "trailingTrivia": [
                                                    {
                                                        "kind": "WhitespaceTrivia",
                                                        "text": " "
                                                    }
                                                ]
                                            },
                                            "operatorToken": {
                                                "kind": "EqualsEqualsEqualsToken",
                                                "fullStart": 720,
                                                "fullEnd": 724,
                                                "start": 720,
                                                "end": 723,
                                                "fullWidth": 4,
                                                "width": 3,
                                                "text": "===",
                                                "value": "===",
                                                "valueText": "===",
                                                "hasTrailingTrivia": true,
                                                "trailingTrivia": [
                                                    {
                                                        "kind": "WhitespaceTrivia",
                                                        "text": " "
                                                    }
                                                ]
                                            },
                                            "right": {
                                                "kind": "NumericLiteral",
                                                "fullStart": 724,
                                                "fullEnd": 725,
                                                "start": 724,
                                                "end": 725,
                                                "fullWidth": 1,
                                                "width": 1,
                                                "text": "0",
                                                "value": 0,
                                                "valueText": "0"
                                            }
                                        },
                                        "closeParenToken": {
                                            "kind": "CloseParenToken",
                                            "fullStart": 725,
                                            "fullEnd": 727,
                                            "start": 725,
                                            "end": 726,
                                            "fullWidth": 2,
                                            "width": 1,
                                            "text": ")",
                                            "value": ")",
                                            "valueText": ")",
                                            "hasTrailingTrivia": true,
                                            "trailingTrivia": [
                                                {
                                                    "kind": "WhitespaceTrivia",
                                                    "text": " "
                                                }
                                            ]
                                        },
                                        "statement": {
                                            "kind": "Block",
                                            "fullStart": 727,
                                            "fullEnd": 779,
                                            "start": 727,
                                            "end": 778,
                                            "fullWidth": 52,
                                            "width": 51,
                                            "openBraceToken": {
                                                "kind": "OpenBraceToken",
                                                "fullStart": 727,
                                                "fullEnd": 730,
                                                "start": 727,
                                                "end": 728,
                                                "fullWidth": 3,
                                                "width": 1,
                                                "text": "{",
                                                "value": "{",
                                                "valueText": "{",
                                                "hasTrailingTrivia": true,
                                                "hasTrailingNewLine": true,
                                                "trailingTrivia": [
                                                    {
                                                        "kind": "NewLineTrivia",
                                                        "text": "\r\n"
                                                    }
                                                ]
                                            },
                                            "statements": [
                                                {
                                                    "kind": "ReturnStatement",
                                                    "fullStart": 730,
                                                    "fullEnd": 765,
                                                    "start": 746,
                                                    "end": 763,
                                                    "fullWidth": 35,
                                                    "width": 17,
                                                    "returnKeyword": {
                                                        "kind": "ReturnKeyword",
                                                        "fullStart": 730,
                                                        "fullEnd": 753,
                                                        "start": 746,
                                                        "end": 752,
                                                        "fullWidth": 23,
                                                        "width": 6,
                                                        "text": "return",
                                                        "value": "return",
                                                        "valueText": "return",
                                                        "hasLeadingTrivia": true,
                                                        "hasTrailingTrivia": true,
                                                        "leadingTrivia": [
                                                            {
                                                                "kind": "WhitespaceTrivia",
                                                                "text": "                "
                                                            }
                                                        ],
                                                        "trailingTrivia": [
                                                            {
                                                                "kind": "WhitespaceTrivia",
                                                                "text": " "
                                                            }
                                                        ]
                                                    },
                                                    "expression": {
                                                        "kind": "EqualsExpression",
                                                        "fullStart": 753,
                                                        "fullEnd": 762,
                                                        "start": 753,
                                                        "end": 762,
                                                        "fullWidth": 9,
                                                        "width": 9,
                                                        "left": {
                                                            "kind": "IdentifierName",
                                                            "fullStart": 753,
                                                            "fullEnd": 757,
                                                            "start": 753,
                                                            "end": 756,
                                                            "fullWidth": 4,
                                                            "width": 3,
                                                            "text": "val",
                                                            "value": "val",
                                                            "valueText": "val",
                                                            "hasTrailingTrivia": true,
                                                            "trailingTrivia": [
                                                                {
                                                                    "kind": "WhitespaceTrivia",
                                                                    "text": " "
                                                                }
                                                            ]
                                                        },
                                                        "operatorToken": {
                                                            "kind": "EqualsEqualsEqualsToken",
                                                            "fullStart": 757,
                                                            "fullEnd": 761,
                                                            "start": 757,
                                                            "end": 760,
                                                            "fullWidth": 4,
                                                            "width": 3,
                                                            "text": "===",
                                                            "value": "===",
                                                            "valueText": "===",
                                                            "hasTrailingTrivia": true,
                                                            "trailingTrivia": [
                                                                {
                                                                    "kind": "WhitespaceTrivia",
                                                                    "text": " "
                                                                }
                                                            ]
                                                        },
                                                        "right": {
                                                            "kind": "NumericLiteral",
                                                            "fullStart": 761,
                                                            "fullEnd": 762,
                                                            "start": 761,
                                                            "end": 762,
                                                            "fullWidth": 1,
                                                            "width": 1,
                                                            "text": "9",
                                                            "value": 9,
                                                            "valueText": "9"
                                                        }
                                                    },
                                                    "semicolonToken": {
                                                        "kind": "SemicolonToken",
                                                        "fullStart": 762,
                                                        "fullEnd": 765,
                                                        "start": 762,
                                                        "end": 763,
                                                        "fullWidth": 3,
                                                        "width": 1,
                                                        "text": ";",
                                                        "value": ";",
                                                        "valueText": ";",
                                                        "hasTrailingTrivia": true,
                                                        "hasTrailingNewLine": true,
                                                        "trailingTrivia": [
                                                            {
                                                                "kind": "NewLineTrivia",
                                                                "text": "\r\n"
                                                            }
                                                        ]
                                                    }
                                                }
                                            ],
                                            "closeBraceToken": {
                                                "kind": "CloseBraceToken",
                                                "fullStart": 765,
                                                "fullEnd": 779,
                                                "start": 777,
                                                "end": 778,
                                                "fullWidth": 14,
                                                "width": 1,
                                                "text": "}",
                                                "value": "}",
                                                "valueText": "}",
                                                "hasLeadingTrivia": true,
                                                "hasTrailingTrivia": true,
                                                "leadingTrivia": [
                                                    {
                                                        "kind": "WhitespaceTrivia",
                                                        "text": "            "
                                                    }
                                                ],
                                                "trailingTrivia": [
                                                    {
                                                        "kind": "WhitespaceTrivia",
                                                        "text": " "
                                                    }
                                                ]
                                            }
                                        },
                                        "elseClause": {
                                            "kind": "ElseClause",
                                            "fullStart": 779,
                                            "fullEnd": 833,
                                            "start": 779,
                                            "end": 831,
                                            "fullWidth": 54,
                                            "width": 52,
                                            "elseKeyword": {
                                                "kind": "ElseKeyword",
                                                "fullStart": 779,
                                                "fullEnd": 784,
                                                "start": 779,
                                                "end": 783,
                                                "fullWidth": 5,
                                                "width": 4,
                                                "text": "else",
                                                "value": "else",
                                                "valueText": "else",
                                                "hasTrailingTrivia": true,
                                                "trailingTrivia": [
                                                    {
                                                        "kind": "WhitespaceTrivia",
                                                        "text": " "
                                                    }
                                                ]
                                            },
                                            "statement": {
                                                "kind": "Block",
                                                "fullStart": 784,
                                                "fullEnd": 833,
                                                "start": 784,
                                                "end": 831,
                                                "fullWidth": 49,
                                                "width": 47,
                                                "openBraceToken": {
                                                    "kind": "OpenBraceToken",
                                                    "fullStart": 784,
                                                    "fullEnd": 787,
                                                    "start": 784,
                                                    "end": 785,
                                                    "fullWidth": 3,
                                                    "width": 1,
                                                    "text": "{",
                                                    "value": "{",
                                                    "valueText": "{",
                                                    "hasTrailingTrivia": true,
                                                    "hasTrailingNewLine": true,
                                                    "trailingTrivia": [
                                                        {
                                                            "kind": "NewLineTrivia",
                                                            "text": "\r\n"
                                                        }
                                                    ]
                                                },
                                                "statements": [
                                                    {
                                                        "kind": "ReturnStatement",
                                                        "fullStart": 787,
                                                        "fullEnd": 818,
                                                        "start": 803,
                                                        "end": 816,
                                                        "fullWidth": 31,
                                                        "width": 13,
                                                        "returnKeyword": {
                                                            "kind": "ReturnKeyword",
                                                            "fullStart": 787,
                                                            "fullEnd": 810,
                                                            "start": 803,
                                                            "end": 809,
                                                            "fullWidth": 23,
                                                            "width": 6,
                                                            "text": "return",
                                                            "value": "return",
                                                            "valueText": "return",
                                                            "hasLeadingTrivia": true,
                                                            "hasTrailingTrivia": true,
                                                            "leadingTrivia": [
                                                                {
                                                                    "kind": "WhitespaceTrivia",
                                                                    "text": "                "
                                                                }
                                                            ],
                                                            "trailingTrivia": [
                                                                {
                                                                    "kind": "WhitespaceTrivia",
                                                                    "text": " "
                                                                }
                                                            ]
                                                        },
                                                        "expression": {
                                                            "kind": "FalseKeyword",
                                                            "fullStart": 810,
                                                            "fullEnd": 815,
                                                            "start": 810,
                                                            "end": 815,
                                                            "fullWidth": 5,
                                                            "width": 5,
                                                            "text": "false",
                                                            "value": false,
                                                            "valueText": "false"
                                                        },
                                                        "semicolonToken": {
                                                            "kind": "SemicolonToken",
                                                            "fullStart": 815,
                                                            "fullEnd": 818,
                                                            "start": 815,
                                                            "end": 816,
                                                            "fullWidth": 3,
                                                            "width": 1,
                                                            "text": ";",
                                                            "value": ";",
                                                            "valueText": ";",
                                                            "hasTrailingTrivia": true,
                                                            "hasTrailingNewLine": true,
                                                            "trailingTrivia": [
                                                                {
                                                                    "kind": "NewLineTrivia",
                                                                    "text": "\r\n"
                                                                }
                                                            ]
                                                        }
                                                    }
                                                ],
                                                "closeBraceToken": {
                                                    "kind": "CloseBraceToken",
                                                    "fullStart": 818,
                                                    "fullEnd": 833,
                                                    "start": 830,
                                                    "end": 831,
                                                    "fullWidth": 15,
                                                    "width": 1,
                                                    "text": "}",
                                                    "value": "}",
                                                    "valueText": "}",
                                                    "hasLeadingTrivia": true,
                                                    "hasTrailingTrivia": true,
                                                    "hasTrailingNewLine": true,
                                                    "leadingTrivia": [
                                                        {
                                                            "kind": "WhitespaceTrivia",
                                                            "text": "            "
                                                        }
                                                    ],
                                                    "trailingTrivia": [
                                                        {
                                                            "kind": "NewLineTrivia",
                                                            "text": "\r\n"
                                                        }
                                                    ]
                                                }
                                            }
                                        }
                                    }
                                ],
                                "closeBraceToken": {
                                    "kind": "CloseBraceToken",
                                    "fullStart": 833,
                                    "fullEnd": 844,
                                    "start": 841,
                                    "end": 842,
                                    "fullWidth": 11,
                                    "width": 1,
                                    "text": "}",
                                    "value": "}",
                                    "valueText": "}",
                                    "hasLeadingTrivia": true,
                                    "hasTrailingTrivia": true,
                                    "hasTrailingNewLine": true,
                                    "leadingTrivia": [
                                        {
                                            "kind": "WhitespaceTrivia",
                                            "text": "        "
                                        }
                                    ],
                                    "trailingTrivia": [
                                        {
                                            "kind": "NewLineTrivia",
                                            "text": "\r\n"
                                        }
                                    ]
                                }
                            }
                        },
                        {
                            "kind": "VariableStatement",
                            "fullStart": 844,
                            "fullEnd": 965,
                            "start": 854,
                            "end": 963,
                            "fullWidth": 121,
                            "width": 109,
                            "modifiers": [],
                            "variableDeclaration": {
                                "kind": "VariableDeclaration",
                                "fullStart": 844,
                                "fullEnd": 962,
                                "start": 854,
                                "end": 962,
                                "fullWidth": 118,
                                "width": 108,
                                "varKeyword": {
                                    "kind": "VarKeyword",
                                    "fullStart": 844,
                                    "fullEnd": 858,
                                    "start": 854,
                                    "end": 857,
                                    "fullWidth": 14,
                                    "width": 3,
                                    "text": "var",
                                    "value": "var",
                                    "valueText": "var",
                                    "hasLeadingTrivia": true,
                                    "hasLeadingNewLine": true,
                                    "hasTrailingTrivia": true,
                                    "leadingTrivia": [
                                        {
                                            "kind": "NewLineTrivia",
                                            "text": "\r\n"
                                        },
                                        {
                                            "kind": "WhitespaceTrivia",
                                            "text": "        "
                                        }
                                    ],
                                    "trailingTrivia": [
                                        {
                                            "kind": "WhitespaceTrivia",
                                            "text": " "
                                        }
                                    ]
                                },
                                "variableDeclarators": [
                                    {
                                        "kind": "VariableDeclarator",
                                        "fullStart": 858,
                                        "fullEnd": 962,
                                        "start": 858,
                                        "end": 962,
                                        "fullWidth": 104,
<<<<<<< HEAD
                                        "width": 104,
                                        "identifier": {
=======
                                        "propertyName": {
>>>>>>> 85e84683
                                            "kind": "IdentifierName",
                                            "fullStart": 858,
                                            "fullEnd": 863,
                                            "start": 858,
                                            "end": 862,
                                            "fullWidth": 5,
                                            "width": 4,
                                            "text": "func",
                                            "value": "func",
                                            "valueText": "func",
                                            "hasTrailingTrivia": true,
                                            "trailingTrivia": [
                                                {
                                                    "kind": "WhitespaceTrivia",
                                                    "text": " "
                                                }
                                            ]
                                        },
                                        "equalsValueClause": {
                                            "kind": "EqualsValueClause",
                                            "fullStart": 863,
                                            "fullEnd": 962,
                                            "start": 863,
                                            "end": 962,
                                            "fullWidth": 99,
                                            "width": 99,
                                            "equalsToken": {
                                                "kind": "EqualsToken",
                                                "fullStart": 863,
                                                "fullEnd": 865,
                                                "start": 863,
                                                "end": 864,
                                                "fullWidth": 2,
                                                "width": 1,
                                                "text": "=",
                                                "value": "=",
                                                "valueText": "=",
                                                "hasTrailingTrivia": true,
                                                "trailingTrivia": [
                                                    {
                                                        "kind": "WhitespaceTrivia",
                                                        "text": " "
                                                    }
                                                ]
                                            },
                                            "value": {
                                                "kind": "FunctionExpression",
                                                "fullStart": 865,
                                                "fullEnd": 962,
                                                "start": 865,
                                                "end": 962,
                                                "fullWidth": 97,
                                                "width": 97,
                                                "functionKeyword": {
                                                    "kind": "FunctionKeyword",
                                                    "fullStart": 865,
                                                    "fullEnd": 874,
                                                    "start": 865,
                                                    "end": 873,
                                                    "fullWidth": 9,
                                                    "width": 8,
                                                    "text": "function",
                                                    "value": "function",
                                                    "valueText": "function",
                                                    "hasTrailingTrivia": true,
                                                    "trailingTrivia": [
                                                        {
                                                            "kind": "WhitespaceTrivia",
                                                            "text": " "
                                                        }
                                                    ]
                                                },
                                                "callSignature": {
                                                    "kind": "CallSignature",
                                                    "fullStart": 874,
                                                    "fullEnd": 881,
                                                    "start": 874,
                                                    "end": 880,
                                                    "fullWidth": 7,
                                                    "width": 6,
                                                    "parameterList": {
                                                        "kind": "ParameterList",
                                                        "fullStart": 874,
                                                        "fullEnd": 881,
                                                        "start": 874,
                                                        "end": 880,
                                                        "fullWidth": 7,
                                                        "width": 6,
                                                        "openParenToken": {
                                                            "kind": "OpenParenToken",
                                                            "fullStart": 874,
                                                            "fullEnd": 875,
                                                            "start": 874,
                                                            "end": 875,
                                                            "fullWidth": 1,
                                                            "width": 1,
                                                            "text": "(",
                                                            "value": "(",
                                                            "valueText": "("
                                                        },
                                                        "parameters": [
                                                            {
                                                                "kind": "Parameter",
                                                                "fullStart": 875,
                                                                "fullEnd": 876,
                                                                "start": 875,
                                                                "end": 876,
                                                                "fullWidth": 1,
                                                                "width": 1,
                                                                "modifiers": [],
                                                                "identifier": {
                                                                    "kind": "IdentifierName",
                                                                    "fullStart": 875,
                                                                    "fullEnd": 876,
                                                                    "start": 875,
                                                                    "end": 876,
                                                                    "fullWidth": 1,
                                                                    "width": 1,
                                                                    "text": "a",
                                                                    "value": "a",
                                                                    "valueText": "a"
                                                                }
                                                            },
                                                            {
                                                                "kind": "CommaToken",
                                                                "fullStart": 876,
                                                                "fullEnd": 878,
                                                                "start": 876,
                                                                "end": 877,
                                                                "fullWidth": 2,
                                                                "width": 1,
                                                                "text": ",",
                                                                "value": ",",
                                                                "valueText": ",",
                                                                "hasTrailingTrivia": true,
                                                                "trailingTrivia": [
                                                                    {
                                                                        "kind": "WhitespaceTrivia",
                                                                        "text": " "
                                                                    }
                                                                ]
                                                            },
                                                            {
                                                                "kind": "Parameter",
                                                                "fullStart": 878,
                                                                "fullEnd": 879,
                                                                "start": 878,
                                                                "end": 879,
                                                                "fullWidth": 1,
                                                                "width": 1,
                                                                "modifiers": [],
                                                                "identifier": {
                                                                    "kind": "IdentifierName",
                                                                    "fullStart": 878,
                                                                    "fullEnd": 879,
                                                                    "start": 878,
                                                                    "end": 879,
                                                                    "fullWidth": 1,
                                                                    "width": 1,
                                                                    "text": "b",
                                                                    "value": "b",
                                                                    "valueText": "b"
                                                                }
                                                            }
                                                        ],
                                                        "closeParenToken": {
                                                            "kind": "CloseParenToken",
                                                            "fullStart": 879,
                                                            "fullEnd": 881,
                                                            "start": 879,
                                                            "end": 880,
                                                            "fullWidth": 2,
                                                            "width": 1,
                                                            "text": ")",
                                                            "value": ")",
                                                            "valueText": ")",
                                                            "hasTrailingTrivia": true,
                                                            "trailingTrivia": [
                                                                {
                                                                    "kind": "WhitespaceTrivia",
                                                                    "text": " "
                                                                }
                                                            ]
                                                        }
                                                    }
                                                },
                                                "block": {
                                                    "kind": "Block",
                                                    "fullStart": 881,
                                                    "fullEnd": 962,
                                                    "start": 881,
                                                    "end": 962,
                                                    "fullWidth": 81,
                                                    "width": 81,
                                                    "openBraceToken": {
                                                        "kind": "OpenBraceToken",
                                                        "fullStart": 881,
                                                        "fullEnd": 884,
                                                        "start": 881,
                                                        "end": 882,
                                                        "fullWidth": 3,
                                                        "width": 1,
                                                        "text": "{",
                                                        "value": "{",
                                                        "valueText": "{",
                                                        "hasTrailingTrivia": true,
                                                        "hasTrailingNewLine": true,
                                                        "trailingTrivia": [
                                                            {
                                                                "kind": "NewLineTrivia",
                                                                "text": "\r\n"
                                                            }
                                                        ]
                                                    },
                                                    "statements": [
                                                        {
                                                            "kind": "ReturnStatement",
                                                            "fullStart": 884,
                                                            "fullEnd": 953,
                                                            "start": 896,
                                                            "end": 951,
                                                            "fullWidth": 69,
                                                            "width": 55,
                                                            "returnKeyword": {
                                                                "kind": "ReturnKeyword",
                                                                "fullStart": 884,
                                                                "fullEnd": 903,
                                                                "start": 896,
                                                                "end": 902,
                                                                "fullWidth": 19,
                                                                "width": 6,
                                                                "text": "return",
                                                                "value": "return",
                                                                "valueText": "return",
                                                                "hasLeadingTrivia": true,
                                                                "hasTrailingTrivia": true,
                                                                "leadingTrivia": [
                                                                    {
                                                                        "kind": "WhitespaceTrivia",
                                                                        "text": "            "
                                                                    }
                                                                ],
                                                                "trailingTrivia": [
                                                                    {
                                                                        "kind": "WhitespaceTrivia",
                                                                        "text": " "
                                                                    }
                                                                ]
                                                            },
                                                            "expression": {
                                                                "kind": "InvocationExpression",
                                                                "fullStart": 903,
                                                                "fullEnd": 950,
                                                                "start": 903,
                                                                "end": 950,
                                                                "fullWidth": 47,
                                                                "width": 47,
                                                                "expression": {
                                                                    "kind": "MemberAccessExpression",
                                                                    "fullStart": 903,
                                                                    "fullEnd": 927,
                                                                    "start": 903,
                                                                    "end": 927,
                                                                    "fullWidth": 24,
                                                                    "width": 24,
                                                                    "expression": {
                                                                        "kind": "MemberAccessExpression",
                                                                        "fullStart": 903,
                                                                        "fullEnd": 922,
                                                                        "start": 903,
                                                                        "end": 922,
                                                                        "fullWidth": 19,
                                                                        "width": 19,
                                                                        "expression": {
                                                                            "kind": "MemberAccessExpression",
                                                                            "fullStart": 903,
                                                                            "fullEnd": 918,
                                                                            "start": 903,
                                                                            "end": 918,
                                                                            "fullWidth": 15,
                                                                            "width": 15,
                                                                            "expression": {
                                                                                "kind": "IdentifierName",
                                                                                "fullStart": 903,
                                                                                "fullEnd": 908,
                                                                                "start": 903,
                                                                                "end": 908,
                                                                                "fullWidth": 5,
                                                                                "width": 5,
                                                                                "text": "Array",
                                                                                "value": "Array",
                                                                                "valueText": "Array"
                                                                            },
                                                                            "dotToken": {
                                                                                "kind": "DotToken",
                                                                                "fullStart": 908,
                                                                                "fullEnd": 909,
                                                                                "start": 908,
                                                                                "end": 909,
                                                                                "fullWidth": 1,
                                                                                "width": 1,
                                                                                "text": ".",
                                                                                "value": ".",
                                                                                "valueText": "."
                                                                            },
                                                                            "name": {
                                                                                "kind": "IdentifierName",
                                                                                "fullStart": 909,
                                                                                "fullEnd": 918,
                                                                                "start": 909,
                                                                                "end": 918,
                                                                                "fullWidth": 9,
                                                                                "width": 9,
                                                                                "text": "prototype",
                                                                                "value": "prototype",
                                                                                "valueText": "prototype"
                                                                            }
                                                                        },
                                                                        "dotToken": {
                                                                            "kind": "DotToken",
                                                                            "fullStart": 918,
                                                                            "fullEnd": 919,
                                                                            "start": 918,
                                                                            "end": 919,
                                                                            "fullWidth": 1,
                                                                            "width": 1,
                                                                            "text": ".",
                                                                            "value": ".",
                                                                            "valueText": "."
                                                                        },
                                                                        "name": {
                                                                            "kind": "IdentifierName",
                                                                            "fullStart": 919,
                                                                            "fullEnd": 922,
                                                                            "start": 919,
                                                                            "end": 922,
                                                                            "fullWidth": 3,
                                                                            "width": 3,
                                                                            "text": "map",
                                                                            "value": "map",
                                                                            "valueText": "map"
                                                                        }
                                                                    },
                                                                    "dotToken": {
                                                                        "kind": "DotToken",
                                                                        "fullStart": 922,
                                                                        "fullEnd": 923,
                                                                        "start": 922,
                                                                        "end": 923,
                                                                        "fullWidth": 1,
                                                                        "width": 1,
                                                                        "text": ".",
                                                                        "value": ".",
                                                                        "valueText": "."
                                                                    },
                                                                    "name": {
                                                                        "kind": "IdentifierName",
                                                                        "fullStart": 923,
                                                                        "fullEnd": 927,
                                                                        "start": 923,
                                                                        "end": 927,
                                                                        "fullWidth": 4,
                                                                        "width": 4,
                                                                        "text": "call",
                                                                        "value": "call",
                                                                        "valueText": "call"
                                                                    }
                                                                },
                                                                "argumentList": {
                                                                    "kind": "ArgumentList",
                                                                    "fullStart": 927,
                                                                    "fullEnd": 950,
                                                                    "start": 927,
                                                                    "end": 950,
                                                                    "fullWidth": 23,
                                                                    "width": 23,
                                                                    "openParenToken": {
                                                                        "kind": "OpenParenToken",
                                                                        "fullStart": 927,
                                                                        "fullEnd": 928,
                                                                        "start": 927,
                                                                        "end": 928,
                                                                        "fullWidth": 1,
                                                                        "width": 1,
                                                                        "text": "(",
                                                                        "value": "(",
                                                                        "valueText": "("
                                                                    },
                                                                    "arguments": [
                                                                        {
                                                                            "kind": "IdentifierName",
                                                                            "fullStart": 928,
                                                                            "fullEnd": 937,
                                                                            "start": 928,
                                                                            "end": 937,
                                                                            "fullWidth": 9,
                                                                            "width": 9,
                                                                            "text": "arguments",
                                                                            "value": "arguments",
                                                                            "valueText": "arguments"
                                                                        },
                                                                        {
                                                                            "kind": "CommaToken",
                                                                            "fullStart": 937,
                                                                            "fullEnd": 939,
                                                                            "start": 937,
                                                                            "end": 938,
                                                                            "fullWidth": 2,
                                                                            "width": 1,
                                                                            "text": ",",
                                                                            "value": ",",
                                                                            "valueText": ",",
                                                                            "hasTrailingTrivia": true,
                                                                            "trailingTrivia": [
                                                                                {
                                                                                    "kind": "WhitespaceTrivia",
                                                                                    "text": " "
                                                                                }
                                                                            ]
                                                                        },
                                                                        {
                                                                            "kind": "IdentifierName",
                                                                            "fullStart": 939,
                                                                            "fullEnd": 949,
                                                                            "start": 939,
                                                                            "end": 949,
                                                                            "fullWidth": 10,
                                                                            "width": 10,
                                                                            "text": "callbackfn",
                                                                            "value": "callbackfn",
                                                                            "valueText": "callbackfn"
                                                                        }
                                                                    ],
                                                                    "closeParenToken": {
                                                                        "kind": "CloseParenToken",
                                                                        "fullStart": 949,
                                                                        "fullEnd": 950,
                                                                        "start": 949,
                                                                        "end": 950,
                                                                        "fullWidth": 1,
                                                                        "width": 1,
                                                                        "text": ")",
                                                                        "value": ")",
                                                                        "valueText": ")"
                                                                    }
                                                                }
                                                            },
                                                            "semicolonToken": {
                                                                "kind": "SemicolonToken",
                                                                "fullStart": 950,
                                                                "fullEnd": 953,
                                                                "start": 950,
                                                                "end": 951,
                                                                "fullWidth": 3,
                                                                "width": 1,
                                                                "text": ";",
                                                                "value": ";",
                                                                "valueText": ";",
                                                                "hasTrailingTrivia": true,
                                                                "hasTrailingNewLine": true,
                                                                "trailingTrivia": [
                                                                    {
                                                                        "kind": "NewLineTrivia",
                                                                        "text": "\r\n"
                                                                    }
                                                                ]
                                                            }
                                                        }
                                                    ],
                                                    "closeBraceToken": {
                                                        "kind": "CloseBraceToken",
                                                        "fullStart": 953,
                                                        "fullEnd": 962,
                                                        "start": 961,
                                                        "end": 962,
                                                        "fullWidth": 9,
                                                        "width": 1,
                                                        "text": "}",
                                                        "value": "}",
                                                        "valueText": "}",
                                                        "hasLeadingTrivia": true,
                                                        "leadingTrivia": [
                                                            {
                                                                "kind": "WhitespaceTrivia",
                                                                "text": "        "
                                                            }
                                                        ]
                                                    }
                                                }
                                            }
                                        }
                                    }
                                ]
                            },
                            "semicolonToken": {
                                "kind": "SemicolonToken",
                                "fullStart": 962,
                                "fullEnd": 965,
                                "start": 962,
                                "end": 963,
                                "fullWidth": 3,
                                "width": 1,
                                "text": ";",
                                "value": ";",
                                "valueText": ";",
                                "hasTrailingTrivia": true,
                                "hasTrailingNewLine": true,
                                "trailingTrivia": [
                                    {
                                        "kind": "NewLineTrivia",
                                        "text": "\r\n"
                                    }
                                ]
                            }
                        },
                        {
                            "kind": "VariableStatement",
                            "fullStart": 965,
                            "fullEnd": 1002,
                            "start": 975,
                            "end": 1000,
                            "fullWidth": 37,
                            "width": 25,
                            "modifiers": [],
                            "variableDeclaration": {
                                "kind": "VariableDeclaration",
                                "fullStart": 965,
                                "fullEnd": 999,
                                "start": 975,
                                "end": 999,
                                "fullWidth": 34,
                                "width": 24,
                                "varKeyword": {
                                    "kind": "VarKeyword",
                                    "fullStart": 965,
                                    "fullEnd": 979,
                                    "start": 975,
                                    "end": 978,
                                    "fullWidth": 14,
                                    "width": 3,
                                    "text": "var",
                                    "value": "var",
                                    "valueText": "var",
                                    "hasLeadingTrivia": true,
                                    "hasLeadingNewLine": true,
                                    "hasTrailingTrivia": true,
                                    "leadingTrivia": [
                                        {
                                            "kind": "NewLineTrivia",
                                            "text": "\r\n"
                                        },
                                        {
                                            "kind": "WhitespaceTrivia",
                                            "text": "        "
                                        }
                                    ],
                                    "trailingTrivia": [
                                        {
                                            "kind": "WhitespaceTrivia",
                                            "text": " "
                                        }
                                    ]
                                },
                                "variableDeclarators": [
                                    {
                                        "kind": "VariableDeclarator",
                                        "fullStart": 979,
                                        "fullEnd": 999,
                                        "start": 979,
                                        "end": 999,
                                        "fullWidth": 20,
<<<<<<< HEAD
                                        "width": 20,
                                        "identifier": {
=======
                                        "propertyName": {
>>>>>>> 85e84683
                                            "kind": "IdentifierName",
                                            "fullStart": 979,
                                            "fullEnd": 990,
                                            "start": 979,
                                            "end": 989,
                                            "fullWidth": 11,
                                            "width": 10,
                                            "text": "testResult",
                                            "value": "testResult",
                                            "valueText": "testResult",
                                            "hasTrailingTrivia": true,
                                            "trailingTrivia": [
                                                {
                                                    "kind": "WhitespaceTrivia",
                                                    "text": " "
                                                }
                                            ]
                                        },
                                        "equalsValueClause": {
                                            "kind": "EqualsValueClause",
                                            "fullStart": 990,
                                            "fullEnd": 999,
                                            "start": 990,
                                            "end": 999,
                                            "fullWidth": 9,
                                            "width": 9,
                                            "equalsToken": {
                                                "kind": "EqualsToken",
                                                "fullStart": 990,
                                                "fullEnd": 992,
                                                "start": 990,
                                                "end": 991,
                                                "fullWidth": 2,
                                                "width": 1,
                                                "text": "=",
                                                "value": "=",
                                                "valueText": "=",
                                                "hasTrailingTrivia": true,
                                                "trailingTrivia": [
                                                    {
                                                        "kind": "WhitespaceTrivia",
                                                        "text": " "
                                                    }
                                                ]
                                            },
                                            "value": {
                                                "kind": "InvocationExpression",
                                                "fullStart": 992,
                                                "fullEnd": 999,
                                                "start": 992,
                                                "end": 999,
                                                "fullWidth": 7,
                                                "width": 7,
                                                "expression": {
                                                    "kind": "IdentifierName",
                                                    "fullStart": 992,
                                                    "fullEnd": 996,
                                                    "start": 992,
                                                    "end": 996,
                                                    "fullWidth": 4,
                                                    "width": 4,
                                                    "text": "func",
                                                    "value": "func",
                                                    "valueText": "func"
                                                },
                                                "argumentList": {
                                                    "kind": "ArgumentList",
                                                    "fullStart": 996,
                                                    "fullEnd": 999,
                                                    "start": 996,
                                                    "end": 999,
                                                    "fullWidth": 3,
                                                    "width": 3,
                                                    "openParenToken": {
                                                        "kind": "OpenParenToken",
                                                        "fullStart": 996,
                                                        "fullEnd": 997,
                                                        "start": 996,
                                                        "end": 997,
                                                        "fullWidth": 1,
                                                        "width": 1,
                                                        "text": "(",
                                                        "value": "(",
                                                        "valueText": "("
                                                    },
                                                    "arguments": [
                                                        {
                                                            "kind": "NumericLiteral",
                                                            "fullStart": 997,
                                                            "fullEnd": 998,
                                                            "start": 997,
                                                            "end": 998,
                                                            "fullWidth": 1,
                                                            "width": 1,
                                                            "text": "9",
                                                            "value": 9,
                                                            "valueText": "9"
                                                        }
                                                    ],
                                                    "closeParenToken": {
                                                        "kind": "CloseParenToken",
                                                        "fullStart": 998,
                                                        "fullEnd": 999,
                                                        "start": 998,
                                                        "end": 999,
                                                        "fullWidth": 1,
                                                        "width": 1,
                                                        "text": ")",
                                                        "value": ")",
                                                        "valueText": ")"
                                                    }
                                                }
                                            }
                                        }
                                    }
                                ]
                            },
                            "semicolonToken": {
                                "kind": "SemicolonToken",
                                "fullStart": 999,
                                "fullEnd": 1002,
                                "start": 999,
                                "end": 1000,
                                "fullWidth": 3,
                                "width": 1,
                                "text": ";",
                                "value": ";",
                                "valueText": ";",
                                "hasTrailingTrivia": true,
                                "hasTrailingNewLine": true,
                                "trailingTrivia": [
                                    {
                                        "kind": "NewLineTrivia",
                                        "text": "\r\n"
                                    }
                                ]
                            }
                        },
                        {
                            "kind": "ReturnStatement",
                            "fullStart": 1002,
                            "fullEnd": 1044,
                            "start": 1012,
                            "end": 1042,
                            "fullWidth": 42,
                            "width": 30,
                            "returnKeyword": {
                                "kind": "ReturnKeyword",
                                "fullStart": 1002,
                                "fullEnd": 1019,
                                "start": 1012,
                                "end": 1018,
                                "fullWidth": 17,
                                "width": 6,
                                "text": "return",
                                "value": "return",
                                "valueText": "return",
                                "hasLeadingTrivia": true,
                                "hasLeadingNewLine": true,
                                "hasTrailingTrivia": true,
                                "leadingTrivia": [
                                    {
                                        "kind": "NewLineTrivia",
                                        "text": "\r\n"
                                    },
                                    {
                                        "kind": "WhitespaceTrivia",
                                        "text": "        "
                                    }
                                ],
                                "trailingTrivia": [
                                    {
                                        "kind": "WhitespaceTrivia",
                                        "text": " "
                                    }
                                ]
                            },
                            "expression": {
                                "kind": "EqualsExpression",
                                "fullStart": 1019,
                                "fullEnd": 1041,
                                "start": 1019,
                                "end": 1041,
                                "fullWidth": 22,
                                "width": 22,
                                "left": {
                                    "kind": "ElementAccessExpression",
                                    "fullStart": 1019,
                                    "fullEnd": 1033,
                                    "start": 1019,
                                    "end": 1032,
                                    "fullWidth": 14,
                                    "width": 13,
                                    "expression": {
                                        "kind": "IdentifierName",
                                        "fullStart": 1019,
                                        "fullEnd": 1029,
                                        "start": 1019,
                                        "end": 1029,
                                        "fullWidth": 10,
                                        "width": 10,
                                        "text": "testResult",
                                        "value": "testResult",
                                        "valueText": "testResult"
                                    },
                                    "openBracketToken": {
                                        "kind": "OpenBracketToken",
                                        "fullStart": 1029,
                                        "fullEnd": 1030,
                                        "start": 1029,
                                        "end": 1030,
                                        "fullWidth": 1,
                                        "width": 1,
                                        "text": "[",
                                        "value": "[",
                                        "valueText": "["
                                    },
                                    "argumentExpression": {
                                        "kind": "NumericLiteral",
                                        "fullStart": 1030,
                                        "fullEnd": 1031,
                                        "start": 1030,
                                        "end": 1031,
                                        "fullWidth": 1,
                                        "width": 1,
                                        "text": "0",
                                        "value": 0,
                                        "valueText": "0"
                                    },
                                    "closeBracketToken": {
                                        "kind": "CloseBracketToken",
                                        "fullStart": 1031,
                                        "fullEnd": 1033,
                                        "start": 1031,
                                        "end": 1032,
                                        "fullWidth": 2,
                                        "width": 1,
                                        "text": "]",
                                        "value": "]",
                                        "valueText": "]",
                                        "hasTrailingTrivia": true,
                                        "trailingTrivia": [
                                            {
                                                "kind": "WhitespaceTrivia",
                                                "text": " "
                                            }
                                        ]
                                    }
                                },
                                "operatorToken": {
                                    "kind": "EqualsEqualsEqualsToken",
                                    "fullStart": 1033,
                                    "fullEnd": 1037,
                                    "start": 1033,
                                    "end": 1036,
                                    "fullWidth": 4,
                                    "width": 3,
                                    "text": "===",
                                    "value": "===",
                                    "valueText": "===",
                                    "hasTrailingTrivia": true,
                                    "trailingTrivia": [
                                        {
                                            "kind": "WhitespaceTrivia",
                                            "text": " "
                                        }
                                    ]
                                },
                                "right": {
                                    "kind": "TrueKeyword",
                                    "fullStart": 1037,
                                    "fullEnd": 1041,
                                    "start": 1037,
                                    "end": 1041,
                                    "fullWidth": 4,
                                    "width": 4,
                                    "text": "true",
                                    "value": true,
                                    "valueText": "true"
                                }
                            },
                            "semicolonToken": {
                                "kind": "SemicolonToken",
                                "fullStart": 1041,
                                "fullEnd": 1044,
                                "start": 1041,
                                "end": 1042,
                                "fullWidth": 3,
                                "width": 1,
                                "text": ";",
                                "value": ";",
                                "valueText": ";",
                                "hasTrailingTrivia": true,
                                "hasTrailingNewLine": true,
                                "trailingTrivia": [
                                    {
                                        "kind": "NewLineTrivia",
                                        "text": "\r\n"
                                    }
                                ]
                            }
                        }
                    ],
                    "closeBraceToken": {
                        "kind": "CloseBraceToken",
                        "fullStart": 1044,
                        "fullEnd": 1051,
                        "start": 1048,
                        "end": 1049,
                        "fullWidth": 7,
                        "width": 1,
                        "text": "}",
                        "value": "}",
                        "valueText": "}",
                        "hasLeadingTrivia": true,
                        "hasTrailingTrivia": true,
                        "hasTrailingNewLine": true,
                        "leadingTrivia": [
                            {
                                "kind": "WhitespaceTrivia",
                                "text": "    "
                            }
                        ],
                        "trailingTrivia": [
                            {
                                "kind": "NewLineTrivia",
                                "text": "\r\n"
                            }
                        ]
                    }
                }
            },
            {
                "kind": "ExpressionStatement",
                "fullStart": 1051,
                "fullEnd": 1075,
                "start": 1051,
                "end": 1073,
                "fullWidth": 24,
                "width": 22,
                "expression": {
                    "kind": "InvocationExpression",
                    "fullStart": 1051,
                    "fullEnd": 1072,
                    "start": 1051,
                    "end": 1072,
                    "fullWidth": 21,
                    "width": 21,
                    "expression": {
                        "kind": "IdentifierName",
                        "fullStart": 1051,
                        "fullEnd": 1062,
                        "start": 1051,
                        "end": 1062,
                        "fullWidth": 11,
                        "width": 11,
                        "text": "runTestCase",
                        "value": "runTestCase",
                        "valueText": "runTestCase"
                    },
                    "argumentList": {
                        "kind": "ArgumentList",
                        "fullStart": 1062,
                        "fullEnd": 1072,
                        "start": 1062,
                        "end": 1072,
                        "fullWidth": 10,
                        "width": 10,
                        "openParenToken": {
                            "kind": "OpenParenToken",
                            "fullStart": 1062,
                            "fullEnd": 1063,
                            "start": 1062,
                            "end": 1063,
                            "fullWidth": 1,
                            "width": 1,
                            "text": "(",
                            "value": "(",
                            "valueText": "("
                        },
                        "arguments": [
                            {
                                "kind": "IdentifierName",
                                "fullStart": 1063,
                                "fullEnd": 1071,
                                "start": 1063,
                                "end": 1071,
                                "fullWidth": 8,
                                "width": 8,
                                "text": "testcase",
                                "value": "testcase",
                                "valueText": "testcase"
                            }
                        ],
                        "closeParenToken": {
                            "kind": "CloseParenToken",
                            "fullStart": 1071,
                            "fullEnd": 1072,
                            "start": 1071,
                            "end": 1072,
                            "fullWidth": 1,
                            "width": 1,
                            "text": ")",
                            "value": ")",
                            "valueText": ")"
                        }
                    }
                },
                "semicolonToken": {
                    "kind": "SemicolonToken",
                    "fullStart": 1072,
                    "fullEnd": 1075,
                    "start": 1072,
                    "end": 1073,
                    "fullWidth": 3,
                    "width": 1,
                    "text": ";",
                    "value": ";",
                    "valueText": ";",
                    "hasTrailingTrivia": true,
                    "hasTrailingNewLine": true,
                    "trailingTrivia": [
                        {
                            "kind": "NewLineTrivia",
                            "text": "\r\n"
                        }
                    ]
                }
            }
        ],
        "endOfFileToken": {
            "kind": "EndOfFileToken",
            "fullStart": 1075,
            "fullEnd": 1075,
            "start": 1075,
            "end": 1075,
            "fullWidth": 0,
            "width": 0,
            "text": ""
        }
    },
    "lineMap": {
        "lineStarts": [
            0,
            67,
            152,
            232,
            308,
            380,
            385,
            444,
            620,
            625,
            627,
            629,
            652,
            654,
            700,
            730,
            765,
            787,
            818,
            833,
            844,
            846,
            884,
            953,
            965,
            967,
            1002,
            1004,
            1044,
            1051,
            1075
        ],
        "length": 1075
    }
}<|MERGE_RESOLUTION|>--- conflicted
+++ resolved
@@ -965,12 +965,8 @@
                                         "start": 858,
                                         "end": 962,
                                         "fullWidth": 104,
-<<<<<<< HEAD
                                         "width": 104,
-                                        "identifier": {
-=======
                                         "propertyName": {
->>>>>>> 85e84683
                                             "kind": "IdentifierName",
                                             "fullStart": 858,
                                             "fullEnd": 863,
@@ -1542,12 +1538,8 @@
                                         "start": 979,
                                         "end": 999,
                                         "fullWidth": 20,
-<<<<<<< HEAD
                                         "width": 20,
-                                        "identifier": {
-=======
                                         "propertyName": {
->>>>>>> 85e84683
                                             "kind": "IdentifierName",
                                             "fullStart": 979,
                                             "fullEnd": 990,
