--- conflicted
+++ resolved
@@ -1027,12 +1027,8 @@
                                                     "start": 753,
                                                     "end": 807,
                                                     "fullWidth": 54,
-<<<<<<< HEAD
                                                     "width": 54,
-                                                    "identifier": {
-=======
                                                     "propertyName": {
->>>>>>> 85e84683
                                                         "kind": "IdentifierName",
                                                         "fullStart": 753,
                                                         "fullEnd": 764,
