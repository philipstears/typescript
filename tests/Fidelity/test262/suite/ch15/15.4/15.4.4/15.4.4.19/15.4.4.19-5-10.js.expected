{
    "isDeclaration": false,
    "languageVersion": "EcmaScript5",
    "parseOptions": {
        "allowAutomaticSemicolonInsertion": true
    },
    "sourceUnit": {
        "kind": "SourceUnit",
        "fullStart": 0,
        "fullEnd": 816,
        "start": 524,
        "end": 816,
        "fullWidth": 816,
        "width": 292,
        "isIncrementallyUnusable": true,
        "moduleElements": [
            {
                "kind": "FunctionDeclaration",
                "fullStart": 0,
                "fullEnd": 792,
                "start": 524,
                "end": 790,
                "fullWidth": 792,
                "width": 266,
                "modifiers": [],
                "functionKeyword": {
                    "kind": "FunctionKeyword",
                    "fullStart": 0,
                    "fullEnd": 533,
                    "start": 524,
                    "end": 532,
                    "fullWidth": 533,
                    "width": 8,
                    "text": "function",
                    "value": "function",
                    "valueText": "function",
                    "hasLeadingTrivia": true,
                    "hasLeadingComment": true,
                    "hasLeadingNewLine": true,
                    "hasTrailingTrivia": true,
                    "leadingTrivia": [
                        {
                            "kind": "SingleLineCommentTrivia",
                            "text": "/// Copyright (c) 2012 Ecma International.  All rights reserved. "
                        },
                        {
                            "kind": "NewLineTrivia",
                            "text": "\r\n"
                        },
                        {
                            "kind": "SingleLineCommentTrivia",
                            "text": "/// Ecma International makes this code available under the terms and conditions set"
                        },
                        {
                            "kind": "NewLineTrivia",
                            "text": "\r\n"
                        },
                        {
                            "kind": "SingleLineCommentTrivia",
                            "text": "/// forth on http://hg.ecmascript.org/tests/test262/raw-file/tip/LICENSE (the "
                        },
                        {
                            "kind": "NewLineTrivia",
                            "text": "\r\n"
                        },
                        {
                            "kind": "SingleLineCommentTrivia",
                            "text": "/// \"Use Terms\").   Any redistribution of this code must retain the above "
                        },
                        {
                            "kind": "NewLineTrivia",
                            "text": "\r\n"
                        },
                        {
                            "kind": "SingleLineCommentTrivia",
                            "text": "/// copyright and this notice and otherwise comply with the Use Terms."
                        },
                        {
                            "kind": "NewLineTrivia",
                            "text": "\r\n"
                        },
                        {
                            "kind": "MultiLineCommentTrivia",
                            "text": "/**\r\n * @path ch15/15.4/15.4.4/15.4.4.19/15.4.4.19-5-10.js\r\n * @description Array.prototype.map - Array object can be used as thisArg\r\n */"
                        },
                        {
                            "kind": "NewLineTrivia",
                            "text": "\r\n"
                        },
                        {
                            "kind": "NewLineTrivia",
                            "text": "\r\n"
                        },
                        {
                            "kind": "NewLineTrivia",
                            "text": "\r\n"
                        }
                    ],
                    "trailingTrivia": [
                        {
                            "kind": "WhitespaceTrivia",
                            "text": " "
                        }
                    ]
                },
                "identifier": {
                    "kind": "IdentifierName",
                    "fullStart": 533,
                    "fullEnd": 541,
                    "start": 533,
                    "end": 541,
                    "fullWidth": 8,
                    "width": 8,
                    "text": "testcase",
                    "value": "testcase",
                    "valueText": "testcase"
                },
                "callSignature": {
                    "kind": "CallSignature",
                    "fullStart": 541,
                    "fullEnd": 544,
                    "start": 541,
                    "end": 543,
                    "fullWidth": 3,
                    "width": 2,
                    "parameterList": {
                        "kind": "ParameterList",
                        "fullStart": 541,
                        "fullEnd": 544,
                        "start": 541,
                        "end": 543,
                        "fullWidth": 3,
                        "width": 2,
                        "openParenToken": {
                            "kind": "OpenParenToken",
                            "fullStart": 541,
                            "fullEnd": 542,
                            "start": 541,
                            "end": 542,
                            "fullWidth": 1,
                            "width": 1,
                            "text": "(",
                            "value": "(",
                            "valueText": "("
                        },
                        "parameters": [],
                        "closeParenToken": {
                            "kind": "CloseParenToken",
                            "fullStart": 542,
                            "fullEnd": 544,
                            "start": 542,
                            "end": 543,
                            "fullWidth": 2,
                            "width": 1,
                            "text": ")",
                            "value": ")",
                            "valueText": ")",
                            "hasTrailingTrivia": true,
                            "trailingTrivia": [
                                {
                                    "kind": "WhitespaceTrivia",
                                    "text": " "
                                }
                            ]
                        }
                    }
                },
                "block": {
                    "kind": "Block",
                    "fullStart": 544,
                    "fullEnd": 792,
                    "start": 544,
                    "end": 790,
                    "fullWidth": 248,
                    "width": 246,
                    "openBraceToken": {
                        "kind": "OpenBraceToken",
                        "fullStart": 544,
                        "fullEnd": 547,
                        "start": 544,
                        "end": 545,
                        "fullWidth": 3,
                        "width": 1,
                        "text": "{",
                        "value": "{",
                        "valueText": "{",
                        "hasTrailingTrivia": true,
                        "hasTrailingNewLine": true,
                        "trailingTrivia": [
                            {
                                "kind": "NewLineTrivia",
                                "text": "\r\n"
                            }
                        ]
                    },
                    "statements": [
                        {
                            "kind": "VariableStatement",
                            "fullStart": 547,
                            "fullEnd": 587,
                            "start": 557,
                            "end": 585,
                            "fullWidth": 40,
                            "width": 28,
                            "modifiers": [],
                            "variableDeclaration": {
                                "kind": "VariableDeclaration",
                                "fullStart": 547,
                                "fullEnd": 584,
                                "start": 557,
                                "end": 584,
                                "fullWidth": 37,
                                "width": 27,
                                "varKeyword": {
                                    "kind": "VarKeyword",
                                    "fullStart": 547,
                                    "fullEnd": 561,
                                    "start": 557,
                                    "end": 560,
                                    "fullWidth": 14,
                                    "width": 3,
                                    "text": "var",
                                    "value": "var",
                                    "valueText": "var",
                                    "hasLeadingTrivia": true,
                                    "hasLeadingNewLine": true,
                                    "hasTrailingTrivia": true,
                                    "leadingTrivia": [
                                        {
                                            "kind": "NewLineTrivia",
                                            "text": "\r\n"
                                        },
                                        {
                                            "kind": "WhitespaceTrivia",
                                            "text": "        "
                                        }
                                    ],
                                    "trailingTrivia": [
                                        {
                                            "kind": "WhitespaceTrivia",
                                            "text": " "
                                        }
                                    ]
                                },
                                "variableDeclarators": [
                                    {
                                        "kind": "VariableDeclarator",
                                        "fullStart": 561,
                                        "fullEnd": 584,
                                        "start": 561,
                                        "end": 584,
                                        "fullWidth": 23,
<<<<<<< HEAD
                                        "width": 23,
                                        "identifier": {
=======
                                        "propertyName": {
>>>>>>> 85e84683
                                            "kind": "IdentifierName",
                                            "fullStart": 561,
                                            "fullEnd": 570,
                                            "start": 561,
                                            "end": 569,
                                            "fullWidth": 9,
                                            "width": 8,
                                            "text": "objArray",
                                            "value": "objArray",
                                            "valueText": "objArray",
                                            "hasTrailingTrivia": true,
                                            "trailingTrivia": [
                                                {
                                                    "kind": "WhitespaceTrivia",
                                                    "text": " "
                                                }
                                            ]
                                        },
                                        "equalsValueClause": {
                                            "kind": "EqualsValueClause",
                                            "fullStart": 570,
                                            "fullEnd": 584,
                                            "start": 570,
                                            "end": 584,
                                            "fullWidth": 14,
                                            "width": 14,
                                            "equalsToken": {
                                                "kind": "EqualsToken",
                                                "fullStart": 570,
                                                "fullEnd": 572,
                                                "start": 570,
                                                "end": 571,
                                                "fullWidth": 2,
                                                "width": 1,
                                                "text": "=",
                                                "value": "=",
                                                "valueText": "=",
                                                "hasTrailingTrivia": true,
                                                "trailingTrivia": [
                                                    {
                                                        "kind": "WhitespaceTrivia",
                                                        "text": " "
                                                    }
                                                ]
                                            },
                                            "value": {
                                                "kind": "ObjectCreationExpression",
                                                "fullStart": 572,
                                                "fullEnd": 584,
                                                "start": 572,
                                                "end": 584,
                                                "fullWidth": 12,
                                                "width": 12,
                                                "newKeyword": {
                                                    "kind": "NewKeyword",
                                                    "fullStart": 572,
                                                    "fullEnd": 576,
                                                    "start": 572,
                                                    "end": 575,
                                                    "fullWidth": 4,
                                                    "width": 3,
                                                    "text": "new",
                                                    "value": "new",
                                                    "valueText": "new",
                                                    "hasTrailingTrivia": true,
                                                    "trailingTrivia": [
                                                        {
                                                            "kind": "WhitespaceTrivia",
                                                            "text": " "
                                                        }
                                                    ]
                                                },
                                                "expression": {
                                                    "kind": "IdentifierName",
                                                    "fullStart": 576,
                                                    "fullEnd": 581,
                                                    "start": 576,
                                                    "end": 581,
                                                    "fullWidth": 5,
                                                    "width": 5,
                                                    "text": "Array",
                                                    "value": "Array",
                                                    "valueText": "Array"
                                                },
                                                "argumentList": {
                                                    "kind": "ArgumentList",
                                                    "fullStart": 581,
                                                    "fullEnd": 584,
                                                    "start": 581,
                                                    "end": 584,
                                                    "fullWidth": 3,
                                                    "width": 3,
                                                    "openParenToken": {
                                                        "kind": "OpenParenToken",
                                                        "fullStart": 581,
                                                        "fullEnd": 582,
                                                        "start": 581,
                                                        "end": 582,
                                                        "fullWidth": 1,
                                                        "width": 1,
                                                        "text": "(",
                                                        "value": "(",
                                                        "valueText": "("
                                                    },
                                                    "arguments": [
                                                        {
                                                            "kind": "NumericLiteral",
                                                            "fullStart": 582,
                                                            "fullEnd": 583,
                                                            "start": 582,
                                                            "end": 583,
                                                            "fullWidth": 1,
                                                            "width": 1,
                                                            "text": "2",
                                                            "value": 2,
                                                            "valueText": "2"
                                                        }
                                                    ],
                                                    "closeParenToken": {
                                                        "kind": "CloseParenToken",
                                                        "fullStart": 583,
                                                        "fullEnd": 584,
                                                        "start": 583,
                                                        "end": 584,
                                                        "fullWidth": 1,
                                                        "width": 1,
                                                        "text": ")",
                                                        "value": ")",
                                                        "valueText": ")"
                                                    }
                                                }
                                            }
                                        }
                                    }
                                ]
                            },
                            "semicolonToken": {
                                "kind": "SemicolonToken",
                                "fullStart": 584,
                                "fullEnd": 587,
                                "start": 584,
                                "end": 585,
                                "fullWidth": 3,
                                "width": 1,
                                "text": ";",
                                "value": ";",
                                "valueText": ";",
                                "hasTrailingTrivia": true,
                                "hasTrailingNewLine": true,
                                "trailingTrivia": [
                                    {
                                        "kind": "NewLineTrivia",
                                        "text": "\r\n"
                                    }
                                ]
                            }
                        },
                        {
                            "kind": "FunctionDeclaration",
                            "fullStart": 587,
                            "fullEnd": 685,
                            "start": 597,
                            "end": 683,
                            "fullWidth": 98,
                            "width": 86,
                            "modifiers": [],
                            "functionKeyword": {
                                "kind": "FunctionKeyword",
                                "fullStart": 587,
                                "fullEnd": 606,
                                "start": 597,
                                "end": 605,
                                "fullWidth": 19,
                                "width": 8,
                                "text": "function",
                                "value": "function",
                                "valueText": "function",
                                "hasLeadingTrivia": true,
                                "hasLeadingNewLine": true,
                                "hasTrailingTrivia": true,
                                "leadingTrivia": [
                                    {
                                        "kind": "NewLineTrivia",
                                        "text": "\r\n"
                                    },
                                    {
                                        "kind": "WhitespaceTrivia",
                                        "text": "        "
                                    }
                                ],
                                "trailingTrivia": [
                                    {
                                        "kind": "WhitespaceTrivia",
                                        "text": " "
                                    }
                                ]
                            },
                            "identifier": {
                                "kind": "IdentifierName",
                                "fullStart": 606,
                                "fullEnd": 616,
                                "start": 606,
                                "end": 616,
                                "fullWidth": 10,
                                "width": 10,
                                "text": "callbackfn",
                                "value": "callbackfn",
                                "valueText": "callbackfn"
                            },
                            "callSignature": {
                                "kind": "CallSignature",
                                "fullStart": 616,
                                "fullEnd": 632,
                                "start": 616,
                                "end": 631,
                                "fullWidth": 16,
                                "width": 15,
                                "parameterList": {
                                    "kind": "ParameterList",
                                    "fullStart": 616,
                                    "fullEnd": 632,
                                    "start": 616,
                                    "end": 631,
                                    "fullWidth": 16,
                                    "width": 15,
                                    "openParenToken": {
                                        "kind": "OpenParenToken",
                                        "fullStart": 616,
                                        "fullEnd": 617,
                                        "start": 616,
                                        "end": 617,
                                        "fullWidth": 1,
                                        "width": 1,
                                        "text": "(",
                                        "value": "(",
                                        "valueText": "("
                                    },
                                    "parameters": [
                                        {
                                            "kind": "Parameter",
                                            "fullStart": 617,
                                            "fullEnd": 620,
                                            "start": 617,
                                            "end": 620,
                                            "fullWidth": 3,
                                            "width": 3,
                                            "modifiers": [],
                                            "identifier": {
                                                "kind": "IdentifierName",
                                                "fullStart": 617,
                                                "fullEnd": 620,
                                                "start": 617,
                                                "end": 620,
                                                "fullWidth": 3,
                                                "width": 3,
                                                "text": "val",
                                                "value": "val",
                                                "valueText": "val"
                                            }
                                        },
                                        {
                                            "kind": "CommaToken",
                                            "fullStart": 620,
                                            "fullEnd": 622,
                                            "start": 620,
                                            "end": 621,
                                            "fullWidth": 2,
                                            "width": 1,
                                            "text": ",",
                                            "value": ",",
                                            "valueText": ",",
                                            "hasTrailingTrivia": true,
                                            "trailingTrivia": [
                                                {
                                                    "kind": "WhitespaceTrivia",
                                                    "text": " "
                                                }
                                            ]
                                        },
                                        {
                                            "kind": "Parameter",
                                            "fullStart": 622,
                                            "fullEnd": 625,
                                            "start": 622,
                                            "end": 625,
                                            "fullWidth": 3,
                                            "width": 3,
                                            "modifiers": [],
                                            "identifier": {
                                                "kind": "IdentifierName",
                                                "fullStart": 622,
                                                "fullEnd": 625,
                                                "start": 622,
                                                "end": 625,
                                                "fullWidth": 3,
                                                "width": 3,
                                                "text": "idx",
                                                "value": "idx",
                                                "valueText": "idx"
                                            }
                                        },
                                        {
                                            "kind": "CommaToken",
                                            "fullStart": 625,
                                            "fullEnd": 627,
                                            "start": 625,
                                            "end": 626,
                                            "fullWidth": 2,
                                            "width": 1,
                                            "text": ",",
                                            "value": ",",
                                            "valueText": ",",
                                            "hasTrailingTrivia": true,
                                            "trailingTrivia": [
                                                {
                                                    "kind": "WhitespaceTrivia",
                                                    "text": " "
                                                }
                                            ]
                                        },
                                        {
                                            "kind": "Parameter",
                                            "fullStart": 627,
                                            "fullEnd": 630,
                                            "start": 627,
                                            "end": 630,
                                            "fullWidth": 3,
                                            "width": 3,
                                            "modifiers": [],
                                            "identifier": {
                                                "kind": "IdentifierName",
                                                "fullStart": 627,
                                                "fullEnd": 630,
                                                "start": 627,
                                                "end": 630,
                                                "fullWidth": 3,
                                                "width": 3,
                                                "text": "obj",
                                                "value": "obj",
                                                "valueText": "obj"
                                            }
                                        }
                                    ],
                                    "closeParenToken": {
                                        "kind": "CloseParenToken",
                                        "fullStart": 630,
                                        "fullEnd": 632,
                                        "start": 630,
                                        "end": 631,
                                        "fullWidth": 2,
                                        "width": 1,
                                        "text": ")",
                                        "value": ")",
                                        "valueText": ")",
                                        "hasTrailingTrivia": true,
                                        "trailingTrivia": [
                                            {
                                                "kind": "WhitespaceTrivia",
                                                "text": " "
                                            }
                                        ]
                                    }
                                }
                            },
                            "block": {
                                "kind": "Block",
                                "fullStart": 632,
                                "fullEnd": 685,
                                "start": 632,
                                "end": 683,
                                "fullWidth": 53,
                                "width": 51,
                                "openBraceToken": {
                                    "kind": "OpenBraceToken",
                                    "fullStart": 632,
                                    "fullEnd": 635,
                                    "start": 632,
                                    "end": 633,
                                    "fullWidth": 3,
                                    "width": 1,
                                    "text": "{",
                                    "value": "{",
                                    "valueText": "{",
                                    "hasTrailingTrivia": true,
                                    "hasTrailingNewLine": true,
                                    "trailingTrivia": [
                                        {
                                            "kind": "NewLineTrivia",
                                            "text": "\r\n"
                                        }
                                    ]
                                },
                                "statements": [
                                    {
                                        "kind": "ReturnStatement",
                                        "fullStart": 635,
                                        "fullEnd": 674,
                                        "start": 647,
                                        "end": 672,
                                        "fullWidth": 39,
                                        "width": 25,
                                        "returnKeyword": {
                                            "kind": "ReturnKeyword",
                                            "fullStart": 635,
                                            "fullEnd": 654,
                                            "start": 647,
                                            "end": 653,
                                            "fullWidth": 19,
                                            "width": 6,
                                            "text": "return",
                                            "value": "return",
                                            "valueText": "return",
                                            "hasLeadingTrivia": true,
                                            "hasTrailingTrivia": true,
                                            "leadingTrivia": [
                                                {
                                                    "kind": "WhitespaceTrivia",
                                                    "text": "            "
                                                }
                                            ],
                                            "trailingTrivia": [
                                                {
                                                    "kind": "WhitespaceTrivia",
                                                    "text": " "
                                                }
                                            ]
                                        },
                                        "expression": {
                                            "kind": "EqualsExpression",
                                            "fullStart": 654,
                                            "fullEnd": 671,
                                            "start": 654,
                                            "end": 671,
                                            "fullWidth": 17,
                                            "width": 17,
                                            "left": {
                                                "kind": "ThisKeyword",
                                                "fullStart": 654,
                                                "fullEnd": 659,
                                                "start": 654,
                                                "end": 658,
                                                "fullWidth": 5,
                                                "width": 4,
                                                "text": "this",
                                                "value": "this",
                                                "valueText": "this",
                                                "hasTrailingTrivia": true,
                                                "trailingTrivia": [
                                                    {
                                                        "kind": "WhitespaceTrivia",
                                                        "text": " "
                                                    }
                                                ]
                                            },
                                            "operatorToken": {
                                                "kind": "EqualsEqualsEqualsToken",
                                                "fullStart": 659,
                                                "fullEnd": 663,
                                                "start": 659,
                                                "end": 662,
                                                "fullWidth": 4,
                                                "width": 3,
                                                "text": "===",
                                                "value": "===",
                                                "valueText": "===",
                                                "hasTrailingTrivia": true,
                                                "trailingTrivia": [
                                                    {
                                                        "kind": "WhitespaceTrivia",
                                                        "text": " "
                                                    }
                                                ]
                                            },
                                            "right": {
                                                "kind": "IdentifierName",
                                                "fullStart": 663,
                                                "fullEnd": 671,
                                                "start": 663,
                                                "end": 671,
                                                "fullWidth": 8,
                                                "width": 8,
                                                "text": "objArray",
                                                "value": "objArray",
                                                "valueText": "objArray"
                                            }
                                        },
                                        "semicolonToken": {
                                            "kind": "SemicolonToken",
                                            "fullStart": 671,
                                            "fullEnd": 674,
                                            "start": 671,
                                            "end": 672,
                                            "fullWidth": 3,
                                            "width": 1,
                                            "text": ";",
                                            "value": ";",
                                            "valueText": ";",
                                            "hasTrailingTrivia": true,
                                            "hasTrailingNewLine": true,
                                            "trailingTrivia": [
                                                {
                                                    "kind": "NewLineTrivia",
                                                    "text": "\r\n"
                                                }
                                            ]
                                        }
                                    }
                                ],
                                "closeBraceToken": {
                                    "kind": "CloseBraceToken",
                                    "fullStart": 674,
                                    "fullEnd": 685,
                                    "start": 682,
                                    "end": 683,
                                    "fullWidth": 11,
                                    "width": 1,
                                    "text": "}",
                                    "value": "}",
                                    "valueText": "}",
                                    "hasLeadingTrivia": true,
                                    "hasTrailingTrivia": true,
                                    "hasTrailingNewLine": true,
                                    "leadingTrivia": [
                                        {
                                            "kind": "WhitespaceTrivia",
                                            "text": "        "
                                        }
                                    ],
                                    "trailingTrivia": [
                                        {
                                            "kind": "NewLineTrivia",
                                            "text": "\r\n"
                                        }
                                    ]
                                }
                            }
                        },
                        {
                            "kind": "VariableStatement",
                            "fullStart": 685,
                            "fullEnd": 745,
                            "start": 695,
                            "end": 743,
                            "fullWidth": 60,
                            "width": 48,
                            "modifiers": [],
                            "variableDeclaration": {
                                "kind": "VariableDeclaration",
                                "fullStart": 685,
                                "fullEnd": 742,
                                "start": 695,
                                "end": 742,
                                "fullWidth": 57,
                                "width": 47,
                                "varKeyword": {
                                    "kind": "VarKeyword",
                                    "fullStart": 685,
                                    "fullEnd": 699,
                                    "start": 695,
                                    "end": 698,
                                    "fullWidth": 14,
                                    "width": 3,
                                    "text": "var",
                                    "value": "var",
                                    "valueText": "var",
                                    "hasLeadingTrivia": true,
                                    "hasLeadingNewLine": true,
                                    "hasTrailingTrivia": true,
                                    "leadingTrivia": [
                                        {
                                            "kind": "NewLineTrivia",
                                            "text": "\r\n"
                                        },
                                        {
                                            "kind": "WhitespaceTrivia",
                                            "text": "        "
                                        }
                                    ],
                                    "trailingTrivia": [
                                        {
                                            "kind": "WhitespaceTrivia",
                                            "text": " "
                                        }
                                    ]
                                },
                                "variableDeclarators": [
                                    {
                                        "kind": "VariableDeclarator",
                                        "fullStart": 699,
                                        "fullEnd": 742,
                                        "start": 699,
                                        "end": 742,
                                        "fullWidth": 43,
<<<<<<< HEAD
                                        "width": 43,
                                        "identifier": {
=======
                                        "propertyName": {
>>>>>>> 85e84683
                                            "kind": "IdentifierName",
                                            "fullStart": 699,
                                            "fullEnd": 710,
                                            "start": 699,
                                            "end": 709,
                                            "fullWidth": 11,
                                            "width": 10,
                                            "text": "testResult",
                                            "value": "testResult",
                                            "valueText": "testResult",
                                            "hasTrailingTrivia": true,
                                            "trailingTrivia": [
                                                {
                                                    "kind": "WhitespaceTrivia",
                                                    "text": " "
                                                }
                                            ]
                                        },
                                        "equalsValueClause": {
                                            "kind": "EqualsValueClause",
                                            "fullStart": 710,
                                            "fullEnd": 742,
                                            "start": 710,
                                            "end": 742,
                                            "fullWidth": 32,
                                            "width": 32,
                                            "equalsToken": {
                                                "kind": "EqualsToken",
                                                "fullStart": 710,
                                                "fullEnd": 712,
                                                "start": 710,
                                                "end": 711,
                                                "fullWidth": 2,
                                                "width": 1,
                                                "text": "=",
                                                "value": "=",
                                                "valueText": "=",
                                                "hasTrailingTrivia": true,
                                                "trailingTrivia": [
                                                    {
                                                        "kind": "WhitespaceTrivia",
                                                        "text": " "
                                                    }
                                                ]
                                            },
                                            "value": {
                                                "kind": "InvocationExpression",
                                                "fullStart": 712,
                                                "fullEnd": 742,
                                                "start": 712,
                                                "end": 742,
                                                "fullWidth": 30,
                                                "width": 30,
                                                "expression": {
                                                    "kind": "MemberAccessExpression",
                                                    "fullStart": 712,
                                                    "fullEnd": 720,
                                                    "start": 712,
                                                    "end": 720,
                                                    "fullWidth": 8,
                                                    "width": 8,
                                                    "expression": {
                                                        "kind": "ArrayLiteralExpression",
                                                        "fullStart": 712,
                                                        "fullEnd": 716,
                                                        "start": 712,
                                                        "end": 716,
                                                        "fullWidth": 4,
                                                        "width": 4,
                                                        "openBracketToken": {
                                                            "kind": "OpenBracketToken",
                                                            "fullStart": 712,
                                                            "fullEnd": 713,
                                                            "start": 712,
                                                            "end": 713,
                                                            "fullWidth": 1,
                                                            "width": 1,
                                                            "text": "[",
                                                            "value": "[",
                                                            "valueText": "["
                                                        },
                                                        "expressions": [
                                                            {
                                                                "kind": "NumericLiteral",
                                                                "fullStart": 713,
                                                                "fullEnd": 715,
                                                                "start": 713,
                                                                "end": 715,
                                                                "fullWidth": 2,
                                                                "width": 2,
                                                                "text": "11",
                                                                "value": 11,
                                                                "valueText": "11"
                                                            }
                                                        ],
                                                        "closeBracketToken": {
                                                            "kind": "CloseBracketToken",
                                                            "fullStart": 715,
                                                            "fullEnd": 716,
                                                            "start": 715,
                                                            "end": 716,
                                                            "fullWidth": 1,
                                                            "width": 1,
                                                            "text": "]",
                                                            "value": "]",
                                                            "valueText": "]"
                                                        }
                                                    },
                                                    "dotToken": {
                                                        "kind": "DotToken",
                                                        "fullStart": 716,
                                                        "fullEnd": 717,
                                                        "start": 716,
                                                        "end": 717,
                                                        "fullWidth": 1,
                                                        "width": 1,
                                                        "text": ".",
                                                        "value": ".",
                                                        "valueText": "."
                                                    },
                                                    "name": {
                                                        "kind": "IdentifierName",
                                                        "fullStart": 717,
                                                        "fullEnd": 720,
                                                        "start": 717,
                                                        "end": 720,
                                                        "fullWidth": 3,
                                                        "width": 3,
                                                        "text": "map",
                                                        "value": "map",
                                                        "valueText": "map"
                                                    }
                                                },
                                                "argumentList": {
                                                    "kind": "ArgumentList",
                                                    "fullStart": 720,
                                                    "fullEnd": 742,
                                                    "start": 720,
                                                    "end": 742,
                                                    "fullWidth": 22,
                                                    "width": 22,
                                                    "openParenToken": {
                                                        "kind": "OpenParenToken",
                                                        "fullStart": 720,
                                                        "fullEnd": 721,
                                                        "start": 720,
                                                        "end": 721,
                                                        "fullWidth": 1,
                                                        "width": 1,
                                                        "text": "(",
                                                        "value": "(",
                                                        "valueText": "("
                                                    },
                                                    "arguments": [
                                                        {
                                                            "kind": "IdentifierName",
                                                            "fullStart": 721,
                                                            "fullEnd": 731,
                                                            "start": 721,
                                                            "end": 731,
                                                            "fullWidth": 10,
                                                            "width": 10,
                                                            "text": "callbackfn",
                                                            "value": "callbackfn",
                                                            "valueText": "callbackfn"
                                                        },
                                                        {
                                                            "kind": "CommaToken",
                                                            "fullStart": 731,
                                                            "fullEnd": 733,
                                                            "start": 731,
                                                            "end": 732,
                                                            "fullWidth": 2,
                                                            "width": 1,
                                                            "text": ",",
                                                            "value": ",",
                                                            "valueText": ",",
                                                            "hasTrailingTrivia": true,
                                                            "trailingTrivia": [
                                                                {
                                                                    "kind": "WhitespaceTrivia",
                                                                    "text": " "
                                                                }
                                                            ]
                                                        },
                                                        {
                                                            "kind": "IdentifierName",
                                                            "fullStart": 733,
                                                            "fullEnd": 741,
                                                            "start": 733,
                                                            "end": 741,
                                                            "fullWidth": 8,
                                                            "width": 8,
                                                            "text": "objArray",
                                                            "value": "objArray",
                                                            "valueText": "objArray"
                                                        }
                                                    ],
                                                    "closeParenToken": {
                                                        "kind": "CloseParenToken",
                                                        "fullStart": 741,
                                                        "fullEnd": 742,
                                                        "start": 741,
                                                        "end": 742,
                                                        "fullWidth": 1,
                                                        "width": 1,
                                                        "text": ")",
                                                        "value": ")",
                                                        "valueText": ")"
                                                    }
                                                }
                                            }
                                        }
                                    }
                                ]
                            },
                            "semicolonToken": {
                                "kind": "SemicolonToken",
                                "fullStart": 742,
                                "fullEnd": 745,
                                "start": 742,
                                "end": 743,
                                "fullWidth": 3,
                                "width": 1,
                                "text": ";",
                                "value": ";",
                                "valueText": ";",
                                "hasTrailingTrivia": true,
                                "hasTrailingNewLine": true,
                                "trailingTrivia": [
                                    {
                                        "kind": "NewLineTrivia",
                                        "text": "\r\n"
                                    }
                                ]
                            }
                        },
                        {
                            "kind": "ReturnStatement",
                            "fullStart": 745,
                            "fullEnd": 785,
                            "start": 753,
                            "end": 783,
                            "fullWidth": 40,
                            "width": 30,
                            "returnKeyword": {
                                "kind": "ReturnKeyword",
                                "fullStart": 745,
                                "fullEnd": 760,
                                "start": 753,
                                "end": 759,
                                "fullWidth": 15,
                                "width": 6,
                                "text": "return",
                                "value": "return",
                                "valueText": "return",
                                "hasLeadingTrivia": true,
                                "hasTrailingTrivia": true,
                                "leadingTrivia": [
                                    {
                                        "kind": "WhitespaceTrivia",
                                        "text": "        "
                                    }
                                ],
                                "trailingTrivia": [
                                    {
                                        "kind": "WhitespaceTrivia",
                                        "text": " "
                                    }
                                ]
                            },
                            "expression": {
                                "kind": "EqualsExpression",
                                "fullStart": 760,
                                "fullEnd": 782,
                                "start": 760,
                                "end": 782,
                                "fullWidth": 22,
                                "width": 22,
                                "left": {
                                    "kind": "ElementAccessExpression",
                                    "fullStart": 760,
                                    "fullEnd": 774,
                                    "start": 760,
                                    "end": 773,
                                    "fullWidth": 14,
                                    "width": 13,
                                    "expression": {
                                        "kind": "IdentifierName",
                                        "fullStart": 760,
                                        "fullEnd": 770,
                                        "start": 760,
                                        "end": 770,
                                        "fullWidth": 10,
                                        "width": 10,
                                        "text": "testResult",
                                        "value": "testResult",
                                        "valueText": "testResult"
                                    },
                                    "openBracketToken": {
                                        "kind": "OpenBracketToken",
                                        "fullStart": 770,
                                        "fullEnd": 771,
                                        "start": 770,
                                        "end": 771,
                                        "fullWidth": 1,
                                        "width": 1,
                                        "text": "[",
                                        "value": "[",
                                        "valueText": "["
                                    },
                                    "argumentExpression": {
                                        "kind": "NumericLiteral",
                                        "fullStart": 771,
                                        "fullEnd": 772,
                                        "start": 771,
                                        "end": 772,
                                        "fullWidth": 1,
                                        "width": 1,
                                        "text": "0",
                                        "value": 0,
                                        "valueText": "0"
                                    },
                                    "closeBracketToken": {
                                        "kind": "CloseBracketToken",
                                        "fullStart": 772,
                                        "fullEnd": 774,
                                        "start": 772,
                                        "end": 773,
                                        "fullWidth": 2,
                                        "width": 1,
                                        "text": "]",
                                        "value": "]",
                                        "valueText": "]",
                                        "hasTrailingTrivia": true,
                                        "trailingTrivia": [
                                            {
                                                "kind": "WhitespaceTrivia",
                                                "text": " "
                                            }
                                        ]
                                    }
                                },
                                "operatorToken": {
                                    "kind": "EqualsEqualsEqualsToken",
                                    "fullStart": 774,
                                    "fullEnd": 778,
                                    "start": 774,
                                    "end": 777,
                                    "fullWidth": 4,
                                    "width": 3,
                                    "text": "===",
                                    "value": "===",
                                    "valueText": "===",
                                    "hasTrailingTrivia": true,
                                    "trailingTrivia": [
                                        {
                                            "kind": "WhitespaceTrivia",
                                            "text": " "
                                        }
                                    ]
                                },
                                "right": {
                                    "kind": "TrueKeyword",
                                    "fullStart": 778,
                                    "fullEnd": 782,
                                    "start": 778,
                                    "end": 782,
                                    "fullWidth": 4,
                                    "width": 4,
                                    "text": "true",
                                    "value": true,
                                    "valueText": "true"
                                }
                            },
                            "semicolonToken": {
                                "kind": "SemicolonToken",
                                "fullStart": 782,
                                "fullEnd": 785,
                                "start": 782,
                                "end": 783,
                                "fullWidth": 3,
                                "width": 1,
                                "text": ";",
                                "value": ";",
                                "valueText": ";",
                                "hasTrailingTrivia": true,
                                "hasTrailingNewLine": true,
                                "trailingTrivia": [
                                    {
                                        "kind": "NewLineTrivia",
                                        "text": "\r\n"
                                    }
                                ]
                            }
                        }
                    ],
                    "closeBraceToken": {
                        "kind": "CloseBraceToken",
                        "fullStart": 785,
                        "fullEnd": 792,
                        "start": 789,
                        "end": 790,
                        "fullWidth": 7,
                        "width": 1,
                        "text": "}",
                        "value": "}",
                        "valueText": "}",
                        "hasLeadingTrivia": true,
                        "hasTrailingTrivia": true,
                        "hasTrailingNewLine": true,
                        "leadingTrivia": [
                            {
                                "kind": "WhitespaceTrivia",
                                "text": "    "
                            }
                        ],
                        "trailingTrivia": [
                            {
                                "kind": "NewLineTrivia",
                                "text": "\r\n"
                            }
                        ]
                    }
                }
            },
            {
                "kind": "ExpressionStatement",
                "fullStart": 792,
                "fullEnd": 816,
                "start": 792,
                "end": 814,
                "fullWidth": 24,
                "width": 22,
                "expression": {
                    "kind": "InvocationExpression",
                    "fullStart": 792,
                    "fullEnd": 813,
                    "start": 792,
                    "end": 813,
                    "fullWidth": 21,
                    "width": 21,
                    "expression": {
                        "kind": "IdentifierName",
                        "fullStart": 792,
                        "fullEnd": 803,
                        "start": 792,
                        "end": 803,
                        "fullWidth": 11,
                        "width": 11,
                        "text": "runTestCase",
                        "value": "runTestCase",
                        "valueText": "runTestCase"
                    },
                    "argumentList": {
                        "kind": "ArgumentList",
                        "fullStart": 803,
                        "fullEnd": 813,
                        "start": 803,
                        "end": 813,
                        "fullWidth": 10,
                        "width": 10,
                        "openParenToken": {
                            "kind": "OpenParenToken",
                            "fullStart": 803,
                            "fullEnd": 804,
                            "start": 803,
                            "end": 804,
                            "fullWidth": 1,
                            "width": 1,
                            "text": "(",
                            "value": "(",
                            "valueText": "("
                        },
                        "arguments": [
                            {
                                "kind": "IdentifierName",
                                "fullStart": 804,
                                "fullEnd": 812,
                                "start": 804,
                                "end": 812,
                                "fullWidth": 8,
                                "width": 8,
                                "text": "testcase",
                                "value": "testcase",
                                "valueText": "testcase"
                            }
                        ],
                        "closeParenToken": {
                            "kind": "CloseParenToken",
                            "fullStart": 812,
                            "fullEnd": 813,
                            "start": 812,
                            "end": 813,
                            "fullWidth": 1,
                            "width": 1,
                            "text": ")",
                            "value": ")",
                            "valueText": ")"
                        }
                    }
                },
                "semicolonToken": {
                    "kind": "SemicolonToken",
                    "fullStart": 813,
                    "fullEnd": 816,
                    "start": 813,
                    "end": 814,
                    "fullWidth": 3,
                    "width": 1,
                    "text": ";",
                    "value": ";",
                    "valueText": ";",
                    "hasTrailingTrivia": true,
                    "hasTrailingNewLine": true,
                    "trailingTrivia": [
                        {
                            "kind": "NewLineTrivia",
                            "text": "\r\n"
                        }
                    ]
                }
            }
        ],
        "endOfFileToken": {
            "kind": "EndOfFileToken",
            "fullStart": 816,
            "fullEnd": 816,
            "start": 816,
            "end": 816,
            "fullWidth": 0,
            "width": 0,
            "text": ""
        }
    },
    "lineMap": {
        "lineStarts": [
            0,
            67,
            152,
            232,
            308,
            380,
            385,
            440,
            515,
            520,
            522,
            524,
            547,
            549,
            587,
            589,
            635,
            674,
            685,
            687,
            745,
            785,
            792,
            816
        ],
        "length": 816
    }
}<|MERGE_RESOLUTION|>--- conflicted
+++ resolved
@@ -250,12 +250,8 @@
                                         "start": 561,
                                         "end": 584,
                                         "fullWidth": 23,
-<<<<<<< HEAD
                                         "width": 23,
-                                        "identifier": {
-=======
                                         "propertyName": {
->>>>>>> 85e84683
                                             "kind": "IdentifierName",
                                             "fullStart": 561,
                                             "fullEnd": 570,
@@ -849,12 +845,8 @@
                                         "start": 699,
                                         "end": 742,
                                         "fullWidth": 43,
-<<<<<<< HEAD
                                         "width": 43,
-                                        "identifier": {
-=======
                                         "propertyName": {
->>>>>>> 85e84683
                                             "kind": "IdentifierName",
                                             "fullStart": 699,
                                             "fullEnd": 710,
