--- conflicted
+++ resolved
@@ -655,11 +655,8 @@
                                                         "start": 644,
                                                         "end": 647,
                                                         "fullWidth": 3,
-<<<<<<< HEAD
                                                         "width": 3,
-=======
                                                         "modifiers": [],
->>>>>>> e3c38734
                                                         "identifier": {
                                                             "kind": "IdentifierName",
                                                             "fullStart": 644,
@@ -699,11 +696,8 @@
                                                         "start": 649,
                                                         "end": 652,
                                                         "fullWidth": 3,
-<<<<<<< HEAD
                                                         "width": 3,
-=======
                                                         "modifiers": [],
->>>>>>> e3c38734
                                                         "identifier": {
                                                             "kind": "IdentifierName",
                                                             "fullStart": 649,
@@ -743,11 +737,8 @@
                                                         "start": 654,
                                                         "end": 657,
                                                         "fullWidth": 3,
-<<<<<<< HEAD
                                                         "width": 3,
-=======
                                                         "modifiers": [],
->>>>>>> e3c38734
                                                         "identifier": {
                                                             "kind": "IdentifierName",
                                                             "fullStart": 654,
