--- conflicted
+++ resolved
@@ -247,12 +247,8 @@
                                         "start": 592,
                                         "end": 602,
                                         "fullWidth": 10,
-<<<<<<< HEAD
                                         "width": 10,
-                                        "identifier": {
-=======
                                         "propertyName": {
->>>>>>> 85e84683
                                             "kind": "IdentifierName",
                                             "fullStart": 592,
                                             "fullEnd": 599,
@@ -1805,12 +1801,8 @@
                                         "start": 962,
                                         "end": 994,
                                         "fullWidth": 32,
-<<<<<<< HEAD
                                         "width": 32,
-                                        "identifier": {
-=======
                                         "propertyName": {
->>>>>>> 85e84683
                                             "kind": "IdentifierName",
                                             "fullStart": 962,
                                             "fullEnd": 973,
