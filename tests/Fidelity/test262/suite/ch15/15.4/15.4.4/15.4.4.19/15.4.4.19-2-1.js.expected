{
    "isDeclaration": false,
    "languageVersion": "EcmaScript5",
    "parseOptions": {
        "allowAutomaticSemicolonInsertion": true
    },
    "sourceUnit": {
        "kind": "SourceUnit",
        "fullStart": 0,
        "fullEnd": 926,
        "start": 554,
        "end": 926,
        "fullWidth": 926,
        "width": 372,
        "isIncrementallyUnusable": true,
        "moduleElements": [
            {
                "kind": "FunctionDeclaration",
                "fullStart": 0,
                "fullEnd": 902,
                "start": 554,
                "end": 900,
                "fullWidth": 902,
                "width": 346,
                "modifiers": [],
                "functionKeyword": {
                    "kind": "FunctionKeyword",
                    "fullStart": 0,
                    "fullEnd": 563,
                    "start": 554,
                    "end": 562,
                    "fullWidth": 563,
                    "width": 8,
                    "text": "function",
                    "value": "function",
                    "valueText": "function",
                    "hasLeadingTrivia": true,
                    "hasLeadingComment": true,
                    "hasLeadingNewLine": true,
                    "hasTrailingTrivia": true,
                    "leadingTrivia": [
                        {
                            "kind": "SingleLineCommentTrivia",
                            "text": "/// Copyright (c) 2012 Ecma International.  All rights reserved. "
                        },
                        {
                            "kind": "NewLineTrivia",
                            "text": "\r\n"
                        },
                        {
                            "kind": "SingleLineCommentTrivia",
                            "text": "/// Ecma International makes this code available under the terms and conditions set"
                        },
                        {
                            "kind": "NewLineTrivia",
                            "text": "\r\n"
                        },
                        {
                            "kind": "SingleLineCommentTrivia",
                            "text": "/// forth on http://hg.ecmascript.org/tests/test262/raw-file/tip/LICENSE (the "
                        },
                        {
                            "kind": "NewLineTrivia",
                            "text": "\r\n"
                        },
                        {
                            "kind": "SingleLineCommentTrivia",
                            "text": "/// \"Use Terms\").   Any redistribution of this code must retain the above "
                        },
                        {
                            "kind": "NewLineTrivia",
                            "text": "\r\n"
                        },
                        {
                            "kind": "SingleLineCommentTrivia",
                            "text": "/// copyright and this notice and otherwise comply with the Use Terms."
                        },
                        {
                            "kind": "NewLineTrivia",
                            "text": "\r\n"
                        },
                        {
                            "kind": "MultiLineCommentTrivia",
                            "text": "/**\r\n * @path ch15/15.4/15.4.4/15.4.4.19/15.4.4.19-2-1.js\r\n * @description Array.prototype.map - applied to Array-like object when 'length' is an own data property\r\n */"
                        },
                        {
                            "kind": "NewLineTrivia",
                            "text": "\r\n"
                        },
                        {
                            "kind": "NewLineTrivia",
                            "text": "\r\n"
                        },
                        {
                            "kind": "NewLineTrivia",
                            "text": "\r\n"
                        }
                    ],
                    "trailingTrivia": [
                        {
                            "kind": "WhitespaceTrivia",
                            "text": " "
                        }
                    ]
                },
                "identifier": {
                    "kind": "IdentifierName",
                    "fullStart": 563,
                    "fullEnd": 571,
                    "start": 563,
                    "end": 571,
                    "fullWidth": 8,
                    "width": 8,
                    "text": "testcase",
                    "value": "testcase",
                    "valueText": "testcase"
                },
                "callSignature": {
                    "kind": "CallSignature",
                    "fullStart": 571,
                    "fullEnd": 574,
                    "start": 571,
                    "end": 573,
                    "fullWidth": 3,
                    "width": 2,
                    "parameterList": {
                        "kind": "ParameterList",
                        "fullStart": 571,
                        "fullEnd": 574,
                        "start": 571,
                        "end": 573,
                        "fullWidth": 3,
                        "width": 2,
                        "openParenToken": {
                            "kind": "OpenParenToken",
                            "fullStart": 571,
                            "fullEnd": 572,
                            "start": 571,
                            "end": 572,
                            "fullWidth": 1,
                            "width": 1,
                            "text": "(",
                            "value": "(",
                            "valueText": "("
                        },
                        "parameters": [],
                        "closeParenToken": {
                            "kind": "CloseParenToken",
                            "fullStart": 572,
                            "fullEnd": 574,
                            "start": 572,
                            "end": 573,
                            "fullWidth": 2,
                            "width": 1,
                            "text": ")",
                            "value": ")",
                            "valueText": ")",
                            "hasTrailingTrivia": true,
                            "trailingTrivia": [
                                {
                                    "kind": "WhitespaceTrivia",
                                    "text": " "
                                }
                            ]
                        }
                    }
                },
                "block": {
                    "kind": "Block",
                    "fullStart": 574,
                    "fullEnd": 902,
                    "start": 574,
                    "end": 900,
                    "fullWidth": 328,
                    "width": 326,
                    "openBraceToken": {
                        "kind": "OpenBraceToken",
                        "fullStart": 574,
                        "fullEnd": 577,
                        "start": 574,
                        "end": 575,
                        "fullWidth": 3,
                        "width": 1,
                        "text": "{",
                        "value": "{",
                        "valueText": "{",
                        "hasTrailingTrivia": true,
                        "hasTrailingNewLine": true,
                        "trailingTrivia": [
                            {
                                "kind": "NewLineTrivia",
                                "text": "\r\n"
                            }
                        ]
                    },
                    "statements": [
                        {
                            "kind": "FunctionDeclaration",
                            "fullStart": 577,
                            "fullEnd": 664,
                            "start": 585,
                            "end": 662,
                            "fullWidth": 87,
                            "width": 77,
                            "modifiers": [],
                            "functionKeyword": {
                                "kind": "FunctionKeyword",
                                "fullStart": 577,
                                "fullEnd": 594,
                                "start": 585,
                                "end": 593,
                                "fullWidth": 17,
                                "width": 8,
                                "text": "function",
                                "value": "function",
                                "valueText": "function",
                                "hasLeadingTrivia": true,
                                "hasTrailingTrivia": true,
                                "leadingTrivia": [
                                    {
                                        "kind": "WhitespaceTrivia",
                                        "text": "        "
                                    }
                                ],
                                "trailingTrivia": [
                                    {
                                        "kind": "WhitespaceTrivia",
                                        "text": " "
                                    }
                                ]
                            },
                            "identifier": {
                                "kind": "IdentifierName",
                                "fullStart": 594,
                                "fullEnd": 604,
                                "start": 594,
                                "end": 604,
                                "fullWidth": 10,
                                "width": 10,
                                "text": "callbackfn",
                                "value": "callbackfn",
                                "valueText": "callbackfn"
                            },
                            "callSignature": {
                                "kind": "CallSignature",
                                "fullStart": 604,
                                "fullEnd": 620,
                                "start": 604,
                                "end": 619,
                                "fullWidth": 16,
                                "width": 15,
                                "parameterList": {
                                    "kind": "ParameterList",
                                    "fullStart": 604,
                                    "fullEnd": 620,
                                    "start": 604,
                                    "end": 619,
                                    "fullWidth": 16,
                                    "width": 15,
                                    "openParenToken": {
                                        "kind": "OpenParenToken",
                                        "fullStart": 604,
                                        "fullEnd": 605,
                                        "start": 604,
                                        "end": 605,
                                        "fullWidth": 1,
                                        "width": 1,
                                        "text": "(",
                                        "value": "(",
                                        "valueText": "("
                                    },
                                    "parameters": [
                                        {
                                            "kind": "Parameter",
                                            "fullStart": 605,
                                            "fullEnd": 608,
                                            "start": 605,
                                            "end": 608,
                                            "fullWidth": 3,
                                            "width": 3,
                                            "modifiers": [],
                                            "identifier": {
                                                "kind": "IdentifierName",
                                                "fullStart": 605,
                                                "fullEnd": 608,
                                                "start": 605,
                                                "end": 608,
                                                "fullWidth": 3,
                                                "width": 3,
                                                "text": "val",
                                                "value": "val",
                                                "valueText": "val"
                                            }
                                        },
                                        {
                                            "kind": "CommaToken",
                                            "fullStart": 608,
                                            "fullEnd": 610,
                                            "start": 608,
                                            "end": 609,
                                            "fullWidth": 2,
                                            "width": 1,
                                            "text": ",",
                                            "value": ",",
                                            "valueText": ",",
                                            "hasTrailingTrivia": true,
                                            "trailingTrivia": [
                                                {
                                                    "kind": "WhitespaceTrivia",
                                                    "text": " "
                                                }
                                            ]
                                        },
                                        {
                                            "kind": "Parameter",
                                            "fullStart": 610,
                                            "fullEnd": 613,
                                            "start": 610,
                                            "end": 613,
                                            "fullWidth": 3,
                                            "width": 3,
                                            "modifiers": [],
                                            "identifier": {
                                                "kind": "IdentifierName",
                                                "fullStart": 610,
                                                "fullEnd": 613,
                                                "start": 610,
                                                "end": 613,
                                                "fullWidth": 3,
                                                "width": 3,
                                                "text": "idx",
                                                "value": "idx",
                                                "valueText": "idx"
                                            }
                                        },
                                        {
                                            "kind": "CommaToken",
                                            "fullStart": 613,
                                            "fullEnd": 615,
                                            "start": 613,
                                            "end": 614,
                                            "fullWidth": 2,
                                            "width": 1,
                                            "text": ",",
                                            "value": ",",
                                            "valueText": ",",
                                            "hasTrailingTrivia": true,
                                            "trailingTrivia": [
                                                {
                                                    "kind": "WhitespaceTrivia",
                                                    "text": " "
                                                }
                                            ]
                                        },
                                        {
                                            "kind": "Parameter",
                                            "fullStart": 615,
                                            "fullEnd": 618,
                                            "start": 615,
                                            "end": 618,
                                            "fullWidth": 3,
                                            "width": 3,
                                            "modifiers": [],
                                            "identifier": {
                                                "kind": "IdentifierName",
                                                "fullStart": 615,
                                                "fullEnd": 618,
                                                "start": 615,
                                                "end": 618,
                                                "fullWidth": 3,
                                                "width": 3,
                                                "text": "obj",
                                                "value": "obj",
                                                "valueText": "obj"
                                            }
                                        }
                                    ],
                                    "closeParenToken": {
                                        "kind": "CloseParenToken",
                                        "fullStart": 618,
                                        "fullEnd": 620,
                                        "start": 618,
                                        "end": 619,
                                        "fullWidth": 2,
                                        "width": 1,
                                        "text": ")",
                                        "value": ")",
                                        "valueText": ")",
                                        "hasTrailingTrivia": true,
                                        "trailingTrivia": [
                                            {
                                                "kind": "WhitespaceTrivia",
                                                "text": " "
                                            }
                                        ]
                                    }
                                }
                            },
                            "block": {
                                "kind": "Block",
                                "fullStart": 620,
                                "fullEnd": 664,
                                "start": 620,
                                "end": 662,
                                "fullWidth": 44,
                                "width": 42,
                                "openBraceToken": {
                                    "kind": "OpenBraceToken",
                                    "fullStart": 620,
                                    "fullEnd": 623,
                                    "start": 620,
                                    "end": 621,
                                    "fullWidth": 3,
                                    "width": 1,
                                    "text": "{",
                                    "value": "{",
                                    "valueText": "{",
                                    "hasTrailingTrivia": true,
                                    "hasTrailingNewLine": true,
                                    "trailingTrivia": [
                                        {
                                            "kind": "NewLineTrivia",
                                            "text": "\r\n"
                                        }
                                    ]
                                },
                                "statements": [
                                    {
                                        "kind": "ReturnStatement",
                                        "fullStart": 623,
                                        "fullEnd": 653,
                                        "start": 635,
                                        "end": 651,
                                        "fullWidth": 30,
                                        "width": 16,
                                        "returnKeyword": {
                                            "kind": "ReturnKeyword",
                                            "fullStart": 623,
                                            "fullEnd": 642,
                                            "start": 635,
                                            "end": 641,
                                            "fullWidth": 19,
                                            "width": 6,
                                            "text": "return",
                                            "value": "return",
                                            "valueText": "return",
                                            "hasLeadingTrivia": true,
                                            "hasTrailingTrivia": true,
                                            "leadingTrivia": [
                                                {
                                                    "kind": "WhitespaceTrivia",
                                                    "text": "            "
                                                }
                                            ],
                                            "trailingTrivia": [
                                                {
                                                    "kind": "WhitespaceTrivia",
                                                    "text": " "
                                                }
                                            ]
                                        },
                                        "expression": {
                                            "kind": "GreaterThanExpression",
                                            "fullStart": 642,
                                            "fullEnd": 650,
                                            "start": 642,
                                            "end": 650,
                                            "fullWidth": 8,
                                            "width": 8,
                                            "left": {
                                                "kind": "IdentifierName",
                                                "fullStart": 642,
                                                "fullEnd": 646,
                                                "start": 642,
                                                "end": 645,
                                                "fullWidth": 4,
                                                "width": 3,
                                                "text": "val",
                                                "value": "val",
                                                "valueText": "val",
                                                "hasTrailingTrivia": true,
                                                "trailingTrivia": [
                                                    {
                                                        "kind": "WhitespaceTrivia",
                                                        "text": " "
                                                    }
                                                ]
                                            },
                                            "operatorToken": {
                                                "kind": "GreaterThanToken",
                                                "fullStart": 646,
                                                "fullEnd": 648,
                                                "start": 646,
                                                "end": 647,
                                                "fullWidth": 2,
                                                "width": 1,
                                                "text": ">",
                                                "value": ">",
                                                "valueText": ">",
                                                "hasTrailingTrivia": true,
                                                "trailingTrivia": [
                                                    {
                                                        "kind": "WhitespaceTrivia",
                                                        "text": " "
                                                    }
                                                ]
                                            },
                                            "right": {
                                                "kind": "NumericLiteral",
                                                "fullStart": 648,
                                                "fullEnd": 650,
                                                "start": 648,
                                                "end": 650,
                                                "fullWidth": 2,
                                                "width": 2,
                                                "text": "10",
                                                "value": 10,
                                                "valueText": "10"
                                            }
                                        },
                                        "semicolonToken": {
                                            "kind": "SemicolonToken",
                                            "fullStart": 650,
                                            "fullEnd": 653,
                                            "start": 650,
                                            "end": 651,
                                            "fullWidth": 3,
                                            "width": 1,
                                            "text": ";",
                                            "value": ";",
                                            "valueText": ";",
                                            "hasTrailingTrivia": true,
                                            "hasTrailingNewLine": true,
                                            "trailingTrivia": [
                                                {
                                                    "kind": "NewLineTrivia",
                                                    "text": "\r\n"
                                                }
                                            ]
                                        }
                                    }
                                ],
                                "closeBraceToken": {
                                    "kind": "CloseBraceToken",
                                    "fullStart": 653,
                                    "fullEnd": 664,
                                    "start": 661,
                                    "end": 662,
                                    "fullWidth": 11,
                                    "width": 1,
                                    "text": "}",
                                    "value": "}",
                                    "valueText": "}",
                                    "hasLeadingTrivia": true,
                                    "hasTrailingTrivia": true,
                                    "hasTrailingNewLine": true,
                                    "leadingTrivia": [
                                        {
                                            "kind": "WhitespaceTrivia",
                                            "text": "        "
                                        }
                                    ],
                                    "trailingTrivia": [
                                        {
                                            "kind": "NewLineTrivia",
                                            "text": "\r\n"
                                        }
                                    ]
                                }
                            }
                        },
                        {
                            "kind": "VariableStatement",
                            "fullStart": 664,
                            "fullEnd": 781,
                            "start": 674,
                            "end": 779,
                            "fullWidth": 117,
                            "width": 105,
                            "modifiers": [],
                            "variableDeclaration": {
                                "kind": "VariableDeclaration",
                                "fullStart": 664,
                                "fullEnd": 778,
                                "start": 674,
                                "end": 778,
                                "fullWidth": 114,
                                "width": 104,
                                "varKeyword": {
                                    "kind": "VarKeyword",
                                    "fullStart": 664,
                                    "fullEnd": 678,
                                    "start": 674,
                                    "end": 677,
                                    "fullWidth": 14,
                                    "width": 3,
                                    "text": "var",
                                    "value": "var",
                                    "valueText": "var",
                                    "hasLeadingTrivia": true,
                                    "hasLeadingNewLine": true,
                                    "hasTrailingTrivia": true,
                                    "leadingTrivia": [
                                        {
                                            "kind": "NewLineTrivia",
                                            "text": "\r\n"
                                        },
                                        {
                                            "kind": "WhitespaceTrivia",
                                            "text": "        "
                                        }
                                    ],
                                    "trailingTrivia": [
                                        {
                                            "kind": "WhitespaceTrivia",
                                            "text": " "
                                        }
                                    ]
                                },
                                "variableDeclarators": [
                                    {
                                        "kind": "VariableDeclarator",
                                        "fullStart": 678,
                                        "fullEnd": 778,
                                        "start": 678,
                                        "end": 778,
                                        "fullWidth": 100,
<<<<<<< HEAD
                                        "width": 100,
                                        "identifier": {
=======
                                        "propertyName": {
>>>>>>> 85e84683
                                            "kind": "IdentifierName",
                                            "fullStart": 678,
                                            "fullEnd": 682,
                                            "start": 678,
                                            "end": 681,
                                            "fullWidth": 4,
                                            "width": 3,
                                            "text": "obj",
                                            "value": "obj",
                                            "valueText": "obj",
                                            "hasTrailingTrivia": true,
                                            "trailingTrivia": [
                                                {
                                                    "kind": "WhitespaceTrivia",
                                                    "text": " "
                                                }
                                            ]
                                        },
                                        "equalsValueClause": {
                                            "kind": "EqualsValueClause",
                                            "fullStart": 682,
                                            "fullEnd": 778,
                                            "start": 682,
                                            "end": 778,
                                            "fullWidth": 96,
                                            "width": 96,
                                            "equalsToken": {
                                                "kind": "EqualsToken",
                                                "fullStart": 682,
                                                "fullEnd": 684,
                                                "start": 682,
                                                "end": 683,
                                                "fullWidth": 2,
                                                "width": 1,
                                                "text": "=",
                                                "value": "=",
                                                "valueText": "=",
                                                "hasTrailingTrivia": true,
                                                "trailingTrivia": [
                                                    {
                                                        "kind": "WhitespaceTrivia",
                                                        "text": " "
                                                    }
                                                ]
                                            },
                                            "value": {
                                                "kind": "ObjectLiteralExpression",
                                                "fullStart": 684,
                                                "fullEnd": 778,
                                                "start": 684,
                                                "end": 778,
                                                "fullWidth": 94,
                                                "width": 94,
                                                "openBraceToken": {
                                                    "kind": "OpenBraceToken",
                                                    "fullStart": 684,
                                                    "fullEnd": 687,
                                                    "start": 684,
                                                    "end": 685,
                                                    "fullWidth": 3,
                                                    "width": 1,
                                                    "text": "{",
                                                    "value": "{",
                                                    "valueText": "{",
                                                    "hasTrailingTrivia": true,
                                                    "hasTrailingNewLine": true,
                                                    "trailingTrivia": [
                                                        {
                                                            "kind": "NewLineTrivia",
                                                            "text": "\r\n"
                                                        }
                                                    ]
                                                },
                                                "propertyAssignments": [
                                                    {
                                                        "kind": "SimplePropertyAssignment",
                                                        "fullStart": 687,
                                                        "fullEnd": 704,
                                                        "start": 699,
                                                        "end": 704,
                                                        "fullWidth": 17,
                                                        "width": 5,
                                                        "propertyName": {
                                                            "kind": "NumericLiteral",
                                                            "fullStart": 687,
                                                            "fullEnd": 700,
                                                            "start": 699,
                                                            "end": 700,
                                                            "fullWidth": 13,
                                                            "width": 1,
                                                            "text": "0",
                                                            "value": 0,
                                                            "valueText": "0",
                                                            "hasLeadingTrivia": true,
                                                            "leadingTrivia": [
                                                                {
                                                                    "kind": "WhitespaceTrivia",
                                                                    "text": "            "
                                                                }
                                                            ]
                                                        },
                                                        "colonToken": {
                                                            "kind": "ColonToken",
                                                            "fullStart": 700,
                                                            "fullEnd": 702,
                                                            "start": 700,
                                                            "end": 701,
                                                            "fullWidth": 2,
                                                            "width": 1,
                                                            "text": ":",
                                                            "value": ":",
                                                            "valueText": ":",
                                                            "hasTrailingTrivia": true,
                                                            "trailingTrivia": [
                                                                {
                                                                    "kind": "WhitespaceTrivia",
                                                                    "text": " "
                                                                }
                                                            ]
                                                        },
                                                        "expression": {
                                                            "kind": "NumericLiteral",
                                                            "fullStart": 702,
                                                            "fullEnd": 704,
                                                            "start": 702,
                                                            "end": 704,
                                                            "fullWidth": 2,
                                                            "width": 2,
                                                            "text": "12",
                                                            "value": 12,
                                                            "valueText": "12"
                                                        }
                                                    },
                                                    {
                                                        "kind": "CommaToken",
                                                        "fullStart": 704,
                                                        "fullEnd": 707,
                                                        "start": 704,
                                                        "end": 705,
                                                        "fullWidth": 3,
                                                        "width": 1,
                                                        "text": ",",
                                                        "value": ",",
                                                        "valueText": ",",
                                                        "hasTrailingTrivia": true,
                                                        "hasTrailingNewLine": true,
                                                        "trailingTrivia": [
                                                            {
                                                                "kind": "NewLineTrivia",
                                                                "text": "\r\n"
                                                            }
                                                        ]
                                                    },
                                                    {
                                                        "kind": "SimplePropertyAssignment",
                                                        "fullStart": 707,
                                                        "fullEnd": 724,
                                                        "start": 719,
                                                        "end": 724,
                                                        "fullWidth": 17,
                                                        "width": 5,
                                                        "propertyName": {
                                                            "kind": "NumericLiteral",
                                                            "fullStart": 707,
                                                            "fullEnd": 720,
                                                            "start": 719,
                                                            "end": 720,
                                                            "fullWidth": 13,
                                                            "width": 1,
                                                            "text": "1",
                                                            "value": 1,
                                                            "valueText": "1",
                                                            "hasLeadingTrivia": true,
                                                            "leadingTrivia": [
                                                                {
                                                                    "kind": "WhitespaceTrivia",
                                                                    "text": "            "
                                                                }
                                                            ]
                                                        },
                                                        "colonToken": {
                                                            "kind": "ColonToken",
                                                            "fullStart": 720,
                                                            "fullEnd": 722,
                                                            "start": 720,
                                                            "end": 721,
                                                            "fullWidth": 2,
                                                            "width": 1,
                                                            "text": ":",
                                                            "value": ":",
                                                            "valueText": ":",
                                                            "hasTrailingTrivia": true,
                                                            "trailingTrivia": [
                                                                {
                                                                    "kind": "WhitespaceTrivia",
                                                                    "text": " "
                                                                }
                                                            ]
                                                        },
                                                        "expression": {
                                                            "kind": "NumericLiteral",
                                                            "fullStart": 722,
                                                            "fullEnd": 724,
                                                            "start": 722,
                                                            "end": 724,
                                                            "fullWidth": 2,
                                                            "width": 2,
                                                            "text": "11",
                                                            "value": 11,
                                                            "valueText": "11"
                                                        }
                                                    },
                                                    {
                                                        "kind": "CommaToken",
                                                        "fullStart": 724,
                                                        "fullEnd": 727,
                                                        "start": 724,
                                                        "end": 725,
                                                        "fullWidth": 3,
                                                        "width": 1,
                                                        "text": ",",
                                                        "value": ",",
                                                        "valueText": ",",
                                                        "hasTrailingTrivia": true,
                                                        "hasTrailingNewLine": true,
                                                        "trailingTrivia": [
                                                            {
                                                                "kind": "NewLineTrivia",
                                                                "text": "\r\n"
                                                            }
                                                        ]
                                                    },
                                                    {
                                                        "kind": "SimplePropertyAssignment",
                                                        "fullStart": 727,
                                                        "fullEnd": 743,
                                                        "start": 739,
                                                        "end": 743,
                                                        "fullWidth": 16,
                                                        "width": 4,
                                                        "propertyName": {
                                                            "kind": "NumericLiteral",
                                                            "fullStart": 727,
                                                            "fullEnd": 740,
                                                            "start": 739,
                                                            "end": 740,
                                                            "fullWidth": 13,
                                                            "width": 1,
                                                            "text": "2",
                                                            "value": 2,
                                                            "valueText": "2",
                                                            "hasLeadingTrivia": true,
                                                            "leadingTrivia": [
                                                                {
                                                                    "kind": "WhitespaceTrivia",
                                                                    "text": "            "
                                                                }
                                                            ]
                                                        },
                                                        "colonToken": {
                                                            "kind": "ColonToken",
                                                            "fullStart": 740,
                                                            "fullEnd": 742,
                                                            "start": 740,
                                                            "end": 741,
                                                            "fullWidth": 2,
                                                            "width": 1,
                                                            "text": ":",
                                                            "value": ":",
                                                            "valueText": ":",
                                                            "hasTrailingTrivia": true,
                                                            "trailingTrivia": [
                                                                {
                                                                    "kind": "WhitespaceTrivia",
                                                                    "text": " "
                                                                }
                                                            ]
                                                        },
                                                        "expression": {
                                                            "kind": "NumericLiteral",
                                                            "fullStart": 742,
                                                            "fullEnd": 743,
                                                            "start": 742,
                                                            "end": 743,
                                                            "fullWidth": 1,
                                                            "width": 1,
                                                            "text": "9",
                                                            "value": 9,
                                                            "valueText": "9"
                                                        }
                                                    },
                                                    {
                                                        "kind": "CommaToken",
                                                        "fullStart": 743,
                                                        "fullEnd": 746,
                                                        "start": 743,
                                                        "end": 744,
                                                        "fullWidth": 3,
                                                        "width": 1,
                                                        "text": ",",
                                                        "value": ",",
                                                        "valueText": ",",
                                                        "hasTrailingTrivia": true,
                                                        "hasTrailingNewLine": true,
                                                        "trailingTrivia": [
                                                            {
                                                                "kind": "NewLineTrivia",
                                                                "text": "\r\n"
                                                            }
                                                        ]
                                                    },
                                                    {
                                                        "kind": "SimplePropertyAssignment",
                                                        "fullStart": 746,
                                                        "fullEnd": 769,
                                                        "start": 758,
                                                        "end": 767,
                                                        "fullWidth": 23,
                                                        "width": 9,
                                                        "propertyName": {
                                                            "kind": "IdentifierName",
                                                            "fullStart": 746,
                                                            "fullEnd": 764,
                                                            "start": 758,
                                                            "end": 764,
                                                            "fullWidth": 18,
                                                            "width": 6,
                                                            "text": "length",
                                                            "value": "length",
                                                            "valueText": "length",
                                                            "hasLeadingTrivia": true,
                                                            "leadingTrivia": [
                                                                {
                                                                    "kind": "WhitespaceTrivia",
                                                                    "text": "            "
                                                                }
                                                            ]
                                                        },
                                                        "colonToken": {
                                                            "kind": "ColonToken",
                                                            "fullStart": 764,
                                                            "fullEnd": 766,
                                                            "start": 764,
                                                            "end": 765,
                                                            "fullWidth": 2,
                                                            "width": 1,
                                                            "text": ":",
                                                            "value": ":",
                                                            "valueText": ":",
                                                            "hasTrailingTrivia": true,
                                                            "trailingTrivia": [
                                                                {
                                                                    "kind": "WhitespaceTrivia",
                                                                    "text": " "
                                                                }
                                                            ]
                                                        },
                                                        "expression": {
                                                            "kind": "NumericLiteral",
                                                            "fullStart": 766,
                                                            "fullEnd": 769,
                                                            "start": 766,
                                                            "end": 767,
                                                            "fullWidth": 3,
                                                            "width": 1,
                                                            "text": "2",
                                                            "value": 2,
                                                            "valueText": "2",
                                                            "hasTrailingTrivia": true,
                                                            "hasTrailingNewLine": true,
                                                            "trailingTrivia": [
                                                                {
                                                                    "kind": "NewLineTrivia",
                                                                    "text": "\r\n"
                                                                }
                                                            ]
                                                        }
                                                    }
                                                ],
                                                "closeBraceToken": {
                                                    "kind": "CloseBraceToken",
                                                    "fullStart": 769,
                                                    "fullEnd": 778,
                                                    "start": 777,
                                                    "end": 778,
                                                    "fullWidth": 9,
                                                    "width": 1,
                                                    "text": "}",
                                                    "value": "}",
                                                    "valueText": "}",
                                                    "hasLeadingTrivia": true,
                                                    "leadingTrivia": [
                                                        {
                                                            "kind": "WhitespaceTrivia",
                                                            "text": "        "
                                                        }
                                                    ]
                                                }
                                            }
                                        }
                                    }
                                ]
                            },
                            "semicolonToken": {
                                "kind": "SemicolonToken",
                                "fullStart": 778,
                                "fullEnd": 781,
                                "start": 778,
                                "end": 779,
                                "fullWidth": 3,
                                "width": 1,
                                "text": ";",
                                "value": ";",
                                "valueText": ";",
                                "hasTrailingTrivia": true,
                                "hasTrailingNewLine": true,
                                "trailingTrivia": [
                                    {
                                        "kind": "NewLineTrivia",
                                        "text": "\r\n"
                                    }
                                ]
                            }
                        },
                        {
                            "kind": "VariableStatement",
                            "fullStart": 781,
                            "fullEnd": 852,
                            "start": 791,
                            "end": 850,
                            "fullWidth": 71,
                            "width": 59,
                            "modifiers": [],
                            "variableDeclaration": {
                                "kind": "VariableDeclaration",
                                "fullStart": 781,
                                "fullEnd": 849,
                                "start": 791,
                                "end": 849,
                                "fullWidth": 68,
                                "width": 58,
                                "varKeyword": {
                                    "kind": "VarKeyword",
                                    "fullStart": 781,
                                    "fullEnd": 795,
                                    "start": 791,
                                    "end": 794,
                                    "fullWidth": 14,
                                    "width": 3,
                                    "text": "var",
                                    "value": "var",
                                    "valueText": "var",
                                    "hasLeadingTrivia": true,
                                    "hasLeadingNewLine": true,
                                    "hasTrailingTrivia": true,
                                    "leadingTrivia": [
                                        {
                                            "kind": "NewLineTrivia",
                                            "text": "\r\n"
                                        },
                                        {
                                            "kind": "WhitespaceTrivia",
                                            "text": "        "
                                        }
                                    ],
                                    "trailingTrivia": [
                                        {
                                            "kind": "WhitespaceTrivia",
                                            "text": " "
                                        }
                                    ]
                                },
                                "variableDeclarators": [
                                    {
                                        "kind": "VariableDeclarator",
                                        "fullStart": 795,
                                        "fullEnd": 849,
                                        "start": 795,
                                        "end": 849,
                                        "fullWidth": 54,
<<<<<<< HEAD
                                        "width": 54,
                                        "identifier": {
=======
                                        "propertyName": {
>>>>>>> 85e84683
                                            "kind": "IdentifierName",
                                            "fullStart": 795,
                                            "fullEnd": 806,
                                            "start": 795,
                                            "end": 805,
                                            "fullWidth": 11,
                                            "width": 10,
                                            "text": "testResult",
                                            "value": "testResult",
                                            "valueText": "testResult",
                                            "hasTrailingTrivia": true,
                                            "trailingTrivia": [
                                                {
                                                    "kind": "WhitespaceTrivia",
                                                    "text": " "
                                                }
                                            ]
                                        },
                                        "equalsValueClause": {
                                            "kind": "EqualsValueClause",
                                            "fullStart": 806,
                                            "fullEnd": 849,
                                            "start": 806,
                                            "end": 849,
                                            "fullWidth": 43,
                                            "width": 43,
                                            "equalsToken": {
                                                "kind": "EqualsToken",
                                                "fullStart": 806,
                                                "fullEnd": 808,
                                                "start": 806,
                                                "end": 807,
                                                "fullWidth": 2,
                                                "width": 1,
                                                "text": "=",
                                                "value": "=",
                                                "valueText": "=",
                                                "hasTrailingTrivia": true,
                                                "trailingTrivia": [
                                                    {
                                                        "kind": "WhitespaceTrivia",
                                                        "text": " "
                                                    }
                                                ]
                                            },
                                            "value": {
                                                "kind": "InvocationExpression",
                                                "fullStart": 808,
                                                "fullEnd": 849,
                                                "start": 808,
                                                "end": 849,
                                                "fullWidth": 41,
                                                "width": 41,
                                                "expression": {
                                                    "kind": "MemberAccessExpression",
                                                    "fullStart": 808,
                                                    "fullEnd": 832,
                                                    "start": 808,
                                                    "end": 832,
                                                    "fullWidth": 24,
                                                    "width": 24,
                                                    "expression": {
                                                        "kind": "MemberAccessExpression",
                                                        "fullStart": 808,
                                                        "fullEnd": 827,
                                                        "start": 808,
                                                        "end": 827,
                                                        "fullWidth": 19,
                                                        "width": 19,
                                                        "expression": {
                                                            "kind": "MemberAccessExpression",
                                                            "fullStart": 808,
                                                            "fullEnd": 823,
                                                            "start": 808,
                                                            "end": 823,
                                                            "fullWidth": 15,
                                                            "width": 15,
                                                            "expression": {
                                                                "kind": "IdentifierName",
                                                                "fullStart": 808,
                                                                "fullEnd": 813,
                                                                "start": 808,
                                                                "end": 813,
                                                                "fullWidth": 5,
                                                                "width": 5,
                                                                "text": "Array",
                                                                "value": "Array",
                                                                "valueText": "Array"
                                                            },
                                                            "dotToken": {
                                                                "kind": "DotToken",
                                                                "fullStart": 813,
                                                                "fullEnd": 814,
                                                                "start": 813,
                                                                "end": 814,
                                                                "fullWidth": 1,
                                                                "width": 1,
                                                                "text": ".",
                                                                "value": ".",
                                                                "valueText": "."
                                                            },
                                                            "name": {
                                                                "kind": "IdentifierName",
                                                                "fullStart": 814,
                                                                "fullEnd": 823,
                                                                "start": 814,
                                                                "end": 823,
                                                                "fullWidth": 9,
                                                                "width": 9,
                                                                "text": "prototype",
                                                                "value": "prototype",
                                                                "valueText": "prototype"
                                                            }
                                                        },
                                                        "dotToken": {
                                                            "kind": "DotToken",
                                                            "fullStart": 823,
                                                            "fullEnd": 824,
                                                            "start": 823,
                                                            "end": 824,
                                                            "fullWidth": 1,
                                                            "width": 1,
                                                            "text": ".",
                                                            "value": ".",
                                                            "valueText": "."
                                                        },
                                                        "name": {
                                                            "kind": "IdentifierName",
                                                            "fullStart": 824,
                                                            "fullEnd": 827,
                                                            "start": 824,
                                                            "end": 827,
                                                            "fullWidth": 3,
                                                            "width": 3,
                                                            "text": "map",
                                                            "value": "map",
                                                            "valueText": "map"
                                                        }
                                                    },
                                                    "dotToken": {
                                                        "kind": "DotToken",
                                                        "fullStart": 827,
                                                        "fullEnd": 828,
                                                        "start": 827,
                                                        "end": 828,
                                                        "fullWidth": 1,
                                                        "width": 1,
                                                        "text": ".",
                                                        "value": ".",
                                                        "valueText": "."
                                                    },
                                                    "name": {
                                                        "kind": "IdentifierName",
                                                        "fullStart": 828,
                                                        "fullEnd": 832,
                                                        "start": 828,
                                                        "end": 832,
                                                        "fullWidth": 4,
                                                        "width": 4,
                                                        "text": "call",
                                                        "value": "call",
                                                        "valueText": "call"
                                                    }
                                                },
                                                "argumentList": {
                                                    "kind": "ArgumentList",
                                                    "fullStart": 832,
                                                    "fullEnd": 849,
                                                    "start": 832,
                                                    "end": 849,
                                                    "fullWidth": 17,
                                                    "width": 17,
                                                    "openParenToken": {
                                                        "kind": "OpenParenToken",
                                                        "fullStart": 832,
                                                        "fullEnd": 833,
                                                        "start": 832,
                                                        "end": 833,
                                                        "fullWidth": 1,
                                                        "width": 1,
                                                        "text": "(",
                                                        "value": "(",
                                                        "valueText": "("
                                                    },
                                                    "arguments": [
                                                        {
                                                            "kind": "IdentifierName",
                                                            "fullStart": 833,
                                                            "fullEnd": 836,
                                                            "start": 833,
                                                            "end": 836,
                                                            "fullWidth": 3,
                                                            "width": 3,
                                                            "text": "obj",
                                                            "value": "obj",
                                                            "valueText": "obj"
                                                        },
                                                        {
                                                            "kind": "CommaToken",
                                                            "fullStart": 836,
                                                            "fullEnd": 838,
                                                            "start": 836,
                                                            "end": 837,
                                                            "fullWidth": 2,
                                                            "width": 1,
                                                            "text": ",",
                                                            "value": ",",
                                                            "valueText": ",",
                                                            "hasTrailingTrivia": true,
                                                            "trailingTrivia": [
                                                                {
                                                                    "kind": "WhitespaceTrivia",
                                                                    "text": " "
                                                                }
                                                            ]
                                                        },
                                                        {
                                                            "kind": "IdentifierName",
                                                            "fullStart": 838,
                                                            "fullEnd": 848,
                                                            "start": 838,
                                                            "end": 848,
                                                            "fullWidth": 10,
                                                            "width": 10,
                                                            "text": "callbackfn",
                                                            "value": "callbackfn",
                                                            "valueText": "callbackfn"
                                                        }
                                                    ],
                                                    "closeParenToken": {
                                                        "kind": "CloseParenToken",
                                                        "fullStart": 848,
                                                        "fullEnd": 849,
                                                        "start": 848,
                                                        "end": 849,
                                                        "fullWidth": 1,
                                                        "width": 1,
                                                        "text": ")",
                                                        "value": ")",
                                                        "valueText": ")"
                                                    }
                                                }
                                            }
                                        }
                                    }
                                ]
                            },
                            "semicolonToken": {
                                "kind": "SemicolonToken",
                                "fullStart": 849,
                                "fullEnd": 852,
                                "start": 849,
                                "end": 850,
                                "fullWidth": 3,
                                "width": 1,
                                "text": ";",
                                "value": ";",
                                "valueText": ";",
                                "hasTrailingTrivia": true,
                                "hasTrailingNewLine": true,
                                "trailingTrivia": [
                                    {
                                        "kind": "NewLineTrivia",
                                        "text": "\r\n"
                                    }
                                ]
                            }
                        },
                        {
                            "kind": "ReturnStatement",
                            "fullStart": 852,
                            "fullEnd": 895,
                            "start": 862,
                            "end": 893,
                            "fullWidth": 43,
                            "width": 31,
                            "returnKeyword": {
                                "kind": "ReturnKeyword",
                                "fullStart": 852,
                                "fullEnd": 869,
                                "start": 862,
                                "end": 868,
                                "fullWidth": 17,
                                "width": 6,
                                "text": "return",
                                "value": "return",
                                "valueText": "return",
                                "hasLeadingTrivia": true,
                                "hasLeadingNewLine": true,
                                "hasTrailingTrivia": true,
                                "leadingTrivia": [
                                    {
                                        "kind": "NewLineTrivia",
                                        "text": "\r\n"
                                    },
                                    {
                                        "kind": "WhitespaceTrivia",
                                        "text": "        "
                                    }
                                ],
                                "trailingTrivia": [
                                    {
                                        "kind": "WhitespaceTrivia",
                                        "text": " "
                                    }
                                ]
                            },
                            "expression": {
                                "kind": "EqualsExpression",
                                "fullStart": 869,
                                "fullEnd": 892,
                                "start": 869,
                                "end": 892,
                                "fullWidth": 23,
                                "width": 23,
                                "left": {
                                    "kind": "MemberAccessExpression",
                                    "fullStart": 869,
                                    "fullEnd": 887,
                                    "start": 869,
                                    "end": 886,
                                    "fullWidth": 18,
                                    "width": 17,
                                    "expression": {
                                        "kind": "IdentifierName",
                                        "fullStart": 869,
                                        "fullEnd": 879,
                                        "start": 869,
                                        "end": 879,
                                        "fullWidth": 10,
                                        "width": 10,
                                        "text": "testResult",
                                        "value": "testResult",
                                        "valueText": "testResult"
                                    },
                                    "dotToken": {
                                        "kind": "DotToken",
                                        "fullStart": 879,
                                        "fullEnd": 880,
                                        "start": 879,
                                        "end": 880,
                                        "fullWidth": 1,
                                        "width": 1,
                                        "text": ".",
                                        "value": ".",
                                        "valueText": "."
                                    },
                                    "name": {
                                        "kind": "IdentifierName",
                                        "fullStart": 880,
                                        "fullEnd": 887,
                                        "start": 880,
                                        "end": 886,
                                        "fullWidth": 7,
                                        "width": 6,
                                        "text": "length",
                                        "value": "length",
                                        "valueText": "length",
                                        "hasTrailingTrivia": true,
                                        "trailingTrivia": [
                                            {
                                                "kind": "WhitespaceTrivia",
                                                "text": " "
                                            }
                                        ]
                                    }
                                },
                                "operatorToken": {
                                    "kind": "EqualsEqualsEqualsToken",
                                    "fullStart": 887,
                                    "fullEnd": 891,
                                    "start": 887,
                                    "end": 890,
                                    "fullWidth": 4,
                                    "width": 3,
                                    "text": "===",
                                    "value": "===",
                                    "valueText": "===",
                                    "hasTrailingTrivia": true,
                                    "trailingTrivia": [
                                        {
                                            "kind": "WhitespaceTrivia",
                                            "text": " "
                                        }
                                    ]
                                },
                                "right": {
                                    "kind": "NumericLiteral",
                                    "fullStart": 891,
                                    "fullEnd": 892,
                                    "start": 891,
                                    "end": 892,
                                    "fullWidth": 1,
                                    "width": 1,
                                    "text": "2",
                                    "value": 2,
                                    "valueText": "2"
                                }
                            },
                            "semicolonToken": {
                                "kind": "SemicolonToken",
                                "fullStart": 892,
                                "fullEnd": 895,
                                "start": 892,
                                "end": 893,
                                "fullWidth": 3,
                                "width": 1,
                                "text": ";",
                                "value": ";",
                                "valueText": ";",
                                "hasTrailingTrivia": true,
                                "hasTrailingNewLine": true,
                                "trailingTrivia": [
                                    {
                                        "kind": "NewLineTrivia",
                                        "text": "\r\n"
                                    }
                                ]
                            }
                        }
                    ],
                    "closeBraceToken": {
                        "kind": "CloseBraceToken",
                        "fullStart": 895,
                        "fullEnd": 902,
                        "start": 899,
                        "end": 900,
                        "fullWidth": 7,
                        "width": 1,
                        "text": "}",
                        "value": "}",
                        "valueText": "}",
                        "hasLeadingTrivia": true,
                        "hasTrailingTrivia": true,
                        "hasTrailingNewLine": true,
                        "leadingTrivia": [
                            {
                                "kind": "WhitespaceTrivia",
                                "text": "    "
                            }
                        ],
                        "trailingTrivia": [
                            {
                                "kind": "NewLineTrivia",
                                "text": "\r\n"
                            }
                        ]
                    }
                }
            },
            {
                "kind": "ExpressionStatement",
                "fullStart": 902,
                "fullEnd": 926,
                "start": 902,
                "end": 924,
                "fullWidth": 24,
                "width": 22,
                "expression": {
                    "kind": "InvocationExpression",
                    "fullStart": 902,
                    "fullEnd": 923,
                    "start": 902,
                    "end": 923,
                    "fullWidth": 21,
                    "width": 21,
                    "expression": {
                        "kind": "IdentifierName",
                        "fullStart": 902,
                        "fullEnd": 913,
                        "start": 902,
                        "end": 913,
                        "fullWidth": 11,
                        "width": 11,
                        "text": "runTestCase",
                        "value": "runTestCase",
                        "valueText": "runTestCase"
                    },
                    "argumentList": {
                        "kind": "ArgumentList",
                        "fullStart": 913,
                        "fullEnd": 923,
                        "start": 913,
                        "end": 923,
                        "fullWidth": 10,
                        "width": 10,
                        "openParenToken": {
                            "kind": "OpenParenToken",
                            "fullStart": 913,
                            "fullEnd": 914,
                            "start": 913,
                            "end": 914,
                            "fullWidth": 1,
                            "width": 1,
                            "text": "(",
                            "value": "(",
                            "valueText": "("
                        },
                        "arguments": [
                            {
                                "kind": "IdentifierName",
                                "fullStart": 914,
                                "fullEnd": 922,
                                "start": 914,
                                "end": 922,
                                "fullWidth": 8,
                                "width": 8,
                                "text": "testcase",
                                "value": "testcase",
                                "valueText": "testcase"
                            }
                        ],
                        "closeParenToken": {
                            "kind": "CloseParenToken",
                            "fullStart": 922,
                            "fullEnd": 923,
                            "start": 922,
                            "end": 923,
                            "fullWidth": 1,
                            "width": 1,
                            "text": ")",
                            "value": ")",
                            "valueText": ")"
                        }
                    }
                },
                "semicolonToken": {
                    "kind": "SemicolonToken",
                    "fullStart": 923,
                    "fullEnd": 926,
                    "start": 923,
                    "end": 924,
                    "fullWidth": 3,
                    "width": 1,
                    "text": ";",
                    "value": ";",
                    "valueText": ";",
                    "hasTrailingTrivia": true,
                    "hasTrailingNewLine": true,
                    "trailingTrivia": [
                        {
                            "kind": "NewLineTrivia",
                            "text": "\r\n"
                        }
                    ]
                }
            }
        ],
        "endOfFileToken": {
            "kind": "EndOfFileToken",
            "fullStart": 926,
            "fullEnd": 926,
            "start": 926,
            "end": 926,
            "fullWidth": 0,
            "width": 0,
            "text": ""
        }
    },
    "lineMap": {
        "lineStarts": [
            0,
            67,
            152,
            232,
            308,
            380,
            385,
            439,
            545,
            550,
            552,
            554,
            577,
            623,
            653,
            664,
            666,
            687,
            707,
            727,
            746,
            769,
            781,
            783,
            852,
            854,
            895,
            902,
            926
        ],
        "length": 926
    }
}<|MERGE_RESOLUTION|>--- conflicted
+++ resolved
@@ -625,12 +625,8 @@
                                         "start": 678,
                                         "end": 778,
                                         "fullWidth": 100,
-<<<<<<< HEAD
                                         "width": 100,
-                                        "identifier": {
-=======
                                         "propertyName": {
->>>>>>> 85e84683
                                             "kind": "IdentifierName",
                                             "fullStart": 678,
                                             "fullEnd": 682,
@@ -1111,12 +1107,8 @@
                                         "start": 795,
                                         "end": 849,
                                         "fullWidth": 54,
-<<<<<<< HEAD
                                         "width": 54,
-                                        "identifier": {
-=======
                                         "propertyName": {
->>>>>>> 85e84683
                                             "kind": "IdentifierName",
                                             "fullStart": 795,
                                             "fullEnd": 806,
