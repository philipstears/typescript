{
    "isDeclaration": false,
    "languageVersion": "EcmaScript5",
    "parseOptions": {
        "allowAutomaticSemicolonInsertion": true
    },
    "sourceUnit": {
        "kind": "SourceUnit",
        "fullStart": 0,
        "fullEnd": 1554,
        "start": 565,
        "end": 1554,
        "fullWidth": 1554,
        "width": 989,
        "isIncrementallyUnusable": true,
        "moduleElements": [
            {
                "kind": "FunctionDeclaration",
                "fullStart": 0,
                "fullEnd": 1530,
                "start": 565,
                "end": 1528,
                "fullWidth": 1530,
                "width": 963,
                "isIncrementallyUnusable": true,
                "modifiers": [],
                "functionKeyword": {
                    "kind": "FunctionKeyword",
                    "fullStart": 0,
                    "fullEnd": 574,
                    "start": 565,
                    "end": 573,
                    "fullWidth": 574,
                    "width": 8,
                    "text": "function",
                    "value": "function",
                    "valueText": "function",
                    "hasLeadingTrivia": true,
                    "hasLeadingComment": true,
                    "hasLeadingNewLine": true,
                    "hasTrailingTrivia": true,
                    "leadingTrivia": [
                        {
                            "kind": "SingleLineCommentTrivia",
                            "text": "/// Copyright (c) 2012 Ecma International.  All rights reserved. "
                        },
                        {
                            "kind": "NewLineTrivia",
                            "text": "\r\n"
                        },
                        {
                            "kind": "SingleLineCommentTrivia",
                            "text": "/// Ecma International makes this code available under the terms and conditions set"
                        },
                        {
                            "kind": "NewLineTrivia",
                            "text": "\r\n"
                        },
                        {
                            "kind": "SingleLineCommentTrivia",
                            "text": "/// forth on http://hg.ecmascript.org/tests/test262/raw-file/tip/LICENSE (the "
                        },
                        {
                            "kind": "NewLineTrivia",
                            "text": "\r\n"
                        },
                        {
                            "kind": "SingleLineCommentTrivia",
                            "text": "/// \"Use Terms\").   Any redistribution of this code must retain the above "
                        },
                        {
                            "kind": "NewLineTrivia",
                            "text": "\r\n"
                        },
                        {
                            "kind": "SingleLineCommentTrivia",
                            "text": "/// copyright and this notice and otherwise comply with the Use Terms."
                        },
                        {
                            "kind": "NewLineTrivia",
                            "text": "\r\n"
                        },
                        {
                            "kind": "MultiLineCommentTrivia",
                            "text": "/**\r\n * @path ch15/15.4/15.4.4/15.4.4.19/15.4.4.19-8-c-i-28.js\r\n * @description Array.prototype.map - element changed by getter on previous iterations is observed on an Array\r\n */"
                        },
                        {
                            "kind": "NewLineTrivia",
                            "text": "\r\n"
                        },
                        {
                            "kind": "NewLineTrivia",
                            "text": "\r\n"
                        },
                        {
                            "kind": "NewLineTrivia",
                            "text": "\r\n"
                        }
                    ],
                    "trailingTrivia": [
                        {
                            "kind": "WhitespaceTrivia",
                            "text": " "
                        }
                    ]
                },
                "identifier": {
                    "kind": "IdentifierName",
                    "fullStart": 574,
                    "fullEnd": 582,
                    "start": 574,
                    "end": 582,
                    "fullWidth": 8,
                    "width": 8,
                    "text": "testcase",
                    "value": "testcase",
                    "valueText": "testcase"
                },
                "callSignature": {
                    "kind": "CallSignature",
                    "fullStart": 582,
                    "fullEnd": 585,
                    "start": 582,
                    "end": 584,
                    "fullWidth": 3,
                    "width": 2,
                    "parameterList": {
                        "kind": "ParameterList",
                        "fullStart": 582,
                        "fullEnd": 585,
                        "start": 582,
                        "end": 584,
                        "fullWidth": 3,
                        "width": 2,
                        "openParenToken": {
                            "kind": "OpenParenToken",
                            "fullStart": 582,
                            "fullEnd": 583,
                            "start": 582,
                            "end": 583,
                            "fullWidth": 1,
                            "width": 1,
                            "text": "(",
                            "value": "(",
                            "valueText": "("
                        },
                        "parameters": [],
                        "closeParenToken": {
                            "kind": "CloseParenToken",
                            "fullStart": 583,
                            "fullEnd": 585,
                            "start": 583,
                            "end": 584,
                            "fullWidth": 2,
                            "width": 1,
                            "text": ")",
                            "value": ")",
                            "valueText": ")",
                            "hasTrailingTrivia": true,
                            "trailingTrivia": [
                                {
                                    "kind": "WhitespaceTrivia",
                                    "text": " "
                                }
                            ]
                        }
                    }
                },
                "block": {
                    "kind": "Block",
                    "fullStart": 585,
                    "fullEnd": 1530,
                    "start": 585,
                    "end": 1528,
                    "fullWidth": 945,
                    "width": 943,
                    "isIncrementallyUnusable": true,
                    "openBraceToken": {
                        "kind": "OpenBraceToken",
                        "fullStart": 585,
                        "fullEnd": 588,
                        "start": 585,
                        "end": 586,
                        "fullWidth": 3,
                        "width": 1,
                        "text": "{",
                        "value": "{",
                        "valueText": "{",
                        "hasTrailingTrivia": true,
                        "hasTrailingNewLine": true,
                        "trailingTrivia": [
                            {
                                "kind": "NewLineTrivia",
                                "text": "\r\n"
                            }
                        ]
                    },
                    "statements": [
                        {
                            "kind": "VariableStatement",
                            "fullStart": 588,
                            "fullEnd": 627,
                            "start": 598,
                            "end": 625,
                            "fullWidth": 39,
                            "width": 27,
                            "modifiers": [],
                            "variableDeclaration": {
                                "kind": "VariableDeclaration",
                                "fullStart": 588,
                                "fullEnd": 624,
                                "start": 598,
                                "end": 624,
                                "fullWidth": 36,
                                "width": 26,
                                "varKeyword": {
                                    "kind": "VarKeyword",
                                    "fullStart": 588,
                                    "fullEnd": 602,
                                    "start": 598,
                                    "end": 601,
                                    "fullWidth": 14,
                                    "width": 3,
                                    "text": "var",
                                    "value": "var",
                                    "valueText": "var",
                                    "hasLeadingTrivia": true,
                                    "hasLeadingNewLine": true,
                                    "hasTrailingTrivia": true,
                                    "leadingTrivia": [
                                        {
                                            "kind": "NewLineTrivia",
                                            "text": "\r\n"
                                        },
                                        {
                                            "kind": "WhitespaceTrivia",
                                            "text": "        "
                                        }
                                    ],
                                    "trailingTrivia": [
                                        {
                                            "kind": "WhitespaceTrivia",
                                            "text": " "
                                        }
                                    ]
                                },
                                "variableDeclarators": [
                                    {
                                        "kind": "VariableDeclarator",
                                        "fullStart": 602,
                                        "fullEnd": 624,
                                        "start": 602,
                                        "end": 624,
                                        "fullWidth": 22,
                                        "width": 22,
                                        "identifier": {
                                            "kind": "IdentifierName",
                                            "fullStart": 602,
                                            "fullEnd": 617,
                                            "start": 602,
                                            "end": 616,
                                            "fullWidth": 15,
                                            "width": 14,
                                            "text": "preIterVisible",
                                            "value": "preIterVisible",
                                            "valueText": "preIterVisible",
                                            "hasTrailingTrivia": true,
                                            "trailingTrivia": [
                                                {
                                                    "kind": "WhitespaceTrivia",
                                                    "text": " "
                                                }
                                            ]
                                        },
                                        "equalsValueClause": {
                                            "kind": "EqualsValueClause",
                                            "fullStart": 617,
                                            "fullEnd": 624,
                                            "start": 617,
                                            "end": 624,
                                            "fullWidth": 7,
                                            "width": 7,
                                            "equalsToken": {
                                                "kind": "EqualsToken",
                                                "fullStart": 617,
                                                "fullEnd": 619,
                                                "start": 617,
                                                "end": 618,
                                                "fullWidth": 2,
                                                "width": 1,
                                                "text": "=",
                                                "value": "=",
                                                "valueText": "=",
                                                "hasTrailingTrivia": true,
                                                "trailingTrivia": [
                                                    {
                                                        "kind": "WhitespaceTrivia",
                                                        "text": " "
                                                    }
                                                ]
                                            },
                                            "value": {
                                                "kind": "FalseKeyword",
                                                "fullStart": 619,
                                                "fullEnd": 624,
                                                "start": 619,
                                                "end": 624,
                                                "fullWidth": 5,
                                                "width": 5,
                                                "text": "false",
                                                "value": false,
                                                "valueText": "false"
                                            }
                                        }
                                    }
                                ]
                            },
                            "semicolonToken": {
                                "kind": "SemicolonToken",
                                "fullStart": 624,
                                "fullEnd": 627,
                                "start": 624,
                                "end": 625,
                                "fullWidth": 3,
                                "width": 1,
                                "text": ";",
                                "value": ";",
                                "valueText": ";",
                                "hasTrailingTrivia": true,
                                "hasTrailingNewLine": true,
                                "trailingTrivia": [
                                    {
                                        "kind": "NewLineTrivia",
                                        "text": "\r\n"
                                    }
                                ]
                            }
                        },
                        {
                            "kind": "VariableStatement",
                            "fullStart": 627,
                            "fullEnd": 650,
                            "start": 635,
                            "end": 648,
                            "fullWidth": 23,
                            "width": 13,
                            "modifiers": [],
                            "variableDeclaration": {
                                "kind": "VariableDeclaration",
                                "fullStart": 627,
                                "fullEnd": 647,
                                "start": 635,
                                "end": 647,
                                "fullWidth": 20,
                                "width": 12,
                                "varKeyword": {
                                    "kind": "VarKeyword",
                                    "fullStart": 627,
                                    "fullEnd": 639,
                                    "start": 635,
                                    "end": 638,
                                    "fullWidth": 12,
                                    "width": 3,
                                    "text": "var",
                                    "value": "var",
                                    "valueText": "var",
                                    "hasLeadingTrivia": true,
                                    "hasTrailingTrivia": true,
                                    "leadingTrivia": [
                                        {
                                            "kind": "WhitespaceTrivia",
                                            "text": "        "
                                        }
                                    ],
                                    "trailingTrivia": [
                                        {
                                            "kind": "WhitespaceTrivia",
                                            "text": " "
                                        }
                                    ]
                                },
                                "variableDeclarators": [
                                    {
                                        "kind": "VariableDeclarator",
                                        "fullStart": 639,
                                        "fullEnd": 647,
                                        "start": 639,
                                        "end": 647,
                                        "fullWidth": 8,
                                        "width": 8,
                                        "identifier": {
                                            "kind": "IdentifierName",
                                            "fullStart": 639,
                                            "fullEnd": 643,
                                            "start": 639,
                                            "end": 642,
                                            "fullWidth": 4,
                                            "width": 3,
                                            "text": "arr",
                                            "value": "arr",
                                            "valueText": "arr",
                                            "hasTrailingTrivia": true,
                                            "trailingTrivia": [
                                                {
                                                    "kind": "WhitespaceTrivia",
                                                    "text": " "
                                                }
                                            ]
                                        },
                                        "equalsValueClause": {
                                            "kind": "EqualsValueClause",
                                            "fullStart": 643,
                                            "fullEnd": 647,
                                            "start": 643,
                                            "end": 647,
                                            "fullWidth": 4,
                                            "width": 4,
                                            "equalsToken": {
                                                "kind": "EqualsToken",
                                                "fullStart": 643,
                                                "fullEnd": 645,
                                                "start": 643,
                                                "end": 644,
                                                "fullWidth": 2,
                                                "width": 1,
                                                "text": "=",
                                                "value": "=",
                                                "valueText": "=",
                                                "hasTrailingTrivia": true,
                                                "trailingTrivia": [
                                                    {
                                                        "kind": "WhitespaceTrivia",
                                                        "text": " "
                                                    }
                                                ]
                                            },
                                            "value": {
                                                "kind": "ArrayLiteralExpression",
                                                "fullStart": 645,
                                                "fullEnd": 647,
                                                "start": 645,
                                                "end": 647,
                                                "fullWidth": 2,
                                                "width": 2,
                                                "openBracketToken": {
                                                    "kind": "OpenBracketToken",
                                                    "fullStart": 645,
                                                    "fullEnd": 646,
                                                    "start": 645,
                                                    "end": 646,
                                                    "fullWidth": 1,
                                                    "width": 1,
                                                    "text": "[",
                                                    "value": "[",
                                                    "valueText": "["
                                                },
                                                "expressions": [],
                                                "closeBracketToken": {
                                                    "kind": "CloseBracketToken",
                                                    "fullStart": 646,
                                                    "fullEnd": 647,
                                                    "start": 646,
                                                    "end": 647,
                                                    "fullWidth": 1,
                                                    "width": 1,
                                                    "text": "]",
                                                    "value": "]",
                                                    "valueText": "]"
                                                }
                                            }
                                        }
                                    }
                                ]
                            },
                            "semicolonToken": {
                                "kind": "SemicolonToken",
                                "fullStart": 647,
                                "fullEnd": 650,
                                "start": 647,
                                "end": 648,
                                "fullWidth": 3,
                                "width": 1,
                                "text": ";",
                                "value": ";",
                                "valueText": ";",
                                "hasTrailingTrivia": true,
                                "hasTrailingNewLine": true,
                                "trailingTrivia": [
                                    {
                                        "kind": "NewLineTrivia",
                                        "text": "\r\n"
                                    }
                                ]
                            }
                        },
                        {
                            "kind": "FunctionDeclaration",
                            "fullStart": 650,
                            "fullEnd": 915,
                            "start": 660,
                            "end": 913,
                            "fullWidth": 265,
                            "width": 253,
                            "modifiers": [],
                            "functionKeyword": {
                                "kind": "FunctionKeyword",
                                "fullStart": 650,
                                "fullEnd": 669,
                                "start": 660,
                                "end": 668,
                                "fullWidth": 19,
                                "width": 8,
                                "text": "function",
                                "value": "function",
                                "valueText": "function",
                                "hasLeadingTrivia": true,
                                "hasLeadingNewLine": true,
                                "hasTrailingTrivia": true,
                                "leadingTrivia": [
                                    {
                                        "kind": "NewLineTrivia",
                                        "text": "\r\n"
                                    },
                                    {
                                        "kind": "WhitespaceTrivia",
                                        "text": "        "
                                    }
                                ],
                                "trailingTrivia": [
                                    {
                                        "kind": "WhitespaceTrivia",
                                        "text": " "
                                    }
                                ]
                            },
                            "identifier": {
                                "kind": "IdentifierName",
                                "fullStart": 669,
                                "fullEnd": 679,
                                "start": 669,
                                "end": 679,
                                "fullWidth": 10,
                                "width": 10,
                                "text": "callbackfn",
                                "value": "callbackfn",
                                "valueText": "callbackfn"
                            },
                            "callSignature": {
                                "kind": "CallSignature",
                                "fullStart": 679,
                                "fullEnd": 695,
                                "start": 679,
                                "end": 694,
                                "fullWidth": 16,
                                "width": 15,
                                "parameterList": {
                                    "kind": "ParameterList",
                                    "fullStart": 679,
                                    "fullEnd": 695,
                                    "start": 679,
                                    "end": 694,
                                    "fullWidth": 16,
                                    "width": 15,
                                    "openParenToken": {
                                        "kind": "OpenParenToken",
                                        "fullStart": 679,
                                        "fullEnd": 680,
                                        "start": 679,
                                        "end": 680,
                                        "fullWidth": 1,
                                        "width": 1,
                                        "text": "(",
                                        "value": "(",
                                        "valueText": "("
                                    },
                                    "parameters": [
                                        {
                                            "kind": "Parameter",
                                            "fullStart": 680,
                                            "fullEnd": 683,
                                            "start": 680,
                                            "end": 683,
                                            "fullWidth": 3,
<<<<<<< HEAD
                                            "width": 3,
=======
                                            "modifiers": [],
>>>>>>> e3c38734
                                            "identifier": {
                                                "kind": "IdentifierName",
                                                "fullStart": 680,
                                                "fullEnd": 683,
                                                "start": 680,
                                                "end": 683,
                                                "fullWidth": 3,
                                                "width": 3,
                                                "text": "val",
                                                "value": "val",
                                                "valueText": "val"
                                            }
                                        },
                                        {
                                            "kind": "CommaToken",
                                            "fullStart": 683,
                                            "fullEnd": 685,
                                            "start": 683,
                                            "end": 684,
                                            "fullWidth": 2,
                                            "width": 1,
                                            "text": ",",
                                            "value": ",",
                                            "valueText": ",",
                                            "hasTrailingTrivia": true,
                                            "trailingTrivia": [
                                                {
                                                    "kind": "WhitespaceTrivia",
                                                    "text": " "
                                                }
                                            ]
                                        },
                                        {
                                            "kind": "Parameter",
                                            "fullStart": 685,
                                            "fullEnd": 688,
                                            "start": 685,
                                            "end": 688,
                                            "fullWidth": 3,
<<<<<<< HEAD
                                            "width": 3,
=======
                                            "modifiers": [],
>>>>>>> e3c38734
                                            "identifier": {
                                                "kind": "IdentifierName",
                                                "fullStart": 685,
                                                "fullEnd": 688,
                                                "start": 685,
                                                "end": 688,
                                                "fullWidth": 3,
                                                "width": 3,
                                                "text": "idx",
                                                "value": "idx",
                                                "valueText": "idx"
                                            }
                                        },
                                        {
                                            "kind": "CommaToken",
                                            "fullStart": 688,
                                            "fullEnd": 690,
                                            "start": 688,
                                            "end": 689,
                                            "fullWidth": 2,
                                            "width": 1,
                                            "text": ",",
                                            "value": ",",
                                            "valueText": ",",
                                            "hasTrailingTrivia": true,
                                            "trailingTrivia": [
                                                {
                                                    "kind": "WhitespaceTrivia",
                                                    "text": " "
                                                }
                                            ]
                                        },
                                        {
                                            "kind": "Parameter",
                                            "fullStart": 690,
                                            "fullEnd": 693,
                                            "start": 690,
                                            "end": 693,
                                            "fullWidth": 3,
<<<<<<< HEAD
                                            "width": 3,
=======
                                            "modifiers": [],
>>>>>>> e3c38734
                                            "identifier": {
                                                "kind": "IdentifierName",
                                                "fullStart": 690,
                                                "fullEnd": 693,
                                                "start": 690,
                                                "end": 693,
                                                "fullWidth": 3,
                                                "width": 3,
                                                "text": "obj",
                                                "value": "obj",
                                                "valueText": "obj"
                                            }
                                        }
                                    ],
                                    "closeParenToken": {
                                        "kind": "CloseParenToken",
                                        "fullStart": 693,
                                        "fullEnd": 695,
                                        "start": 693,
                                        "end": 694,
                                        "fullWidth": 2,
                                        "width": 1,
                                        "text": ")",
                                        "value": ")",
                                        "valueText": ")",
                                        "hasTrailingTrivia": true,
                                        "trailingTrivia": [
                                            {
                                                "kind": "WhitespaceTrivia",
                                                "text": " "
                                            }
                                        ]
                                    }
                                }
                            },
                            "block": {
                                "kind": "Block",
                                "fullStart": 695,
                                "fullEnd": 915,
                                "start": 695,
                                "end": 913,
                                "fullWidth": 220,
                                "width": 218,
                                "openBraceToken": {
                                    "kind": "OpenBraceToken",
                                    "fullStart": 695,
                                    "fullEnd": 698,
                                    "start": 695,
                                    "end": 696,
                                    "fullWidth": 3,
                                    "width": 1,
                                    "text": "{",
                                    "value": "{",
                                    "valueText": "{",
                                    "hasTrailingTrivia": true,
                                    "hasTrailingNewLine": true,
                                    "trailingTrivia": [
                                        {
                                            "kind": "NewLineTrivia",
                                            "text": "\r\n"
                                        }
                                    ]
                                },
                                "statements": [
                                    {
                                        "kind": "IfStatement",
                                        "fullStart": 698,
                                        "fullEnd": 904,
                                        "start": 710,
                                        "end": 902,
                                        "fullWidth": 206,
                                        "width": 192,
                                        "ifKeyword": {
                                            "kind": "IfKeyword",
                                            "fullStart": 698,
                                            "fullEnd": 713,
                                            "start": 710,
                                            "end": 712,
                                            "fullWidth": 15,
                                            "width": 2,
                                            "text": "if",
                                            "value": "if",
                                            "valueText": "if",
                                            "hasLeadingTrivia": true,
                                            "hasTrailingTrivia": true,
                                            "leadingTrivia": [
                                                {
                                                    "kind": "WhitespaceTrivia",
                                                    "text": "            "
                                                }
                                            ],
                                            "trailingTrivia": [
                                                {
                                                    "kind": "WhitespaceTrivia",
                                                    "text": " "
                                                }
                                            ]
                                        },
                                        "openParenToken": {
                                            "kind": "OpenParenToken",
                                            "fullStart": 713,
                                            "fullEnd": 714,
                                            "start": 713,
                                            "end": 714,
                                            "fullWidth": 1,
                                            "width": 1,
                                            "text": "(",
                                            "value": "(",
                                            "valueText": "("
                                        },
                                        "condition": {
                                            "kind": "EqualsExpression",
                                            "fullStart": 714,
                                            "fullEnd": 723,
                                            "start": 714,
                                            "end": 723,
                                            "fullWidth": 9,
                                            "width": 9,
                                            "left": {
                                                "kind": "IdentifierName",
                                                "fullStart": 714,
                                                "fullEnd": 718,
                                                "start": 714,
                                                "end": 717,
                                                "fullWidth": 4,
                                                "width": 3,
                                                "text": "idx",
                                                "value": "idx",
                                                "valueText": "idx",
                                                "hasTrailingTrivia": true,
                                                "trailingTrivia": [
                                                    {
                                                        "kind": "WhitespaceTrivia",
                                                        "text": " "
                                                    }
                                                ]
                                            },
                                            "operatorToken": {
                                                "kind": "EqualsEqualsEqualsToken",
                                                "fullStart": 718,
                                                "fullEnd": 722,
                                                "start": 718,
                                                "end": 721,
                                                "fullWidth": 4,
                                                "width": 3,
                                                "text": "===",
                                                "value": "===",
                                                "valueText": "===",
                                                "hasTrailingTrivia": true,
                                                "trailingTrivia": [
                                                    {
                                                        "kind": "WhitespaceTrivia",
                                                        "text": " "
                                                    }
                                                ]
                                            },
                                            "right": {
                                                "kind": "NumericLiteral",
                                                "fullStart": 722,
                                                "fullEnd": 723,
                                                "start": 722,
                                                "end": 723,
                                                "fullWidth": 1,
                                                "width": 1,
                                                "text": "0",
                                                "value": 0,
                                                "valueText": "0"
                                            }
                                        },
                                        "closeParenToken": {
                                            "kind": "CloseParenToken",
                                            "fullStart": 723,
                                            "fullEnd": 725,
                                            "start": 723,
                                            "end": 724,
                                            "fullWidth": 2,
                                            "width": 1,
                                            "text": ")",
                                            "value": ")",
                                            "valueText": ")",
                                            "hasTrailingTrivia": true,
                                            "trailingTrivia": [
                                                {
                                                    "kind": "WhitespaceTrivia",
                                                    "text": " "
                                                }
                                            ]
                                        },
                                        "statement": {
                                            "kind": "Block",
                                            "fullStart": 725,
                                            "fullEnd": 778,
                                            "start": 725,
                                            "end": 777,
                                            "fullWidth": 53,
                                            "width": 52,
                                            "openBraceToken": {
                                                "kind": "OpenBraceToken",
                                                "fullStart": 725,
                                                "fullEnd": 728,
                                                "start": 725,
                                                "end": 726,
                                                "fullWidth": 3,
                                                "width": 1,
                                                "text": "{",
                                                "value": "{",
                                                "valueText": "{",
                                                "hasTrailingTrivia": true,
                                                "hasTrailingNewLine": true,
                                                "trailingTrivia": [
                                                    {
                                                        "kind": "NewLineTrivia",
                                                        "text": "\r\n"
                                                    }
                                                ]
                                            },
                                            "statements": [
                                                {
                                                    "kind": "ReturnStatement",
                                                    "fullStart": 728,
                                                    "fullEnd": 764,
                                                    "start": 744,
                                                    "end": 762,
                                                    "fullWidth": 36,
                                                    "width": 18,
                                                    "returnKeyword": {
                                                        "kind": "ReturnKeyword",
                                                        "fullStart": 728,
                                                        "fullEnd": 751,
                                                        "start": 744,
                                                        "end": 750,
                                                        "fullWidth": 23,
                                                        "width": 6,
                                                        "text": "return",
                                                        "value": "return",
                                                        "valueText": "return",
                                                        "hasLeadingTrivia": true,
                                                        "hasTrailingTrivia": true,
                                                        "leadingTrivia": [
                                                            {
                                                                "kind": "WhitespaceTrivia",
                                                                "text": "                "
                                                            }
                                                        ],
                                                        "trailingTrivia": [
                                                            {
                                                                "kind": "WhitespaceTrivia",
                                                                "text": " "
                                                            }
                                                        ]
                                                    },
                                                    "expression": {
                                                        "kind": "EqualsExpression",
                                                        "fullStart": 751,
                                                        "fullEnd": 761,
                                                        "start": 751,
                                                        "end": 761,
                                                        "fullWidth": 10,
                                                        "width": 10,
                                                        "left": {
                                                            "kind": "IdentifierName",
                                                            "fullStart": 751,
                                                            "fullEnd": 755,
                                                            "start": 751,
                                                            "end": 754,
                                                            "fullWidth": 4,
                                                            "width": 3,
                                                            "text": "val",
                                                            "value": "val",
                                                            "valueText": "val",
                                                            "hasTrailingTrivia": true,
                                                            "trailingTrivia": [
                                                                {
                                                                    "kind": "WhitespaceTrivia",
                                                                    "text": " "
                                                                }
                                                            ]
                                                        },
                                                        "operatorToken": {
                                                            "kind": "EqualsEqualsEqualsToken",
                                                            "fullStart": 755,
                                                            "fullEnd": 759,
                                                            "start": 755,
                                                            "end": 758,
                                                            "fullWidth": 4,
                                                            "width": 3,
                                                            "text": "===",
                                                            "value": "===",
                                                            "valueText": "===",
                                                            "hasTrailingTrivia": true,
                                                            "trailingTrivia": [
                                                                {
                                                                    "kind": "WhitespaceTrivia",
                                                                    "text": " "
                                                                }
                                                            ]
                                                        },
                                                        "right": {
                                                            "kind": "NumericLiteral",
                                                            "fullStart": 759,
                                                            "fullEnd": 761,
                                                            "start": 759,
                                                            "end": 761,
                                                            "fullWidth": 2,
                                                            "width": 2,
                                                            "text": "11",
                                                            "value": 11,
                                                            "valueText": "11"
                                                        }
                                                    },
                                                    "semicolonToken": {
                                                        "kind": "SemicolonToken",
                                                        "fullStart": 761,
                                                        "fullEnd": 764,
                                                        "start": 761,
                                                        "end": 762,
                                                        "fullWidth": 3,
                                                        "width": 1,
                                                        "text": ";",
                                                        "value": ";",
                                                        "valueText": ";",
                                                        "hasTrailingTrivia": true,
                                                        "hasTrailingNewLine": true,
                                                        "trailingTrivia": [
                                                            {
                                                                "kind": "NewLineTrivia",
                                                                "text": "\r\n"
                                                            }
                                                        ]
                                                    }
                                                }
                                            ],
                                            "closeBraceToken": {
                                                "kind": "CloseBraceToken",
                                                "fullStart": 764,
                                                "fullEnd": 778,
                                                "start": 776,
                                                "end": 777,
                                                "fullWidth": 14,
                                                "width": 1,
                                                "text": "}",
                                                "value": "}",
                                                "valueText": "}",
                                                "hasLeadingTrivia": true,
                                                "hasTrailingTrivia": true,
                                                "leadingTrivia": [
                                                    {
                                                        "kind": "WhitespaceTrivia",
                                                        "text": "            "
                                                    }
                                                ],
                                                "trailingTrivia": [
                                                    {
                                                        "kind": "WhitespaceTrivia",
                                                        "text": " "
                                                    }
                                                ]
                                            }
                                        },
                                        "elseClause": {
                                            "kind": "ElseClause",
                                            "fullStart": 778,
                                            "fullEnd": 904,
                                            "start": 778,
                                            "end": 902,
                                            "fullWidth": 126,
                                            "width": 124,
                                            "elseKeyword": {
                                                "kind": "ElseKeyword",
                                                "fullStart": 778,
                                                "fullEnd": 783,
                                                "start": 778,
                                                "end": 782,
                                                "fullWidth": 5,
                                                "width": 4,
                                                "text": "else",
                                                "value": "else",
                                                "valueText": "else",
                                                "hasTrailingTrivia": true,
                                                "trailingTrivia": [
                                                    {
                                                        "kind": "WhitespaceTrivia",
                                                        "text": " "
                                                    }
                                                ]
                                            },
                                            "statement": {
                                                "kind": "IfStatement",
                                                "fullStart": 783,
                                                "fullEnd": 904,
                                                "start": 783,
                                                "end": 902,
                                                "fullWidth": 121,
                                                "width": 119,
                                                "ifKeyword": {
                                                    "kind": "IfKeyword",
                                                    "fullStart": 783,
                                                    "fullEnd": 786,
                                                    "start": 783,
                                                    "end": 785,
                                                    "fullWidth": 3,
                                                    "width": 2,
                                                    "text": "if",
                                                    "value": "if",
                                                    "valueText": "if",
                                                    "hasTrailingTrivia": true,
                                                    "trailingTrivia": [
                                                        {
                                                            "kind": "WhitespaceTrivia",
                                                            "text": " "
                                                        }
                                                    ]
                                                },
                                                "openParenToken": {
                                                    "kind": "OpenParenToken",
                                                    "fullStart": 786,
                                                    "fullEnd": 787,
                                                    "start": 786,
                                                    "end": 787,
                                                    "fullWidth": 1,
                                                    "width": 1,
                                                    "text": "(",
                                                    "value": "(",
                                                    "valueText": "("
                                                },
                                                "condition": {
                                                    "kind": "EqualsExpression",
                                                    "fullStart": 787,
                                                    "fullEnd": 796,
                                                    "start": 787,
                                                    "end": 796,
                                                    "fullWidth": 9,
                                                    "width": 9,
                                                    "left": {
                                                        "kind": "IdentifierName",
                                                        "fullStart": 787,
                                                        "fullEnd": 791,
                                                        "start": 787,
                                                        "end": 790,
                                                        "fullWidth": 4,
                                                        "width": 3,
                                                        "text": "idx",
                                                        "value": "idx",
                                                        "valueText": "idx",
                                                        "hasTrailingTrivia": true,
                                                        "trailingTrivia": [
                                                            {
                                                                "kind": "WhitespaceTrivia",
                                                                "text": " "
                                                            }
                                                        ]
                                                    },
                                                    "operatorToken": {
                                                        "kind": "EqualsEqualsEqualsToken",
                                                        "fullStart": 791,
                                                        "fullEnd": 795,
                                                        "start": 791,
                                                        "end": 794,
                                                        "fullWidth": 4,
                                                        "width": 3,
                                                        "text": "===",
                                                        "value": "===",
                                                        "valueText": "===",
                                                        "hasTrailingTrivia": true,
                                                        "trailingTrivia": [
                                                            {
                                                                "kind": "WhitespaceTrivia",
                                                                "text": " "
                                                            }
                                                        ]
                                                    },
                                                    "right": {
                                                        "kind": "NumericLiteral",
                                                        "fullStart": 795,
                                                        "fullEnd": 796,
                                                        "start": 795,
                                                        "end": 796,
                                                        "fullWidth": 1,
                                                        "width": 1,
                                                        "text": "1",
                                                        "value": 1,
                                                        "valueText": "1"
                                                    }
                                                },
                                                "closeParenToken": {
                                                    "kind": "CloseParenToken",
                                                    "fullStart": 796,
                                                    "fullEnd": 798,
                                                    "start": 796,
                                                    "end": 797,
                                                    "fullWidth": 2,
                                                    "width": 1,
                                                    "text": ")",
                                                    "value": ")",
                                                    "valueText": ")",
                                                    "hasTrailingTrivia": true,
                                                    "trailingTrivia": [
                                                        {
                                                            "kind": "WhitespaceTrivia",
                                                            "text": " "
                                                        }
                                                    ]
                                                },
                                                "statement": {
                                                    "kind": "Block",
                                                    "fullStart": 798,
                                                    "fullEnd": 850,
                                                    "start": 798,
                                                    "end": 849,
                                                    "fullWidth": 52,
                                                    "width": 51,
                                                    "openBraceToken": {
                                                        "kind": "OpenBraceToken",
                                                        "fullStart": 798,
                                                        "fullEnd": 801,
                                                        "start": 798,
                                                        "end": 799,
                                                        "fullWidth": 3,
                                                        "width": 1,
                                                        "text": "{",
                                                        "value": "{",
                                                        "valueText": "{",
                                                        "hasTrailingTrivia": true,
                                                        "hasTrailingNewLine": true,
                                                        "trailingTrivia": [
                                                            {
                                                                "kind": "NewLineTrivia",
                                                                "text": "\r\n"
                                                            }
                                                        ]
                                                    },
                                                    "statements": [
                                                        {
                                                            "kind": "ReturnStatement",
                                                            "fullStart": 801,
                                                            "fullEnd": 836,
                                                            "start": 817,
                                                            "end": 834,
                                                            "fullWidth": 35,
                                                            "width": 17,
                                                            "returnKeyword": {
                                                                "kind": "ReturnKeyword",
                                                                "fullStart": 801,
                                                                "fullEnd": 824,
                                                                "start": 817,
                                                                "end": 823,
                                                                "fullWidth": 23,
                                                                "width": 6,
                                                                "text": "return",
                                                                "value": "return",
                                                                "valueText": "return",
                                                                "hasLeadingTrivia": true,
                                                                "hasTrailingTrivia": true,
                                                                "leadingTrivia": [
                                                                    {
                                                                        "kind": "WhitespaceTrivia",
                                                                        "text": "                "
                                                                    }
                                                                ],
                                                                "trailingTrivia": [
                                                                    {
                                                                        "kind": "WhitespaceTrivia",
                                                                        "text": " "
                                                                    }
                                                                ]
                                                            },
                                                            "expression": {
                                                                "kind": "EqualsExpression",
                                                                "fullStart": 824,
                                                                "fullEnd": 833,
                                                                "start": 824,
                                                                "end": 833,
                                                                "fullWidth": 9,
                                                                "width": 9,
                                                                "left": {
                                                                    "kind": "IdentifierName",
                                                                    "fullStart": 824,
                                                                    "fullEnd": 828,
                                                                    "start": 824,
                                                                    "end": 827,
                                                                    "fullWidth": 4,
                                                                    "width": 3,
                                                                    "text": "val",
                                                                    "value": "val",
                                                                    "valueText": "val",
                                                                    "hasTrailingTrivia": true,
                                                                    "trailingTrivia": [
                                                                        {
                                                                            "kind": "WhitespaceTrivia",
                                                                            "text": " "
                                                                        }
                                                                    ]
                                                                },
                                                                "operatorToken": {
                                                                    "kind": "EqualsEqualsEqualsToken",
                                                                    "fullStart": 828,
                                                                    "fullEnd": 832,
                                                                    "start": 828,
                                                                    "end": 831,
                                                                    "fullWidth": 4,
                                                                    "width": 3,
                                                                    "text": "===",
                                                                    "value": "===",
                                                                    "valueText": "===",
                                                                    "hasTrailingTrivia": true,
                                                                    "trailingTrivia": [
                                                                        {
                                                                            "kind": "WhitespaceTrivia",
                                                                            "text": " "
                                                                        }
                                                                    ]
                                                                },
                                                                "right": {
                                                                    "kind": "NumericLiteral",
                                                                    "fullStart": 832,
                                                                    "fullEnd": 833,
                                                                    "start": 832,
                                                                    "end": 833,
                                                                    "fullWidth": 1,
                                                                    "width": 1,
                                                                    "text": "9",
                                                                    "value": 9,
                                                                    "valueText": "9"
                                                                }
                                                            },
                                                            "semicolonToken": {
                                                                "kind": "SemicolonToken",
                                                                "fullStart": 833,
                                                                "fullEnd": 836,
                                                                "start": 833,
                                                                "end": 834,
                                                                "fullWidth": 3,
                                                                "width": 1,
                                                                "text": ";",
                                                                "value": ";",
                                                                "valueText": ";",
                                                                "hasTrailingTrivia": true,
                                                                "hasTrailingNewLine": true,
                                                                "trailingTrivia": [
                                                                    {
                                                                        "kind": "NewLineTrivia",
                                                                        "text": "\r\n"
                                                                    }
                                                                ]
                                                            }
                                                        }
                                                    ],
                                                    "closeBraceToken": {
                                                        "kind": "CloseBraceToken",
                                                        "fullStart": 836,
                                                        "fullEnd": 850,
                                                        "start": 848,
                                                        "end": 849,
                                                        "fullWidth": 14,
                                                        "width": 1,
                                                        "text": "}",
                                                        "value": "}",
                                                        "valueText": "}",
                                                        "hasLeadingTrivia": true,
                                                        "hasTrailingTrivia": true,
                                                        "leadingTrivia": [
                                                            {
                                                                "kind": "WhitespaceTrivia",
                                                                "text": "            "
                                                            }
                                                        ],
                                                        "trailingTrivia": [
                                                            {
                                                                "kind": "WhitespaceTrivia",
                                                                "text": " "
                                                            }
                                                        ]
                                                    }
                                                },
                                                "elseClause": {
                                                    "kind": "ElseClause",
                                                    "fullStart": 850,
                                                    "fullEnd": 904,
                                                    "start": 850,
                                                    "end": 902,
                                                    "fullWidth": 54,
                                                    "width": 52,
                                                    "elseKeyword": {
                                                        "kind": "ElseKeyword",
                                                        "fullStart": 850,
                                                        "fullEnd": 855,
                                                        "start": 850,
                                                        "end": 854,
                                                        "fullWidth": 5,
                                                        "width": 4,
                                                        "text": "else",
                                                        "value": "else",
                                                        "valueText": "else",
                                                        "hasTrailingTrivia": true,
                                                        "trailingTrivia": [
                                                            {
                                                                "kind": "WhitespaceTrivia",
                                                                "text": " "
                                                            }
                                                        ]
                                                    },
                                                    "statement": {
                                                        "kind": "Block",
                                                        "fullStart": 855,
                                                        "fullEnd": 904,
                                                        "start": 855,
                                                        "end": 902,
                                                        "fullWidth": 49,
                                                        "width": 47,
                                                        "openBraceToken": {
                                                            "kind": "OpenBraceToken",
                                                            "fullStart": 855,
                                                            "fullEnd": 858,
                                                            "start": 855,
                                                            "end": 856,
                                                            "fullWidth": 3,
                                                            "width": 1,
                                                            "text": "{",
                                                            "value": "{",
                                                            "valueText": "{",
                                                            "hasTrailingTrivia": true,
                                                            "hasTrailingNewLine": true,
                                                            "trailingTrivia": [
                                                                {
                                                                    "kind": "NewLineTrivia",
                                                                    "text": "\r\n"
                                                                }
                                                            ]
                                                        },
                                                        "statements": [
                                                            {
                                                                "kind": "ReturnStatement",
                                                                "fullStart": 858,
                                                                "fullEnd": 889,
                                                                "start": 874,
                                                                "end": 887,
                                                                "fullWidth": 31,
                                                                "width": 13,
                                                                "returnKeyword": {
                                                                    "kind": "ReturnKeyword",
                                                                    "fullStart": 858,
                                                                    "fullEnd": 881,
                                                                    "start": 874,
                                                                    "end": 880,
                                                                    "fullWidth": 23,
                                                                    "width": 6,
                                                                    "text": "return",
                                                                    "value": "return",
                                                                    "valueText": "return",
                                                                    "hasLeadingTrivia": true,
                                                                    "hasTrailingTrivia": true,
                                                                    "leadingTrivia": [
                                                                        {
                                                                            "kind": "WhitespaceTrivia",
                                                                            "text": "                "
                                                                        }
                                                                    ],
                                                                    "trailingTrivia": [
                                                                        {
                                                                            "kind": "WhitespaceTrivia",
                                                                            "text": " "
                                                                        }
                                                                    ]
                                                                },
                                                                "expression": {
                                                                    "kind": "FalseKeyword",
                                                                    "fullStart": 881,
                                                                    "fullEnd": 886,
                                                                    "start": 881,
                                                                    "end": 886,
                                                                    "fullWidth": 5,
                                                                    "width": 5,
                                                                    "text": "false",
                                                                    "value": false,
                                                                    "valueText": "false"
                                                                },
                                                                "semicolonToken": {
                                                                    "kind": "SemicolonToken",
                                                                    "fullStart": 886,
                                                                    "fullEnd": 889,
                                                                    "start": 886,
                                                                    "end": 887,
                                                                    "fullWidth": 3,
                                                                    "width": 1,
                                                                    "text": ";",
                                                                    "value": ";",
                                                                    "valueText": ";",
                                                                    "hasTrailingTrivia": true,
                                                                    "hasTrailingNewLine": true,
                                                                    "trailingTrivia": [
                                                                        {
                                                                            "kind": "NewLineTrivia",
                                                                            "text": "\r\n"
                                                                        }
                                                                    ]
                                                                }
                                                            }
                                                        ],
                                                        "closeBraceToken": {
                                                            "kind": "CloseBraceToken",
                                                            "fullStart": 889,
                                                            "fullEnd": 904,
                                                            "start": 901,
                                                            "end": 902,
                                                            "fullWidth": 15,
                                                            "width": 1,
                                                            "text": "}",
                                                            "value": "}",
                                                            "valueText": "}",
                                                            "hasLeadingTrivia": true,
                                                            "hasTrailingTrivia": true,
                                                            "hasTrailingNewLine": true,
                                                            "leadingTrivia": [
                                                                {
                                                                    "kind": "WhitespaceTrivia",
                                                                    "text": "            "
                                                                }
                                                            ],
                                                            "trailingTrivia": [
                                                                {
                                                                    "kind": "NewLineTrivia",
                                                                    "text": "\r\n"
                                                                }
                                                            ]
                                                        }
                                                    }
                                                }
                                            }
                                        }
                                    }
                                ],
                                "closeBraceToken": {
                                    "kind": "CloseBraceToken",
                                    "fullStart": 904,
                                    "fullEnd": 915,
                                    "start": 912,
                                    "end": 913,
                                    "fullWidth": 11,
                                    "width": 1,
                                    "text": "}",
                                    "value": "}",
                                    "valueText": "}",
                                    "hasLeadingTrivia": true,
                                    "hasTrailingTrivia": true,
                                    "hasTrailingNewLine": true,
                                    "leadingTrivia": [
                                        {
                                            "kind": "WhitespaceTrivia",
                                            "text": "        "
                                        }
                                    ],
                                    "trailingTrivia": [
                                        {
                                            "kind": "NewLineTrivia",
                                            "text": "\r\n"
                                        }
                                    ]
                                }
                            }
                        },
                        {
                            "kind": "ExpressionStatement",
                            "fullStart": 915,
                            "fullEnd": 1121,
                            "start": 925,
                            "end": 1119,
                            "fullWidth": 206,
                            "width": 194,
                            "isIncrementallyUnusable": true,
                            "expression": {
                                "kind": "InvocationExpression",
                                "fullStart": 915,
                                "fullEnd": 1118,
                                "start": 925,
                                "end": 1118,
                                "fullWidth": 203,
                                "width": 193,
                                "isIncrementallyUnusable": true,
                                "expression": {
                                    "kind": "MemberAccessExpression",
                                    "fullStart": 915,
                                    "fullEnd": 946,
                                    "start": 925,
                                    "end": 946,
                                    "fullWidth": 31,
                                    "width": 21,
                                    "expression": {
                                        "kind": "IdentifierName",
                                        "fullStart": 915,
                                        "fullEnd": 931,
                                        "start": 925,
                                        "end": 931,
                                        "fullWidth": 16,
                                        "width": 6,
                                        "text": "Object",
                                        "value": "Object",
                                        "valueText": "Object",
                                        "hasLeadingTrivia": true,
                                        "hasLeadingNewLine": true,
                                        "leadingTrivia": [
                                            {
                                                "kind": "NewLineTrivia",
                                                "text": "\r\n"
                                            },
                                            {
                                                "kind": "WhitespaceTrivia",
                                                "text": "        "
                                            }
                                        ]
                                    },
                                    "dotToken": {
                                        "kind": "DotToken",
                                        "fullStart": 931,
                                        "fullEnd": 932,
                                        "start": 931,
                                        "end": 932,
                                        "fullWidth": 1,
                                        "width": 1,
                                        "text": ".",
                                        "value": ".",
                                        "valueText": "."
                                    },
                                    "name": {
                                        "kind": "IdentifierName",
                                        "fullStart": 932,
                                        "fullEnd": 946,
                                        "start": 932,
                                        "end": 946,
                                        "fullWidth": 14,
                                        "width": 14,
                                        "text": "defineProperty",
                                        "value": "defineProperty",
                                        "valueText": "defineProperty"
                                    }
                                },
                                "argumentList": {
                                    "kind": "ArgumentList",
                                    "fullStart": 946,
                                    "fullEnd": 1118,
                                    "start": 946,
                                    "end": 1118,
                                    "fullWidth": 172,
                                    "width": 172,
                                    "isIncrementallyUnusable": true,
                                    "openParenToken": {
                                        "kind": "OpenParenToken",
                                        "fullStart": 946,
                                        "fullEnd": 947,
                                        "start": 946,
                                        "end": 947,
                                        "fullWidth": 1,
                                        "width": 1,
                                        "text": "(",
                                        "value": "(",
                                        "valueText": "("
                                    },
                                    "arguments": [
                                        {
                                            "kind": "IdentifierName",
                                            "fullStart": 947,
                                            "fullEnd": 950,
                                            "start": 947,
                                            "end": 950,
                                            "fullWidth": 3,
                                            "width": 3,
                                            "text": "arr",
                                            "value": "arr",
                                            "valueText": "arr"
                                        },
                                        {
                                            "kind": "CommaToken",
                                            "fullStart": 950,
                                            "fullEnd": 952,
                                            "start": 950,
                                            "end": 951,
                                            "fullWidth": 2,
                                            "width": 1,
                                            "text": ",",
                                            "value": ",",
                                            "valueText": ",",
                                            "hasTrailingTrivia": true,
                                            "trailingTrivia": [
                                                {
                                                    "kind": "WhitespaceTrivia",
                                                    "text": " "
                                                }
                                            ]
                                        },
                                        {
                                            "kind": "StringLiteral",
                                            "fullStart": 952,
                                            "fullEnd": 955,
                                            "start": 952,
                                            "end": 955,
                                            "fullWidth": 3,
                                            "width": 3,
                                            "text": "\"0\"",
                                            "value": "0",
                                            "valueText": "0"
                                        },
                                        {
                                            "kind": "CommaToken",
                                            "fullStart": 955,
                                            "fullEnd": 957,
                                            "start": 955,
                                            "end": 956,
                                            "fullWidth": 2,
                                            "width": 1,
                                            "text": ",",
                                            "value": ",",
                                            "valueText": ",",
                                            "hasTrailingTrivia": true,
                                            "trailingTrivia": [
                                                {
                                                    "kind": "WhitespaceTrivia",
                                                    "text": " "
                                                }
                                            ]
                                        },
                                        {
                                            "kind": "ObjectLiteralExpression",
                                            "fullStart": 957,
                                            "fullEnd": 1117,
                                            "start": 957,
                                            "end": 1117,
                                            "fullWidth": 160,
                                            "width": 160,
                                            "isIncrementallyUnusable": true,
                                            "openBraceToken": {
                                                "kind": "OpenBraceToken",
                                                "fullStart": 957,
                                                "fullEnd": 960,
                                                "start": 957,
                                                "end": 958,
                                                "fullWidth": 3,
                                                "width": 1,
                                                "text": "{",
                                                "value": "{",
                                                "valueText": "{",
                                                "hasTrailingTrivia": true,
                                                "hasTrailingNewLine": true,
                                                "trailingTrivia": [
                                                    {
                                                        "kind": "NewLineTrivia",
                                                        "text": "\r\n"
                                                    }
                                                ]
                                            },
                                            "propertyAssignments": [
                                                {
                                                    "kind": "SimplePropertyAssignment",
                                                    "fullStart": 960,
                                                    "fullEnd": 1073,
                                                    "start": 972,
                                                    "end": 1073,
                                                    "fullWidth": 113,
                                                    "width": 101,
                                                    "isIncrementallyUnusable": true,
                                                    "propertyName": {
                                                        "kind": "IdentifierName",
                                                        "fullStart": 960,
                                                        "fullEnd": 975,
                                                        "start": 972,
                                                        "end": 975,
                                                        "fullWidth": 15,
                                                        "width": 3,
                                                        "text": "get",
                                                        "value": "get",
                                                        "valueText": "get",
                                                        "hasLeadingTrivia": true,
                                                        "leadingTrivia": [
                                                            {
                                                                "kind": "WhitespaceTrivia",
                                                                "text": "            "
                                                            }
                                                        ]
                                                    },
                                                    "colonToken": {
                                                        "kind": "ColonToken",
                                                        "fullStart": 975,
                                                        "fullEnd": 977,
                                                        "start": 975,
                                                        "end": 976,
                                                        "fullWidth": 2,
                                                        "width": 1,
                                                        "text": ":",
                                                        "value": ":",
                                                        "valueText": ":",
                                                        "hasTrailingTrivia": true,
                                                        "trailingTrivia": [
                                                            {
                                                                "kind": "WhitespaceTrivia",
                                                                "text": " "
                                                            }
                                                        ]
                                                    },
                                                    "expression": {
                                                        "kind": "FunctionExpression",
                                                        "fullStart": 977,
                                                        "fullEnd": 1073,
                                                        "start": 977,
                                                        "end": 1073,
                                                        "fullWidth": 96,
                                                        "width": 96,
                                                        "functionKeyword": {
                                                            "kind": "FunctionKeyword",
                                                            "fullStart": 977,
                                                            "fullEnd": 986,
                                                            "start": 977,
                                                            "end": 985,
                                                            "fullWidth": 9,
                                                            "width": 8,
                                                            "text": "function",
                                                            "value": "function",
                                                            "valueText": "function",
                                                            "hasTrailingTrivia": true,
                                                            "trailingTrivia": [
                                                                {
                                                                    "kind": "WhitespaceTrivia",
                                                                    "text": " "
                                                                }
                                                            ]
                                                        },
                                                        "callSignature": {
                                                            "kind": "CallSignature",
                                                            "fullStart": 986,
                                                            "fullEnd": 989,
                                                            "start": 986,
                                                            "end": 988,
                                                            "fullWidth": 3,
                                                            "width": 2,
                                                            "parameterList": {
                                                                "kind": "ParameterList",
                                                                "fullStart": 986,
                                                                "fullEnd": 989,
                                                                "start": 986,
                                                                "end": 988,
                                                                "fullWidth": 3,
                                                                "width": 2,
                                                                "openParenToken": {
                                                                    "kind": "OpenParenToken",
                                                                    "fullStart": 986,
                                                                    "fullEnd": 987,
                                                                    "start": 986,
                                                                    "end": 987,
                                                                    "fullWidth": 1,
                                                                    "width": 1,
                                                                    "text": "(",
                                                                    "value": "(",
                                                                    "valueText": "("
                                                                },
                                                                "parameters": [],
                                                                "closeParenToken": {
                                                                    "kind": "CloseParenToken",
                                                                    "fullStart": 987,
                                                                    "fullEnd": 989,
                                                                    "start": 987,
                                                                    "end": 988,
                                                                    "fullWidth": 2,
                                                                    "width": 1,
                                                                    "text": ")",
                                                                    "value": ")",
                                                                    "valueText": ")",
                                                                    "hasTrailingTrivia": true,
                                                                    "trailingTrivia": [
                                                                        {
                                                                            "kind": "WhitespaceTrivia",
                                                                            "text": " "
                                                                        }
                                                                    ]
                                                                }
                                                            }
                                                        },
                                                        "block": {
                                                            "kind": "Block",
                                                            "fullStart": 989,
                                                            "fullEnd": 1073,
                                                            "start": 989,
                                                            "end": 1073,
                                                            "fullWidth": 84,
                                                            "width": 84,
                                                            "openBraceToken": {
                                                                "kind": "OpenBraceToken",
                                                                "fullStart": 989,
                                                                "fullEnd": 992,
                                                                "start": 989,
                                                                "end": 990,
                                                                "fullWidth": 3,
                                                                "width": 1,
                                                                "text": "{",
                                                                "value": "{",
                                                                "valueText": "{",
                                                                "hasTrailingTrivia": true,
                                                                "hasTrailingNewLine": true,
                                                                "trailingTrivia": [
                                                                    {
                                                                        "kind": "NewLineTrivia",
                                                                        "text": "\r\n"
                                                                    }
                                                                ]
                                                            },
                                                            "statements": [
                                                                {
                                                                    "kind": "ExpressionStatement",
                                                                    "fullStart": 992,
                                                                    "fullEnd": 1032,
                                                                    "start": 1008,
                                                                    "end": 1030,
                                                                    "fullWidth": 40,
                                                                    "width": 22,
                                                                    "expression": {
                                                                        "kind": "AssignmentExpression",
                                                                        "fullStart": 992,
                                                                        "fullEnd": 1029,
                                                                        "start": 1008,
                                                                        "end": 1029,
                                                                        "fullWidth": 37,
                                                                        "width": 21,
                                                                        "left": {
                                                                            "kind": "IdentifierName",
                                                                            "fullStart": 992,
                                                                            "fullEnd": 1023,
                                                                            "start": 1008,
                                                                            "end": 1022,
                                                                            "fullWidth": 31,
                                                                            "width": 14,
                                                                            "text": "preIterVisible",
                                                                            "value": "preIterVisible",
                                                                            "valueText": "preIterVisible",
                                                                            "hasLeadingTrivia": true,
                                                                            "hasTrailingTrivia": true,
                                                                            "leadingTrivia": [
                                                                                {
                                                                                    "kind": "WhitespaceTrivia",
                                                                                    "text": "                "
                                                                                }
                                                                            ],
                                                                            "trailingTrivia": [
                                                                                {
                                                                                    "kind": "WhitespaceTrivia",
                                                                                    "text": " "
                                                                                }
                                                                            ]
                                                                        },
                                                                        "operatorToken": {
                                                                            "kind": "EqualsToken",
                                                                            "fullStart": 1023,
                                                                            "fullEnd": 1025,
                                                                            "start": 1023,
                                                                            "end": 1024,
                                                                            "fullWidth": 2,
                                                                            "width": 1,
                                                                            "text": "=",
                                                                            "value": "=",
                                                                            "valueText": "=",
                                                                            "hasTrailingTrivia": true,
                                                                            "trailingTrivia": [
                                                                                {
                                                                                    "kind": "WhitespaceTrivia",
                                                                                    "text": " "
                                                                                }
                                                                            ]
                                                                        },
                                                                        "right": {
                                                                            "kind": "TrueKeyword",
                                                                            "fullStart": 1025,
                                                                            "fullEnd": 1029,
                                                                            "start": 1025,
                                                                            "end": 1029,
                                                                            "fullWidth": 4,
                                                                            "width": 4,
                                                                            "text": "true",
                                                                            "value": true,
                                                                            "valueText": "true"
                                                                        }
                                                                    },
                                                                    "semicolonToken": {
                                                                        "kind": "SemicolonToken",
                                                                        "fullStart": 1029,
                                                                        "fullEnd": 1032,
                                                                        "start": 1029,
                                                                        "end": 1030,
                                                                        "fullWidth": 3,
                                                                        "width": 1,
                                                                        "text": ";",
                                                                        "value": ";",
                                                                        "valueText": ";",
                                                                        "hasTrailingTrivia": true,
                                                                        "hasTrailingNewLine": true,
                                                                        "trailingTrivia": [
                                                                            {
                                                                                "kind": "NewLineTrivia",
                                                                                "text": "\r\n"
                                                                            }
                                                                        ]
                                                                    }
                                                                },
                                                                {
                                                                    "kind": "ReturnStatement",
                                                                    "fullStart": 1032,
                                                                    "fullEnd": 1060,
                                                                    "start": 1048,
                                                                    "end": 1058,
                                                                    "fullWidth": 28,
                                                                    "width": 10,
                                                                    "returnKeyword": {
                                                                        "kind": "ReturnKeyword",
                                                                        "fullStart": 1032,
                                                                        "fullEnd": 1055,
                                                                        "start": 1048,
                                                                        "end": 1054,
                                                                        "fullWidth": 23,
                                                                        "width": 6,
                                                                        "text": "return",
                                                                        "value": "return",
                                                                        "valueText": "return",
                                                                        "hasLeadingTrivia": true,
                                                                        "hasTrailingTrivia": true,
                                                                        "leadingTrivia": [
                                                                            {
                                                                                "kind": "WhitespaceTrivia",
                                                                                "text": "                "
                                                                            }
                                                                        ],
                                                                        "trailingTrivia": [
                                                                            {
                                                                                "kind": "WhitespaceTrivia",
                                                                                "text": " "
                                                                            }
                                                                        ]
                                                                    },
                                                                    "expression": {
                                                                        "kind": "NumericLiteral",
                                                                        "fullStart": 1055,
                                                                        "fullEnd": 1057,
                                                                        "start": 1055,
                                                                        "end": 1057,
                                                                        "fullWidth": 2,
                                                                        "width": 2,
                                                                        "text": "11",
                                                                        "value": 11,
                                                                        "valueText": "11"
                                                                    },
                                                                    "semicolonToken": {
                                                                        "kind": "SemicolonToken",
                                                                        "fullStart": 1057,
                                                                        "fullEnd": 1060,
                                                                        "start": 1057,
                                                                        "end": 1058,
                                                                        "fullWidth": 3,
                                                                        "width": 1,
                                                                        "text": ";",
                                                                        "value": ";",
                                                                        "valueText": ";",
                                                                        "hasTrailingTrivia": true,
                                                                        "hasTrailingNewLine": true,
                                                                        "trailingTrivia": [
                                                                            {
                                                                                "kind": "NewLineTrivia",
                                                                                "text": "\r\n"
                                                                            }
                                                                        ]
                                                                    }
                                                                }
                                                            ],
                                                            "closeBraceToken": {
                                                                "kind": "CloseBraceToken",
                                                                "fullStart": 1060,
                                                                "fullEnd": 1073,
                                                                "start": 1072,
                                                                "end": 1073,
                                                                "fullWidth": 13,
                                                                "width": 1,
                                                                "text": "}",
                                                                "value": "}",
                                                                "valueText": "}",
                                                                "hasLeadingTrivia": true,
                                                                "leadingTrivia": [
                                                                    {
                                                                        "kind": "WhitespaceTrivia",
                                                                        "text": "            "
                                                                    }
                                                                ]
                                                            }
                                                        }
                                                    }
                                                },
                                                {
                                                    "kind": "CommaToken",
                                                    "fullStart": 1073,
                                                    "fullEnd": 1076,
                                                    "start": 1073,
                                                    "end": 1074,
                                                    "fullWidth": 3,
                                                    "width": 1,
                                                    "text": ",",
                                                    "value": ",",
                                                    "valueText": ",",
                                                    "hasTrailingTrivia": true,
                                                    "hasTrailingNewLine": true,
                                                    "trailingTrivia": [
                                                        {
                                                            "kind": "NewLineTrivia",
                                                            "text": "\r\n"
                                                        }
                                                    ]
                                                },
                                                {
                                                    "kind": "SimplePropertyAssignment",
                                                    "fullStart": 1076,
                                                    "fullEnd": 1108,
                                                    "start": 1088,
                                                    "end": 1106,
                                                    "fullWidth": 32,
                                                    "width": 18,
                                                    "propertyName": {
                                                        "kind": "IdentifierName",
                                                        "fullStart": 1076,
                                                        "fullEnd": 1100,
                                                        "start": 1088,
                                                        "end": 1100,
                                                        "fullWidth": 24,
                                                        "width": 12,
                                                        "text": "configurable",
                                                        "value": "configurable",
                                                        "valueText": "configurable",
                                                        "hasLeadingTrivia": true,
                                                        "leadingTrivia": [
                                                            {
                                                                "kind": "WhitespaceTrivia",
                                                                "text": "            "
                                                            }
                                                        ]
                                                    },
                                                    "colonToken": {
                                                        "kind": "ColonToken",
                                                        "fullStart": 1100,
                                                        "fullEnd": 1102,
                                                        "start": 1100,
                                                        "end": 1101,
                                                        "fullWidth": 2,
                                                        "width": 1,
                                                        "text": ":",
                                                        "value": ":",
                                                        "valueText": ":",
                                                        "hasTrailingTrivia": true,
                                                        "trailingTrivia": [
                                                            {
                                                                "kind": "WhitespaceTrivia",
                                                                "text": " "
                                                            }
                                                        ]
                                                    },
                                                    "expression": {
                                                        "kind": "TrueKeyword",
                                                        "fullStart": 1102,
                                                        "fullEnd": 1108,
                                                        "start": 1102,
                                                        "end": 1106,
                                                        "fullWidth": 6,
                                                        "width": 4,
                                                        "text": "true",
                                                        "value": true,
                                                        "valueText": "true",
                                                        "hasTrailingTrivia": true,
                                                        "hasTrailingNewLine": true,
                                                        "trailingTrivia": [
                                                            {
                                                                "kind": "NewLineTrivia",
                                                                "text": "\r\n"
                                                            }
                                                        ]
                                                    }
                                                }
                                            ],
                                            "closeBraceToken": {
                                                "kind": "CloseBraceToken",
                                                "fullStart": 1108,
                                                "fullEnd": 1117,
                                                "start": 1116,
                                                "end": 1117,
                                                "fullWidth": 9,
                                                "width": 1,
                                                "text": "}",
                                                "value": "}",
                                                "valueText": "}",
                                                "hasLeadingTrivia": true,
                                                "leadingTrivia": [
                                                    {
                                                        "kind": "WhitespaceTrivia",
                                                        "text": "        "
                                                    }
                                                ]
                                            }
                                        }
                                    ],
                                    "closeParenToken": {
                                        "kind": "CloseParenToken",
                                        "fullStart": 1117,
                                        "fullEnd": 1118,
                                        "start": 1117,
                                        "end": 1118,
                                        "fullWidth": 1,
                                        "width": 1,
                                        "text": ")",
                                        "value": ")",
                                        "valueText": ")"
                                    }
                                }
                            },
                            "semicolonToken": {
                                "kind": "SemicolonToken",
                                "fullStart": 1118,
                                "fullEnd": 1121,
                                "start": 1118,
                                "end": 1119,
                                "fullWidth": 3,
                                "width": 1,
                                "text": ";",
                                "value": ";",
                                "valueText": ";",
                                "hasTrailingTrivia": true,
                                "hasTrailingNewLine": true,
                                "trailingTrivia": [
                                    {
                                        "kind": "NewLineTrivia",
                                        "text": "\r\n"
                                    }
                                ]
                            }
                        },
                        {
                            "kind": "ExpressionStatement",
                            "fullStart": 1121,
                            "fullEnd": 1406,
                            "start": 1131,
                            "end": 1404,
                            "fullWidth": 285,
                            "width": 273,
                            "isIncrementallyUnusable": true,
                            "expression": {
                                "kind": "InvocationExpression",
                                "fullStart": 1121,
                                "fullEnd": 1403,
                                "start": 1131,
                                "end": 1403,
                                "fullWidth": 282,
                                "width": 272,
                                "isIncrementallyUnusable": true,
                                "expression": {
                                    "kind": "MemberAccessExpression",
                                    "fullStart": 1121,
                                    "fullEnd": 1152,
                                    "start": 1131,
                                    "end": 1152,
                                    "fullWidth": 31,
                                    "width": 21,
                                    "expression": {
                                        "kind": "IdentifierName",
                                        "fullStart": 1121,
                                        "fullEnd": 1137,
                                        "start": 1131,
                                        "end": 1137,
                                        "fullWidth": 16,
                                        "width": 6,
                                        "text": "Object",
                                        "value": "Object",
                                        "valueText": "Object",
                                        "hasLeadingTrivia": true,
                                        "hasLeadingNewLine": true,
                                        "leadingTrivia": [
                                            {
                                                "kind": "NewLineTrivia",
                                                "text": "\r\n"
                                            },
                                            {
                                                "kind": "WhitespaceTrivia",
                                                "text": "        "
                                            }
                                        ]
                                    },
                                    "dotToken": {
                                        "kind": "DotToken",
                                        "fullStart": 1137,
                                        "fullEnd": 1138,
                                        "start": 1137,
                                        "end": 1138,
                                        "fullWidth": 1,
                                        "width": 1,
                                        "text": ".",
                                        "value": ".",
                                        "valueText": "."
                                    },
                                    "name": {
                                        "kind": "IdentifierName",
                                        "fullStart": 1138,
                                        "fullEnd": 1152,
                                        "start": 1138,
                                        "end": 1152,
                                        "fullWidth": 14,
                                        "width": 14,
                                        "text": "defineProperty",
                                        "value": "defineProperty",
                                        "valueText": "defineProperty"
                                    }
                                },
                                "argumentList": {
                                    "kind": "ArgumentList",
                                    "fullStart": 1152,
                                    "fullEnd": 1403,
                                    "start": 1152,
                                    "end": 1403,
                                    "fullWidth": 251,
                                    "width": 251,
                                    "isIncrementallyUnusable": true,
                                    "openParenToken": {
                                        "kind": "OpenParenToken",
                                        "fullStart": 1152,
                                        "fullEnd": 1153,
                                        "start": 1152,
                                        "end": 1153,
                                        "fullWidth": 1,
                                        "width": 1,
                                        "text": "(",
                                        "value": "(",
                                        "valueText": "("
                                    },
                                    "arguments": [
                                        {
                                            "kind": "IdentifierName",
                                            "fullStart": 1153,
                                            "fullEnd": 1156,
                                            "start": 1153,
                                            "end": 1156,
                                            "fullWidth": 3,
                                            "width": 3,
                                            "text": "arr",
                                            "value": "arr",
                                            "valueText": "arr"
                                        },
                                        {
                                            "kind": "CommaToken",
                                            "fullStart": 1156,
                                            "fullEnd": 1158,
                                            "start": 1156,
                                            "end": 1157,
                                            "fullWidth": 2,
                                            "width": 1,
                                            "text": ",",
                                            "value": ",",
                                            "valueText": ",",
                                            "hasTrailingTrivia": true,
                                            "trailingTrivia": [
                                                {
                                                    "kind": "WhitespaceTrivia",
                                                    "text": " "
                                                }
                                            ]
                                        },
                                        {
                                            "kind": "StringLiteral",
                                            "fullStart": 1158,
                                            "fullEnd": 1161,
                                            "start": 1158,
                                            "end": 1161,
                                            "fullWidth": 3,
                                            "width": 3,
                                            "text": "\"1\"",
                                            "value": "1",
                                            "valueText": "1"
                                        },
                                        {
                                            "kind": "CommaToken",
                                            "fullStart": 1161,
                                            "fullEnd": 1163,
                                            "start": 1161,
                                            "end": 1162,
                                            "fullWidth": 2,
                                            "width": 1,
                                            "text": ",",
                                            "value": ",",
                                            "valueText": ",",
                                            "hasTrailingTrivia": true,
                                            "trailingTrivia": [
                                                {
                                                    "kind": "WhitespaceTrivia",
                                                    "text": " "
                                                }
                                            ]
                                        },
                                        {
                                            "kind": "ObjectLiteralExpression",
                                            "fullStart": 1163,
                                            "fullEnd": 1402,
                                            "start": 1163,
                                            "end": 1402,
                                            "fullWidth": 239,
                                            "width": 239,
                                            "isIncrementallyUnusable": true,
                                            "openBraceToken": {
                                                "kind": "OpenBraceToken",
                                                "fullStart": 1163,
                                                "fullEnd": 1166,
                                                "start": 1163,
                                                "end": 1164,
                                                "fullWidth": 3,
                                                "width": 1,
                                                "text": "{",
                                                "value": "{",
                                                "valueText": "{",
                                                "hasTrailingTrivia": true,
                                                "hasTrailingNewLine": true,
                                                "trailingTrivia": [
                                                    {
                                                        "kind": "NewLineTrivia",
                                                        "text": "\r\n"
                                                    }
                                                ]
                                            },
                                            "propertyAssignments": [
                                                {
                                                    "kind": "SimplePropertyAssignment",
                                                    "fullStart": 1166,
                                                    "fullEnd": 1358,
                                                    "start": 1178,
                                                    "end": 1358,
                                                    "fullWidth": 192,
                                                    "width": 180,
                                                    "isIncrementallyUnusable": true,
                                                    "propertyName": {
                                                        "kind": "IdentifierName",
                                                        "fullStart": 1166,
                                                        "fullEnd": 1181,
                                                        "start": 1178,
                                                        "end": 1181,
                                                        "fullWidth": 15,
                                                        "width": 3,
                                                        "text": "get",
                                                        "value": "get",
                                                        "valueText": "get",
                                                        "hasLeadingTrivia": true,
                                                        "leadingTrivia": [
                                                            {
                                                                "kind": "WhitespaceTrivia",
                                                                "text": "            "
                                                            }
                                                        ]
                                                    },
                                                    "colonToken": {
                                                        "kind": "ColonToken",
                                                        "fullStart": 1181,
                                                        "fullEnd": 1183,
                                                        "start": 1181,
                                                        "end": 1182,
                                                        "fullWidth": 2,
                                                        "width": 1,
                                                        "text": ":",
                                                        "value": ":",
                                                        "valueText": ":",
                                                        "hasTrailingTrivia": true,
                                                        "trailingTrivia": [
                                                            {
                                                                "kind": "WhitespaceTrivia",
                                                                "text": " "
                                                            }
                                                        ]
                                                    },
                                                    "expression": {
                                                        "kind": "FunctionExpression",
                                                        "fullStart": 1183,
                                                        "fullEnd": 1358,
                                                        "start": 1183,
                                                        "end": 1358,
                                                        "fullWidth": 175,
                                                        "width": 175,
                                                        "functionKeyword": {
                                                            "kind": "FunctionKeyword",
                                                            "fullStart": 1183,
                                                            "fullEnd": 1192,
                                                            "start": 1183,
                                                            "end": 1191,
                                                            "fullWidth": 9,
                                                            "width": 8,
                                                            "text": "function",
                                                            "value": "function",
                                                            "valueText": "function",
                                                            "hasTrailingTrivia": true,
                                                            "trailingTrivia": [
                                                                {
                                                                    "kind": "WhitespaceTrivia",
                                                                    "text": " "
                                                                }
                                                            ]
                                                        },
                                                        "callSignature": {
                                                            "kind": "CallSignature",
                                                            "fullStart": 1192,
                                                            "fullEnd": 1195,
                                                            "start": 1192,
                                                            "end": 1194,
                                                            "fullWidth": 3,
                                                            "width": 2,
                                                            "parameterList": {
                                                                "kind": "ParameterList",
                                                                "fullStart": 1192,
                                                                "fullEnd": 1195,
                                                                "start": 1192,
                                                                "end": 1194,
                                                                "fullWidth": 3,
                                                                "width": 2,
                                                                "openParenToken": {
                                                                    "kind": "OpenParenToken",
                                                                    "fullStart": 1192,
                                                                    "fullEnd": 1193,
                                                                    "start": 1192,
                                                                    "end": 1193,
                                                                    "fullWidth": 1,
                                                                    "width": 1,
                                                                    "text": "(",
                                                                    "value": "(",
                                                                    "valueText": "("
                                                                },
                                                                "parameters": [],
                                                                "closeParenToken": {
                                                                    "kind": "CloseParenToken",
                                                                    "fullStart": 1193,
                                                                    "fullEnd": 1195,
                                                                    "start": 1193,
                                                                    "end": 1194,
                                                                    "fullWidth": 2,
                                                                    "width": 1,
                                                                    "text": ")",
                                                                    "value": ")",
                                                                    "valueText": ")",
                                                                    "hasTrailingTrivia": true,
                                                                    "trailingTrivia": [
                                                                        {
                                                                            "kind": "WhitespaceTrivia",
                                                                            "text": " "
                                                                        }
                                                                    ]
                                                                }
                                                            }
                                                        },
                                                        "block": {
                                                            "kind": "Block",
                                                            "fullStart": 1195,
                                                            "fullEnd": 1358,
                                                            "start": 1195,
                                                            "end": 1358,
                                                            "fullWidth": 163,
                                                            "width": 163,
                                                            "openBraceToken": {
                                                                "kind": "OpenBraceToken",
                                                                "fullStart": 1195,
                                                                "fullEnd": 1198,
                                                                "start": 1195,
                                                                "end": 1196,
                                                                "fullWidth": 3,
                                                                "width": 1,
                                                                "text": "{",
                                                                "value": "{",
                                                                "valueText": "{",
                                                                "hasTrailingTrivia": true,
                                                                "hasTrailingNewLine": true,
                                                                "trailingTrivia": [
                                                                    {
                                                                        "kind": "NewLineTrivia",
                                                                        "text": "\r\n"
                                                                    }
                                                                ]
                                                            },
                                                            "statements": [
                                                                {
                                                                    "kind": "IfStatement",
                                                                    "fullStart": 1198,
                                                                    "fullEnd": 1345,
                                                                    "start": 1214,
                                                                    "end": 1343,
                                                                    "fullWidth": 147,
                                                                    "width": 129,
                                                                    "ifKeyword": {
                                                                        "kind": "IfKeyword",
                                                                        "fullStart": 1198,
                                                                        "fullEnd": 1217,
                                                                        "start": 1214,
                                                                        "end": 1216,
                                                                        "fullWidth": 19,
                                                                        "width": 2,
                                                                        "text": "if",
                                                                        "value": "if",
                                                                        "valueText": "if",
                                                                        "hasLeadingTrivia": true,
                                                                        "hasTrailingTrivia": true,
                                                                        "leadingTrivia": [
                                                                            {
                                                                                "kind": "WhitespaceTrivia",
                                                                                "text": "                "
                                                                            }
                                                                        ],
                                                                        "trailingTrivia": [
                                                                            {
                                                                                "kind": "WhitespaceTrivia",
                                                                                "text": " "
                                                                            }
                                                                        ]
                                                                    },
                                                                    "openParenToken": {
                                                                        "kind": "OpenParenToken",
                                                                        "fullStart": 1217,
                                                                        "fullEnd": 1218,
                                                                        "start": 1217,
                                                                        "end": 1218,
                                                                        "fullWidth": 1,
                                                                        "width": 1,
                                                                        "text": "(",
                                                                        "value": "(",
                                                                        "valueText": "("
                                                                    },
                                                                    "condition": {
                                                                        "kind": "IdentifierName",
                                                                        "fullStart": 1218,
                                                                        "fullEnd": 1232,
                                                                        "start": 1218,
                                                                        "end": 1232,
                                                                        "fullWidth": 14,
                                                                        "width": 14,
                                                                        "text": "preIterVisible",
                                                                        "value": "preIterVisible",
                                                                        "valueText": "preIterVisible"
                                                                    },
                                                                    "closeParenToken": {
                                                                        "kind": "CloseParenToken",
                                                                        "fullStart": 1232,
                                                                        "fullEnd": 1234,
                                                                        "start": 1232,
                                                                        "end": 1233,
                                                                        "fullWidth": 2,
                                                                        "width": 1,
                                                                        "text": ")",
                                                                        "value": ")",
                                                                        "valueText": ")",
                                                                        "hasTrailingTrivia": true,
                                                                        "trailingTrivia": [
                                                                            {
                                                                                "kind": "WhitespaceTrivia",
                                                                                "text": " "
                                                                            }
                                                                        ]
                                                                    },
                                                                    "statement": {
                                                                        "kind": "Block",
                                                                        "fullStart": 1234,
                                                                        "fullEnd": 1286,
                                                                        "start": 1234,
                                                                        "end": 1285,
                                                                        "fullWidth": 52,
                                                                        "width": 51,
                                                                        "openBraceToken": {
                                                                            "kind": "OpenBraceToken",
                                                                            "fullStart": 1234,
                                                                            "fullEnd": 1237,
                                                                            "start": 1234,
                                                                            "end": 1235,
                                                                            "fullWidth": 3,
                                                                            "width": 1,
                                                                            "text": "{",
                                                                            "value": "{",
                                                                            "valueText": "{",
                                                                            "hasTrailingTrivia": true,
                                                                            "hasTrailingNewLine": true,
                                                                            "trailingTrivia": [
                                                                                {
                                                                                    "kind": "NewLineTrivia",
                                                                                    "text": "\r\n"
                                                                                }
                                                                            ]
                                                                        },
                                                                        "statements": [
                                                                            {
                                                                                "kind": "ReturnStatement",
                                                                                "fullStart": 1237,
                                                                                "fullEnd": 1268,
                                                                                "start": 1257,
                                                                                "end": 1266,
                                                                                "fullWidth": 31,
                                                                                "width": 9,
                                                                                "returnKeyword": {
                                                                                    "kind": "ReturnKeyword",
                                                                                    "fullStart": 1237,
                                                                                    "fullEnd": 1264,
                                                                                    "start": 1257,
                                                                                    "end": 1263,
                                                                                    "fullWidth": 27,
                                                                                    "width": 6,
                                                                                    "text": "return",
                                                                                    "value": "return",
                                                                                    "valueText": "return",
                                                                                    "hasLeadingTrivia": true,
                                                                                    "hasTrailingTrivia": true,
                                                                                    "leadingTrivia": [
                                                                                        {
                                                                                            "kind": "WhitespaceTrivia",
                                                                                            "text": "                    "
                                                                                        }
                                                                                    ],
                                                                                    "trailingTrivia": [
                                                                                        {
                                                                                            "kind": "WhitespaceTrivia",
                                                                                            "text": " "
                                                                                        }
                                                                                    ]
                                                                                },
                                                                                "expression": {
                                                                                    "kind": "NumericLiteral",
                                                                                    "fullStart": 1264,
                                                                                    "fullEnd": 1265,
                                                                                    "start": 1264,
                                                                                    "end": 1265,
                                                                                    "fullWidth": 1,
                                                                                    "width": 1,
                                                                                    "text": "9",
                                                                                    "value": 9,
                                                                                    "valueText": "9"
                                                                                },
                                                                                "semicolonToken": {
                                                                                    "kind": "SemicolonToken",
                                                                                    "fullStart": 1265,
                                                                                    "fullEnd": 1268,
                                                                                    "start": 1265,
                                                                                    "end": 1266,
                                                                                    "fullWidth": 3,
                                                                                    "width": 1,
                                                                                    "text": ";",
                                                                                    "value": ";",
                                                                                    "valueText": ";",
                                                                                    "hasTrailingTrivia": true,
                                                                                    "hasTrailingNewLine": true,
                                                                                    "trailingTrivia": [
                                                                                        {
                                                                                            "kind": "NewLineTrivia",
                                                                                            "text": "\r\n"
                                                                                        }
                                                                                    ]
                                                                                }
                                                                            }
                                                                        ],
                                                                        "closeBraceToken": {
                                                                            "kind": "CloseBraceToken",
                                                                            "fullStart": 1268,
                                                                            "fullEnd": 1286,
                                                                            "start": 1284,
                                                                            "end": 1285,
                                                                            "fullWidth": 18,
                                                                            "width": 1,
                                                                            "text": "}",
                                                                            "value": "}",
                                                                            "valueText": "}",
                                                                            "hasLeadingTrivia": true,
                                                                            "hasTrailingTrivia": true,
                                                                            "leadingTrivia": [
                                                                                {
                                                                                    "kind": "WhitespaceTrivia",
                                                                                    "text": "                "
                                                                                }
                                                                            ],
                                                                            "trailingTrivia": [
                                                                                {
                                                                                    "kind": "WhitespaceTrivia",
                                                                                    "text": " "
                                                                                }
                                                                            ]
                                                                        }
                                                                    },
                                                                    "elseClause": {
                                                                        "kind": "ElseClause",
                                                                        "fullStart": 1286,
                                                                        "fullEnd": 1345,
                                                                        "start": 1286,
                                                                        "end": 1343,
                                                                        "fullWidth": 59,
                                                                        "width": 57,
                                                                        "elseKeyword": {
                                                                            "kind": "ElseKeyword",
                                                                            "fullStart": 1286,
                                                                            "fullEnd": 1291,
                                                                            "start": 1286,
                                                                            "end": 1290,
                                                                            "fullWidth": 5,
                                                                            "width": 4,
                                                                            "text": "else",
                                                                            "value": "else",
                                                                            "valueText": "else",
                                                                            "hasTrailingTrivia": true,
                                                                            "trailingTrivia": [
                                                                                {
                                                                                    "kind": "WhitespaceTrivia",
                                                                                    "text": " "
                                                                                }
                                                                            ]
                                                                        },
                                                                        "statement": {
                                                                            "kind": "Block",
                                                                            "fullStart": 1291,
                                                                            "fullEnd": 1345,
                                                                            "start": 1291,
                                                                            "end": 1343,
                                                                            "fullWidth": 54,
                                                                            "width": 52,
                                                                            "openBraceToken": {
                                                                                "kind": "OpenBraceToken",
                                                                                "fullStart": 1291,
                                                                                "fullEnd": 1294,
                                                                                "start": 1291,
                                                                                "end": 1292,
                                                                                "fullWidth": 3,
                                                                                "width": 1,
                                                                                "text": "{",
                                                                                "value": "{",
                                                                                "valueText": "{",
                                                                                "hasTrailingTrivia": true,
                                                                                "hasTrailingNewLine": true,
                                                                                "trailingTrivia": [
                                                                                    {
                                                                                        "kind": "NewLineTrivia",
                                                                                        "text": "\r\n"
                                                                                    }
                                                                                ]
                                                                            },
                                                                            "statements": [
                                                                                {
                                                                                    "kind": "ReturnStatement",
                                                                                    "fullStart": 1294,
                                                                                    "fullEnd": 1326,
                                                                                    "start": 1314,
                                                                                    "end": 1324,
                                                                                    "fullWidth": 32,
                                                                                    "width": 10,
                                                                                    "returnKeyword": {
                                                                                        "kind": "ReturnKeyword",
                                                                                        "fullStart": 1294,
                                                                                        "fullEnd": 1321,
                                                                                        "start": 1314,
                                                                                        "end": 1320,
                                                                                        "fullWidth": 27,
                                                                                        "width": 6,
                                                                                        "text": "return",
                                                                                        "value": "return",
                                                                                        "valueText": "return",
                                                                                        "hasLeadingTrivia": true,
                                                                                        "hasTrailingTrivia": true,
                                                                                        "leadingTrivia": [
                                                                                            {
                                                                                                "kind": "WhitespaceTrivia",
                                                                                                "text": "                    "
                                                                                            }
                                                                                        ],
                                                                                        "trailingTrivia": [
                                                                                            {
                                                                                                "kind": "WhitespaceTrivia",
                                                                                                "text": " "
                                                                                            }
                                                                                        ]
                                                                                    },
                                                                                    "expression": {
                                                                                        "kind": "NumericLiteral",
                                                                                        "fullStart": 1321,
                                                                                        "fullEnd": 1323,
                                                                                        "start": 1321,
                                                                                        "end": 1323,
                                                                                        "fullWidth": 2,
                                                                                        "width": 2,
                                                                                        "text": "11",
                                                                                        "value": 11,
                                                                                        "valueText": "11"
                                                                                    },
                                                                                    "semicolonToken": {
                                                                                        "kind": "SemicolonToken",
                                                                                        "fullStart": 1323,
                                                                                        "fullEnd": 1326,
                                                                                        "start": 1323,
                                                                                        "end": 1324,
                                                                                        "fullWidth": 3,
                                                                                        "width": 1,
                                                                                        "text": ";",
                                                                                        "value": ";",
                                                                                        "valueText": ";",
                                                                                        "hasTrailingTrivia": true,
                                                                                        "hasTrailingNewLine": true,
                                                                                        "trailingTrivia": [
                                                                                            {
                                                                                                "kind": "NewLineTrivia",
                                                                                                "text": "\r\n"
                                                                                            }
                                                                                        ]
                                                                                    }
                                                                                }
                                                                            ],
                                                                            "closeBraceToken": {
                                                                                "kind": "CloseBraceToken",
                                                                                "fullStart": 1326,
                                                                                "fullEnd": 1345,
                                                                                "start": 1342,
                                                                                "end": 1343,
                                                                                "fullWidth": 19,
                                                                                "width": 1,
                                                                                "text": "}",
                                                                                "value": "}",
                                                                                "valueText": "}",
                                                                                "hasLeadingTrivia": true,
                                                                                "hasTrailingTrivia": true,
                                                                                "hasTrailingNewLine": true,
                                                                                "leadingTrivia": [
                                                                                    {
                                                                                        "kind": "WhitespaceTrivia",
                                                                                        "text": "                "
                                                                                    }
                                                                                ],
                                                                                "trailingTrivia": [
                                                                                    {
                                                                                        "kind": "NewLineTrivia",
                                                                                        "text": "\r\n"
                                                                                    }
                                                                                ]
                                                                            }
                                                                        }
                                                                    }
                                                                }
                                                            ],
                                                            "closeBraceToken": {
                                                                "kind": "CloseBraceToken",
                                                                "fullStart": 1345,
                                                                "fullEnd": 1358,
                                                                "start": 1357,
                                                                "end": 1358,
                                                                "fullWidth": 13,
                                                                "width": 1,
                                                                "text": "}",
                                                                "value": "}",
                                                                "valueText": "}",
                                                                "hasLeadingTrivia": true,
                                                                "leadingTrivia": [
                                                                    {
                                                                        "kind": "WhitespaceTrivia",
                                                                        "text": "            "
                                                                    }
                                                                ]
                                                            }
                                                        }
                                                    }
                                                },
                                                {
                                                    "kind": "CommaToken",
                                                    "fullStart": 1358,
                                                    "fullEnd": 1361,
                                                    "start": 1358,
                                                    "end": 1359,
                                                    "fullWidth": 3,
                                                    "width": 1,
                                                    "text": ",",
                                                    "value": ",",
                                                    "valueText": ",",
                                                    "hasTrailingTrivia": true,
                                                    "hasTrailingNewLine": true,
                                                    "trailingTrivia": [
                                                        {
                                                            "kind": "NewLineTrivia",
                                                            "text": "\r\n"
                                                        }
                                                    ]
                                                },
                                                {
                                                    "kind": "SimplePropertyAssignment",
                                                    "fullStart": 1361,
                                                    "fullEnd": 1393,
                                                    "start": 1373,
                                                    "end": 1391,
                                                    "fullWidth": 32,
                                                    "width": 18,
                                                    "propertyName": {
                                                        "kind": "IdentifierName",
                                                        "fullStart": 1361,
                                                        "fullEnd": 1385,
                                                        "start": 1373,
                                                        "end": 1385,
                                                        "fullWidth": 24,
                                                        "width": 12,
                                                        "text": "configurable",
                                                        "value": "configurable",
                                                        "valueText": "configurable",
                                                        "hasLeadingTrivia": true,
                                                        "leadingTrivia": [
                                                            {
                                                                "kind": "WhitespaceTrivia",
                                                                "text": "            "
                                                            }
                                                        ]
                                                    },
                                                    "colonToken": {
                                                        "kind": "ColonToken",
                                                        "fullStart": 1385,
                                                        "fullEnd": 1387,
                                                        "start": 1385,
                                                        "end": 1386,
                                                        "fullWidth": 2,
                                                        "width": 1,
                                                        "text": ":",
                                                        "value": ":",
                                                        "valueText": ":",
                                                        "hasTrailingTrivia": true,
                                                        "trailingTrivia": [
                                                            {
                                                                "kind": "WhitespaceTrivia",
                                                                "text": " "
                                                            }
                                                        ]
                                                    },
                                                    "expression": {
                                                        "kind": "TrueKeyword",
                                                        "fullStart": 1387,
                                                        "fullEnd": 1393,
                                                        "start": 1387,
                                                        "end": 1391,
                                                        "fullWidth": 6,
                                                        "width": 4,
                                                        "text": "true",
                                                        "value": true,
                                                        "valueText": "true",
                                                        "hasTrailingTrivia": true,
                                                        "hasTrailingNewLine": true,
                                                        "trailingTrivia": [
                                                            {
                                                                "kind": "NewLineTrivia",
                                                                "text": "\r\n"
                                                            }
                                                        ]
                                                    }
                                                }
                                            ],
                                            "closeBraceToken": {
                                                "kind": "CloseBraceToken",
                                                "fullStart": 1393,
                                                "fullEnd": 1402,
                                                "start": 1401,
                                                "end": 1402,
                                                "fullWidth": 9,
                                                "width": 1,
                                                "text": "}",
                                                "value": "}",
                                                "valueText": "}",
                                                "hasLeadingTrivia": true,
                                                "leadingTrivia": [
                                                    {
                                                        "kind": "WhitespaceTrivia",
                                                        "text": "        "
                                                    }
                                                ]
                                            }
                                        }
                                    ],
                                    "closeParenToken": {
                                        "kind": "CloseParenToken",
                                        "fullStart": 1402,
                                        "fullEnd": 1403,
                                        "start": 1402,
                                        "end": 1403,
                                        "fullWidth": 1,
                                        "width": 1,
                                        "text": ")",
                                        "value": ")",
                                        "valueText": ")"
                                    }
                                }
                            },
                            "semicolonToken": {
                                "kind": "SemicolonToken",
                                "fullStart": 1403,
                                "fullEnd": 1406,
                                "start": 1403,
                                "end": 1404,
                                "fullWidth": 3,
                                "width": 1,
                                "text": ";",
                                "value": ";",
                                "valueText": ";",
                                "hasTrailingTrivia": true,
                                "hasTrailingNewLine": true,
                                "trailingTrivia": [
                                    {
                                        "kind": "NewLineTrivia",
                                        "text": "\r\n"
                                    }
                                ]
                            }
                        },
                        {
                            "kind": "VariableStatement",
                            "fullStart": 1406,
                            "fullEnd": 1455,
                            "start": 1416,
                            "end": 1453,
                            "fullWidth": 49,
                            "width": 37,
                            "modifiers": [],
                            "variableDeclaration": {
                                "kind": "VariableDeclaration",
                                "fullStart": 1406,
                                "fullEnd": 1452,
                                "start": 1416,
                                "end": 1452,
                                "fullWidth": 46,
                                "width": 36,
                                "varKeyword": {
                                    "kind": "VarKeyword",
                                    "fullStart": 1406,
                                    "fullEnd": 1420,
                                    "start": 1416,
                                    "end": 1419,
                                    "fullWidth": 14,
                                    "width": 3,
                                    "text": "var",
                                    "value": "var",
                                    "valueText": "var",
                                    "hasLeadingTrivia": true,
                                    "hasLeadingNewLine": true,
                                    "hasTrailingTrivia": true,
                                    "leadingTrivia": [
                                        {
                                            "kind": "NewLineTrivia",
                                            "text": "\r\n"
                                        },
                                        {
                                            "kind": "WhitespaceTrivia",
                                            "text": "        "
                                        }
                                    ],
                                    "trailingTrivia": [
                                        {
                                            "kind": "WhitespaceTrivia",
                                            "text": " "
                                        }
                                    ]
                                },
                                "variableDeclarators": [
                                    {
                                        "kind": "VariableDeclarator",
                                        "fullStart": 1420,
                                        "fullEnd": 1452,
                                        "start": 1420,
                                        "end": 1452,
                                        "fullWidth": 32,
                                        "width": 32,
                                        "identifier": {
                                            "kind": "IdentifierName",
                                            "fullStart": 1420,
                                            "fullEnd": 1431,
                                            "start": 1420,
                                            "end": 1430,
                                            "fullWidth": 11,
                                            "width": 10,
                                            "text": "testResult",
                                            "value": "testResult",
                                            "valueText": "testResult",
                                            "hasTrailingTrivia": true,
                                            "trailingTrivia": [
                                                {
                                                    "kind": "WhitespaceTrivia",
                                                    "text": " "
                                                }
                                            ]
                                        },
                                        "equalsValueClause": {
                                            "kind": "EqualsValueClause",
                                            "fullStart": 1431,
                                            "fullEnd": 1452,
                                            "start": 1431,
                                            "end": 1452,
                                            "fullWidth": 21,
                                            "width": 21,
                                            "equalsToken": {
                                                "kind": "EqualsToken",
                                                "fullStart": 1431,
                                                "fullEnd": 1433,
                                                "start": 1431,
                                                "end": 1432,
                                                "fullWidth": 2,
                                                "width": 1,
                                                "text": "=",
                                                "value": "=",
                                                "valueText": "=",
                                                "hasTrailingTrivia": true,
                                                "trailingTrivia": [
                                                    {
                                                        "kind": "WhitespaceTrivia",
                                                        "text": " "
                                                    }
                                                ]
                                            },
                                            "value": {
                                                "kind": "InvocationExpression",
                                                "fullStart": 1433,
                                                "fullEnd": 1452,
                                                "start": 1433,
                                                "end": 1452,
                                                "fullWidth": 19,
                                                "width": 19,
                                                "expression": {
                                                    "kind": "MemberAccessExpression",
                                                    "fullStart": 1433,
                                                    "fullEnd": 1440,
                                                    "start": 1433,
                                                    "end": 1440,
                                                    "fullWidth": 7,
                                                    "width": 7,
                                                    "expression": {
                                                        "kind": "IdentifierName",
                                                        "fullStart": 1433,
                                                        "fullEnd": 1436,
                                                        "start": 1433,
                                                        "end": 1436,
                                                        "fullWidth": 3,
                                                        "width": 3,
                                                        "text": "arr",
                                                        "value": "arr",
                                                        "valueText": "arr"
                                                    },
                                                    "dotToken": {
                                                        "kind": "DotToken",
                                                        "fullStart": 1436,
                                                        "fullEnd": 1437,
                                                        "start": 1436,
                                                        "end": 1437,
                                                        "fullWidth": 1,
                                                        "width": 1,
                                                        "text": ".",
                                                        "value": ".",
                                                        "valueText": "."
                                                    },
                                                    "name": {
                                                        "kind": "IdentifierName",
                                                        "fullStart": 1437,
                                                        "fullEnd": 1440,
                                                        "start": 1437,
                                                        "end": 1440,
                                                        "fullWidth": 3,
                                                        "width": 3,
                                                        "text": "map",
                                                        "value": "map",
                                                        "valueText": "map"
                                                    }
                                                },
                                                "argumentList": {
                                                    "kind": "ArgumentList",
                                                    "fullStart": 1440,
                                                    "fullEnd": 1452,
                                                    "start": 1440,
                                                    "end": 1452,
                                                    "fullWidth": 12,
                                                    "width": 12,
                                                    "openParenToken": {
                                                        "kind": "OpenParenToken",
                                                        "fullStart": 1440,
                                                        "fullEnd": 1441,
                                                        "start": 1440,
                                                        "end": 1441,
                                                        "fullWidth": 1,
                                                        "width": 1,
                                                        "text": "(",
                                                        "value": "(",
                                                        "valueText": "("
                                                    },
                                                    "arguments": [
                                                        {
                                                            "kind": "IdentifierName",
                                                            "fullStart": 1441,
                                                            "fullEnd": 1451,
                                                            "start": 1441,
                                                            "end": 1451,
                                                            "fullWidth": 10,
                                                            "width": 10,
                                                            "text": "callbackfn",
                                                            "value": "callbackfn",
                                                            "valueText": "callbackfn"
                                                        }
                                                    ],
                                                    "closeParenToken": {
                                                        "kind": "CloseParenToken",
                                                        "fullStart": 1451,
                                                        "fullEnd": 1452,
                                                        "start": 1451,
                                                        "end": 1452,
                                                        "fullWidth": 1,
                                                        "width": 1,
                                                        "text": ")",
                                                        "value": ")",
                                                        "valueText": ")"
                                                    }
                                                }
                                            }
                                        }
                                    }
                                ]
                            },
                            "semicolonToken": {
                                "kind": "SemicolonToken",
                                "fullStart": 1452,
                                "fullEnd": 1455,
                                "start": 1452,
                                "end": 1453,
                                "fullWidth": 3,
                                "width": 1,
                                "text": ";",
                                "value": ";",
                                "valueText": ";",
                                "hasTrailingTrivia": true,
                                "hasTrailingNewLine": true,
                                "trailingTrivia": [
                                    {
                                        "kind": "NewLineTrivia",
                                        "text": "\r\n"
                                    }
                                ]
                            }
                        },
                        {
                            "kind": "ReturnStatement",
                            "fullStart": 1455,
                            "fullEnd": 1523,
                            "start": 1465,
                            "end": 1521,
                            "fullWidth": 68,
                            "width": 56,
                            "returnKeyword": {
                                "kind": "ReturnKeyword",
                                "fullStart": 1455,
                                "fullEnd": 1472,
                                "start": 1465,
                                "end": 1471,
                                "fullWidth": 17,
                                "width": 6,
                                "text": "return",
                                "value": "return",
                                "valueText": "return",
                                "hasLeadingTrivia": true,
                                "hasLeadingNewLine": true,
                                "hasTrailingTrivia": true,
                                "leadingTrivia": [
                                    {
                                        "kind": "NewLineTrivia",
                                        "text": "\r\n"
                                    },
                                    {
                                        "kind": "WhitespaceTrivia",
                                        "text": "        "
                                    }
                                ],
                                "trailingTrivia": [
                                    {
                                        "kind": "WhitespaceTrivia",
                                        "text": " "
                                    }
                                ]
                            },
                            "expression": {
                                "kind": "LogicalAndExpression",
                                "fullStart": 1472,
                                "fullEnd": 1520,
                                "start": 1472,
                                "end": 1520,
                                "fullWidth": 48,
                                "width": 48,
                                "left": {
                                    "kind": "EqualsExpression",
                                    "fullStart": 1472,
                                    "fullEnd": 1495,
                                    "start": 1472,
                                    "end": 1494,
                                    "fullWidth": 23,
                                    "width": 22,
                                    "left": {
                                        "kind": "ElementAccessExpression",
                                        "fullStart": 1472,
                                        "fullEnd": 1486,
                                        "start": 1472,
                                        "end": 1485,
                                        "fullWidth": 14,
                                        "width": 13,
                                        "expression": {
                                            "kind": "IdentifierName",
                                            "fullStart": 1472,
                                            "fullEnd": 1482,
                                            "start": 1472,
                                            "end": 1482,
                                            "fullWidth": 10,
                                            "width": 10,
                                            "text": "testResult",
                                            "value": "testResult",
                                            "valueText": "testResult"
                                        },
                                        "openBracketToken": {
                                            "kind": "OpenBracketToken",
                                            "fullStart": 1482,
                                            "fullEnd": 1483,
                                            "start": 1482,
                                            "end": 1483,
                                            "fullWidth": 1,
                                            "width": 1,
                                            "text": "[",
                                            "value": "[",
                                            "valueText": "["
                                        },
                                        "argumentExpression": {
                                            "kind": "NumericLiteral",
                                            "fullStart": 1483,
                                            "fullEnd": 1484,
                                            "start": 1483,
                                            "end": 1484,
                                            "fullWidth": 1,
                                            "width": 1,
                                            "text": "0",
                                            "value": 0,
                                            "valueText": "0"
                                        },
                                        "closeBracketToken": {
                                            "kind": "CloseBracketToken",
                                            "fullStart": 1484,
                                            "fullEnd": 1486,
                                            "start": 1484,
                                            "end": 1485,
                                            "fullWidth": 2,
                                            "width": 1,
                                            "text": "]",
                                            "value": "]",
                                            "valueText": "]",
                                            "hasTrailingTrivia": true,
                                            "trailingTrivia": [
                                                {
                                                    "kind": "WhitespaceTrivia",
                                                    "text": " "
                                                }
                                            ]
                                        }
                                    },
                                    "operatorToken": {
                                        "kind": "EqualsEqualsEqualsToken",
                                        "fullStart": 1486,
                                        "fullEnd": 1490,
                                        "start": 1486,
                                        "end": 1489,
                                        "fullWidth": 4,
                                        "width": 3,
                                        "text": "===",
                                        "value": "===",
                                        "valueText": "===",
                                        "hasTrailingTrivia": true,
                                        "trailingTrivia": [
                                            {
                                                "kind": "WhitespaceTrivia",
                                                "text": " "
                                            }
                                        ]
                                    },
                                    "right": {
                                        "kind": "TrueKeyword",
                                        "fullStart": 1490,
                                        "fullEnd": 1495,
                                        "start": 1490,
                                        "end": 1494,
                                        "fullWidth": 5,
                                        "width": 4,
                                        "text": "true",
                                        "value": true,
                                        "valueText": "true",
                                        "hasTrailingTrivia": true,
                                        "trailingTrivia": [
                                            {
                                                "kind": "WhitespaceTrivia",
                                                "text": " "
                                            }
                                        ]
                                    }
                                },
                                "operatorToken": {
                                    "kind": "AmpersandAmpersandToken",
                                    "fullStart": 1495,
                                    "fullEnd": 1498,
                                    "start": 1495,
                                    "end": 1497,
                                    "fullWidth": 3,
                                    "width": 2,
                                    "text": "&&",
                                    "value": "&&",
                                    "valueText": "&&",
                                    "hasTrailingTrivia": true,
                                    "trailingTrivia": [
                                        {
                                            "kind": "WhitespaceTrivia",
                                            "text": " "
                                        }
                                    ]
                                },
                                "right": {
                                    "kind": "EqualsExpression",
                                    "fullStart": 1498,
                                    "fullEnd": 1520,
                                    "start": 1498,
                                    "end": 1520,
                                    "fullWidth": 22,
                                    "width": 22,
                                    "left": {
                                        "kind": "ElementAccessExpression",
                                        "fullStart": 1498,
                                        "fullEnd": 1512,
                                        "start": 1498,
                                        "end": 1511,
                                        "fullWidth": 14,
                                        "width": 13,
                                        "expression": {
                                            "kind": "IdentifierName",
                                            "fullStart": 1498,
                                            "fullEnd": 1508,
                                            "start": 1498,
                                            "end": 1508,
                                            "fullWidth": 10,
                                            "width": 10,
                                            "text": "testResult",
                                            "value": "testResult",
                                            "valueText": "testResult"
                                        },
                                        "openBracketToken": {
                                            "kind": "OpenBracketToken",
                                            "fullStart": 1508,
                                            "fullEnd": 1509,
                                            "start": 1508,
                                            "end": 1509,
                                            "fullWidth": 1,
                                            "width": 1,
                                            "text": "[",
                                            "value": "[",
                                            "valueText": "["
                                        },
                                        "argumentExpression": {
                                            "kind": "NumericLiteral",
                                            "fullStart": 1509,
                                            "fullEnd": 1510,
                                            "start": 1509,
                                            "end": 1510,
                                            "fullWidth": 1,
                                            "width": 1,
                                            "text": "1",
                                            "value": 1,
                                            "valueText": "1"
                                        },
                                        "closeBracketToken": {
                                            "kind": "CloseBracketToken",
                                            "fullStart": 1510,
                                            "fullEnd": 1512,
                                            "start": 1510,
                                            "end": 1511,
                                            "fullWidth": 2,
                                            "width": 1,
                                            "text": "]",
                                            "value": "]",
                                            "valueText": "]",
                                            "hasTrailingTrivia": true,
                                            "trailingTrivia": [
                                                {
                                                    "kind": "WhitespaceTrivia",
                                                    "text": " "
                                                }
                                            ]
                                        }
                                    },
                                    "operatorToken": {
                                        "kind": "EqualsEqualsEqualsToken",
                                        "fullStart": 1512,
                                        "fullEnd": 1516,
                                        "start": 1512,
                                        "end": 1515,
                                        "fullWidth": 4,
                                        "width": 3,
                                        "text": "===",
                                        "value": "===",
                                        "valueText": "===",
                                        "hasTrailingTrivia": true,
                                        "trailingTrivia": [
                                            {
                                                "kind": "WhitespaceTrivia",
                                                "text": " "
                                            }
                                        ]
                                    },
                                    "right": {
                                        "kind": "TrueKeyword",
                                        "fullStart": 1516,
                                        "fullEnd": 1520,
                                        "start": 1516,
                                        "end": 1520,
                                        "fullWidth": 4,
                                        "width": 4,
                                        "text": "true",
                                        "value": true,
                                        "valueText": "true"
                                    }
                                }
                            },
                            "semicolonToken": {
                                "kind": "SemicolonToken",
                                "fullStart": 1520,
                                "fullEnd": 1523,
                                "start": 1520,
                                "end": 1521,
                                "fullWidth": 3,
                                "width": 1,
                                "text": ";",
                                "value": ";",
                                "valueText": ";",
                                "hasTrailingTrivia": true,
                                "hasTrailingNewLine": true,
                                "trailingTrivia": [
                                    {
                                        "kind": "NewLineTrivia",
                                        "text": "\r\n"
                                    }
                                ]
                            }
                        }
                    ],
                    "closeBraceToken": {
                        "kind": "CloseBraceToken",
                        "fullStart": 1523,
                        "fullEnd": 1530,
                        "start": 1527,
                        "end": 1528,
                        "fullWidth": 7,
                        "width": 1,
                        "text": "}",
                        "value": "}",
                        "valueText": "}",
                        "hasLeadingTrivia": true,
                        "hasTrailingTrivia": true,
                        "hasTrailingNewLine": true,
                        "leadingTrivia": [
                            {
                                "kind": "WhitespaceTrivia",
                                "text": "    "
                            }
                        ],
                        "trailingTrivia": [
                            {
                                "kind": "NewLineTrivia",
                                "text": "\r\n"
                            }
                        ]
                    }
                }
            },
            {
                "kind": "ExpressionStatement",
                "fullStart": 1530,
                "fullEnd": 1554,
                "start": 1530,
                "end": 1552,
                "fullWidth": 24,
                "width": 22,
                "expression": {
                    "kind": "InvocationExpression",
                    "fullStart": 1530,
                    "fullEnd": 1551,
                    "start": 1530,
                    "end": 1551,
                    "fullWidth": 21,
                    "width": 21,
                    "expression": {
                        "kind": "IdentifierName",
                        "fullStart": 1530,
                        "fullEnd": 1541,
                        "start": 1530,
                        "end": 1541,
                        "fullWidth": 11,
                        "width": 11,
                        "text": "runTestCase",
                        "value": "runTestCase",
                        "valueText": "runTestCase"
                    },
                    "argumentList": {
                        "kind": "ArgumentList",
                        "fullStart": 1541,
                        "fullEnd": 1551,
                        "start": 1541,
                        "end": 1551,
                        "fullWidth": 10,
                        "width": 10,
                        "openParenToken": {
                            "kind": "OpenParenToken",
                            "fullStart": 1541,
                            "fullEnd": 1542,
                            "start": 1541,
                            "end": 1542,
                            "fullWidth": 1,
                            "width": 1,
                            "text": "(",
                            "value": "(",
                            "valueText": "("
                        },
                        "arguments": [
                            {
                                "kind": "IdentifierName",
                                "fullStart": 1542,
                                "fullEnd": 1550,
                                "start": 1542,
                                "end": 1550,
                                "fullWidth": 8,
                                "width": 8,
                                "text": "testcase",
                                "value": "testcase",
                                "valueText": "testcase"
                            }
                        ],
                        "closeParenToken": {
                            "kind": "CloseParenToken",
                            "fullStart": 1550,
                            "fullEnd": 1551,
                            "start": 1550,
                            "end": 1551,
                            "fullWidth": 1,
                            "width": 1,
                            "text": ")",
                            "value": ")",
                            "valueText": ")"
                        }
                    }
                },
                "semicolonToken": {
                    "kind": "SemicolonToken",
                    "fullStart": 1551,
                    "fullEnd": 1554,
                    "start": 1551,
                    "end": 1552,
                    "fullWidth": 3,
                    "width": 1,
                    "text": ";",
                    "value": ";",
                    "valueText": ";",
                    "hasTrailingTrivia": true,
                    "hasTrailingNewLine": true,
                    "trailingTrivia": [
                        {
                            "kind": "NewLineTrivia",
                            "text": "\r\n"
                        }
                    ]
                }
            }
        ],
        "endOfFileToken": {
            "kind": "EndOfFileToken",
            "fullStart": 1554,
            "fullEnd": 1554,
            "start": 1554,
            "end": 1554,
            "fullWidth": 0,
            "width": 0,
            "text": ""
        }
    },
    "lineMap": {
        "lineStarts": [
            0,
            67,
            152,
            232,
            308,
            380,
            385,
            444,
            556,
            561,
            563,
            565,
            588,
            590,
            627,
            650,
            652,
            698,
            728,
            764,
            801,
            836,
            858,
            889,
            904,
            915,
            917,
            960,
            992,
            1032,
            1060,
            1076,
            1108,
            1121,
            1123,
            1166,
            1198,
            1237,
            1268,
            1294,
            1326,
            1345,
            1361,
            1393,
            1406,
            1408,
            1455,
            1457,
            1523,
            1530,
            1554
        ],
        "length": 1554
    }
}<|MERGE_RESOLUTION|>--- conflicted
+++ resolved
@@ -581,11 +581,8 @@
                                             "start": 680,
                                             "end": 683,
                                             "fullWidth": 3,
-<<<<<<< HEAD
                                             "width": 3,
-=======
                                             "modifiers": [],
->>>>>>> e3c38734
                                             "identifier": {
                                                 "kind": "IdentifierName",
                                                 "fullStart": 680,
@@ -625,11 +622,8 @@
                                             "start": 685,
                                             "end": 688,
                                             "fullWidth": 3,
-<<<<<<< HEAD
                                             "width": 3,
-=======
                                             "modifiers": [],
->>>>>>> e3c38734
                                             "identifier": {
                                                 "kind": "IdentifierName",
                                                 "fullStart": 685,
@@ -669,11 +663,8 @@
                                             "start": 690,
                                             "end": 693,
                                             "fullWidth": 3,
-<<<<<<< HEAD
                                             "width": 3,
-=======
                                             "modifiers": [],
->>>>>>> e3c38734
                                             "identifier": {
                                                 "kind": "IdentifierName",
                                                 "fullStart": 690,
