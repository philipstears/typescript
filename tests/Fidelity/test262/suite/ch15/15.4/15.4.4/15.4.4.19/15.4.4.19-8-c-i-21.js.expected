{
    "isDeclaration": false,
    "languageVersion": "EcmaScript5",
    "parseOptions": {
        "allowAutomaticSemicolonInsertion": true
    },
    "sourceUnit": {
        "kind": "SourceUnit",
        "fullStart": 0,
        "fullEnd": 1213,
        "start": 594,
        "end": 1213,
        "fullWidth": 1213,
        "width": 619,
        "isIncrementallyUnusable": true,
        "moduleElements": [
            {
                "kind": "FunctionDeclaration",
                "fullStart": 0,
                "fullEnd": 1189,
                "start": 594,
                "end": 1187,
                "fullWidth": 1189,
                "width": 593,
                "isIncrementallyUnusable": true,
                "modifiers": [],
                "functionKeyword": {
                    "kind": "FunctionKeyword",
                    "fullStart": 0,
                    "fullEnd": 603,
                    "start": 594,
                    "end": 602,
                    "fullWidth": 603,
                    "width": 8,
                    "text": "function",
                    "value": "function",
                    "valueText": "function",
                    "hasLeadingTrivia": true,
                    "hasLeadingComment": true,
                    "hasLeadingNewLine": true,
                    "hasTrailingTrivia": true,
                    "leadingTrivia": [
                        {
                            "kind": "SingleLineCommentTrivia",
                            "text": "/// Copyright (c) 2012 Ecma International.  All rights reserved. "
                        },
                        {
                            "kind": "NewLineTrivia",
                            "text": "\r\n"
                        },
                        {
                            "kind": "SingleLineCommentTrivia",
                            "text": "/// Ecma International makes this code available under the terms and conditions set"
                        },
                        {
                            "kind": "NewLineTrivia",
                            "text": "\r\n"
                        },
                        {
                            "kind": "SingleLineCommentTrivia",
                            "text": "/// forth on http://hg.ecmascript.org/tests/test262/raw-file/tip/LICENSE (the "
                        },
                        {
                            "kind": "NewLineTrivia",
                            "text": "\r\n"
                        },
                        {
                            "kind": "SingleLineCommentTrivia",
                            "text": "/// \"Use Terms\").   Any redistribution of this code must retain the above "
                        },
                        {
                            "kind": "NewLineTrivia",
                            "text": "\r\n"
                        },
                        {
                            "kind": "SingleLineCommentTrivia",
                            "text": "/// copyright and this notice and otherwise comply with the Use Terms."
                        },
                        {
                            "kind": "NewLineTrivia",
                            "text": "\r\n"
                        },
                        {
                            "kind": "MultiLineCommentTrivia",
                            "text": "/**\r\n * @path ch15/15.4/15.4.4/15.4.4.19/15.4.4.19-8-c-i-21.js\r\n * @description Array.prototype.map - element to be retrieved is inherited accessor property without a get function on an Array-like object\r\n */"
                        },
                        {
                            "kind": "NewLineTrivia",
                            "text": "\r\n"
                        },
                        {
                            "kind": "NewLineTrivia",
                            "text": "\r\n"
                        },
                        {
                            "kind": "NewLineTrivia",
                            "text": "\r\n"
                        }
                    ],
                    "trailingTrivia": [
                        {
                            "kind": "WhitespaceTrivia",
                            "text": " "
                        }
                    ]
                },
                "identifier": {
                    "kind": "IdentifierName",
                    "fullStart": 603,
                    "fullEnd": 611,
                    "start": 603,
                    "end": 611,
                    "fullWidth": 8,
                    "width": 8,
                    "text": "testcase",
                    "value": "testcase",
                    "valueText": "testcase"
                },
                "callSignature": {
                    "kind": "CallSignature",
                    "fullStart": 611,
                    "fullEnd": 614,
                    "start": 611,
                    "end": 613,
                    "fullWidth": 3,
                    "width": 2,
                    "parameterList": {
                        "kind": "ParameterList",
                        "fullStart": 611,
                        "fullEnd": 614,
                        "start": 611,
                        "end": 613,
                        "fullWidth": 3,
                        "width": 2,
                        "openParenToken": {
                            "kind": "OpenParenToken",
                            "fullStart": 611,
                            "fullEnd": 612,
                            "start": 611,
                            "end": 612,
                            "fullWidth": 1,
                            "width": 1,
                            "text": "(",
                            "value": "(",
                            "valueText": "("
                        },
                        "parameters": [],
                        "closeParenToken": {
                            "kind": "CloseParenToken",
                            "fullStart": 612,
                            "fullEnd": 614,
                            "start": 612,
                            "end": 613,
                            "fullWidth": 2,
                            "width": 1,
                            "text": ")",
                            "value": ")",
                            "valueText": ")",
                            "hasTrailingTrivia": true,
                            "trailingTrivia": [
                                {
                                    "kind": "WhitespaceTrivia",
                                    "text": " "
                                }
                            ]
                        }
                    }
                },
                "block": {
                    "kind": "Block",
                    "fullStart": 614,
                    "fullEnd": 1189,
                    "start": 614,
                    "end": 1187,
                    "fullWidth": 575,
                    "width": 573,
                    "isIncrementallyUnusable": true,
                    "openBraceToken": {
                        "kind": "OpenBraceToken",
                        "fullStart": 614,
                        "fullEnd": 617,
                        "start": 614,
                        "end": 615,
                        "fullWidth": 3,
                        "width": 1,
                        "text": "{",
                        "value": "{",
                        "valueText": "{",
                        "hasTrailingTrivia": true,
                        "hasTrailingNewLine": true,
                        "trailingTrivia": [
                            {
                                "kind": "NewLineTrivia",
                                "text": "\r\n"
                            }
                        ]
                    },
                    "statements": [
                        {
                            "kind": "FunctionDeclaration",
                            "fullStart": 617,
                            "fullEnd": 800,
                            "start": 627,
                            "end": 798,
                            "fullWidth": 183,
                            "width": 171,
                            "modifiers": [],
                            "functionKeyword": {
                                "kind": "FunctionKeyword",
                                "fullStart": 617,
                                "fullEnd": 636,
                                "start": 627,
                                "end": 635,
                                "fullWidth": 19,
                                "width": 8,
                                "text": "function",
                                "value": "function",
                                "valueText": "function",
                                "hasLeadingTrivia": true,
                                "hasLeadingNewLine": true,
                                "hasTrailingTrivia": true,
                                "leadingTrivia": [
                                    {
                                        "kind": "NewLineTrivia",
                                        "text": "\r\n"
                                    },
                                    {
                                        "kind": "WhitespaceTrivia",
                                        "text": "        "
                                    }
                                ],
                                "trailingTrivia": [
                                    {
                                        "kind": "WhitespaceTrivia",
                                        "text": " "
                                    }
                                ]
                            },
                            "identifier": {
                                "kind": "IdentifierName",
                                "fullStart": 636,
                                "fullEnd": 646,
                                "start": 636,
                                "end": 646,
                                "fullWidth": 10,
                                "width": 10,
                                "text": "callbackfn",
                                "value": "callbackfn",
                                "valueText": "callbackfn"
                            },
                            "callSignature": {
                                "kind": "CallSignature",
                                "fullStart": 646,
                                "fullEnd": 662,
                                "start": 646,
                                "end": 661,
                                "fullWidth": 16,
                                "width": 15,
                                "parameterList": {
                                    "kind": "ParameterList",
                                    "fullStart": 646,
                                    "fullEnd": 662,
                                    "start": 646,
                                    "end": 661,
                                    "fullWidth": 16,
                                    "width": 15,
                                    "openParenToken": {
                                        "kind": "OpenParenToken",
                                        "fullStart": 646,
                                        "fullEnd": 647,
                                        "start": 646,
                                        "end": 647,
                                        "fullWidth": 1,
                                        "width": 1,
                                        "text": "(",
                                        "value": "(",
                                        "valueText": "("
                                    },
                                    "parameters": [
                                        {
                                            "kind": "Parameter",
                                            "fullStart": 647,
                                            "fullEnd": 650,
                                            "start": 647,
                                            "end": 650,
                                            "fullWidth": 3,
                                            "width": 3,
                                            "modifiers": [],
                                            "identifier": {
                                                "kind": "IdentifierName",
                                                "fullStart": 647,
                                                "fullEnd": 650,
                                                "start": 647,
                                                "end": 650,
                                                "fullWidth": 3,
                                                "width": 3,
                                                "text": "val",
                                                "value": "val",
                                                "valueText": "val"
                                            }
                                        },
                                        {
                                            "kind": "CommaToken",
                                            "fullStart": 650,
                                            "fullEnd": 652,
                                            "start": 650,
                                            "end": 651,
                                            "fullWidth": 2,
                                            "width": 1,
                                            "text": ",",
                                            "value": ",",
                                            "valueText": ",",
                                            "hasTrailingTrivia": true,
                                            "trailingTrivia": [
                                                {
                                                    "kind": "WhitespaceTrivia",
                                                    "text": " "
                                                }
                                            ]
                                        },
                                        {
                                            "kind": "Parameter",
                                            "fullStart": 652,
                                            "fullEnd": 655,
                                            "start": 652,
                                            "end": 655,
                                            "fullWidth": 3,
                                            "width": 3,
                                            "modifiers": [],
                                            "identifier": {
                                                "kind": "IdentifierName",
                                                "fullStart": 652,
                                                "fullEnd": 655,
                                                "start": 652,
                                                "end": 655,
                                                "fullWidth": 3,
                                                "width": 3,
                                                "text": "idx",
                                                "value": "idx",
                                                "valueText": "idx"
                                            }
                                        },
                                        {
                                            "kind": "CommaToken",
                                            "fullStart": 655,
                                            "fullEnd": 657,
                                            "start": 655,
                                            "end": 656,
                                            "fullWidth": 2,
                                            "width": 1,
                                            "text": ",",
                                            "value": ",",
                                            "valueText": ",",
                                            "hasTrailingTrivia": true,
                                            "trailingTrivia": [
                                                {
                                                    "kind": "WhitespaceTrivia",
                                                    "text": " "
                                                }
                                            ]
                                        },
                                        {
                                            "kind": "Parameter",
                                            "fullStart": 657,
                                            "fullEnd": 660,
                                            "start": 657,
                                            "end": 660,
                                            "fullWidth": 3,
                                            "width": 3,
                                            "modifiers": [],
                                            "identifier": {
                                                "kind": "IdentifierName",
                                                "fullStart": 657,
                                                "fullEnd": 660,
                                                "start": 657,
                                                "end": 660,
                                                "fullWidth": 3,
                                                "width": 3,
                                                "text": "obj",
                                                "value": "obj",
                                                "valueText": "obj"
                                            }
                                        }
                                    ],
                                    "closeParenToken": {
                                        "kind": "CloseParenToken",
                                        "fullStart": 660,
                                        "fullEnd": 662,
                                        "start": 660,
                                        "end": 661,
                                        "fullWidth": 2,
                                        "width": 1,
                                        "text": ")",
                                        "value": ")",
                                        "valueText": ")",
                                        "hasTrailingTrivia": true,
                                        "trailingTrivia": [
                                            {
                                                "kind": "WhitespaceTrivia",
                                                "text": " "
                                            }
                                        ]
                                    }
                                }
                            },
                            "block": {
                                "kind": "Block",
                                "fullStart": 662,
                                "fullEnd": 800,
                                "start": 662,
                                "end": 798,
                                "fullWidth": 138,
                                "width": 136,
                                "openBraceToken": {
                                    "kind": "OpenBraceToken",
                                    "fullStart": 662,
                                    "fullEnd": 665,
                                    "start": 662,
                                    "end": 663,
                                    "fullWidth": 3,
                                    "width": 1,
                                    "text": "{",
                                    "value": "{",
                                    "valueText": "{",
                                    "hasTrailingTrivia": true,
                                    "hasTrailingNewLine": true,
                                    "trailingTrivia": [
                                        {
                                            "kind": "NewLineTrivia",
                                            "text": "\r\n"
                                        }
                                    ]
                                },
                                "statements": [
                                    {
                                        "kind": "IfStatement",
                                        "fullStart": 665,
                                        "fullEnd": 762,
                                        "start": 677,
                                        "end": 760,
                                        "fullWidth": 97,
                                        "width": 83,
                                        "ifKeyword": {
                                            "kind": "IfKeyword",
                                            "fullStart": 665,
                                            "fullEnd": 680,
                                            "start": 677,
                                            "end": 679,
                                            "fullWidth": 15,
                                            "width": 2,
                                            "text": "if",
                                            "value": "if",
                                            "valueText": "if",
                                            "hasLeadingTrivia": true,
                                            "hasTrailingTrivia": true,
                                            "leadingTrivia": [
                                                {
                                                    "kind": "WhitespaceTrivia",
                                                    "text": "            "
                                                }
                                            ],
                                            "trailingTrivia": [
                                                {
                                                    "kind": "WhitespaceTrivia",
                                                    "text": " "
                                                }
                                            ]
                                        },
                                        "openParenToken": {
                                            "kind": "OpenParenToken",
                                            "fullStart": 680,
                                            "fullEnd": 681,
                                            "start": 680,
                                            "end": 681,
                                            "fullWidth": 1,
                                            "width": 1,
                                            "text": "(",
                                            "value": "(",
                                            "valueText": "("
                                        },
                                        "condition": {
                                            "kind": "EqualsExpression",
                                            "fullStart": 681,
                                            "fullEnd": 690,
                                            "start": 681,
                                            "end": 690,
                                            "fullWidth": 9,
                                            "width": 9,
                                            "left": {
                                                "kind": "IdentifierName",
                                                "fullStart": 681,
                                                "fullEnd": 685,
                                                "start": 681,
                                                "end": 684,
                                                "fullWidth": 4,
                                                "width": 3,
                                                "text": "idx",
                                                "value": "idx",
                                                "valueText": "idx",
                                                "hasTrailingTrivia": true,
                                                "trailingTrivia": [
                                                    {
                                                        "kind": "WhitespaceTrivia",
                                                        "text": " "
                                                    }
                                                ]
                                            },
                                            "operatorToken": {
                                                "kind": "EqualsEqualsEqualsToken",
                                                "fullStart": 685,
                                                "fullEnd": 689,
                                                "start": 685,
                                                "end": 688,
                                                "fullWidth": 4,
                                                "width": 3,
                                                "text": "===",
                                                "value": "===",
                                                "valueText": "===",
                                                "hasTrailingTrivia": true,
                                                "trailingTrivia": [
                                                    {
                                                        "kind": "WhitespaceTrivia",
                                                        "text": " "
                                                    }
                                                ]
                                            },
                                            "right": {
                                                "kind": "NumericLiteral",
                                                "fullStart": 689,
                                                "fullEnd": 690,
                                                "start": 689,
                                                "end": 690,
                                                "fullWidth": 1,
                                                "width": 1,
                                                "text": "0",
                                                "value": 0,
                                                "valueText": "0"
                                            }
                                        },
                                        "closeParenToken": {
                                            "kind": "CloseParenToken",
                                            "fullStart": 690,
                                            "fullEnd": 692,
                                            "start": 690,
                                            "end": 691,
                                            "fullWidth": 2,
                                            "width": 1,
                                            "text": ")",
                                            "value": ")",
                                            "valueText": ")",
                                            "hasTrailingTrivia": true,
                                            "trailingTrivia": [
                                                {
                                                    "kind": "WhitespaceTrivia",
                                                    "text": " "
                                                }
                                            ]
                                        },
                                        "statement": {
                                            "kind": "Block",
                                            "fullStart": 692,
                                            "fullEnd": 762,
                                            "start": 692,
                                            "end": 760,
                                            "fullWidth": 70,
                                            "width": 68,
                                            "openBraceToken": {
                                                "kind": "OpenBraceToken",
                                                "fullStart": 692,
                                                "fullEnd": 695,
                                                "start": 692,
                                                "end": 693,
                                                "fullWidth": 3,
                                                "width": 1,
                                                "text": "{",
                                                "value": "{",
                                                "valueText": "{",
                                                "hasTrailingTrivia": true,
                                                "hasTrailingNewLine": true,
                                                "trailingTrivia": [
                                                    {
                                                        "kind": "NewLineTrivia",
                                                        "text": "\r\n"
                                                    }
                                                ]
                                            },
                                            "statements": [
                                                {
                                                    "kind": "ReturnStatement",
                                                    "fullStart": 695,
                                                    "fullEnd": 747,
                                                    "start": 711,
                                                    "end": 745,
                                                    "fullWidth": 52,
                                                    "width": 34,
                                                    "returnKeyword": {
                                                        "kind": "ReturnKeyword",
                                                        "fullStart": 695,
                                                        "fullEnd": 718,
                                                        "start": 711,
                                                        "end": 717,
                                                        "fullWidth": 23,
                                                        "width": 6,
                                                        "text": "return",
                                                        "value": "return",
                                                        "valueText": "return",
                                                        "hasLeadingTrivia": true,
                                                        "hasTrailingTrivia": true,
                                                        "leadingTrivia": [
                                                            {
                                                                "kind": "WhitespaceTrivia",
                                                                "text": "                "
                                                            }
                                                        ],
                                                        "trailingTrivia": [
                                                            {
                                                                "kind": "WhitespaceTrivia",
                                                                "text": " "
                                                            }
                                                        ]
                                                    },
                                                    "expression": {
                                                        "kind": "EqualsExpression",
                                                        "fullStart": 718,
                                                        "fullEnd": 744,
                                                        "start": 718,
                                                        "end": 744,
                                                        "fullWidth": 26,
                                                        "width": 26,
                                                        "left": {
                                                            "kind": "TypeOfExpression",
                                                            "fullStart": 718,
                                                            "fullEnd": 729,
                                                            "start": 718,
                                                            "end": 728,
                                                            "fullWidth": 11,
                                                            "width": 10,
                                                            "typeOfKeyword": {
                                                                "kind": "TypeOfKeyword",
                                                                "fullStart": 718,
                                                                "fullEnd": 725,
                                                                "start": 718,
                                                                "end": 724,
                                                                "fullWidth": 7,
                                                                "width": 6,
                                                                "text": "typeof",
                                                                "value": "typeof",
                                                                "valueText": "typeof",
                                                                "hasTrailingTrivia": true,
                                                                "trailingTrivia": [
                                                                    {
                                                                        "kind": "WhitespaceTrivia",
                                                                        "text": " "
                                                                    }
                                                                ]
                                                            },
                                                            "expression": {
                                                                "kind": "IdentifierName",
                                                                "fullStart": 725,
                                                                "fullEnd": 729,
                                                                "start": 725,
                                                                "end": 728,
                                                                "fullWidth": 4,
                                                                "width": 3,
                                                                "text": "val",
                                                                "value": "val",
                                                                "valueText": "val",
                                                                "hasTrailingTrivia": true,
                                                                "trailingTrivia": [
                                                                    {
                                                                        "kind": "WhitespaceTrivia",
                                                                        "text": " "
                                                                    }
                                                                ]
                                                            }
                                                        },
                                                        "operatorToken": {
                                                            "kind": "EqualsEqualsEqualsToken",
                                                            "fullStart": 729,
                                                            "fullEnd": 733,
                                                            "start": 729,
                                                            "end": 732,
                                                            "fullWidth": 4,
                                                            "width": 3,
                                                            "text": "===",
                                                            "value": "===",
                                                            "valueText": "===",
                                                            "hasTrailingTrivia": true,
                                                            "trailingTrivia": [
                                                                {
                                                                    "kind": "WhitespaceTrivia",
                                                                    "text": " "
                                                                }
                                                            ]
                                                        },
                                                        "right": {
                                                            "kind": "StringLiteral",
                                                            "fullStart": 733,
                                                            "fullEnd": 744,
                                                            "start": 733,
                                                            "end": 744,
                                                            "fullWidth": 11,
                                                            "width": 11,
                                                            "text": "\"undefined\"",
                                                            "value": "undefined",
                                                            "valueText": "undefined"
                                                        }
                                                    },
                                                    "semicolonToken": {
                                                        "kind": "SemicolonToken",
                                                        "fullStart": 744,
                                                        "fullEnd": 747,
                                                        "start": 744,
                                                        "end": 745,
                                                        "fullWidth": 3,
                                                        "width": 1,
                                                        "text": ";",
                                                        "value": ";",
                                                        "valueText": ";",
                                                        "hasTrailingTrivia": true,
                                                        "hasTrailingNewLine": true,
                                                        "trailingTrivia": [
                                                            {
                                                                "kind": "NewLineTrivia",
                                                                "text": "\r\n"
                                                            }
                                                        ]
                                                    }
                                                }
                                            ],
                                            "closeBraceToken": {
                                                "kind": "CloseBraceToken",
                                                "fullStart": 747,
                                                "fullEnd": 762,
                                                "start": 759,
                                                "end": 760,
                                                "fullWidth": 15,
                                                "width": 1,
                                                "text": "}",
                                                "value": "}",
                                                "valueText": "}",
                                                "hasLeadingTrivia": true,
                                                "hasTrailingTrivia": true,
                                                "hasTrailingNewLine": true,
                                                "leadingTrivia": [
                                                    {
                                                        "kind": "WhitespaceTrivia",
                                                        "text": "            "
                                                    }
                                                ],
                                                "trailingTrivia": [
                                                    {
                                                        "kind": "NewLineTrivia",
                                                        "text": "\r\n"
                                                    }
                                                ]
                                            }
                                        }
                                    },
                                    {
                                        "kind": "ReturnStatement",
                                        "fullStart": 762,
                                        "fullEnd": 789,
                                        "start": 774,
                                        "end": 787,
                                        "fullWidth": 27,
                                        "width": 13,
                                        "returnKeyword": {
                                            "kind": "ReturnKeyword",
                                            "fullStart": 762,
                                            "fullEnd": 781,
                                            "start": 774,
                                            "end": 780,
                                            "fullWidth": 19,
                                            "width": 6,
                                            "text": "return",
                                            "value": "return",
                                            "valueText": "return",
                                            "hasLeadingTrivia": true,
                                            "hasTrailingTrivia": true,
                                            "leadingTrivia": [
                                                {
                                                    "kind": "WhitespaceTrivia",
                                                    "text": "            "
                                                }
                                            ],
                                            "trailingTrivia": [
                                                {
                                                    "kind": "WhitespaceTrivia",
                                                    "text": " "
                                                }
                                            ]
                                        },
                                        "expression": {
                                            "kind": "FalseKeyword",
                                            "fullStart": 781,
                                            "fullEnd": 786,
                                            "start": 781,
                                            "end": 786,
                                            "fullWidth": 5,
                                            "width": 5,
                                            "text": "false",
                                            "value": false,
                                            "valueText": "false"
                                        },
                                        "semicolonToken": {
                                            "kind": "SemicolonToken",
                                            "fullStart": 786,
                                            "fullEnd": 789,
                                            "start": 786,
                                            "end": 787,
                                            "fullWidth": 3,
                                            "width": 1,
                                            "text": ";",
                                            "value": ";",
                                            "valueText": ";",
                                            "hasTrailingTrivia": true,
                                            "hasTrailingNewLine": true,
                                            "trailingTrivia": [
                                                {
                                                    "kind": "NewLineTrivia",
                                                    "text": "\r\n"
                                                }
                                            ]
                                        }
                                    }
                                ],
                                "closeBraceToken": {
                                    "kind": "CloseBraceToken",
                                    "fullStart": 789,
                                    "fullEnd": 800,
                                    "start": 797,
                                    "end": 798,
                                    "fullWidth": 11,
                                    "width": 1,
                                    "text": "}",
                                    "value": "}",
                                    "valueText": "}",
                                    "hasLeadingTrivia": true,
                                    "hasTrailingTrivia": true,
                                    "hasTrailingNewLine": true,
                                    "leadingTrivia": [
                                        {
                                            "kind": "WhitespaceTrivia",
                                            "text": "        "
                                        }
                                    ],
                                    "trailingTrivia": [
                                        {
                                            "kind": "NewLineTrivia",
                                            "text": "\r\n"
                                        }
                                    ]
                                }
                            }
                        },
                        {
                            "kind": "VariableStatement",
                            "fullStart": 800,
                            "fullEnd": 838,
                            "start": 810,
                            "end": 836,
                            "fullWidth": 38,
                            "width": 26,
                            "modifiers": [],
                            "variableDeclaration": {
                                "kind": "VariableDeclaration",
                                "fullStart": 800,
                                "fullEnd": 835,
                                "start": 810,
                                "end": 835,
                                "fullWidth": 35,
                                "width": 25,
                                "varKeyword": {
                                    "kind": "VarKeyword",
                                    "fullStart": 800,
                                    "fullEnd": 814,
                                    "start": 810,
                                    "end": 813,
                                    "fullWidth": 14,
                                    "width": 3,
                                    "text": "var",
                                    "value": "var",
                                    "valueText": "var",
                                    "hasLeadingTrivia": true,
                                    "hasLeadingNewLine": true,
                                    "hasTrailingTrivia": true,
                                    "leadingTrivia": [
                                        {
                                            "kind": "NewLineTrivia",
                                            "text": "\r\n"
                                        },
                                        {
                                            "kind": "WhitespaceTrivia",
                                            "text": "        "
                                        }
                                    ],
                                    "trailingTrivia": [
                                        {
                                            "kind": "WhitespaceTrivia",
                                            "text": " "
                                        }
                                    ]
                                },
                                "variableDeclarators": [
                                    {
                                        "kind": "VariableDeclarator",
                                        "fullStart": 814,
                                        "fullEnd": 835,
                                        "start": 814,
                                        "end": 835,
                                        "fullWidth": 21,
<<<<<<< HEAD
                                        "width": 21,
                                        "identifier": {
=======
                                        "propertyName": {
>>>>>>> 85e84683
                                            "kind": "IdentifierName",
                                            "fullStart": 814,
                                            "fullEnd": 820,
                                            "start": 814,
                                            "end": 819,
                                            "fullWidth": 6,
                                            "width": 5,
                                            "text": "proto",
                                            "value": "proto",
                                            "valueText": "proto",
                                            "hasTrailingTrivia": true,
                                            "trailingTrivia": [
                                                {
                                                    "kind": "WhitespaceTrivia",
                                                    "text": " "
                                                }
                                            ]
                                        },
                                        "equalsValueClause": {
                                            "kind": "EqualsValueClause",
                                            "fullStart": 820,
                                            "fullEnd": 835,
                                            "start": 820,
                                            "end": 835,
                                            "fullWidth": 15,
                                            "width": 15,
                                            "equalsToken": {
                                                "kind": "EqualsToken",
                                                "fullStart": 820,
                                                "fullEnd": 822,
                                                "start": 820,
                                                "end": 821,
                                                "fullWidth": 2,
                                                "width": 1,
                                                "text": "=",
                                                "value": "=",
                                                "valueText": "=",
                                                "hasTrailingTrivia": true,
                                                "trailingTrivia": [
                                                    {
                                                        "kind": "WhitespaceTrivia",
                                                        "text": " "
                                                    }
                                                ]
                                            },
                                            "value": {
                                                "kind": "ObjectLiteralExpression",
                                                "fullStart": 822,
                                                "fullEnd": 835,
                                                "start": 822,
                                                "end": 835,
                                                "fullWidth": 13,
                                                "width": 13,
                                                "openBraceToken": {
                                                    "kind": "OpenBraceToken",
                                                    "fullStart": 822,
                                                    "fullEnd": 824,
                                                    "start": 822,
                                                    "end": 823,
                                                    "fullWidth": 2,
                                                    "width": 1,
                                                    "text": "{",
                                                    "value": "{",
                                                    "valueText": "{",
                                                    "hasTrailingTrivia": true,
                                                    "trailingTrivia": [
                                                        {
                                                            "kind": "WhitespaceTrivia",
                                                            "text": " "
                                                        }
                                                    ]
                                                },
                                                "propertyAssignments": [
                                                    {
                                                        "kind": "SimplePropertyAssignment",
                                                        "fullStart": 824,
                                                        "fullEnd": 834,
                                                        "start": 824,
                                                        "end": 833,
                                                        "fullWidth": 10,
                                                        "width": 9,
                                                        "propertyName": {
                                                            "kind": "IdentifierName",
                                                            "fullStart": 824,
                                                            "fullEnd": 830,
                                                            "start": 824,
                                                            "end": 830,
                                                            "fullWidth": 6,
                                                            "width": 6,
                                                            "text": "length",
                                                            "value": "length",
                                                            "valueText": "length"
                                                        },
                                                        "colonToken": {
                                                            "kind": "ColonToken",
                                                            "fullStart": 830,
                                                            "fullEnd": 832,
                                                            "start": 830,
                                                            "end": 831,
                                                            "fullWidth": 2,
                                                            "width": 1,
                                                            "text": ":",
                                                            "value": ":",
                                                            "valueText": ":",
                                                            "hasTrailingTrivia": true,
                                                            "trailingTrivia": [
                                                                {
                                                                    "kind": "WhitespaceTrivia",
                                                                    "text": " "
                                                                }
                                                            ]
                                                        },
                                                        "expression": {
                                                            "kind": "NumericLiteral",
                                                            "fullStart": 832,
                                                            "fullEnd": 834,
                                                            "start": 832,
                                                            "end": 833,
                                                            "fullWidth": 2,
                                                            "width": 1,
                                                            "text": "2",
                                                            "value": 2,
                                                            "valueText": "2",
                                                            "hasTrailingTrivia": true,
                                                            "trailingTrivia": [
                                                                {
                                                                    "kind": "WhitespaceTrivia",
                                                                    "text": " "
                                                                }
                                                            ]
                                                        }
                                                    }
                                                ],
                                                "closeBraceToken": {
                                                    "kind": "CloseBraceToken",
                                                    "fullStart": 834,
                                                    "fullEnd": 835,
                                                    "start": 834,
                                                    "end": 835,
                                                    "fullWidth": 1,
                                                    "width": 1,
                                                    "text": "}",
                                                    "value": "}",
                                                    "valueText": "}"
                                                }
                                            }
                                        }
                                    }
                                ]
                            },
                            "semicolonToken": {
                                "kind": "SemicolonToken",
                                "fullStart": 835,
                                "fullEnd": 838,
                                "start": 835,
                                "end": 836,
                                "fullWidth": 3,
                                "width": 1,
                                "text": ";",
                                "value": ";",
                                "valueText": ";",
                                "hasTrailingTrivia": true,
                                "hasTrailingNewLine": true,
                                "trailingTrivia": [
                                    {
                                        "kind": "NewLineTrivia",
                                        "text": "\r\n"
                                    }
                                ]
                            }
                        },
                        {
                            "kind": "ExpressionStatement",
                            "fullStart": 838,
                            "fullEnd": 963,
                            "start": 846,
                            "end": 961,
                            "fullWidth": 125,
                            "width": 115,
                            "isIncrementallyUnusable": true,
                            "expression": {
                                "kind": "InvocationExpression",
                                "fullStart": 838,
                                "fullEnd": 960,
                                "start": 846,
                                "end": 960,
                                "fullWidth": 122,
                                "width": 114,
                                "isIncrementallyUnusable": true,
                                "expression": {
                                    "kind": "MemberAccessExpression",
                                    "fullStart": 838,
                                    "fullEnd": 867,
                                    "start": 846,
                                    "end": 867,
                                    "fullWidth": 29,
                                    "width": 21,
                                    "expression": {
                                        "kind": "IdentifierName",
                                        "fullStart": 838,
                                        "fullEnd": 852,
                                        "start": 846,
                                        "end": 852,
                                        "fullWidth": 14,
                                        "width": 6,
                                        "text": "Object",
                                        "value": "Object",
                                        "valueText": "Object",
                                        "hasLeadingTrivia": true,
                                        "leadingTrivia": [
                                            {
                                                "kind": "WhitespaceTrivia",
                                                "text": "        "
                                            }
                                        ]
                                    },
                                    "dotToken": {
                                        "kind": "DotToken",
                                        "fullStart": 852,
                                        "fullEnd": 853,
                                        "start": 852,
                                        "end": 853,
                                        "fullWidth": 1,
                                        "width": 1,
                                        "text": ".",
                                        "value": ".",
                                        "valueText": "."
                                    },
                                    "name": {
                                        "kind": "IdentifierName",
                                        "fullStart": 853,
                                        "fullEnd": 867,
                                        "start": 853,
                                        "end": 867,
                                        "fullWidth": 14,
                                        "width": 14,
                                        "text": "defineProperty",
                                        "value": "defineProperty",
                                        "valueText": "defineProperty"
                                    }
                                },
                                "argumentList": {
                                    "kind": "ArgumentList",
                                    "fullStart": 867,
                                    "fullEnd": 960,
                                    "start": 867,
                                    "end": 960,
                                    "fullWidth": 93,
                                    "width": 93,
                                    "isIncrementallyUnusable": true,
                                    "openParenToken": {
                                        "kind": "OpenParenToken",
                                        "fullStart": 867,
                                        "fullEnd": 868,
                                        "start": 867,
                                        "end": 868,
                                        "fullWidth": 1,
                                        "width": 1,
                                        "text": "(",
                                        "value": "(",
                                        "valueText": "("
                                    },
                                    "arguments": [
                                        {
                                            "kind": "IdentifierName",
                                            "fullStart": 868,
                                            "fullEnd": 873,
                                            "start": 868,
                                            "end": 873,
                                            "fullWidth": 5,
                                            "width": 5,
                                            "text": "proto",
                                            "value": "proto",
                                            "valueText": "proto"
                                        },
                                        {
                                            "kind": "CommaToken",
                                            "fullStart": 873,
                                            "fullEnd": 875,
                                            "start": 873,
                                            "end": 874,
                                            "fullWidth": 2,
                                            "width": 1,
                                            "text": ",",
                                            "value": ",",
                                            "valueText": ",",
                                            "hasTrailingTrivia": true,
                                            "trailingTrivia": [
                                                {
                                                    "kind": "WhitespaceTrivia",
                                                    "text": " "
                                                }
                                            ]
                                        },
                                        {
                                            "kind": "StringLiteral",
                                            "fullStart": 875,
                                            "fullEnd": 878,
                                            "start": 875,
                                            "end": 878,
                                            "fullWidth": 3,
                                            "width": 3,
                                            "text": "\"0\"",
                                            "value": "0",
                                            "valueText": "0"
                                        },
                                        {
                                            "kind": "CommaToken",
                                            "fullStart": 878,
                                            "fullEnd": 880,
                                            "start": 878,
                                            "end": 879,
                                            "fullWidth": 2,
                                            "width": 1,
                                            "text": ",",
                                            "value": ",",
                                            "valueText": ",",
                                            "hasTrailingTrivia": true,
                                            "trailingTrivia": [
                                                {
                                                    "kind": "WhitespaceTrivia",
                                                    "text": " "
                                                }
                                            ]
                                        },
                                        {
                                            "kind": "ObjectLiteralExpression",
                                            "fullStart": 880,
                                            "fullEnd": 959,
                                            "start": 880,
                                            "end": 959,
                                            "fullWidth": 79,
                                            "width": 79,
                                            "isIncrementallyUnusable": true,
                                            "openBraceToken": {
                                                "kind": "OpenBraceToken",
                                                "fullStart": 880,
                                                "fullEnd": 883,
                                                "start": 880,
                                                "end": 881,
                                                "fullWidth": 3,
                                                "width": 1,
                                                "text": "{",
                                                "value": "{",
                                                "valueText": "{",
                                                "hasTrailingTrivia": true,
                                                "hasTrailingNewLine": true,
                                                "trailingTrivia": [
                                                    {
                                                        "kind": "NewLineTrivia",
                                                        "text": "\r\n"
                                                    }
                                                ]
                                            },
                                            "propertyAssignments": [
                                                {
                                                    "kind": "SimplePropertyAssignment",
                                                    "fullStart": 883,
                                                    "fullEnd": 915,
                                                    "start": 895,
                                                    "end": 915,
                                                    "fullWidth": 32,
                                                    "width": 20,
                                                    "isIncrementallyUnusable": true,
                                                    "propertyName": {
                                                        "kind": "IdentifierName",
                                                        "fullStart": 883,
                                                        "fullEnd": 898,
                                                        "start": 895,
                                                        "end": 898,
                                                        "fullWidth": 15,
                                                        "width": 3,
                                                        "text": "set",
                                                        "value": "set",
                                                        "valueText": "set",
                                                        "hasLeadingTrivia": true,
                                                        "leadingTrivia": [
                                                            {
                                                                "kind": "WhitespaceTrivia",
                                                                "text": "            "
                                                            }
                                                        ]
                                                    },
                                                    "colonToken": {
                                                        "kind": "ColonToken",
                                                        "fullStart": 898,
                                                        "fullEnd": 900,
                                                        "start": 898,
                                                        "end": 899,
                                                        "fullWidth": 2,
                                                        "width": 1,
                                                        "text": ":",
                                                        "value": ":",
                                                        "valueText": ":",
                                                        "hasTrailingTrivia": true,
                                                        "trailingTrivia": [
                                                            {
                                                                "kind": "WhitespaceTrivia",
                                                                "text": " "
                                                            }
                                                        ]
                                                    },
                                                    "expression": {
                                                        "kind": "FunctionExpression",
                                                        "fullStart": 900,
                                                        "fullEnd": 915,
                                                        "start": 900,
                                                        "end": 915,
                                                        "fullWidth": 15,
                                                        "width": 15,
                                                        "functionKeyword": {
                                                            "kind": "FunctionKeyword",
                                                            "fullStart": 900,
                                                            "fullEnd": 909,
                                                            "start": 900,
                                                            "end": 908,
                                                            "fullWidth": 9,
                                                            "width": 8,
                                                            "text": "function",
                                                            "value": "function",
                                                            "valueText": "function",
                                                            "hasTrailingTrivia": true,
                                                            "trailingTrivia": [
                                                                {
                                                                    "kind": "WhitespaceTrivia",
                                                                    "text": " "
                                                                }
                                                            ]
                                                        },
                                                        "callSignature": {
                                                            "kind": "CallSignature",
                                                            "fullStart": 909,
                                                            "fullEnd": 912,
                                                            "start": 909,
                                                            "end": 911,
                                                            "fullWidth": 3,
                                                            "width": 2,
                                                            "parameterList": {
                                                                "kind": "ParameterList",
                                                                "fullStart": 909,
                                                                "fullEnd": 912,
                                                                "start": 909,
                                                                "end": 911,
                                                                "fullWidth": 3,
                                                                "width": 2,
                                                                "openParenToken": {
                                                                    "kind": "OpenParenToken",
                                                                    "fullStart": 909,
                                                                    "fullEnd": 910,
                                                                    "start": 909,
                                                                    "end": 910,
                                                                    "fullWidth": 1,
                                                                    "width": 1,
                                                                    "text": "(",
                                                                    "value": "(",
                                                                    "valueText": "("
                                                                },
                                                                "parameters": [],
                                                                "closeParenToken": {
                                                                    "kind": "CloseParenToken",
                                                                    "fullStart": 910,
                                                                    "fullEnd": 912,
                                                                    "start": 910,
                                                                    "end": 911,
                                                                    "fullWidth": 2,
                                                                    "width": 1,
                                                                    "text": ")",
                                                                    "value": ")",
                                                                    "valueText": ")",
                                                                    "hasTrailingTrivia": true,
                                                                    "trailingTrivia": [
                                                                        {
                                                                            "kind": "WhitespaceTrivia",
                                                                            "text": " "
                                                                        }
                                                                    ]
                                                                }
                                                            }
                                                        },
                                                        "block": {
                                                            "kind": "Block",
                                                            "fullStart": 912,
                                                            "fullEnd": 915,
                                                            "start": 912,
                                                            "end": 915,
                                                            "fullWidth": 3,
                                                            "width": 3,
                                                            "openBraceToken": {
                                                                "kind": "OpenBraceToken",
                                                                "fullStart": 912,
                                                                "fullEnd": 914,
                                                                "start": 912,
                                                                "end": 913,
                                                                "fullWidth": 2,
                                                                "width": 1,
                                                                "text": "{",
                                                                "value": "{",
                                                                "valueText": "{",
                                                                "hasTrailingTrivia": true,
                                                                "trailingTrivia": [
                                                                    {
                                                                        "kind": "WhitespaceTrivia",
                                                                        "text": " "
                                                                    }
                                                                ]
                                                            },
                                                            "statements": [],
                                                            "closeBraceToken": {
                                                                "kind": "CloseBraceToken",
                                                                "fullStart": 914,
                                                                "fullEnd": 915,
                                                                "start": 914,
                                                                "end": 915,
                                                                "fullWidth": 1,
                                                                "width": 1,
                                                                "text": "}",
                                                                "value": "}",
                                                                "valueText": "}"
                                                            }
                                                        }
                                                    }
                                                },
                                                {
                                                    "kind": "CommaToken",
                                                    "fullStart": 915,
                                                    "fullEnd": 918,
                                                    "start": 915,
                                                    "end": 916,
                                                    "fullWidth": 3,
                                                    "width": 1,
                                                    "text": ",",
                                                    "value": ",",
                                                    "valueText": ",",
                                                    "hasTrailingTrivia": true,
                                                    "hasTrailingNewLine": true,
                                                    "trailingTrivia": [
                                                        {
                                                            "kind": "NewLineTrivia",
                                                            "text": "\r\n"
                                                        }
                                                    ]
                                                },
                                                {
                                                    "kind": "SimplePropertyAssignment",
                                                    "fullStart": 918,
                                                    "fullEnd": 950,
                                                    "start": 930,
                                                    "end": 948,
                                                    "fullWidth": 32,
                                                    "width": 18,
                                                    "propertyName": {
                                                        "kind": "IdentifierName",
                                                        "fullStart": 918,
                                                        "fullEnd": 942,
                                                        "start": 930,
                                                        "end": 942,
                                                        "fullWidth": 24,
                                                        "width": 12,
                                                        "text": "configurable",
                                                        "value": "configurable",
                                                        "valueText": "configurable",
                                                        "hasLeadingTrivia": true,
                                                        "leadingTrivia": [
                                                            {
                                                                "kind": "WhitespaceTrivia",
                                                                "text": "            "
                                                            }
                                                        ]
                                                    },
                                                    "colonToken": {
                                                        "kind": "ColonToken",
                                                        "fullStart": 942,
                                                        "fullEnd": 944,
                                                        "start": 942,
                                                        "end": 943,
                                                        "fullWidth": 2,
                                                        "width": 1,
                                                        "text": ":",
                                                        "value": ":",
                                                        "valueText": ":",
                                                        "hasTrailingTrivia": true,
                                                        "trailingTrivia": [
                                                            {
                                                                "kind": "WhitespaceTrivia",
                                                                "text": " "
                                                            }
                                                        ]
                                                    },
                                                    "expression": {
                                                        "kind": "TrueKeyword",
                                                        "fullStart": 944,
                                                        "fullEnd": 950,
                                                        "start": 944,
                                                        "end": 948,
                                                        "fullWidth": 6,
                                                        "width": 4,
                                                        "text": "true",
                                                        "value": true,
                                                        "valueText": "true",
                                                        "hasTrailingTrivia": true,
                                                        "hasTrailingNewLine": true,
                                                        "trailingTrivia": [
                                                            {
                                                                "kind": "NewLineTrivia",
                                                                "text": "\r\n"
                                                            }
                                                        ]
                                                    }
                                                }
                                            ],
                                            "closeBraceToken": {
                                                "kind": "CloseBraceToken",
                                                "fullStart": 950,
                                                "fullEnd": 959,
                                                "start": 958,
                                                "end": 959,
                                                "fullWidth": 9,
                                                "width": 1,
                                                "text": "}",
                                                "value": "}",
                                                "valueText": "}",
                                                "hasLeadingTrivia": true,
                                                "leadingTrivia": [
                                                    {
                                                        "kind": "WhitespaceTrivia",
                                                        "text": "        "
                                                    }
                                                ]
                                            }
                                        }
                                    ],
                                    "closeParenToken": {
                                        "kind": "CloseParenToken",
                                        "fullStart": 959,
                                        "fullEnd": 960,
                                        "start": 959,
                                        "end": 960,
                                        "fullWidth": 1,
                                        "width": 1,
                                        "text": ")",
                                        "value": ")",
                                        "valueText": ")"
                                    }
                                }
                            },
                            "semicolonToken": {
                                "kind": "SemicolonToken",
                                "fullStart": 960,
                                "fullEnd": 963,
                                "start": 960,
                                "end": 961,
                                "fullWidth": 3,
                                "width": 1,
                                "text": ";",
                                "value": ";",
                                "valueText": ";",
                                "hasTrailingTrivia": true,
                                "hasTrailingNewLine": true,
                                "trailingTrivia": [
                                    {
                                        "kind": "NewLineTrivia",
                                        "text": "\r\n"
                                    }
                                ]
                            }
                        },
                        {
                            "kind": "VariableStatement",
                            "fullStart": 963,
                            "fullEnd": 1001,
                            "start": 973,
                            "end": 999,
                            "fullWidth": 38,
                            "width": 26,
                            "modifiers": [],
                            "variableDeclaration": {
                                "kind": "VariableDeclaration",
                                "fullStart": 963,
                                "fullEnd": 998,
                                "start": 973,
                                "end": 998,
                                "fullWidth": 35,
                                "width": 25,
                                "varKeyword": {
                                    "kind": "VarKeyword",
                                    "fullStart": 963,
                                    "fullEnd": 977,
                                    "start": 973,
                                    "end": 976,
                                    "fullWidth": 14,
                                    "width": 3,
                                    "text": "var",
                                    "value": "var",
                                    "valueText": "var",
                                    "hasLeadingTrivia": true,
                                    "hasLeadingNewLine": true,
                                    "hasTrailingTrivia": true,
                                    "leadingTrivia": [
                                        {
                                            "kind": "NewLineTrivia",
                                            "text": "\r\n"
                                        },
                                        {
                                            "kind": "WhitespaceTrivia",
                                            "text": "        "
                                        }
                                    ],
                                    "trailingTrivia": [
                                        {
                                            "kind": "WhitespaceTrivia",
                                            "text": " "
                                        }
                                    ]
                                },
                                "variableDeclarators": [
                                    {
                                        "kind": "VariableDeclarator",
                                        "fullStart": 977,
                                        "fullEnd": 998,
                                        "start": 977,
                                        "end": 998,
                                        "fullWidth": 21,
<<<<<<< HEAD
                                        "width": 21,
                                        "identifier": {
=======
                                        "propertyName": {
>>>>>>> 85e84683
                                            "kind": "IdentifierName",
                                            "fullStart": 977,
                                            "fullEnd": 981,
                                            "start": 977,
                                            "end": 980,
                                            "fullWidth": 4,
                                            "width": 3,
                                            "text": "Con",
                                            "value": "Con",
                                            "valueText": "Con",
                                            "hasTrailingTrivia": true,
                                            "trailingTrivia": [
                                                {
                                                    "kind": "WhitespaceTrivia",
                                                    "text": " "
                                                }
                                            ]
                                        },
                                        "equalsValueClause": {
                                            "kind": "EqualsValueClause",
                                            "fullStart": 981,
                                            "fullEnd": 998,
                                            "start": 981,
                                            "end": 998,
                                            "fullWidth": 17,
                                            "width": 17,
                                            "equalsToken": {
                                                "kind": "EqualsToken",
                                                "fullStart": 981,
                                                "fullEnd": 983,
                                                "start": 981,
                                                "end": 982,
                                                "fullWidth": 2,
                                                "width": 1,
                                                "text": "=",
                                                "value": "=",
                                                "valueText": "=",
                                                "hasTrailingTrivia": true,
                                                "trailingTrivia": [
                                                    {
                                                        "kind": "WhitespaceTrivia",
                                                        "text": " "
                                                    }
                                                ]
                                            },
                                            "value": {
                                                "kind": "FunctionExpression",
                                                "fullStart": 983,
                                                "fullEnd": 998,
                                                "start": 983,
                                                "end": 998,
                                                "fullWidth": 15,
                                                "width": 15,
                                                "functionKeyword": {
                                                    "kind": "FunctionKeyword",
                                                    "fullStart": 983,
                                                    "fullEnd": 992,
                                                    "start": 983,
                                                    "end": 991,
                                                    "fullWidth": 9,
                                                    "width": 8,
                                                    "text": "function",
                                                    "value": "function",
                                                    "valueText": "function",
                                                    "hasTrailingTrivia": true,
                                                    "trailingTrivia": [
                                                        {
                                                            "kind": "WhitespaceTrivia",
                                                            "text": " "
                                                        }
                                                    ]
                                                },
                                                "callSignature": {
                                                    "kind": "CallSignature",
                                                    "fullStart": 992,
                                                    "fullEnd": 995,
                                                    "start": 992,
                                                    "end": 994,
                                                    "fullWidth": 3,
                                                    "width": 2,
                                                    "parameterList": {
                                                        "kind": "ParameterList",
                                                        "fullStart": 992,
                                                        "fullEnd": 995,
                                                        "start": 992,
                                                        "end": 994,
                                                        "fullWidth": 3,
                                                        "width": 2,
                                                        "openParenToken": {
                                                            "kind": "OpenParenToken",
                                                            "fullStart": 992,
                                                            "fullEnd": 993,
                                                            "start": 992,
                                                            "end": 993,
                                                            "fullWidth": 1,
                                                            "width": 1,
                                                            "text": "(",
                                                            "value": "(",
                                                            "valueText": "("
                                                        },
                                                        "parameters": [],
                                                        "closeParenToken": {
                                                            "kind": "CloseParenToken",
                                                            "fullStart": 993,
                                                            "fullEnd": 995,
                                                            "start": 993,
                                                            "end": 994,
                                                            "fullWidth": 2,
                                                            "width": 1,
                                                            "text": ")",
                                                            "value": ")",
                                                            "valueText": ")",
                                                            "hasTrailingTrivia": true,
                                                            "trailingTrivia": [
                                                                {
                                                                    "kind": "WhitespaceTrivia",
                                                                    "text": " "
                                                                }
                                                            ]
                                                        }
                                                    }
                                                },
                                                "block": {
                                                    "kind": "Block",
                                                    "fullStart": 995,
                                                    "fullEnd": 998,
                                                    "start": 995,
                                                    "end": 998,
                                                    "fullWidth": 3,
                                                    "width": 3,
                                                    "openBraceToken": {
                                                        "kind": "OpenBraceToken",
                                                        "fullStart": 995,
                                                        "fullEnd": 997,
                                                        "start": 995,
                                                        "end": 996,
                                                        "fullWidth": 2,
                                                        "width": 1,
                                                        "text": "{",
                                                        "value": "{",
                                                        "valueText": "{",
                                                        "hasTrailingTrivia": true,
                                                        "trailingTrivia": [
                                                            {
                                                                "kind": "WhitespaceTrivia",
                                                                "text": " "
                                                            }
                                                        ]
                                                    },
                                                    "statements": [],
                                                    "closeBraceToken": {
                                                        "kind": "CloseBraceToken",
                                                        "fullStart": 997,
                                                        "fullEnd": 998,
                                                        "start": 997,
                                                        "end": 998,
                                                        "fullWidth": 1,
                                                        "width": 1,
                                                        "text": "}",
                                                        "value": "}",
                                                        "valueText": "}"
                                                    }
                                                }
                                            }
                                        }
                                    }
                                ]
                            },
                            "semicolonToken": {
                                "kind": "SemicolonToken",
                                "fullStart": 998,
                                "fullEnd": 1001,
                                "start": 998,
                                "end": 999,
                                "fullWidth": 3,
                                "width": 1,
                                "text": ";",
                                "value": ";",
                                "valueText": ";",
                                "hasTrailingTrivia": true,
                                "hasTrailingNewLine": true,
                                "trailingTrivia": [
                                    {
                                        "kind": "NewLineTrivia",
                                        "text": "\r\n"
                                    }
                                ]
                            }
                        },
                        {
                            "kind": "ExpressionStatement",
                            "fullStart": 1001,
                            "fullEnd": 1033,
                            "start": 1009,
                            "end": 1031,
                            "fullWidth": 32,
                            "width": 22,
                            "expression": {
                                "kind": "AssignmentExpression",
                                "fullStart": 1001,
                                "fullEnd": 1030,
                                "start": 1009,
                                "end": 1030,
                                "fullWidth": 29,
                                "width": 21,
                                "left": {
                                    "kind": "MemberAccessExpression",
                                    "fullStart": 1001,
                                    "fullEnd": 1023,
                                    "start": 1009,
                                    "end": 1022,
                                    "fullWidth": 22,
                                    "width": 13,
                                    "expression": {
                                        "kind": "IdentifierName",
                                        "fullStart": 1001,
                                        "fullEnd": 1012,
                                        "start": 1009,
                                        "end": 1012,
                                        "fullWidth": 11,
                                        "width": 3,
                                        "text": "Con",
                                        "value": "Con",
                                        "valueText": "Con",
                                        "hasLeadingTrivia": true,
                                        "leadingTrivia": [
                                            {
                                                "kind": "WhitespaceTrivia",
                                                "text": "        "
                                            }
                                        ]
                                    },
                                    "dotToken": {
                                        "kind": "DotToken",
                                        "fullStart": 1012,
                                        "fullEnd": 1013,
                                        "start": 1012,
                                        "end": 1013,
                                        "fullWidth": 1,
                                        "width": 1,
                                        "text": ".",
                                        "value": ".",
                                        "valueText": "."
                                    },
                                    "name": {
                                        "kind": "IdentifierName",
                                        "fullStart": 1013,
                                        "fullEnd": 1023,
                                        "start": 1013,
                                        "end": 1022,
                                        "fullWidth": 10,
                                        "width": 9,
                                        "text": "prototype",
                                        "value": "prototype",
                                        "valueText": "prototype",
                                        "hasTrailingTrivia": true,
                                        "trailingTrivia": [
                                            {
                                                "kind": "WhitespaceTrivia",
                                                "text": " "
                                            }
                                        ]
                                    }
                                },
                                "operatorToken": {
                                    "kind": "EqualsToken",
                                    "fullStart": 1023,
                                    "fullEnd": 1025,
                                    "start": 1023,
                                    "end": 1024,
                                    "fullWidth": 2,
                                    "width": 1,
                                    "text": "=",
                                    "value": "=",
                                    "valueText": "=",
                                    "hasTrailingTrivia": true,
                                    "trailingTrivia": [
                                        {
                                            "kind": "WhitespaceTrivia",
                                            "text": " "
                                        }
                                    ]
                                },
                                "right": {
                                    "kind": "IdentifierName",
                                    "fullStart": 1025,
                                    "fullEnd": 1030,
                                    "start": 1025,
                                    "end": 1030,
                                    "fullWidth": 5,
                                    "width": 5,
                                    "text": "proto",
                                    "value": "proto",
                                    "valueText": "proto"
                                }
                            },
                            "semicolonToken": {
                                "kind": "SemicolonToken",
                                "fullStart": 1030,
                                "fullEnd": 1033,
                                "start": 1030,
                                "end": 1031,
                                "fullWidth": 3,
                                "width": 1,
                                "text": ";",
                                "value": ";",
                                "valueText": ";",
                                "hasTrailingTrivia": true,
                                "hasTrailingNewLine": true,
                                "trailingTrivia": [
                                    {
                                        "kind": "NewLineTrivia",
                                        "text": "\r\n"
                                    }
                                ]
                            }
                        },
                        {
                            "kind": "VariableStatement",
                            "fullStart": 1033,
                            "fullEnd": 1067,
                            "start": 1043,
                            "end": 1065,
                            "fullWidth": 34,
                            "width": 22,
                            "modifiers": [],
                            "variableDeclaration": {
                                "kind": "VariableDeclaration",
                                "fullStart": 1033,
                                "fullEnd": 1064,
                                "start": 1043,
                                "end": 1064,
                                "fullWidth": 31,
                                "width": 21,
                                "varKeyword": {
                                    "kind": "VarKeyword",
                                    "fullStart": 1033,
                                    "fullEnd": 1047,
                                    "start": 1043,
                                    "end": 1046,
                                    "fullWidth": 14,
                                    "width": 3,
                                    "text": "var",
                                    "value": "var",
                                    "valueText": "var",
                                    "hasLeadingTrivia": true,
                                    "hasLeadingNewLine": true,
                                    "hasTrailingTrivia": true,
                                    "leadingTrivia": [
                                        {
                                            "kind": "NewLineTrivia",
                                            "text": "\r\n"
                                        },
                                        {
                                            "kind": "WhitespaceTrivia",
                                            "text": "        "
                                        }
                                    ],
                                    "trailingTrivia": [
                                        {
                                            "kind": "WhitespaceTrivia",
                                            "text": " "
                                        }
                                    ]
                                },
                                "variableDeclarators": [
                                    {
                                        "kind": "VariableDeclarator",
                                        "fullStart": 1047,
                                        "fullEnd": 1064,
                                        "start": 1047,
                                        "end": 1064,
                                        "fullWidth": 17,
<<<<<<< HEAD
                                        "width": 17,
                                        "identifier": {
=======
                                        "propertyName": {
>>>>>>> 85e84683
                                            "kind": "IdentifierName",
                                            "fullStart": 1047,
                                            "fullEnd": 1053,
                                            "start": 1047,
                                            "end": 1052,
                                            "fullWidth": 6,
                                            "width": 5,
                                            "text": "child",
                                            "value": "child",
                                            "valueText": "child",
                                            "hasTrailingTrivia": true,
                                            "trailingTrivia": [
                                                {
                                                    "kind": "WhitespaceTrivia",
                                                    "text": " "
                                                }
                                            ]
                                        },
                                        "equalsValueClause": {
                                            "kind": "EqualsValueClause",
                                            "fullStart": 1053,
                                            "fullEnd": 1064,
                                            "start": 1053,
                                            "end": 1064,
                                            "fullWidth": 11,
                                            "width": 11,
                                            "equalsToken": {
                                                "kind": "EqualsToken",
                                                "fullStart": 1053,
                                                "fullEnd": 1055,
                                                "start": 1053,
                                                "end": 1054,
                                                "fullWidth": 2,
                                                "width": 1,
                                                "text": "=",
                                                "value": "=",
                                                "valueText": "=",
                                                "hasTrailingTrivia": true,
                                                "trailingTrivia": [
                                                    {
                                                        "kind": "WhitespaceTrivia",
                                                        "text": " "
                                                    }
                                                ]
                                            },
                                            "value": {
                                                "kind": "ObjectCreationExpression",
                                                "fullStart": 1055,
                                                "fullEnd": 1064,
                                                "start": 1055,
                                                "end": 1064,
                                                "fullWidth": 9,
                                                "width": 9,
                                                "newKeyword": {
                                                    "kind": "NewKeyword",
                                                    "fullStart": 1055,
                                                    "fullEnd": 1059,
                                                    "start": 1055,
                                                    "end": 1058,
                                                    "fullWidth": 4,
                                                    "width": 3,
                                                    "text": "new",
                                                    "value": "new",
                                                    "valueText": "new",
                                                    "hasTrailingTrivia": true,
                                                    "trailingTrivia": [
                                                        {
                                                            "kind": "WhitespaceTrivia",
                                                            "text": " "
                                                        }
                                                    ]
                                                },
                                                "expression": {
                                                    "kind": "IdentifierName",
                                                    "fullStart": 1059,
                                                    "fullEnd": 1062,
                                                    "start": 1059,
                                                    "end": 1062,
                                                    "fullWidth": 3,
                                                    "width": 3,
                                                    "text": "Con",
                                                    "value": "Con",
                                                    "valueText": "Con"
                                                },
                                                "argumentList": {
                                                    "kind": "ArgumentList",
                                                    "fullStart": 1062,
                                                    "fullEnd": 1064,
                                                    "start": 1062,
                                                    "end": 1064,
                                                    "fullWidth": 2,
                                                    "width": 2,
                                                    "openParenToken": {
                                                        "kind": "OpenParenToken",
                                                        "fullStart": 1062,
                                                        "fullEnd": 1063,
                                                        "start": 1062,
                                                        "end": 1063,
                                                        "fullWidth": 1,
                                                        "width": 1,
                                                        "text": "(",
                                                        "value": "(",
                                                        "valueText": "("
                                                    },
                                                    "arguments": [],
                                                    "closeParenToken": {
                                                        "kind": "CloseParenToken",
                                                        "fullStart": 1063,
                                                        "fullEnd": 1064,
                                                        "start": 1063,
                                                        "end": 1064,
                                                        "fullWidth": 1,
                                                        "width": 1,
                                                        "text": ")",
                                                        "value": ")",
                                                        "valueText": ")"
                                                    }
                                                }
                                            }
                                        }
                                    }
                                ]
                            },
                            "semicolonToken": {
                                "kind": "SemicolonToken",
                                "fullStart": 1064,
                                "fullEnd": 1067,
                                "start": 1064,
                                "end": 1065,
                                "fullWidth": 3,
                                "width": 1,
                                "text": ";",
                                "value": ";",
                                "valueText": ";",
                                "hasTrailingTrivia": true,
                                "hasTrailingNewLine": true,
                                "trailingTrivia": [
                                    {
                                        "kind": "NewLineTrivia",
                                        "text": "\r\n"
                                    }
                                ]
                            }
                        },
                        {
                            "kind": "VariableStatement",
                            "fullStart": 1067,
                            "fullEnd": 1140,
                            "start": 1077,
                            "end": 1138,
                            "fullWidth": 73,
                            "width": 61,
                            "modifiers": [],
                            "variableDeclaration": {
                                "kind": "VariableDeclaration",
                                "fullStart": 1067,
                                "fullEnd": 1137,
                                "start": 1077,
                                "end": 1137,
                                "fullWidth": 70,
                                "width": 60,
                                "varKeyword": {
                                    "kind": "VarKeyword",
                                    "fullStart": 1067,
                                    "fullEnd": 1081,
                                    "start": 1077,
                                    "end": 1080,
                                    "fullWidth": 14,
                                    "width": 3,
                                    "text": "var",
                                    "value": "var",
                                    "valueText": "var",
                                    "hasLeadingTrivia": true,
                                    "hasLeadingNewLine": true,
                                    "hasTrailingTrivia": true,
                                    "leadingTrivia": [
                                        {
                                            "kind": "NewLineTrivia",
                                            "text": "\r\n"
                                        },
                                        {
                                            "kind": "WhitespaceTrivia",
                                            "text": "        "
                                        }
                                    ],
                                    "trailingTrivia": [
                                        {
                                            "kind": "WhitespaceTrivia",
                                            "text": " "
                                        }
                                    ]
                                },
                                "variableDeclarators": [
                                    {
                                        "kind": "VariableDeclarator",
                                        "fullStart": 1081,
                                        "fullEnd": 1137,
                                        "start": 1081,
                                        "end": 1137,
                                        "fullWidth": 56,
<<<<<<< HEAD
                                        "width": 56,
                                        "identifier": {
=======
                                        "propertyName": {
>>>>>>> 85e84683
                                            "kind": "IdentifierName",
                                            "fullStart": 1081,
                                            "fullEnd": 1092,
                                            "start": 1081,
                                            "end": 1091,
                                            "fullWidth": 11,
                                            "width": 10,
                                            "text": "testResult",
                                            "value": "testResult",
                                            "valueText": "testResult",
                                            "hasTrailingTrivia": true,
                                            "trailingTrivia": [
                                                {
                                                    "kind": "WhitespaceTrivia",
                                                    "text": " "
                                                }
                                            ]
                                        },
                                        "equalsValueClause": {
                                            "kind": "EqualsValueClause",
                                            "fullStart": 1092,
                                            "fullEnd": 1137,
                                            "start": 1092,
                                            "end": 1137,
                                            "fullWidth": 45,
                                            "width": 45,
                                            "equalsToken": {
                                                "kind": "EqualsToken",
                                                "fullStart": 1092,
                                                "fullEnd": 1094,
                                                "start": 1092,
                                                "end": 1093,
                                                "fullWidth": 2,
                                                "width": 1,
                                                "text": "=",
                                                "value": "=",
                                                "valueText": "=",
                                                "hasTrailingTrivia": true,
                                                "trailingTrivia": [
                                                    {
                                                        "kind": "WhitespaceTrivia",
                                                        "text": " "
                                                    }
                                                ]
                                            },
                                            "value": {
                                                "kind": "InvocationExpression",
                                                "fullStart": 1094,
                                                "fullEnd": 1137,
                                                "start": 1094,
                                                "end": 1137,
                                                "fullWidth": 43,
                                                "width": 43,
                                                "expression": {
                                                    "kind": "MemberAccessExpression",
                                                    "fullStart": 1094,
                                                    "fullEnd": 1118,
                                                    "start": 1094,
                                                    "end": 1118,
                                                    "fullWidth": 24,
                                                    "width": 24,
                                                    "expression": {
                                                        "kind": "MemberAccessExpression",
                                                        "fullStart": 1094,
                                                        "fullEnd": 1113,
                                                        "start": 1094,
                                                        "end": 1113,
                                                        "fullWidth": 19,
                                                        "width": 19,
                                                        "expression": {
                                                            "kind": "MemberAccessExpression",
                                                            "fullStart": 1094,
                                                            "fullEnd": 1109,
                                                            "start": 1094,
                                                            "end": 1109,
                                                            "fullWidth": 15,
                                                            "width": 15,
                                                            "expression": {
                                                                "kind": "IdentifierName",
                                                                "fullStart": 1094,
                                                                "fullEnd": 1099,
                                                                "start": 1094,
                                                                "end": 1099,
                                                                "fullWidth": 5,
                                                                "width": 5,
                                                                "text": "Array",
                                                                "value": "Array",
                                                                "valueText": "Array"
                                                            },
                                                            "dotToken": {
                                                                "kind": "DotToken",
                                                                "fullStart": 1099,
                                                                "fullEnd": 1100,
                                                                "start": 1099,
                                                                "end": 1100,
                                                                "fullWidth": 1,
                                                                "width": 1,
                                                                "text": ".",
                                                                "value": ".",
                                                                "valueText": "."
                                                            },
                                                            "name": {
                                                                "kind": "IdentifierName",
                                                                "fullStart": 1100,
                                                                "fullEnd": 1109,
                                                                "start": 1100,
                                                                "end": 1109,
                                                                "fullWidth": 9,
                                                                "width": 9,
                                                                "text": "prototype",
                                                                "value": "prototype",
                                                                "valueText": "prototype"
                                                            }
                                                        },
                                                        "dotToken": {
                                                            "kind": "DotToken",
                                                            "fullStart": 1109,
                                                            "fullEnd": 1110,
                                                            "start": 1109,
                                                            "end": 1110,
                                                            "fullWidth": 1,
                                                            "width": 1,
                                                            "text": ".",
                                                            "value": ".",
                                                            "valueText": "."
                                                        },
                                                        "name": {
                                                            "kind": "IdentifierName",
                                                            "fullStart": 1110,
                                                            "fullEnd": 1113,
                                                            "start": 1110,
                                                            "end": 1113,
                                                            "fullWidth": 3,
                                                            "width": 3,
                                                            "text": "map",
                                                            "value": "map",
                                                            "valueText": "map"
                                                        }
                                                    },
                                                    "dotToken": {
                                                        "kind": "DotToken",
                                                        "fullStart": 1113,
                                                        "fullEnd": 1114,
                                                        "start": 1113,
                                                        "end": 1114,
                                                        "fullWidth": 1,
                                                        "width": 1,
                                                        "text": ".",
                                                        "value": ".",
                                                        "valueText": "."
                                                    },
                                                    "name": {
                                                        "kind": "IdentifierName",
                                                        "fullStart": 1114,
                                                        "fullEnd": 1118,
                                                        "start": 1114,
                                                        "end": 1118,
                                                        "fullWidth": 4,
                                                        "width": 4,
                                                        "text": "call",
                                                        "value": "call",
                                                        "valueText": "call"
                                                    }
                                                },
                                                "argumentList": {
                                                    "kind": "ArgumentList",
                                                    "fullStart": 1118,
                                                    "fullEnd": 1137,
                                                    "start": 1118,
                                                    "end": 1137,
                                                    "fullWidth": 19,
                                                    "width": 19,
                                                    "openParenToken": {
                                                        "kind": "OpenParenToken",
                                                        "fullStart": 1118,
                                                        "fullEnd": 1119,
                                                        "start": 1118,
                                                        "end": 1119,
                                                        "fullWidth": 1,
                                                        "width": 1,
                                                        "text": "(",
                                                        "value": "(",
                                                        "valueText": "("
                                                    },
                                                    "arguments": [
                                                        {
                                                            "kind": "IdentifierName",
                                                            "fullStart": 1119,
                                                            "fullEnd": 1124,
                                                            "start": 1119,
                                                            "end": 1124,
                                                            "fullWidth": 5,
                                                            "width": 5,
                                                            "text": "child",
                                                            "value": "child",
                                                            "valueText": "child"
                                                        },
                                                        {
                                                            "kind": "CommaToken",
                                                            "fullStart": 1124,
                                                            "fullEnd": 1126,
                                                            "start": 1124,
                                                            "end": 1125,
                                                            "fullWidth": 2,
                                                            "width": 1,
                                                            "text": ",",
                                                            "value": ",",
                                                            "valueText": ",",
                                                            "hasTrailingTrivia": true,
                                                            "trailingTrivia": [
                                                                {
                                                                    "kind": "WhitespaceTrivia",
                                                                    "text": " "
                                                                }
                                                            ]
                                                        },
                                                        {
                                                            "kind": "IdentifierName",
                                                            "fullStart": 1126,
                                                            "fullEnd": 1136,
                                                            "start": 1126,
                                                            "end": 1136,
                                                            "fullWidth": 10,
                                                            "width": 10,
                                                            "text": "callbackfn",
                                                            "value": "callbackfn",
                                                            "valueText": "callbackfn"
                                                        }
                                                    ],
                                                    "closeParenToken": {
                                                        "kind": "CloseParenToken",
                                                        "fullStart": 1136,
                                                        "fullEnd": 1137,
                                                        "start": 1136,
                                                        "end": 1137,
                                                        "fullWidth": 1,
                                                        "width": 1,
                                                        "text": ")",
                                                        "value": ")",
                                                        "valueText": ")"
                                                    }
                                                }
                                            }
                                        }
                                    }
                                ]
                            },
                            "semicolonToken": {
                                "kind": "SemicolonToken",
                                "fullStart": 1137,
                                "fullEnd": 1140,
                                "start": 1137,
                                "end": 1138,
                                "fullWidth": 3,
                                "width": 1,
                                "text": ";",
                                "value": ";",
                                "valueText": ";",
                                "hasTrailingTrivia": true,
                                "hasTrailingNewLine": true,
                                "trailingTrivia": [
                                    {
                                        "kind": "NewLineTrivia",
                                        "text": "\r\n"
                                    }
                                ]
                            }
                        },
                        {
                            "kind": "ReturnStatement",
                            "fullStart": 1140,
                            "fullEnd": 1182,
                            "start": 1150,
                            "end": 1180,
                            "fullWidth": 42,
                            "width": 30,
                            "returnKeyword": {
                                "kind": "ReturnKeyword",
                                "fullStart": 1140,
                                "fullEnd": 1157,
                                "start": 1150,
                                "end": 1156,
                                "fullWidth": 17,
                                "width": 6,
                                "text": "return",
                                "value": "return",
                                "valueText": "return",
                                "hasLeadingTrivia": true,
                                "hasLeadingNewLine": true,
                                "hasTrailingTrivia": true,
                                "leadingTrivia": [
                                    {
                                        "kind": "NewLineTrivia",
                                        "text": "\r\n"
                                    },
                                    {
                                        "kind": "WhitespaceTrivia",
                                        "text": "        "
                                    }
                                ],
                                "trailingTrivia": [
                                    {
                                        "kind": "WhitespaceTrivia",
                                        "text": " "
                                    }
                                ]
                            },
                            "expression": {
                                "kind": "EqualsExpression",
                                "fullStart": 1157,
                                "fullEnd": 1179,
                                "start": 1157,
                                "end": 1179,
                                "fullWidth": 22,
                                "width": 22,
                                "left": {
                                    "kind": "ElementAccessExpression",
                                    "fullStart": 1157,
                                    "fullEnd": 1171,
                                    "start": 1157,
                                    "end": 1170,
                                    "fullWidth": 14,
                                    "width": 13,
                                    "expression": {
                                        "kind": "IdentifierName",
                                        "fullStart": 1157,
                                        "fullEnd": 1167,
                                        "start": 1157,
                                        "end": 1167,
                                        "fullWidth": 10,
                                        "width": 10,
                                        "text": "testResult",
                                        "value": "testResult",
                                        "valueText": "testResult"
                                    },
                                    "openBracketToken": {
                                        "kind": "OpenBracketToken",
                                        "fullStart": 1167,
                                        "fullEnd": 1168,
                                        "start": 1167,
                                        "end": 1168,
                                        "fullWidth": 1,
                                        "width": 1,
                                        "text": "[",
                                        "value": "[",
                                        "valueText": "["
                                    },
                                    "argumentExpression": {
                                        "kind": "NumericLiteral",
                                        "fullStart": 1168,
                                        "fullEnd": 1169,
                                        "start": 1168,
                                        "end": 1169,
                                        "fullWidth": 1,
                                        "width": 1,
                                        "text": "0",
                                        "value": 0,
                                        "valueText": "0"
                                    },
                                    "closeBracketToken": {
                                        "kind": "CloseBracketToken",
                                        "fullStart": 1169,
                                        "fullEnd": 1171,
                                        "start": 1169,
                                        "end": 1170,
                                        "fullWidth": 2,
                                        "width": 1,
                                        "text": "]",
                                        "value": "]",
                                        "valueText": "]",
                                        "hasTrailingTrivia": true,
                                        "trailingTrivia": [
                                            {
                                                "kind": "WhitespaceTrivia",
                                                "text": " "
                                            }
                                        ]
                                    }
                                },
                                "operatorToken": {
                                    "kind": "EqualsEqualsEqualsToken",
                                    "fullStart": 1171,
                                    "fullEnd": 1175,
                                    "start": 1171,
                                    "end": 1174,
                                    "fullWidth": 4,
                                    "width": 3,
                                    "text": "===",
                                    "value": "===",
                                    "valueText": "===",
                                    "hasTrailingTrivia": true,
                                    "trailingTrivia": [
                                        {
                                            "kind": "WhitespaceTrivia",
                                            "text": " "
                                        }
                                    ]
                                },
                                "right": {
                                    "kind": "TrueKeyword",
                                    "fullStart": 1175,
                                    "fullEnd": 1179,
                                    "start": 1175,
                                    "end": 1179,
                                    "fullWidth": 4,
                                    "width": 4,
                                    "text": "true",
                                    "value": true,
                                    "valueText": "true"
                                }
                            },
                            "semicolonToken": {
                                "kind": "SemicolonToken",
                                "fullStart": 1179,
                                "fullEnd": 1182,
                                "start": 1179,
                                "end": 1180,
                                "fullWidth": 3,
                                "width": 1,
                                "text": ";",
                                "value": ";",
                                "valueText": ";",
                                "hasTrailingTrivia": true,
                                "hasTrailingNewLine": true,
                                "trailingTrivia": [
                                    {
                                        "kind": "NewLineTrivia",
                                        "text": "\r\n"
                                    }
                                ]
                            }
                        }
                    ],
                    "closeBraceToken": {
                        "kind": "CloseBraceToken",
                        "fullStart": 1182,
                        "fullEnd": 1189,
                        "start": 1186,
                        "end": 1187,
                        "fullWidth": 7,
                        "width": 1,
                        "text": "}",
                        "value": "}",
                        "valueText": "}",
                        "hasLeadingTrivia": true,
                        "hasTrailingTrivia": true,
                        "hasTrailingNewLine": true,
                        "leadingTrivia": [
                            {
                                "kind": "WhitespaceTrivia",
                                "text": "    "
                            }
                        ],
                        "trailingTrivia": [
                            {
                                "kind": "NewLineTrivia",
                                "text": "\r\n"
                            }
                        ]
                    }
                }
            },
            {
                "kind": "ExpressionStatement",
                "fullStart": 1189,
                "fullEnd": 1213,
                "start": 1189,
                "end": 1211,
                "fullWidth": 24,
                "width": 22,
                "expression": {
                    "kind": "InvocationExpression",
                    "fullStart": 1189,
                    "fullEnd": 1210,
                    "start": 1189,
                    "end": 1210,
                    "fullWidth": 21,
                    "width": 21,
                    "expression": {
                        "kind": "IdentifierName",
                        "fullStart": 1189,
                        "fullEnd": 1200,
                        "start": 1189,
                        "end": 1200,
                        "fullWidth": 11,
                        "width": 11,
                        "text": "runTestCase",
                        "value": "runTestCase",
                        "valueText": "runTestCase"
                    },
                    "argumentList": {
                        "kind": "ArgumentList",
                        "fullStart": 1200,
                        "fullEnd": 1210,
                        "start": 1200,
                        "end": 1210,
                        "fullWidth": 10,
                        "width": 10,
                        "openParenToken": {
                            "kind": "OpenParenToken",
                            "fullStart": 1200,
                            "fullEnd": 1201,
                            "start": 1200,
                            "end": 1201,
                            "fullWidth": 1,
                            "width": 1,
                            "text": "(",
                            "value": "(",
                            "valueText": "("
                        },
                        "arguments": [
                            {
                                "kind": "IdentifierName",
                                "fullStart": 1201,
                                "fullEnd": 1209,
                                "start": 1201,
                                "end": 1209,
                                "fullWidth": 8,
                                "width": 8,
                                "text": "testcase",
                                "value": "testcase",
                                "valueText": "testcase"
                            }
                        ],
                        "closeParenToken": {
                            "kind": "CloseParenToken",
                            "fullStart": 1209,
                            "fullEnd": 1210,
                            "start": 1209,
                            "end": 1210,
                            "fullWidth": 1,
                            "width": 1,
                            "text": ")",
                            "value": ")",
                            "valueText": ")"
                        }
                    }
                },
                "semicolonToken": {
                    "kind": "SemicolonToken",
                    "fullStart": 1210,
                    "fullEnd": 1213,
                    "start": 1210,
                    "end": 1211,
                    "fullWidth": 3,
                    "width": 1,
                    "text": ";",
                    "value": ";",
                    "valueText": ";",
                    "hasTrailingTrivia": true,
                    "hasTrailingNewLine": true,
                    "trailingTrivia": [
                        {
                            "kind": "NewLineTrivia",
                            "text": "\r\n"
                        }
                    ]
                }
            }
        ],
        "endOfFileToken": {
            "kind": "EndOfFileToken",
            "fullStart": 1213,
            "fullEnd": 1213,
            "start": 1213,
            "end": 1213,
            "fullWidth": 0,
            "width": 0,
            "text": ""
        }
    },
    "lineMap": {
        "lineStarts": [
            0,
            67,
            152,
            232,
            308,
            380,
            385,
            444,
            585,
            590,
            592,
            594,
            617,
            619,
            665,
            695,
            747,
            762,
            789,
            800,
            802,
            838,
            883,
            918,
            950,
            963,
            965,
            1001,
            1033,
            1035,
            1067,
            1069,
            1140,
            1142,
            1182,
            1189,
            1213
        ],
        "length": 1213
    }
}<|MERGE_RESOLUTION|>--- conflicted
+++ resolved
@@ -910,12 +910,8 @@
                                         "start": 814,
                                         "end": 835,
                                         "fullWidth": 21,
-<<<<<<< HEAD
                                         "width": 21,
-                                        "identifier": {
-=======
                                         "propertyName": {
->>>>>>> 85e84683
                                             "kind": "IdentifierName",
                                             "fullStart": 814,
                                             "fullEnd": 820,
@@ -1638,12 +1634,8 @@
                                         "start": 977,
                                         "end": 998,
                                         "fullWidth": 21,
-<<<<<<< HEAD
                                         "width": 21,
-                                        "identifier": {
-=======
                                         "propertyName": {
->>>>>>> 85e84683
                                             "kind": "IdentifierName",
                                             "fullStart": 977,
                                             "fullEnd": 981,
@@ -2017,12 +2009,8 @@
                                         "start": 1047,
                                         "end": 1064,
                                         "fullWidth": 17,
-<<<<<<< HEAD
                                         "width": 17,
-                                        "identifier": {
-=======
                                         "propertyName": {
->>>>>>> 85e84683
                                             "kind": "IdentifierName",
                                             "fullStart": 1047,
                                             "fullEnd": 1053,
@@ -2223,12 +2211,8 @@
                                         "start": 1081,
                                         "end": 1137,
                                         "fullWidth": 56,
-<<<<<<< HEAD
                                         "width": 56,
-                                        "identifier": {
-=======
                                         "propertyName": {
->>>>>>> 85e84683
                                             "kind": "IdentifierName",
                                             "fullStart": 1081,
                                             "fullEnd": 1092,
