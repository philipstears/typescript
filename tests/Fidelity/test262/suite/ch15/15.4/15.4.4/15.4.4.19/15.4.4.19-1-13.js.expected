{
    "isDeclaration": false,
    "languageVersion": "EcmaScript5",
    "parseOptions": {
        "allowAutomaticSemicolonInsertion": true
    },
    "sourceUnit": {
        "kind": "SourceUnit",
        "fullStart": 0,
        "fullEnd": 990,
        "start": 515,
        "end": 990,
        "fullWidth": 990,
        "width": 475,
        "isIncrementallyUnusable": true,
        "moduleElements": [
            {
                "kind": "FunctionDeclaration",
                "fullStart": 0,
                "fullEnd": 966,
                "start": 515,
                "end": 964,
                "fullWidth": 966,
                "width": 449,
                "modifiers": [],
                "functionKeyword": {
                    "kind": "FunctionKeyword",
                    "fullStart": 0,
                    "fullEnd": 524,
                    "start": 515,
                    "end": 523,
                    "fullWidth": 524,
                    "width": 8,
                    "text": "function",
                    "value": "function",
                    "valueText": "function",
                    "hasLeadingTrivia": true,
                    "hasLeadingComment": true,
                    "hasLeadingNewLine": true,
                    "hasTrailingTrivia": true,
                    "leadingTrivia": [
                        {
                            "kind": "SingleLineCommentTrivia",
                            "text": "/// Copyright (c) 2012 Ecma International.  All rights reserved. "
                        },
                        {
                            "kind": "NewLineTrivia",
                            "text": "\r\n"
                        },
                        {
                            "kind": "SingleLineCommentTrivia",
                            "text": "/// Ecma International makes this code available under the terms and conditions set"
                        },
                        {
                            "kind": "NewLineTrivia",
                            "text": "\r\n"
                        },
                        {
                            "kind": "SingleLineCommentTrivia",
                            "text": "/// forth on http://hg.ecmascript.org/tests/test262/raw-file/tip/LICENSE (the "
                        },
                        {
                            "kind": "NewLineTrivia",
                            "text": "\r\n"
                        },
                        {
                            "kind": "SingleLineCommentTrivia",
                            "text": "/// \"Use Terms\").   Any redistribution of this code must retain the above "
                        },
                        {
                            "kind": "NewLineTrivia",
                            "text": "\r\n"
                        },
                        {
                            "kind": "SingleLineCommentTrivia",
                            "text": "/// copyright and this notice and otherwise comply with the Use Terms."
                        },
                        {
                            "kind": "NewLineTrivia",
                            "text": "\r\n"
                        },
                        {
                            "kind": "MultiLineCommentTrivia",
                            "text": "/**\r\n * @path ch15/15.4/15.4.4/15.4.4.19/15.4.4.19-1-13.js\r\n * @description Array.prototype.map - applied to the JSON object\r\n */"
                        },
                        {
                            "kind": "NewLineTrivia",
                            "text": "\r\n"
                        },
                        {
                            "kind": "NewLineTrivia",
                            "text": "\r\n"
                        },
                        {
                            "kind": "NewLineTrivia",
                            "text": "\r\n"
                        }
                    ],
                    "trailingTrivia": [
                        {
                            "kind": "WhitespaceTrivia",
                            "text": " "
                        }
                    ]
                },
                "identifier": {
                    "kind": "IdentifierName",
                    "fullStart": 524,
                    "fullEnd": 532,
                    "start": 524,
                    "end": 532,
                    "fullWidth": 8,
                    "width": 8,
                    "text": "testcase",
                    "value": "testcase",
                    "valueText": "testcase"
                },
                "callSignature": {
                    "kind": "CallSignature",
                    "fullStart": 532,
                    "fullEnd": 535,
                    "start": 532,
                    "end": 534,
                    "fullWidth": 3,
                    "width": 2,
                    "parameterList": {
                        "kind": "ParameterList",
                        "fullStart": 532,
                        "fullEnd": 535,
                        "start": 532,
                        "end": 534,
                        "fullWidth": 3,
                        "width": 2,
                        "openParenToken": {
                            "kind": "OpenParenToken",
                            "fullStart": 532,
                            "fullEnd": 533,
                            "start": 532,
                            "end": 533,
                            "fullWidth": 1,
                            "width": 1,
                            "text": "(",
                            "value": "(",
                            "valueText": "("
                        },
                        "parameters": [],
                        "closeParenToken": {
                            "kind": "CloseParenToken",
                            "fullStart": 533,
                            "fullEnd": 535,
                            "start": 533,
                            "end": 534,
                            "fullWidth": 2,
                            "width": 1,
                            "text": ")",
                            "value": ")",
                            "valueText": ")",
                            "hasTrailingTrivia": true,
                            "trailingTrivia": [
                                {
                                    "kind": "WhitespaceTrivia",
                                    "text": " "
                                }
                            ]
                        }
                    }
                },
                "block": {
                    "kind": "Block",
                    "fullStart": 535,
                    "fullEnd": 966,
                    "start": 535,
                    "end": 964,
                    "fullWidth": 431,
                    "width": 429,
                    "openBraceToken": {
                        "kind": "OpenBraceToken",
                        "fullStart": 535,
                        "fullEnd": 538,
                        "start": 535,
                        "end": 536,
                        "fullWidth": 3,
                        "width": 1,
                        "text": "{",
                        "value": "{",
                        "valueText": "{",
                        "hasTrailingTrivia": true,
                        "hasTrailingNewLine": true,
                        "trailingTrivia": [
                            {
                                "kind": "NewLineTrivia",
                                "text": "\r\n"
                            }
                        ]
                    },
                    "statements": [
                        {
                            "kind": "FunctionDeclaration",
                            "fullStart": 538,
                            "fullEnd": 674,
                            "start": 546,
                            "end": 672,
                            "fullWidth": 136,
                            "width": 126,
                            "modifiers": [],
                            "functionKeyword": {
                                "kind": "FunctionKeyword",
                                "fullStart": 538,
                                "fullEnd": 555,
                                "start": 546,
                                "end": 554,
                                "fullWidth": 17,
                                "width": 8,
                                "text": "function",
                                "value": "function",
                                "valueText": "function",
                                "hasLeadingTrivia": true,
                                "hasTrailingTrivia": true,
                                "leadingTrivia": [
                                    {
                                        "kind": "WhitespaceTrivia",
                                        "text": "        "
                                    }
                                ],
                                "trailingTrivia": [
                                    {
                                        "kind": "WhitespaceTrivia",
                                        "text": " "
                                    }
                                ]
                            },
                            "identifier": {
                                "kind": "IdentifierName",
                                "fullStart": 555,
                                "fullEnd": 565,
                                "start": 555,
                                "end": 565,
                                "fullWidth": 10,
                                "width": 10,
                                "text": "callbackfn",
                                "value": "callbackfn",
                                "valueText": "callbackfn"
                            },
                            "callSignature": {
                                "kind": "CallSignature",
                                "fullStart": 565,
                                "fullEnd": 581,
                                "start": 565,
                                "end": 580,
                                "fullWidth": 16,
                                "width": 15,
                                "parameterList": {
                                    "kind": "ParameterList",
                                    "fullStart": 565,
                                    "fullEnd": 581,
                                    "start": 565,
                                    "end": 580,
                                    "fullWidth": 16,
                                    "width": 15,
                                    "openParenToken": {
                                        "kind": "OpenParenToken",
                                        "fullStart": 565,
                                        "fullEnd": 566,
                                        "start": 565,
                                        "end": 566,
                                        "fullWidth": 1,
                                        "width": 1,
                                        "text": "(",
                                        "value": "(",
                                        "valueText": "("
                                    },
                                    "parameters": [
                                        {
                                            "kind": "Parameter",
                                            "fullStart": 566,
                                            "fullEnd": 569,
                                            "start": 566,
                                            "end": 569,
                                            "fullWidth": 3,
                                            "width": 3,
                                            "modifiers": [],
                                            "identifier": {
                                                "kind": "IdentifierName",
                                                "fullStart": 566,
                                                "fullEnd": 569,
                                                "start": 566,
                                                "end": 569,
                                                "fullWidth": 3,
                                                "width": 3,
                                                "text": "val",
                                                "value": "val",
                                                "valueText": "val"
                                            }
                                        },
                                        {
                                            "kind": "CommaToken",
                                            "fullStart": 569,
                                            "fullEnd": 571,
                                            "start": 569,
                                            "end": 570,
                                            "fullWidth": 2,
                                            "width": 1,
                                            "text": ",",
                                            "value": ",",
                                            "valueText": ",",
                                            "hasTrailingTrivia": true,
                                            "trailingTrivia": [
                                                {
                                                    "kind": "WhitespaceTrivia",
                                                    "text": " "
                                                }
                                            ]
                                        },
                                        {
                                            "kind": "Parameter",
                                            "fullStart": 571,
                                            "fullEnd": 574,
                                            "start": 571,
                                            "end": 574,
                                            "fullWidth": 3,
                                            "width": 3,
                                            "modifiers": [],
                                            "identifier": {
                                                "kind": "IdentifierName",
                                                "fullStart": 571,
                                                "fullEnd": 574,
                                                "start": 571,
                                                "end": 574,
                                                "fullWidth": 3,
                                                "width": 3,
                                                "text": "idx",
                                                "value": "idx",
                                                "valueText": "idx"
                                            }
                                        },
                                        {
                                            "kind": "CommaToken",
                                            "fullStart": 574,
                                            "fullEnd": 576,
                                            "start": 574,
                                            "end": 575,
                                            "fullWidth": 2,
                                            "width": 1,
                                            "text": ",",
                                            "value": ",",
                                            "valueText": ",",
                                            "hasTrailingTrivia": true,
                                            "trailingTrivia": [
                                                {
                                                    "kind": "WhitespaceTrivia",
                                                    "text": " "
                                                }
                                            ]
                                        },
                                        {
                                            "kind": "Parameter",
                                            "fullStart": 576,
                                            "fullEnd": 579,
                                            "start": 576,
                                            "end": 579,
                                            "fullWidth": 3,
                                            "width": 3,
                                            "modifiers": [],
                                            "identifier": {
                                                "kind": "IdentifierName",
                                                "fullStart": 576,
                                                "fullEnd": 579,
                                                "start": 576,
                                                "end": 579,
                                                "fullWidth": 3,
                                                "width": 3,
                                                "text": "obj",
                                                "value": "obj",
                                                "valueText": "obj"
                                            }
                                        }
                                    ],
                                    "closeParenToken": {
                                        "kind": "CloseParenToken",
                                        "fullStart": 579,
                                        "fullEnd": 581,
                                        "start": 579,
                                        "end": 580,
                                        "fullWidth": 2,
                                        "width": 1,
                                        "text": ")",
                                        "value": ")",
                                        "valueText": ")",
                                        "hasTrailingTrivia": true,
                                        "trailingTrivia": [
                                            {
                                                "kind": "WhitespaceTrivia",
                                                "text": " "
                                            }
                                        ]
                                    }
                                }
                            },
                            "block": {
                                "kind": "Block",
                                "fullStart": 581,
                                "fullEnd": 674,
                                "start": 581,
                                "end": 672,
                                "fullWidth": 93,
                                "width": 91,
                                "openBraceToken": {
                                    "kind": "OpenBraceToken",
                                    "fullStart": 581,
                                    "fullEnd": 584,
                                    "start": 581,
                                    "end": 582,
                                    "fullWidth": 3,
                                    "width": 1,
                                    "text": "{",
                                    "value": "{",
                                    "valueText": "{",
                                    "hasTrailingTrivia": true,
                                    "hasTrailingNewLine": true,
                                    "trailingTrivia": [
                                        {
                                            "kind": "NewLineTrivia",
                                            "text": "\r\n"
                                        }
                                    ]
                                },
                                "statements": [
                                    {
                                        "kind": "ReturnStatement",
                                        "fullStart": 584,
                                        "fullEnd": 663,
                                        "start": 596,
                                        "end": 661,
                                        "fullWidth": 79,
                                        "width": 65,
                                        "returnKeyword": {
                                            "kind": "ReturnKeyword",
                                            "fullStart": 584,
                                            "fullEnd": 603,
                                            "start": 596,
                                            "end": 602,
                                            "fullWidth": 19,
                                            "width": 6,
                                            "text": "return",
                                            "value": "return",
                                            "valueText": "return",
                                            "hasLeadingTrivia": true,
                                            "hasTrailingTrivia": true,
                                            "leadingTrivia": [
                                                {
                                                    "kind": "WhitespaceTrivia",
                                                    "text": "            "
                                                }
                                            ],
                                            "trailingTrivia": [
                                                {
                                                    "kind": "WhitespaceTrivia",
                                                    "text": " "
                                                }
                                            ]
                                        },
                                        "expression": {
                                            "kind": "ParenthesizedExpression",
                                            "fullStart": 603,
                                            "fullEnd": 660,
                                            "start": 603,
                                            "end": 660,
                                            "fullWidth": 57,
                                            "width": 57,
                                            "openParenToken": {
                                                "kind": "OpenParenToken",
                                                "fullStart": 603,
                                                "fullEnd": 604,
                                                "start": 603,
                                                "end": 604,
                                                "fullWidth": 1,
                                                "width": 1,
                                                "text": "(",
                                                "value": "(",
                                                "valueText": "("
                                            },
                                            "expression": {
                                                "kind": "EqualsExpression",
                                                "fullStart": 604,
                                                "fullEnd": 659,
                                                "start": 604,
                                                "end": 659,
                                                "fullWidth": 55,
                                                "width": 55,
                                                "left": {
                                                    "kind": "StringLiteral",
                                                    "fullStart": 604,
                                                    "fullEnd": 620,
                                                    "start": 604,
                                                    "end": 619,
                                                    "fullWidth": 16,
                                                    "width": 15,
                                                    "text": "'[object JSON]'",
                                                    "value": "[object JSON]",
                                                    "valueText": "[object JSON]",
                                                    "hasTrailingTrivia": true,
                                                    "trailingTrivia": [
                                                        {
                                                            "kind": "WhitespaceTrivia",
                                                            "text": " "
                                                        }
                                                    ]
                                                },
                                                "operatorToken": {
                                                    "kind": "EqualsEqualsEqualsToken",
                                                    "fullStart": 620,
                                                    "fullEnd": 624,
                                                    "start": 620,
                                                    "end": 623,
                                                    "fullWidth": 4,
                                                    "width": 3,
                                                    "text": "===",
                                                    "value": "===",
                                                    "valueText": "===",
                                                    "hasTrailingTrivia": true,
                                                    "trailingTrivia": [
                                                        {
                                                            "kind": "WhitespaceTrivia",
                                                            "text": " "
                                                        }
                                                    ]
                                                },
                                                "right": {
                                                    "kind": "InvocationExpression",
                                                    "fullStart": 624,
                                                    "fullEnd": 659,
                                                    "start": 624,
                                                    "end": 659,
                                                    "fullWidth": 35,
                                                    "width": 35,
                                                    "expression": {
                                                        "kind": "MemberAccessExpression",
                                                        "fullStart": 624,
                                                        "fullEnd": 654,
                                                        "start": 624,
                                                        "end": 654,
                                                        "fullWidth": 30,
                                                        "width": 30,
                                                        "expression": {
                                                            "kind": "MemberAccessExpression",
                                                            "fullStart": 624,
                                                            "fullEnd": 649,
                                                            "start": 624,
                                                            "end": 649,
                                                            "fullWidth": 25,
                                                            "width": 25,
                                                            "expression": {
                                                                "kind": "MemberAccessExpression",
                                                                "fullStart": 624,
                                                                "fullEnd": 640,
                                                                "start": 624,
                                                                "end": 640,
                                                                "fullWidth": 16,
                                                                "width": 16,
                                                                "expression": {
                                                                    "kind": "IdentifierName",
                                                                    "fullStart": 624,
                                                                    "fullEnd": 630,
                                                                    "start": 624,
                                                                    "end": 630,
                                                                    "fullWidth": 6,
                                                                    "width": 6,
                                                                    "text": "Object",
                                                                    "value": "Object",
                                                                    "valueText": "Object"
                                                                },
                                                                "dotToken": {
                                                                    "kind": "DotToken",
                                                                    "fullStart": 630,
                                                                    "fullEnd": 631,
                                                                    "start": 630,
                                                                    "end": 631,
                                                                    "fullWidth": 1,
                                                                    "width": 1,
                                                                    "text": ".",
                                                                    "value": ".",
                                                                    "valueText": "."
                                                                },
                                                                "name": {
                                                                    "kind": "IdentifierName",
                                                                    "fullStart": 631,
                                                                    "fullEnd": 640,
                                                                    "start": 631,
                                                                    "end": 640,
                                                                    "fullWidth": 9,
                                                                    "width": 9,
                                                                    "text": "prototype",
                                                                    "value": "prototype",
                                                                    "valueText": "prototype"
                                                                }
                                                            },
                                                            "dotToken": {
                                                                "kind": "DotToken",
                                                                "fullStart": 640,
                                                                "fullEnd": 641,
                                                                "start": 640,
                                                                "end": 641,
                                                                "fullWidth": 1,
                                                                "width": 1,
                                                                "text": ".",
                                                                "value": ".",
                                                                "valueText": "."
                                                            },
                                                            "name": {
                                                                "kind": "IdentifierName",
                                                                "fullStart": 641,
                                                                "fullEnd": 649,
                                                                "start": 641,
                                                                "end": 649,
                                                                "fullWidth": 8,
                                                                "width": 8,
                                                                "text": "toString",
                                                                "value": "toString",
                                                                "valueText": "toString"
                                                            }
                                                        },
                                                        "dotToken": {
                                                            "kind": "DotToken",
                                                            "fullStart": 649,
                                                            "fullEnd": 650,
                                                            "start": 649,
                                                            "end": 650,
                                                            "fullWidth": 1,
                                                            "width": 1,
                                                            "text": ".",
                                                            "value": ".",
                                                            "valueText": "."
                                                        },
                                                        "name": {
                                                            "kind": "IdentifierName",
                                                            "fullStart": 650,
                                                            "fullEnd": 654,
                                                            "start": 650,
                                                            "end": 654,
                                                            "fullWidth": 4,
                                                            "width": 4,
                                                            "text": "call",
                                                            "value": "call",
                                                            "valueText": "call"
                                                        }
                                                    },
                                                    "argumentList": {
                                                        "kind": "ArgumentList",
                                                        "fullStart": 654,
                                                        "fullEnd": 659,
                                                        "start": 654,
                                                        "end": 659,
                                                        "fullWidth": 5,
                                                        "width": 5,
                                                        "openParenToken": {
                                                            "kind": "OpenParenToken",
                                                            "fullStart": 654,
                                                            "fullEnd": 655,
                                                            "start": 654,
                                                            "end": 655,
                                                            "fullWidth": 1,
                                                            "width": 1,
                                                            "text": "(",
                                                            "value": "(",
                                                            "valueText": "("
                                                        },
                                                        "arguments": [
                                                            {
                                                                "kind": "IdentifierName",
                                                                "fullStart": 655,
                                                                "fullEnd": 658,
                                                                "start": 655,
                                                                "end": 658,
                                                                "fullWidth": 3,
                                                                "width": 3,
                                                                "text": "obj",
                                                                "value": "obj",
                                                                "valueText": "obj"
                                                            }
                                                        ],
                                                        "closeParenToken": {
                                                            "kind": "CloseParenToken",
                                                            "fullStart": 658,
                                                            "fullEnd": 659,
                                                            "start": 658,
                                                            "end": 659,
                                                            "fullWidth": 1,
                                                            "width": 1,
                                                            "text": ")",
                                                            "value": ")",
                                                            "valueText": ")"
                                                        }
                                                    }
                                                }
                                            },
                                            "closeParenToken": {
                                                "kind": "CloseParenToken",
                                                "fullStart": 659,
                                                "fullEnd": 660,
                                                "start": 659,
                                                "end": 660,
                                                "fullWidth": 1,
                                                "width": 1,
                                                "text": ")",
                                                "value": ")",
                                                "valueText": ")"
                                            }
                                        },
                                        "semicolonToken": {
                                            "kind": "SemicolonToken",
                                            "fullStart": 660,
                                            "fullEnd": 663,
                                            "start": 660,
                                            "end": 661,
                                            "fullWidth": 3,
                                            "width": 1,
                                            "text": ";",
                                            "value": ";",
                                            "valueText": ";",
                                            "hasTrailingTrivia": true,
                                            "hasTrailingNewLine": true,
                                            "trailingTrivia": [
                                                {
                                                    "kind": "NewLineTrivia",
                                                    "text": "\r\n"
                                                }
                                            ]
                                        }
                                    }
                                ],
                                "closeBraceToken": {
                                    "kind": "CloseBraceToken",
                                    "fullStart": 663,
                                    "fullEnd": 674,
                                    "start": 671,
                                    "end": 672,
                                    "fullWidth": 11,
                                    "width": 1,
                                    "text": "}",
                                    "value": "}",
                                    "valueText": "}",
                                    "hasLeadingTrivia": true,
                                    "hasTrailingTrivia": true,
                                    "hasTrailingNewLine": true,
                                    "leadingTrivia": [
                                        {
                                            "kind": "WhitespaceTrivia",
                                            "text": "        "
                                        }
                                    ],
                                    "trailingTrivia": [
                                        {
                                            "kind": "NewLineTrivia",
                                            "text": "\r\n"
                                        }
                                    ]
                                }
                            }
                        },
                        {
                            "kind": "TryStatement",
                            "fullStart": 674,
                            "fullEnd": 959,
                            "start": 684,
                            "end": 957,
                            "fullWidth": 285,
                            "width": 273,
                            "tryKeyword": {
                                "kind": "TryKeyword",
                                "fullStart": 674,
                                "fullEnd": 688,
                                "start": 684,
                                "end": 687,
                                "fullWidth": 14,
                                "width": 3,
                                "text": "try",
                                "value": "try",
                                "valueText": "try",
                                "hasLeadingTrivia": true,
                                "hasLeadingNewLine": true,
                                "hasTrailingTrivia": true,
                                "leadingTrivia": [
                                    {
                                        "kind": "NewLineTrivia",
                                        "text": "\r\n"
                                    },
                                    {
                                        "kind": "WhitespaceTrivia",
                                        "text": "        "
                                    }
                                ],
                                "trailingTrivia": [
                                    {
                                        "kind": "WhitespaceTrivia",
                                        "text": " "
                                    }
                                ]
                            },
                            "block": {
                                "kind": "Block",
                                "fullStart": 688,
                                "fullEnd": 875,
                                "start": 688,
                                "end": 874,
                                "fullWidth": 187,
                                "width": 186,
                                "openBraceToken": {
                                    "kind": "OpenBraceToken",
                                    "fullStart": 688,
                                    "fullEnd": 691,
                                    "start": 688,
                                    "end": 689,
                                    "fullWidth": 3,
                                    "width": 1,
                                    "text": "{",
                                    "value": "{",
                                    "valueText": "{",
                                    "hasTrailingTrivia": true,
                                    "hasTrailingNewLine": true,
                                    "trailingTrivia": [
                                        {
                                            "kind": "NewLineTrivia",
                                            "text": "\r\n"
                                        }
                                    ]
                                },
                                "statements": [
                                    {
                                        "kind": "ExpressionStatement",
                                        "fullStart": 691,
                                        "fullEnd": 721,
                                        "start": 703,
                                        "end": 719,
                                        "fullWidth": 30,
                                        "width": 16,
                                        "expression": {
                                            "kind": "AssignmentExpression",
                                            "fullStart": 691,
                                            "fullEnd": 718,
                                            "start": 703,
                                            "end": 718,
                                            "fullWidth": 27,
                                            "width": 15,
                                            "left": {
                                                "kind": "MemberAccessExpression",
                                                "fullStart": 691,
                                                "fullEnd": 715,
                                                "start": 703,
                                                "end": 714,
                                                "fullWidth": 24,
                                                "width": 11,
                                                "expression": {
                                                    "kind": "IdentifierName",
                                                    "fullStart": 691,
                                                    "fullEnd": 707,
                                                    "start": 703,
                                                    "end": 707,
                                                    "fullWidth": 16,
                                                    "width": 4,
                                                    "text": "JSON",
                                                    "value": "JSON",
                                                    "valueText": "JSON",
                                                    "hasLeadingTrivia": true,
                                                    "leadingTrivia": [
                                                        {
                                                            "kind": "WhitespaceTrivia",
                                                            "text": "            "
                                                        }
                                                    ]
                                                },
                                                "dotToken": {
                                                    "kind": "DotToken",
                                                    "fullStart": 707,
                                                    "fullEnd": 708,
                                                    "start": 707,
                                                    "end": 708,
                                                    "fullWidth": 1,
                                                    "width": 1,
                                                    "text": ".",
                                                    "value": ".",
                                                    "valueText": "."
                                                },
                                                "name": {
                                                    "kind": "IdentifierName",
                                                    "fullStart": 708,
                                                    "fullEnd": 715,
                                                    "start": 708,
                                                    "end": 714,
                                                    "fullWidth": 7,
                                                    "width": 6,
                                                    "text": "length",
                                                    "value": "length",
                                                    "valueText": "length",
                                                    "hasTrailingTrivia": true,
                                                    "trailingTrivia": [
                                                        {
                                                            "kind": "WhitespaceTrivia",
                                                            "text": " "
                                                        }
                                                    ]
                                                }
                                            },
                                            "operatorToken": {
                                                "kind": "EqualsToken",
                                                "fullStart": 715,
                                                "fullEnd": 717,
                                                "start": 715,
                                                "end": 716,
                                                "fullWidth": 2,
                                                "width": 1,
                                                "text": "=",
                                                "value": "=",
                                                "valueText": "=",
                                                "hasTrailingTrivia": true,
                                                "trailingTrivia": [
                                                    {
                                                        "kind": "WhitespaceTrivia",
                                                        "text": " "
                                                    }
                                                ]
                                            },
                                            "right": {
                                                "kind": "NumericLiteral",
                                                "fullStart": 717,
                                                "fullEnd": 718,
                                                "start": 717,
                                                "end": 718,
                                                "fullWidth": 1,
                                                "width": 1,
                                                "text": "1",
                                                "value": 1,
                                                "valueText": "1"
                                            }
                                        },
                                        "semicolonToken": {
                                            "kind": "SemicolonToken",
                                            "fullStart": 718,
                                            "fullEnd": 721,
                                            "start": 718,
                                            "end": 719,
                                            "fullWidth": 3,
                                            "width": 1,
                                            "text": ";",
                                            "value": ";",
                                            "valueText": ";",
                                            "hasTrailingTrivia": true,
                                            "hasTrailingNewLine": true,
                                            "trailingTrivia": [
                                                {
                                                    "kind": "NewLineTrivia",
                                                    "text": "\r\n"
                                                }
                                            ]
                                        }
                                    },
                                    {
                                        "kind": "ExpressionStatement",
                                        "fullStart": 721,
                                        "fullEnd": 747,
                                        "start": 733,
                                        "end": 745,
                                        "fullWidth": 26,
                                        "width": 12,
                                        "expression": {
                                            "kind": "AssignmentExpression",
                                            "fullStart": 721,
                                            "fullEnd": 744,
                                            "start": 733,
                                            "end": 744,
                                            "fullWidth": 23,
                                            "width": 11,
                                            "left": {
                                                "kind": "ElementAccessExpression",
                                                "fullStart": 721,
                                                "fullEnd": 741,
                                                "start": 733,
                                                "end": 740,
                                                "fullWidth": 20,
                                                "width": 7,
                                                "expression": {
                                                    "kind": "IdentifierName",
                                                    "fullStart": 721,
                                                    "fullEnd": 737,
                                                    "start": 733,
                                                    "end": 737,
                                                    "fullWidth": 16,
                                                    "width": 4,
                                                    "text": "JSON",
                                                    "value": "JSON",
                                                    "valueText": "JSON",
                                                    "hasLeadingTrivia": true,
                                                    "leadingTrivia": [
                                                        {
                                                            "kind": "WhitespaceTrivia",
                                                            "text": "            "
                                                        }
                                                    ]
                                                },
                                                "openBracketToken": {
                                                    "kind": "OpenBracketToken",
                                                    "fullStart": 737,
                                                    "fullEnd": 738,
                                                    "start": 737,
                                                    "end": 738,
                                                    "fullWidth": 1,
                                                    "width": 1,
                                                    "text": "[",
                                                    "value": "[",
                                                    "valueText": "["
                                                },
                                                "argumentExpression": {
                                                    "kind": "NumericLiteral",
                                                    "fullStart": 738,
                                                    "fullEnd": 739,
                                                    "start": 738,
                                                    "end": 739,
                                                    "fullWidth": 1,
                                                    "width": 1,
                                                    "text": "0",
                                                    "value": 0,
                                                    "valueText": "0"
                                                },
                                                "closeBracketToken": {
                                                    "kind": "CloseBracketToken",
                                                    "fullStart": 739,
                                                    "fullEnd": 741,
                                                    "start": 739,
                                                    "end": 740,
                                                    "fullWidth": 2,
                                                    "width": 1,
                                                    "text": "]",
                                                    "value": "]",
                                                    "valueText": "]",
                                                    "hasTrailingTrivia": true,
                                                    "trailingTrivia": [
                                                        {
                                                            "kind": "WhitespaceTrivia",
                                                            "text": " "
                                                        }
                                                    ]
                                                }
                                            },
                                            "operatorToken": {
                                                "kind": "EqualsToken",
                                                "fullStart": 741,
                                                "fullEnd": 743,
                                                "start": 741,
                                                "end": 742,
                                                "fullWidth": 2,
                                                "width": 1,
                                                "text": "=",
                                                "value": "=",
                                                "valueText": "=",
                                                "hasTrailingTrivia": true,
                                                "trailingTrivia": [
                                                    {
                                                        "kind": "WhitespaceTrivia",
                                                        "text": " "
                                                    }
                                                ]
                                            },
                                            "right": {
                                                "kind": "NumericLiteral",
                                                "fullStart": 743,
                                                "fullEnd": 744,
                                                "start": 743,
                                                "end": 744,
                                                "fullWidth": 1,
                                                "width": 1,
                                                "text": "1",
                                                "value": 1,
                                                "valueText": "1"
                                            }
                                        },
                                        "semicolonToken": {
                                            "kind": "SemicolonToken",
                                            "fullStart": 744,
                                            "fullEnd": 747,
                                            "start": 744,
                                            "end": 745,
                                            "fullWidth": 3,
                                            "width": 1,
                                            "text": ";",
                                            "value": ";",
                                            "valueText": ";",
                                            "hasTrailingTrivia": true,
                                            "hasTrailingNewLine": true,
                                            "trailingTrivia": [
                                                {
                                                    "kind": "NewLineTrivia",
                                                    "text": "\r\n"
                                                }
                                            ]
                                        }
                                    },
                                    {
                                        "kind": "VariableStatement",
                                        "fullStart": 747,
                                        "fullEnd": 821,
                                        "start": 759,
                                        "end": 819,
                                        "fullWidth": 74,
                                        "width": 60,
                                        "modifiers": [],
                                        "variableDeclaration": {
                                            "kind": "VariableDeclaration",
                                            "fullStart": 747,
                                            "fullEnd": 818,
                                            "start": 759,
                                            "end": 818,
                                            "fullWidth": 71,
                                            "width": 59,
                                            "varKeyword": {
                                                "kind": "VarKeyword",
                                                "fullStart": 747,
                                                "fullEnd": 763,
                                                "start": 759,
                                                "end": 762,
                                                "fullWidth": 16,
                                                "width": 3,
                                                "text": "var",
                                                "value": "var",
                                                "valueText": "var",
                                                "hasLeadingTrivia": true,
                                                "hasTrailingTrivia": true,
                                                "leadingTrivia": [
                                                    {
                                                        "kind": "WhitespaceTrivia",
                                                        "text": "            "
                                                    }
                                                ],
                                                "trailingTrivia": [
                                                    {
                                                        "kind": "WhitespaceTrivia",
                                                        "text": " "
                                                    }
                                                ]
                                            },
                                            "variableDeclarators": [
                                                {
                                                    "kind": "VariableDeclarator",
                                                    "fullStart": 763,
                                                    "fullEnd": 818,
                                                    "start": 763,
                                                    "end": 818,
                                                    "fullWidth": 55,
<<<<<<< HEAD
                                                    "width": 55,
                                                    "identifier": {
=======
                                                    "propertyName": {
>>>>>>> 85e84683
                                                        "kind": "IdentifierName",
                                                        "fullStart": 763,
                                                        "fullEnd": 774,
                                                        "start": 763,
                                                        "end": 773,
                                                        "fullWidth": 11,
                                                        "width": 10,
                                                        "text": "testResult",
                                                        "value": "testResult",
                                                        "valueText": "testResult",
                                                        "hasTrailingTrivia": true,
                                                        "trailingTrivia": [
                                                            {
                                                                "kind": "WhitespaceTrivia",
                                                                "text": " "
                                                            }
                                                        ]
                                                    },
                                                    "equalsValueClause": {
                                                        "kind": "EqualsValueClause",
                                                        "fullStart": 774,
                                                        "fullEnd": 818,
                                                        "start": 774,
                                                        "end": 818,
                                                        "fullWidth": 44,
                                                        "width": 44,
                                                        "equalsToken": {
                                                            "kind": "EqualsToken",
                                                            "fullStart": 774,
                                                            "fullEnd": 776,
                                                            "start": 774,
                                                            "end": 775,
                                                            "fullWidth": 2,
                                                            "width": 1,
                                                            "text": "=",
                                                            "value": "=",
                                                            "valueText": "=",
                                                            "hasTrailingTrivia": true,
                                                            "trailingTrivia": [
                                                                {
                                                                    "kind": "WhitespaceTrivia",
                                                                    "text": " "
                                                                }
                                                            ]
                                                        },
                                                        "value": {
                                                            "kind": "InvocationExpression",
                                                            "fullStart": 776,
                                                            "fullEnd": 818,
                                                            "start": 776,
                                                            "end": 818,
                                                            "fullWidth": 42,
                                                            "width": 42,
                                                            "expression": {
                                                                "kind": "MemberAccessExpression",
                                                                "fullStart": 776,
                                                                "fullEnd": 800,
                                                                "start": 776,
                                                                "end": 800,
                                                                "fullWidth": 24,
                                                                "width": 24,
                                                                "expression": {
                                                                    "kind": "MemberAccessExpression",
                                                                    "fullStart": 776,
                                                                    "fullEnd": 795,
                                                                    "start": 776,
                                                                    "end": 795,
                                                                    "fullWidth": 19,
                                                                    "width": 19,
                                                                    "expression": {
                                                                        "kind": "MemberAccessExpression",
                                                                        "fullStart": 776,
                                                                        "fullEnd": 791,
                                                                        "start": 776,
                                                                        "end": 791,
                                                                        "fullWidth": 15,
                                                                        "width": 15,
                                                                        "expression": {
                                                                            "kind": "IdentifierName",
                                                                            "fullStart": 776,
                                                                            "fullEnd": 781,
                                                                            "start": 776,
                                                                            "end": 781,
                                                                            "fullWidth": 5,
                                                                            "width": 5,
                                                                            "text": "Array",
                                                                            "value": "Array",
                                                                            "valueText": "Array"
                                                                        },
                                                                        "dotToken": {
                                                                            "kind": "DotToken",
                                                                            "fullStart": 781,
                                                                            "fullEnd": 782,
                                                                            "start": 781,
                                                                            "end": 782,
                                                                            "fullWidth": 1,
                                                                            "width": 1,
                                                                            "text": ".",
                                                                            "value": ".",
                                                                            "valueText": "."
                                                                        },
                                                                        "name": {
                                                                            "kind": "IdentifierName",
                                                                            "fullStart": 782,
                                                                            "fullEnd": 791,
                                                                            "start": 782,
                                                                            "end": 791,
                                                                            "fullWidth": 9,
                                                                            "width": 9,
                                                                            "text": "prototype",
                                                                            "value": "prototype",
                                                                            "valueText": "prototype"
                                                                        }
                                                                    },
                                                                    "dotToken": {
                                                                        "kind": "DotToken",
                                                                        "fullStart": 791,
                                                                        "fullEnd": 792,
                                                                        "start": 791,
                                                                        "end": 792,
                                                                        "fullWidth": 1,
                                                                        "width": 1,
                                                                        "text": ".",
                                                                        "value": ".",
                                                                        "valueText": "."
                                                                    },
                                                                    "name": {
                                                                        "kind": "IdentifierName",
                                                                        "fullStart": 792,
                                                                        "fullEnd": 795,
                                                                        "start": 792,
                                                                        "end": 795,
                                                                        "fullWidth": 3,
                                                                        "width": 3,
                                                                        "text": "map",
                                                                        "value": "map",
                                                                        "valueText": "map"
                                                                    }
                                                                },
                                                                "dotToken": {
                                                                    "kind": "DotToken",
                                                                    "fullStart": 795,
                                                                    "fullEnd": 796,
                                                                    "start": 795,
                                                                    "end": 796,
                                                                    "fullWidth": 1,
                                                                    "width": 1,
                                                                    "text": ".",
                                                                    "value": ".",
                                                                    "valueText": "."
                                                                },
                                                                "name": {
                                                                    "kind": "IdentifierName",
                                                                    "fullStart": 796,
                                                                    "fullEnd": 800,
                                                                    "start": 796,
                                                                    "end": 800,
                                                                    "fullWidth": 4,
                                                                    "width": 4,
                                                                    "text": "call",
                                                                    "value": "call",
                                                                    "valueText": "call"
                                                                }
                                                            },
                                                            "argumentList": {
                                                                "kind": "ArgumentList",
                                                                "fullStart": 800,
                                                                "fullEnd": 818,
                                                                "start": 800,
                                                                "end": 818,
                                                                "fullWidth": 18,
                                                                "width": 18,
                                                                "openParenToken": {
                                                                    "kind": "OpenParenToken",
                                                                    "fullStart": 800,
                                                                    "fullEnd": 801,
                                                                    "start": 800,
                                                                    "end": 801,
                                                                    "fullWidth": 1,
                                                                    "width": 1,
                                                                    "text": "(",
                                                                    "value": "(",
                                                                    "valueText": "("
                                                                },
                                                                "arguments": [
                                                                    {
                                                                        "kind": "IdentifierName",
                                                                        "fullStart": 801,
                                                                        "fullEnd": 805,
                                                                        "start": 801,
                                                                        "end": 805,
                                                                        "fullWidth": 4,
                                                                        "width": 4,
                                                                        "text": "JSON",
                                                                        "value": "JSON",
                                                                        "valueText": "JSON"
                                                                    },
                                                                    {
                                                                        "kind": "CommaToken",
                                                                        "fullStart": 805,
                                                                        "fullEnd": 807,
                                                                        "start": 805,
                                                                        "end": 806,
                                                                        "fullWidth": 2,
                                                                        "width": 1,
                                                                        "text": ",",
                                                                        "value": ",",
                                                                        "valueText": ",",
                                                                        "hasTrailingTrivia": true,
                                                                        "trailingTrivia": [
                                                                            {
                                                                                "kind": "WhitespaceTrivia",
                                                                                "text": " "
                                                                            }
                                                                        ]
                                                                    },
                                                                    {
                                                                        "kind": "IdentifierName",
                                                                        "fullStart": 807,
                                                                        "fullEnd": 817,
                                                                        "start": 807,
                                                                        "end": 817,
                                                                        "fullWidth": 10,
                                                                        "width": 10,
                                                                        "text": "callbackfn",
                                                                        "value": "callbackfn",
                                                                        "valueText": "callbackfn"
                                                                    }
                                                                ],
                                                                "closeParenToken": {
                                                                    "kind": "CloseParenToken",
                                                                    "fullStart": 817,
                                                                    "fullEnd": 818,
                                                                    "start": 817,
                                                                    "end": 818,
                                                                    "fullWidth": 1,
                                                                    "width": 1,
                                                                    "text": ")",
                                                                    "value": ")",
                                                                    "valueText": ")"
                                                                }
                                                            }
                                                        }
                                                    }
                                                }
                                            ]
                                        },
                                        "semicolonToken": {
                                            "kind": "SemicolonToken",
                                            "fullStart": 818,
                                            "fullEnd": 821,
                                            "start": 818,
                                            "end": 819,
                                            "fullWidth": 3,
                                            "width": 1,
                                            "text": ";",
                                            "value": ";",
                                            "valueText": ";",
                                            "hasTrailingTrivia": true,
                                            "hasTrailingNewLine": true,
                                            "trailingTrivia": [
                                                {
                                                    "kind": "NewLineTrivia",
                                                    "text": "\r\n"
                                                }
                                            ]
                                        }
                                    },
                                    {
                                        "kind": "ReturnStatement",
                                        "fullStart": 821,
                                        "fullEnd": 865,
                                        "start": 833,
                                        "end": 863,
                                        "fullWidth": 44,
                                        "width": 30,
                                        "returnKeyword": {
                                            "kind": "ReturnKeyword",
                                            "fullStart": 821,
                                            "fullEnd": 840,
                                            "start": 833,
                                            "end": 839,
                                            "fullWidth": 19,
                                            "width": 6,
                                            "text": "return",
                                            "value": "return",
                                            "valueText": "return",
                                            "hasLeadingTrivia": true,
                                            "hasTrailingTrivia": true,
                                            "leadingTrivia": [
                                                {
                                                    "kind": "WhitespaceTrivia",
                                                    "text": "            "
                                                }
                                            ],
                                            "trailingTrivia": [
                                                {
                                                    "kind": "WhitespaceTrivia",
                                                    "text": " "
                                                }
                                            ]
                                        },
                                        "expression": {
                                            "kind": "EqualsExpression",
                                            "fullStart": 840,
                                            "fullEnd": 862,
                                            "start": 840,
                                            "end": 862,
                                            "fullWidth": 22,
                                            "width": 22,
                                            "left": {
                                                "kind": "ElementAccessExpression",
                                                "fullStart": 840,
                                                "fullEnd": 854,
                                                "start": 840,
                                                "end": 853,
                                                "fullWidth": 14,
                                                "width": 13,
                                                "expression": {
                                                    "kind": "IdentifierName",
                                                    "fullStart": 840,
                                                    "fullEnd": 850,
                                                    "start": 840,
                                                    "end": 850,
                                                    "fullWidth": 10,
                                                    "width": 10,
                                                    "text": "testResult",
                                                    "value": "testResult",
                                                    "valueText": "testResult"
                                                },
                                                "openBracketToken": {
                                                    "kind": "OpenBracketToken",
                                                    "fullStart": 850,
                                                    "fullEnd": 851,
                                                    "start": 850,
                                                    "end": 851,
                                                    "fullWidth": 1,
                                                    "width": 1,
                                                    "text": "[",
                                                    "value": "[",
                                                    "valueText": "["
                                                },
                                                "argumentExpression": {
                                                    "kind": "NumericLiteral",
                                                    "fullStart": 851,
                                                    "fullEnd": 852,
                                                    "start": 851,
                                                    "end": 852,
                                                    "fullWidth": 1,
                                                    "width": 1,
                                                    "text": "0",
                                                    "value": 0,
                                                    "valueText": "0"
                                                },
                                                "closeBracketToken": {
                                                    "kind": "CloseBracketToken",
                                                    "fullStart": 852,
                                                    "fullEnd": 854,
                                                    "start": 852,
                                                    "end": 853,
                                                    "fullWidth": 2,
                                                    "width": 1,
                                                    "text": "]",
                                                    "value": "]",
                                                    "valueText": "]",
                                                    "hasTrailingTrivia": true,
                                                    "trailingTrivia": [
                                                        {
                                                            "kind": "WhitespaceTrivia",
                                                            "text": " "
                                                        }
                                                    ]
                                                }
                                            },
                                            "operatorToken": {
                                                "kind": "EqualsEqualsEqualsToken",
                                                "fullStart": 854,
                                                "fullEnd": 858,
                                                "start": 854,
                                                "end": 857,
                                                "fullWidth": 4,
                                                "width": 3,
                                                "text": "===",
                                                "value": "===",
                                                "valueText": "===",
                                                "hasTrailingTrivia": true,
                                                "trailingTrivia": [
                                                    {
                                                        "kind": "WhitespaceTrivia",
                                                        "text": " "
                                                    }
                                                ]
                                            },
                                            "right": {
                                                "kind": "TrueKeyword",
                                                "fullStart": 858,
                                                "fullEnd": 862,
                                                "start": 858,
                                                "end": 862,
                                                "fullWidth": 4,
                                                "width": 4,
                                                "text": "true",
                                                "value": true,
                                                "valueText": "true"
                                            }
                                        },
                                        "semicolonToken": {
                                            "kind": "SemicolonToken",
                                            "fullStart": 862,
                                            "fullEnd": 865,
                                            "start": 862,
                                            "end": 863,
                                            "fullWidth": 3,
                                            "width": 1,
                                            "text": ";",
                                            "value": ";",
                                            "valueText": ";",
                                            "hasTrailingTrivia": true,
                                            "hasTrailingNewLine": true,
                                            "trailingTrivia": [
                                                {
                                                    "kind": "NewLineTrivia",
                                                    "text": "\r\n"
                                                }
                                            ]
                                        }
                                    }
                                ],
                                "closeBraceToken": {
                                    "kind": "CloseBraceToken",
                                    "fullStart": 865,
                                    "fullEnd": 875,
                                    "start": 873,
                                    "end": 874,
                                    "fullWidth": 10,
                                    "width": 1,
                                    "text": "}",
                                    "value": "}",
                                    "valueText": "}",
                                    "hasLeadingTrivia": true,
                                    "hasTrailingTrivia": true,
                                    "leadingTrivia": [
                                        {
                                            "kind": "WhitespaceTrivia",
                                            "text": "        "
                                        }
                                    ],
                                    "trailingTrivia": [
                                        {
                                            "kind": "WhitespaceTrivia",
                                            "text": " "
                                        }
                                    ]
                                }
                            },
                            "finallyClause": {
                                "kind": "FinallyClause",
                                "fullStart": 875,
                                "fullEnd": 959,
                                "start": 875,
                                "end": 957,
                                "fullWidth": 84,
                                "width": 82,
                                "finallyKeyword": {
                                    "kind": "FinallyKeyword",
                                    "fullStart": 875,
                                    "fullEnd": 883,
                                    "start": 875,
                                    "end": 882,
                                    "fullWidth": 8,
                                    "width": 7,
                                    "text": "finally",
                                    "value": "finally",
                                    "valueText": "finally",
                                    "hasTrailingTrivia": true,
                                    "trailingTrivia": [
                                        {
                                            "kind": "WhitespaceTrivia",
                                            "text": " "
                                        }
                                    ]
                                },
                                "block": {
                                    "kind": "Block",
                                    "fullStart": 883,
                                    "fullEnd": 959,
                                    "start": 883,
                                    "end": 957,
                                    "fullWidth": 76,
                                    "width": 74,
                                    "openBraceToken": {
                                        "kind": "OpenBraceToken",
                                        "fullStart": 883,
                                        "fullEnd": 886,
                                        "start": 883,
                                        "end": 884,
                                        "fullWidth": 3,
                                        "width": 1,
                                        "text": "{",
                                        "value": "{",
                                        "valueText": "{",
                                        "hasTrailingTrivia": true,
                                        "hasTrailingNewLine": true,
                                        "trailingTrivia": [
                                            {
                                                "kind": "NewLineTrivia",
                                                "text": "\r\n"
                                            }
                                        ]
                                    },
                                    "statements": [
                                        {
                                            "kind": "ExpressionStatement",
                                            "fullStart": 886,
                                            "fullEnd": 919,
                                            "start": 898,
                                            "end": 917,
                                            "fullWidth": 33,
                                            "width": 19,
                                            "expression": {
                                                "kind": "DeleteExpression",
                                                "fullStart": 886,
                                                "fullEnd": 916,
                                                "start": 898,
                                                "end": 916,
                                                "fullWidth": 30,
                                                "width": 18,
                                                "deleteKeyword": {
                                                    "kind": "DeleteKeyword",
                                                    "fullStart": 886,
                                                    "fullEnd": 905,
                                                    "start": 898,
                                                    "end": 904,
                                                    "fullWidth": 19,
                                                    "width": 6,
                                                    "text": "delete",
                                                    "value": "delete",
                                                    "valueText": "delete",
                                                    "hasLeadingTrivia": true,
                                                    "hasTrailingTrivia": true,
                                                    "leadingTrivia": [
                                                        {
                                                            "kind": "WhitespaceTrivia",
                                                            "text": "            "
                                                        }
                                                    ],
                                                    "trailingTrivia": [
                                                        {
                                                            "kind": "WhitespaceTrivia",
                                                            "text": " "
                                                        }
                                                    ]
                                                },
                                                "expression": {
                                                    "kind": "MemberAccessExpression",
                                                    "fullStart": 905,
                                                    "fullEnd": 916,
                                                    "start": 905,
                                                    "end": 916,
                                                    "fullWidth": 11,
                                                    "width": 11,
                                                    "expression": {
                                                        "kind": "IdentifierName",
                                                        "fullStart": 905,
                                                        "fullEnd": 909,
                                                        "start": 905,
                                                        "end": 909,
                                                        "fullWidth": 4,
                                                        "width": 4,
                                                        "text": "JSON",
                                                        "value": "JSON",
                                                        "valueText": "JSON"
                                                    },
                                                    "dotToken": {
                                                        "kind": "DotToken",
                                                        "fullStart": 909,
                                                        "fullEnd": 910,
                                                        "start": 909,
                                                        "end": 910,
                                                        "fullWidth": 1,
                                                        "width": 1,
                                                        "text": ".",
                                                        "value": ".",
                                                        "valueText": "."
                                                    },
                                                    "name": {
                                                        "kind": "IdentifierName",
                                                        "fullStart": 910,
                                                        "fullEnd": 916,
                                                        "start": 910,
                                                        "end": 916,
                                                        "fullWidth": 6,
                                                        "width": 6,
                                                        "text": "length",
                                                        "value": "length",
                                                        "valueText": "length"
                                                    }
                                                }
                                            },
                                            "semicolonToken": {
                                                "kind": "SemicolonToken",
                                                "fullStart": 916,
                                                "fullEnd": 919,
                                                "start": 916,
                                                "end": 917,
                                                "fullWidth": 3,
                                                "width": 1,
                                                "text": ";",
                                                "value": ";",
                                                "valueText": ";",
                                                "hasTrailingTrivia": true,
                                                "hasTrailingNewLine": true,
                                                "trailingTrivia": [
                                                    {
                                                        "kind": "NewLineTrivia",
                                                        "text": "\r\n"
                                                    }
                                                ]
                                            }
                                        },
                                        {
                                            "kind": "ExpressionStatement",
                                            "fullStart": 919,
                                            "fullEnd": 948,
                                            "start": 931,
                                            "end": 946,
                                            "fullWidth": 29,
                                            "width": 15,
                                            "expression": {
                                                "kind": "DeleteExpression",
                                                "fullStart": 919,
                                                "fullEnd": 945,
                                                "start": 931,
                                                "end": 945,
                                                "fullWidth": 26,
                                                "width": 14,
                                                "deleteKeyword": {
                                                    "kind": "DeleteKeyword",
                                                    "fullStart": 919,
                                                    "fullEnd": 938,
                                                    "start": 931,
                                                    "end": 937,
                                                    "fullWidth": 19,
                                                    "width": 6,
                                                    "text": "delete",
                                                    "value": "delete",
                                                    "valueText": "delete",
                                                    "hasLeadingTrivia": true,
                                                    "hasTrailingTrivia": true,
                                                    "leadingTrivia": [
                                                        {
                                                            "kind": "WhitespaceTrivia",
                                                            "text": "            "
                                                        }
                                                    ],
                                                    "trailingTrivia": [
                                                        {
                                                            "kind": "WhitespaceTrivia",
                                                            "text": " "
                                                        }
                                                    ]
                                                },
                                                "expression": {
                                                    "kind": "ElementAccessExpression",
                                                    "fullStart": 938,
                                                    "fullEnd": 945,
                                                    "start": 938,
                                                    "end": 945,
                                                    "fullWidth": 7,
                                                    "width": 7,
                                                    "expression": {
                                                        "kind": "IdentifierName",
                                                        "fullStart": 938,
                                                        "fullEnd": 942,
                                                        "start": 938,
                                                        "end": 942,
                                                        "fullWidth": 4,
                                                        "width": 4,
                                                        "text": "JSON",
                                                        "value": "JSON",
                                                        "valueText": "JSON"
                                                    },
                                                    "openBracketToken": {
                                                        "kind": "OpenBracketToken",
                                                        "fullStart": 942,
                                                        "fullEnd": 943,
                                                        "start": 942,
                                                        "end": 943,
                                                        "fullWidth": 1,
                                                        "width": 1,
                                                        "text": "[",
                                                        "value": "[",
                                                        "valueText": "["
                                                    },
                                                    "argumentExpression": {
                                                        "kind": "NumericLiteral",
                                                        "fullStart": 943,
                                                        "fullEnd": 944,
                                                        "start": 943,
                                                        "end": 944,
                                                        "fullWidth": 1,
                                                        "width": 1,
                                                        "text": "0",
                                                        "value": 0,
                                                        "valueText": "0"
                                                    },
                                                    "closeBracketToken": {
                                                        "kind": "CloseBracketToken",
                                                        "fullStart": 944,
                                                        "fullEnd": 945,
                                                        "start": 944,
                                                        "end": 945,
                                                        "fullWidth": 1,
                                                        "width": 1,
                                                        "text": "]",
                                                        "value": "]",
                                                        "valueText": "]"
                                                    }
                                                }
                                            },
                                            "semicolonToken": {
                                                "kind": "SemicolonToken",
                                                "fullStart": 945,
                                                "fullEnd": 948,
                                                "start": 945,
                                                "end": 946,
                                                "fullWidth": 3,
                                                "width": 1,
                                                "text": ";",
                                                "value": ";",
                                                "valueText": ";",
                                                "hasTrailingTrivia": true,
                                                "hasTrailingNewLine": true,
                                                "trailingTrivia": [
                                                    {
                                                        "kind": "NewLineTrivia",
                                                        "text": "\r\n"
                                                    }
                                                ]
                                            }
                                        }
                                    ],
                                    "closeBraceToken": {
                                        "kind": "CloseBraceToken",
                                        "fullStart": 948,
                                        "fullEnd": 959,
                                        "start": 956,
                                        "end": 957,
                                        "fullWidth": 11,
                                        "width": 1,
                                        "text": "}",
                                        "value": "}",
                                        "valueText": "}",
                                        "hasLeadingTrivia": true,
                                        "hasTrailingTrivia": true,
                                        "hasTrailingNewLine": true,
                                        "leadingTrivia": [
                                            {
                                                "kind": "WhitespaceTrivia",
                                                "text": "        "
                                            }
                                        ],
                                        "trailingTrivia": [
                                            {
                                                "kind": "NewLineTrivia",
                                                "text": "\r\n"
                                            }
                                        ]
                                    }
                                }
                            }
                        }
                    ],
                    "closeBraceToken": {
                        "kind": "CloseBraceToken",
                        "fullStart": 959,
                        "fullEnd": 966,
                        "start": 963,
                        "end": 964,
                        "fullWidth": 7,
                        "width": 1,
                        "text": "}",
                        "value": "}",
                        "valueText": "}",
                        "hasLeadingTrivia": true,
                        "hasTrailingTrivia": true,
                        "hasTrailingNewLine": true,
                        "leadingTrivia": [
                            {
                                "kind": "WhitespaceTrivia",
                                "text": "    "
                            }
                        ],
                        "trailingTrivia": [
                            {
                                "kind": "NewLineTrivia",
                                "text": "\r\n"
                            }
                        ]
                    }
                }
            },
            {
                "kind": "ExpressionStatement",
                "fullStart": 966,
                "fullEnd": 990,
                "start": 966,
                "end": 988,
                "fullWidth": 24,
                "width": 22,
                "expression": {
                    "kind": "InvocationExpression",
                    "fullStart": 966,
                    "fullEnd": 987,
                    "start": 966,
                    "end": 987,
                    "fullWidth": 21,
                    "width": 21,
                    "expression": {
                        "kind": "IdentifierName",
                        "fullStart": 966,
                        "fullEnd": 977,
                        "start": 966,
                        "end": 977,
                        "fullWidth": 11,
                        "width": 11,
                        "text": "runTestCase",
                        "value": "runTestCase",
                        "valueText": "runTestCase"
                    },
                    "argumentList": {
                        "kind": "ArgumentList",
                        "fullStart": 977,
                        "fullEnd": 987,
                        "start": 977,
                        "end": 987,
                        "fullWidth": 10,
                        "width": 10,
                        "openParenToken": {
                            "kind": "OpenParenToken",
                            "fullStart": 977,
                            "fullEnd": 978,
                            "start": 977,
                            "end": 978,
                            "fullWidth": 1,
                            "width": 1,
                            "text": "(",
                            "value": "(",
                            "valueText": "("
                        },
                        "arguments": [
                            {
                                "kind": "IdentifierName",
                                "fullStart": 978,
                                "fullEnd": 986,
                                "start": 978,
                                "end": 986,
                                "fullWidth": 8,
                                "width": 8,
                                "text": "testcase",
                                "value": "testcase",
                                "valueText": "testcase"
                            }
                        ],
                        "closeParenToken": {
                            "kind": "CloseParenToken",
                            "fullStart": 986,
                            "fullEnd": 987,
                            "start": 986,
                            "end": 987,
                            "fullWidth": 1,
                            "width": 1,
                            "text": ")",
                            "value": ")",
                            "valueText": ")"
                        }
                    }
                },
                "semicolonToken": {
                    "kind": "SemicolonToken",
                    "fullStart": 987,
                    "fullEnd": 990,
                    "start": 987,
                    "end": 988,
                    "fullWidth": 3,
                    "width": 1,
                    "text": ";",
                    "value": ";",
                    "valueText": ";",
                    "hasTrailingTrivia": true,
                    "hasTrailingNewLine": true,
                    "trailingTrivia": [
                        {
                            "kind": "NewLineTrivia",
                            "text": "\r\n"
                        }
                    ]
                }
            }
        ],
        "endOfFileToken": {
            "kind": "EndOfFileToken",
            "fullStart": 990,
            "fullEnd": 990,
            "start": 990,
            "end": 990,
            "fullWidth": 0,
            "width": 0,
            "text": ""
        }
    },
    "lineMap": {
        "lineStarts": [
            0,
            67,
            152,
            232,
            308,
            380,
            385,
            440,
            506,
            511,
            513,
            515,
            538,
            584,
            663,
            674,
            676,
            691,
            721,
            747,
            821,
            865,
            886,
            919,
            948,
            959,
            966,
            990
        ],
        "length": 990
    }
}<|MERGE_RESOLUTION|>--- conflicted
+++ resolved
@@ -1144,12 +1144,8 @@
                                                     "start": 763,
                                                     "end": 818,
                                                     "fullWidth": 55,
-<<<<<<< HEAD
                                                     "width": 55,
-                                                    "identifier": {
-=======
                                                     "propertyName": {
->>>>>>> 85e84683
                                                         "kind": "IdentifierName",
                                                         "fullStart": 763,
                                                         "fullEnd": 774,
