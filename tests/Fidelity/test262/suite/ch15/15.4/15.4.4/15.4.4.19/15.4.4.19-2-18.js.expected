--- conflicted
+++ resolved
@@ -712,12 +712,8 @@
                                         "start": 696,
                                         "end": 719,
                                         "fullWidth": 23,
-<<<<<<< HEAD
                                         "width": 23,
-                                        "identifier": {
-=======
                                         "propertyName": {
->>>>>>> 85e84683
                                             "kind": "IdentifierName",
                                             "fullStart": 696,
                                             "fullEnd": 700,
@@ -1162,12 +1158,8 @@
                                                     "start": 793,
                                                     "end": 847,
                                                     "fullWidth": 54,
-<<<<<<< HEAD
                                                     "width": 54,
-                                                    "identifier": {
-=======
                                                     "propertyName": {
->>>>>>> 85e84683
                                                         "kind": "IdentifierName",
                                                         "fullStart": 793,
                                                         "fullEnd": 804,
