{
    "isDeclaration": false,
    "languageVersion": "EcmaScript5",
    "parseOptions": {
        "allowAutomaticSemicolonInsertion": true
    },
    "sourceUnit": {
        "kind": "SourceUnit",
        "fullStart": 0,
        "fullEnd": 1001,
        "start": 559,
        "end": 1001,
        "fullWidth": 1001,
        "width": 442,
        "isIncrementallyUnusable": true,
        "moduleElements": [
            {
                "kind": "FunctionDeclaration",
                "fullStart": 0,
                "fullEnd": 977,
                "start": 559,
                "end": 975,
                "fullWidth": 977,
                "width": 416,
                "modifiers": [],
                "functionKeyword": {
                    "kind": "FunctionKeyword",
                    "fullStart": 0,
                    "fullEnd": 568,
                    "start": 559,
                    "end": 567,
                    "fullWidth": 568,
                    "width": 8,
                    "text": "function",
                    "value": "function",
                    "valueText": "function",
                    "hasLeadingTrivia": true,
                    "hasLeadingComment": true,
                    "hasLeadingNewLine": true,
                    "hasTrailingTrivia": true,
                    "leadingTrivia": [
                        {
                            "kind": "SingleLineCommentTrivia",
                            "text": "/// Copyright (c) 2012 Ecma International.  All rights reserved. "
                        },
                        {
                            "kind": "NewLineTrivia",
                            "text": "\r\n"
                        },
                        {
                            "kind": "SingleLineCommentTrivia",
                            "text": "/// Ecma International makes this code available under the terms and conditions set"
                        },
                        {
                            "kind": "NewLineTrivia",
                            "text": "\r\n"
                        },
                        {
                            "kind": "SingleLineCommentTrivia",
                            "text": "/// forth on http://hg.ecmascript.org/tests/test262/raw-file/tip/LICENSE (the "
                        },
                        {
                            "kind": "NewLineTrivia",
                            "text": "\r\n"
                        },
                        {
                            "kind": "SingleLineCommentTrivia",
                            "text": "/// \"Use Terms\").   Any redistribution of this code must retain the above "
                        },
                        {
                            "kind": "NewLineTrivia",
                            "text": "\r\n"
                        },
                        {
                            "kind": "SingleLineCommentTrivia",
                            "text": "/// copyright and this notice and otherwise comply with the Use Terms."
                        },
                        {
                            "kind": "NewLineTrivia",
                            "text": "\r\n"
                        },
                        {
                            "kind": "MultiLineCommentTrivia",
                            "text": "/**\r\n * @path ch15/15.4/15.4.4/15.4.4.19/15.4.4.19-2-18.js\r\n * @description Array.prototype.map - applied to String object, which implements its own property get method\r\n */"
                        },
                        {
                            "kind": "NewLineTrivia",
                            "text": "\r\n"
                        },
                        {
                            "kind": "NewLineTrivia",
                            "text": "\r\n"
                        },
                        {
                            "kind": "NewLineTrivia",
                            "text": "\r\n"
                        }
                    ],
                    "trailingTrivia": [
                        {
                            "kind": "WhitespaceTrivia",
                            "text": " "
                        }
                    ]
                },
                "identifier": {
                    "kind": "IdentifierName",
                    "fullStart": 568,
                    "fullEnd": 576,
                    "start": 568,
                    "end": 576,
                    "fullWidth": 8,
                    "width": 8,
                    "text": "testcase",
                    "value": "testcase",
                    "valueText": "testcase"
                },
                "callSignature": {
                    "kind": "CallSignature",
                    "fullStart": 576,
                    "fullEnd": 579,
                    "start": 576,
                    "end": 578,
                    "fullWidth": 3,
                    "width": 2,
                    "parameterList": {
                        "kind": "ParameterList",
                        "fullStart": 576,
                        "fullEnd": 579,
                        "start": 576,
                        "end": 578,
                        "fullWidth": 3,
                        "width": 2,
                        "openParenToken": {
                            "kind": "OpenParenToken",
                            "fullStart": 576,
                            "fullEnd": 577,
                            "start": 576,
                            "end": 577,
                            "fullWidth": 1,
                            "width": 1,
                            "text": "(",
                            "value": "(",
                            "valueText": "("
                        },
                        "parameters": [],
                        "closeParenToken": {
                            "kind": "CloseParenToken",
                            "fullStart": 577,
                            "fullEnd": 579,
                            "start": 577,
                            "end": 578,
                            "fullWidth": 2,
                            "width": 1,
                            "text": ")",
                            "value": ")",
                            "valueText": ")",
                            "hasTrailingTrivia": true,
                            "trailingTrivia": [
                                {
                                    "kind": "WhitespaceTrivia",
                                    "text": " "
                                }
                            ]
                        }
                    }
                },
                "block": {
                    "kind": "Block",
                    "fullStart": 579,
                    "fullEnd": 977,
                    "start": 579,
                    "end": 975,
                    "fullWidth": 398,
                    "width": 396,
                    "openBraceToken": {
                        "kind": "OpenBraceToken",
                        "fullStart": 579,
                        "fullEnd": 582,
                        "start": 579,
                        "end": 580,
                        "fullWidth": 3,
                        "width": 1,
                        "text": "{",
                        "value": "{",
                        "valueText": "{",
                        "hasTrailingTrivia": true,
                        "hasTrailingNewLine": true,
                        "trailingTrivia": [
                            {
                                "kind": "NewLineTrivia",
                                "text": "\r\n"
                            }
                        ]
                    },
                    "statements": [
                        {
                            "kind": "FunctionDeclaration",
                            "fullStart": 582,
                            "fullEnd": 682,
                            "start": 590,
                            "end": 680,
                            "fullWidth": 100,
                            "width": 90,
                            "modifiers": [],
                            "functionKeyword": {
                                "kind": "FunctionKeyword",
                                "fullStart": 582,
                                "fullEnd": 599,
                                "start": 590,
                                "end": 598,
                                "fullWidth": 17,
                                "width": 8,
                                "text": "function",
                                "value": "function",
                                "valueText": "function",
                                "hasLeadingTrivia": true,
                                "hasTrailingTrivia": true,
                                "leadingTrivia": [
                                    {
                                        "kind": "WhitespaceTrivia",
                                        "text": "        "
                                    }
                                ],
                                "trailingTrivia": [
                                    {
                                        "kind": "WhitespaceTrivia",
                                        "text": " "
                                    }
                                ]
                            },
                            "identifier": {
                                "kind": "IdentifierName",
                                "fullStart": 599,
                                "fullEnd": 609,
                                "start": 599,
                                "end": 609,
                                "fullWidth": 10,
                                "width": 10,
                                "text": "callbackfn",
                                "value": "callbackfn",
                                "valueText": "callbackfn"
                            },
                            "callSignature": {
                                "kind": "CallSignature",
                                "fullStart": 609,
                                "fullEnd": 625,
                                "start": 609,
                                "end": 624,
                                "fullWidth": 16,
                                "width": 15,
                                "parameterList": {
                                    "kind": "ParameterList",
                                    "fullStart": 609,
                                    "fullEnd": 625,
                                    "start": 609,
                                    "end": 624,
                                    "fullWidth": 16,
                                    "width": 15,
                                    "openParenToken": {
                                        "kind": "OpenParenToken",
                                        "fullStart": 609,
                                        "fullEnd": 610,
                                        "start": 609,
                                        "end": 610,
                                        "fullWidth": 1,
                                        "width": 1,
                                        "text": "(",
                                        "value": "(",
                                        "valueText": "("
                                    },
                                    "parameters": [
                                        {
                                            "kind": "Parameter",
                                            "fullStart": 610,
                                            "fullEnd": 613,
                                            "start": 610,
                                            "end": 613,
                                            "fullWidth": 3,
<<<<<<< HEAD
                                            "width": 3,
=======
                                            "modifiers": [],
>>>>>>> e3c38734
                                            "identifier": {
                                                "kind": "IdentifierName",
                                                "fullStart": 610,
                                                "fullEnd": 613,
                                                "start": 610,
                                                "end": 613,
                                                "fullWidth": 3,
                                                "width": 3,
                                                "text": "val",
                                                "value": "val",
                                                "valueText": "val"
                                            }
                                        },
                                        {
                                            "kind": "CommaToken",
                                            "fullStart": 613,
                                            "fullEnd": 615,
                                            "start": 613,
                                            "end": 614,
                                            "fullWidth": 2,
                                            "width": 1,
                                            "text": ",",
                                            "value": ",",
                                            "valueText": ",",
                                            "hasTrailingTrivia": true,
                                            "trailingTrivia": [
                                                {
                                                    "kind": "WhitespaceTrivia",
                                                    "text": " "
                                                }
                                            ]
                                        },
                                        {
                                            "kind": "Parameter",
                                            "fullStart": 615,
                                            "fullEnd": 618,
                                            "start": 615,
                                            "end": 618,
                                            "fullWidth": 3,
<<<<<<< HEAD
                                            "width": 3,
=======
                                            "modifiers": [],
>>>>>>> e3c38734
                                            "identifier": {
                                                "kind": "IdentifierName",
                                                "fullStart": 615,
                                                "fullEnd": 618,
                                                "start": 615,
                                                "end": 618,
                                                "fullWidth": 3,
                                                "width": 3,
                                                "text": "idx",
                                                "value": "idx",
                                                "valueText": "idx"
                                            }
                                        },
                                        {
                                            "kind": "CommaToken",
                                            "fullStart": 618,
                                            "fullEnd": 620,
                                            "start": 618,
                                            "end": 619,
                                            "fullWidth": 2,
                                            "width": 1,
                                            "text": ",",
                                            "value": ",",
                                            "valueText": ",",
                                            "hasTrailingTrivia": true,
                                            "trailingTrivia": [
                                                {
                                                    "kind": "WhitespaceTrivia",
                                                    "text": " "
                                                }
                                            ]
                                        },
                                        {
                                            "kind": "Parameter",
                                            "fullStart": 620,
                                            "fullEnd": 623,
                                            "start": 620,
                                            "end": 623,
                                            "fullWidth": 3,
<<<<<<< HEAD
                                            "width": 3,
=======
                                            "modifiers": [],
>>>>>>> e3c38734
                                            "identifier": {
                                                "kind": "IdentifierName",
                                                "fullStart": 620,
                                                "fullEnd": 623,
                                                "start": 620,
                                                "end": 623,
                                                "fullWidth": 3,
                                                "width": 3,
                                                "text": "obj",
                                                "value": "obj",
                                                "valueText": "obj"
                                            }
                                        }
                                    ],
                                    "closeParenToken": {
                                        "kind": "CloseParenToken",
                                        "fullStart": 623,
                                        "fullEnd": 625,
                                        "start": 623,
                                        "end": 624,
                                        "fullWidth": 2,
                                        "width": 1,
                                        "text": ")",
                                        "value": ")",
                                        "valueText": ")",
                                        "hasTrailingTrivia": true,
                                        "trailingTrivia": [
                                            {
                                                "kind": "WhitespaceTrivia",
                                                "text": " "
                                            }
                                        ]
                                    }
                                }
                            },
                            "block": {
                                "kind": "Block",
                                "fullStart": 625,
                                "fullEnd": 682,
                                "start": 625,
                                "end": 680,
                                "fullWidth": 57,
                                "width": 55,
                                "openBraceToken": {
                                    "kind": "OpenBraceToken",
                                    "fullStart": 625,
                                    "fullEnd": 628,
                                    "start": 625,
                                    "end": 626,
                                    "fullWidth": 3,
                                    "width": 1,
                                    "text": "{",
                                    "value": "{",
                                    "valueText": "{",
                                    "hasTrailingTrivia": true,
                                    "hasTrailingNewLine": true,
                                    "trailingTrivia": [
                                        {
                                            "kind": "NewLineTrivia",
                                            "text": "\r\n"
                                        }
                                    ]
                                },
                                "statements": [
                                    {
                                        "kind": "ReturnStatement",
                                        "fullStart": 628,
                                        "fullEnd": 671,
                                        "start": 640,
                                        "end": 669,
                                        "fullWidth": 43,
                                        "width": 29,
                                        "returnKeyword": {
                                            "kind": "ReturnKeyword",
                                            "fullStart": 628,
                                            "fullEnd": 647,
                                            "start": 640,
                                            "end": 646,
                                            "fullWidth": 19,
                                            "width": 6,
                                            "text": "return",
                                            "value": "return",
                                            "valueText": "return",
                                            "hasLeadingTrivia": true,
                                            "hasTrailingTrivia": true,
                                            "leadingTrivia": [
                                                {
                                                    "kind": "WhitespaceTrivia",
                                                    "text": "            "
                                                }
                                            ],
                                            "trailingTrivia": [
                                                {
                                                    "kind": "WhitespaceTrivia",
                                                    "text": " "
                                                }
                                            ]
                                        },
                                        "expression": {
                                            "kind": "GreaterThanExpression",
                                            "fullStart": 647,
                                            "fullEnd": 668,
                                            "start": 647,
                                            "end": 668,
                                            "fullWidth": 21,
                                            "width": 21,
                                            "left": {
                                                "kind": "InvocationExpression",
                                                "fullStart": 647,
                                                "fullEnd": 665,
                                                "start": 647,
                                                "end": 664,
                                                "fullWidth": 18,
                                                "width": 17,
                                                "expression": {
                                                    "kind": "IdentifierName",
                                                    "fullStart": 647,
                                                    "fullEnd": 655,
                                                    "start": 647,
                                                    "end": 655,
                                                    "fullWidth": 8,
                                                    "width": 8,
                                                    "text": "parseInt",
                                                    "value": "parseInt",
                                                    "valueText": "parseInt"
                                                },
                                                "argumentList": {
                                                    "kind": "ArgumentList",
                                                    "fullStart": 655,
                                                    "fullEnd": 665,
                                                    "start": 655,
                                                    "end": 664,
                                                    "fullWidth": 10,
                                                    "width": 9,
                                                    "openParenToken": {
                                                        "kind": "OpenParenToken",
                                                        "fullStart": 655,
                                                        "fullEnd": 656,
                                                        "start": 655,
                                                        "end": 656,
                                                        "fullWidth": 1,
                                                        "width": 1,
                                                        "text": "(",
                                                        "value": "(",
                                                        "valueText": "("
                                                    },
                                                    "arguments": [
                                                        {
                                                            "kind": "IdentifierName",
                                                            "fullStart": 656,
                                                            "fullEnd": 659,
                                                            "start": 656,
                                                            "end": 659,
                                                            "fullWidth": 3,
                                                            "width": 3,
                                                            "text": "val",
                                                            "value": "val",
                                                            "valueText": "val"
                                                        },
                                                        {
                                                            "kind": "CommaToken",
                                                            "fullStart": 659,
                                                            "fullEnd": 661,
                                                            "start": 659,
                                                            "end": 660,
                                                            "fullWidth": 2,
                                                            "width": 1,
                                                            "text": ",",
                                                            "value": ",",
                                                            "valueText": ",",
                                                            "hasTrailingTrivia": true,
                                                            "trailingTrivia": [
                                                                {
                                                                    "kind": "WhitespaceTrivia",
                                                                    "text": " "
                                                                }
                                                            ]
                                                        },
                                                        {
                                                            "kind": "NumericLiteral",
                                                            "fullStart": 661,
                                                            "fullEnd": 663,
                                                            "start": 661,
                                                            "end": 663,
                                                            "fullWidth": 2,
                                                            "width": 2,
                                                            "text": "10",
                                                            "value": 10,
                                                            "valueText": "10"
                                                        }
                                                    ],
                                                    "closeParenToken": {
                                                        "kind": "CloseParenToken",
                                                        "fullStart": 663,
                                                        "fullEnd": 665,
                                                        "start": 663,
                                                        "end": 664,
                                                        "fullWidth": 2,
                                                        "width": 1,
                                                        "text": ")",
                                                        "value": ")",
                                                        "valueText": ")",
                                                        "hasTrailingTrivia": true,
                                                        "trailingTrivia": [
                                                            {
                                                                "kind": "WhitespaceTrivia",
                                                                "text": " "
                                                            }
                                                        ]
                                                    }
                                                }
                                            },
                                            "operatorToken": {
                                                "kind": "GreaterThanToken",
                                                "fullStart": 665,
                                                "fullEnd": 667,
                                                "start": 665,
                                                "end": 666,
                                                "fullWidth": 2,
                                                "width": 1,
                                                "text": ">",
                                                "value": ">",
                                                "valueText": ">",
                                                "hasTrailingTrivia": true,
                                                "trailingTrivia": [
                                                    {
                                                        "kind": "WhitespaceTrivia",
                                                        "text": " "
                                                    }
                                                ]
                                            },
                                            "right": {
                                                "kind": "NumericLiteral",
                                                "fullStart": 667,
                                                "fullEnd": 668,
                                                "start": 667,
                                                "end": 668,
                                                "fullWidth": 1,
                                                "width": 1,
                                                "text": "1",
                                                "value": 1,
                                                "valueText": "1"
                                            }
                                        },
                                        "semicolonToken": {
                                            "kind": "SemicolonToken",
                                            "fullStart": 668,
                                            "fullEnd": 671,
                                            "start": 668,
                                            "end": 669,
                                            "fullWidth": 3,
                                            "width": 1,
                                            "text": ";",
                                            "value": ";",
                                            "valueText": ";",
                                            "hasTrailingTrivia": true,
                                            "hasTrailingNewLine": true,
                                            "trailingTrivia": [
                                                {
                                                    "kind": "NewLineTrivia",
                                                    "text": "\r\n"
                                                }
                                            ]
                                        }
                                    }
                                ],
                                "closeBraceToken": {
                                    "kind": "CloseBraceToken",
                                    "fullStart": 671,
                                    "fullEnd": 682,
                                    "start": 679,
                                    "end": 680,
                                    "fullWidth": 11,
                                    "width": 1,
                                    "text": "}",
                                    "value": "}",
                                    "valueText": "}",
                                    "hasLeadingTrivia": true,
                                    "hasTrailingTrivia": true,
                                    "hasTrailingNewLine": true,
                                    "leadingTrivia": [
                                        {
                                            "kind": "WhitespaceTrivia",
                                            "text": "        "
                                        }
                                    ],
                                    "trailingTrivia": [
                                        {
                                            "kind": "NewLineTrivia",
                                            "text": "\r\n"
                                        }
                                    ]
                                }
                            }
                        },
                        {
                            "kind": "VariableStatement",
                            "fullStart": 682,
                            "fullEnd": 722,
                            "start": 692,
                            "end": 720,
                            "fullWidth": 40,
                            "width": 28,
                            "modifiers": [],
                            "variableDeclaration": {
                                "kind": "VariableDeclaration",
                                "fullStart": 682,
                                "fullEnd": 719,
                                "start": 692,
                                "end": 719,
                                "fullWidth": 37,
                                "width": 27,
                                "varKeyword": {
                                    "kind": "VarKeyword",
                                    "fullStart": 682,
                                    "fullEnd": 696,
                                    "start": 692,
                                    "end": 695,
                                    "fullWidth": 14,
                                    "width": 3,
                                    "text": "var",
                                    "value": "var",
                                    "valueText": "var",
                                    "hasLeadingTrivia": true,
                                    "hasLeadingNewLine": true,
                                    "hasTrailingTrivia": true,
                                    "leadingTrivia": [
                                        {
                                            "kind": "NewLineTrivia",
                                            "text": "\r\n"
                                        },
                                        {
                                            "kind": "WhitespaceTrivia",
                                            "text": "        "
                                        }
                                    ],
                                    "trailingTrivia": [
                                        {
                                            "kind": "WhitespaceTrivia",
                                            "text": " "
                                        }
                                    ]
                                },
                                "variableDeclarators": [
                                    {
                                        "kind": "VariableDeclarator",
                                        "fullStart": 696,
                                        "fullEnd": 719,
                                        "start": 696,
                                        "end": 719,
                                        "fullWidth": 23,
                                        "width": 23,
                                        "identifier": {
                                            "kind": "IdentifierName",
                                            "fullStart": 696,
                                            "fullEnd": 700,
                                            "start": 696,
                                            "end": 699,
                                            "fullWidth": 4,
                                            "width": 3,
                                            "text": "str",
                                            "value": "str",
                                            "valueText": "str",
                                            "hasTrailingTrivia": true,
                                            "trailingTrivia": [
                                                {
                                                    "kind": "WhitespaceTrivia",
                                                    "text": " "
                                                }
                                            ]
                                        },
                                        "equalsValueClause": {
                                            "kind": "EqualsValueClause",
                                            "fullStart": 700,
                                            "fullEnd": 719,
                                            "start": 700,
                                            "end": 719,
                                            "fullWidth": 19,
                                            "width": 19,
                                            "equalsToken": {
                                                "kind": "EqualsToken",
                                                "fullStart": 700,
                                                "fullEnd": 702,
                                                "start": 700,
                                                "end": 701,
                                                "fullWidth": 2,
                                                "width": 1,
                                                "text": "=",
                                                "value": "=",
                                                "valueText": "=",
                                                "hasTrailingTrivia": true,
                                                "trailingTrivia": [
                                                    {
                                                        "kind": "WhitespaceTrivia",
                                                        "text": " "
                                                    }
                                                ]
                                            },
                                            "value": {
                                                "kind": "ObjectCreationExpression",
                                                "fullStart": 702,
                                                "fullEnd": 719,
                                                "start": 702,
                                                "end": 719,
                                                "fullWidth": 17,
                                                "width": 17,
                                                "newKeyword": {
                                                    "kind": "NewKeyword",
                                                    "fullStart": 702,
                                                    "fullEnd": 706,
                                                    "start": 702,
                                                    "end": 705,
                                                    "fullWidth": 4,
                                                    "width": 3,
                                                    "text": "new",
                                                    "value": "new",
                                                    "valueText": "new",
                                                    "hasTrailingTrivia": true,
                                                    "trailingTrivia": [
                                                        {
                                                            "kind": "WhitespaceTrivia",
                                                            "text": " "
                                                        }
                                                    ]
                                                },
                                                "expression": {
                                                    "kind": "IdentifierName",
                                                    "fullStart": 706,
                                                    "fullEnd": 712,
                                                    "start": 706,
                                                    "end": 712,
                                                    "fullWidth": 6,
                                                    "width": 6,
                                                    "text": "String",
                                                    "value": "String",
                                                    "valueText": "String"
                                                },
                                                "argumentList": {
                                                    "kind": "ArgumentList",
                                                    "fullStart": 712,
                                                    "fullEnd": 719,
                                                    "start": 712,
                                                    "end": 719,
                                                    "fullWidth": 7,
                                                    "width": 7,
                                                    "openParenToken": {
                                                        "kind": "OpenParenToken",
                                                        "fullStart": 712,
                                                        "fullEnd": 713,
                                                        "start": 712,
                                                        "end": 713,
                                                        "fullWidth": 1,
                                                        "width": 1,
                                                        "text": "(",
                                                        "value": "(",
                                                        "valueText": "("
                                                    },
                                                    "arguments": [
                                                        {
                                                            "kind": "StringLiteral",
                                                            "fullStart": 713,
                                                            "fullEnd": 718,
                                                            "start": 713,
                                                            "end": 718,
                                                            "fullWidth": 5,
                                                            "width": 5,
                                                            "text": "\"432\"",
                                                            "value": "432",
                                                            "valueText": "432"
                                                        }
                                                    ],
                                                    "closeParenToken": {
                                                        "kind": "CloseParenToken",
                                                        "fullStart": 718,
                                                        "fullEnd": 719,
                                                        "start": 718,
                                                        "end": 719,
                                                        "fullWidth": 1,
                                                        "width": 1,
                                                        "text": ")",
                                                        "value": ")",
                                                        "valueText": ")"
                                                    }
                                                }
                                            }
                                        }
                                    }
                                ]
                            },
                            "semicolonToken": {
                                "kind": "SemicolonToken",
                                "fullStart": 719,
                                "fullEnd": 722,
                                "start": 719,
                                "end": 720,
                                "fullWidth": 3,
                                "width": 1,
                                "text": ";",
                                "value": ";",
                                "valueText": ";",
                                "hasTrailingTrivia": true,
                                "hasTrailingNewLine": true,
                                "trailingTrivia": [
                                    {
                                        "kind": "NewLineTrivia",
                                        "text": "\r\n"
                                    }
                                ]
                            }
                        },
                        {
                            "kind": "TryStatement",
                            "fullStart": 722,
                            "fullEnd": 970,
                            "start": 730,
                            "end": 968,
                            "fullWidth": 248,
                            "width": 238,
                            "tryKeyword": {
                                "kind": "TryKeyword",
                                "fullStart": 722,
                                "fullEnd": 734,
                                "start": 730,
                                "end": 733,
                                "fullWidth": 12,
                                "width": 3,
                                "text": "try",
                                "value": "try",
                                "valueText": "try",
                                "hasLeadingTrivia": true,
                                "hasTrailingTrivia": true,
                                "leadingTrivia": [
                                    {
                                        "kind": "WhitespaceTrivia",
                                        "text": "        "
                                    }
                                ],
                                "trailingTrivia": [
                                    {
                                        "kind": "WhitespaceTrivia",
                                        "text": " "
                                    }
                                ]
                            },
                            "block": {
                                "kind": "Block",
                                "fullStart": 734,
                                "fullEnd": 907,
                                "start": 734,
                                "end": 906,
                                "fullWidth": 173,
                                "width": 172,
                                "openBraceToken": {
                                    "kind": "OpenBraceToken",
                                    "fullStart": 734,
                                    "fullEnd": 737,
                                    "start": 734,
                                    "end": 735,
                                    "fullWidth": 3,
                                    "width": 1,
                                    "text": "{",
                                    "value": "{",
                                    "valueText": "{",
                                    "hasTrailingTrivia": true,
                                    "hasTrailingNewLine": true,
                                    "trailingTrivia": [
                                        {
                                            "kind": "NewLineTrivia",
                                            "text": "\r\n"
                                        }
                                    ]
                                },
                                "statements": [
                                    {
                                        "kind": "ExpressionStatement",
                                        "fullStart": 737,
                                        "fullEnd": 777,
                                        "start": 749,
                                        "end": 775,
                                        "fullWidth": 40,
                                        "width": 26,
                                        "expression": {
                                            "kind": "AssignmentExpression",
                                            "fullStart": 737,
                                            "fullEnd": 774,
                                            "start": 749,
                                            "end": 774,
                                            "fullWidth": 37,
                                            "width": 25,
                                            "left": {
                                                "kind": "ElementAccessExpression",
                                                "fullStart": 737,
                                                "fullEnd": 769,
                                                "start": 749,
                                                "end": 768,
                                                "fullWidth": 32,
                                                "width": 19,
                                                "expression": {
                                                    "kind": "MemberAccessExpression",
                                                    "fullStart": 737,
                                                    "fullEnd": 765,
                                                    "start": 749,
                                                    "end": 765,
                                                    "fullWidth": 28,
                                                    "width": 16,
                                                    "expression": {
                                                        "kind": "IdentifierName",
                                                        "fullStart": 737,
                                                        "fullEnd": 755,
                                                        "start": 749,
                                                        "end": 755,
                                                        "fullWidth": 18,
                                                        "width": 6,
                                                        "text": "String",
                                                        "value": "String",
                                                        "valueText": "String",
                                                        "hasLeadingTrivia": true,
                                                        "leadingTrivia": [
                                                            {
                                                                "kind": "WhitespaceTrivia",
                                                                "text": "            "
                                                            }
                                                        ]
                                                    },
                                                    "dotToken": {
                                                        "kind": "DotToken",
                                                        "fullStart": 755,
                                                        "fullEnd": 756,
                                                        "start": 755,
                                                        "end": 756,
                                                        "fullWidth": 1,
                                                        "width": 1,
                                                        "text": ".",
                                                        "value": ".",
                                                        "valueText": "."
                                                    },
                                                    "name": {
                                                        "kind": "IdentifierName",
                                                        "fullStart": 756,
                                                        "fullEnd": 765,
                                                        "start": 756,
                                                        "end": 765,
                                                        "fullWidth": 9,
                                                        "width": 9,
                                                        "text": "prototype",
                                                        "value": "prototype",
                                                        "valueText": "prototype"
                                                    }
                                                },
                                                "openBracketToken": {
                                                    "kind": "OpenBracketToken",
                                                    "fullStart": 765,
                                                    "fullEnd": 766,
                                                    "start": 765,
                                                    "end": 766,
                                                    "fullWidth": 1,
                                                    "width": 1,
                                                    "text": "[",
                                                    "value": "[",
                                                    "valueText": "["
                                                },
                                                "argumentExpression": {
                                                    "kind": "NumericLiteral",
                                                    "fullStart": 766,
                                                    "fullEnd": 767,
                                                    "start": 766,
                                                    "end": 767,
                                                    "fullWidth": 1,
                                                    "width": 1,
                                                    "text": "3",
                                                    "value": 3,
                                                    "valueText": "3"
                                                },
                                                "closeBracketToken": {
                                                    "kind": "CloseBracketToken",
                                                    "fullStart": 767,
                                                    "fullEnd": 769,
                                                    "start": 767,
                                                    "end": 768,
                                                    "fullWidth": 2,
                                                    "width": 1,
                                                    "text": "]",
                                                    "value": "]",
                                                    "valueText": "]",
                                                    "hasTrailingTrivia": true,
                                                    "trailingTrivia": [
                                                        {
                                                            "kind": "WhitespaceTrivia",
                                                            "text": " "
                                                        }
                                                    ]
                                                }
                                            },
                                            "operatorToken": {
                                                "kind": "EqualsToken",
                                                "fullStart": 769,
                                                "fullEnd": 771,
                                                "start": 769,
                                                "end": 770,
                                                "fullWidth": 2,
                                                "width": 1,
                                                "text": "=",
                                                "value": "=",
                                                "valueText": "=",
                                                "hasTrailingTrivia": true,
                                                "trailingTrivia": [
                                                    {
                                                        "kind": "WhitespaceTrivia",
                                                        "text": " "
                                                    }
                                                ]
                                            },
                                            "right": {
                                                "kind": "StringLiteral",
                                                "fullStart": 771,
                                                "fullEnd": 774,
                                                "start": 771,
                                                "end": 774,
                                                "fullWidth": 3,
                                                "width": 3,
                                                "text": "\"1\"",
                                                "value": "1",
                                                "valueText": "1"
                                            }
                                        },
                                        "semicolonToken": {
                                            "kind": "SemicolonToken",
                                            "fullStart": 774,
                                            "fullEnd": 777,
                                            "start": 774,
                                            "end": 775,
                                            "fullWidth": 3,
                                            "width": 1,
                                            "text": ";",
                                            "value": ";",
                                            "valueText": ";",
                                            "hasTrailingTrivia": true,
                                            "hasTrailingNewLine": true,
                                            "trailingTrivia": [
                                                {
                                                    "kind": "NewLineTrivia",
                                                    "text": "\r\n"
                                                }
                                            ]
                                        }
                                    },
                                    {
                                        "kind": "VariableStatement",
                                        "fullStart": 777,
                                        "fullEnd": 850,
                                        "start": 789,
                                        "end": 848,
                                        "fullWidth": 73,
                                        "width": 59,
                                        "modifiers": [],
                                        "variableDeclaration": {
                                            "kind": "VariableDeclaration",
                                            "fullStart": 777,
                                            "fullEnd": 847,
                                            "start": 789,
                                            "end": 847,
                                            "fullWidth": 70,
                                            "width": 58,
                                            "varKeyword": {
                                                "kind": "VarKeyword",
                                                "fullStart": 777,
                                                "fullEnd": 793,
                                                "start": 789,
                                                "end": 792,
                                                "fullWidth": 16,
                                                "width": 3,
                                                "text": "var",
                                                "value": "var",
                                                "valueText": "var",
                                                "hasLeadingTrivia": true,
                                                "hasTrailingTrivia": true,
                                                "leadingTrivia": [
                                                    {
                                                        "kind": "WhitespaceTrivia",
                                                        "text": "            "
                                                    }
                                                ],
                                                "trailingTrivia": [
                                                    {
                                                        "kind": "WhitespaceTrivia",
                                                        "text": " "
                                                    }
                                                ]
                                            },
                                            "variableDeclarators": [
                                                {
                                                    "kind": "VariableDeclarator",
                                                    "fullStart": 793,
                                                    "fullEnd": 847,
                                                    "start": 793,
                                                    "end": 847,
                                                    "fullWidth": 54,
                                                    "width": 54,
                                                    "identifier": {
                                                        "kind": "IdentifierName",
                                                        "fullStart": 793,
                                                        "fullEnd": 804,
                                                        "start": 793,
                                                        "end": 803,
                                                        "fullWidth": 11,
                                                        "width": 10,
                                                        "text": "testResult",
                                                        "value": "testResult",
                                                        "valueText": "testResult",
                                                        "hasTrailingTrivia": true,
                                                        "trailingTrivia": [
                                                            {
                                                                "kind": "WhitespaceTrivia",
                                                                "text": " "
                                                            }
                                                        ]
                                                    },
                                                    "equalsValueClause": {
                                                        "kind": "EqualsValueClause",
                                                        "fullStart": 804,
                                                        "fullEnd": 847,
                                                        "start": 804,
                                                        "end": 847,
                                                        "fullWidth": 43,
                                                        "width": 43,
                                                        "equalsToken": {
                                                            "kind": "EqualsToken",
                                                            "fullStart": 804,
                                                            "fullEnd": 806,
                                                            "start": 804,
                                                            "end": 805,
                                                            "fullWidth": 2,
                                                            "width": 1,
                                                            "text": "=",
                                                            "value": "=",
                                                            "valueText": "=",
                                                            "hasTrailingTrivia": true,
                                                            "trailingTrivia": [
                                                                {
                                                                    "kind": "WhitespaceTrivia",
                                                                    "text": " "
                                                                }
                                                            ]
                                                        },
                                                        "value": {
                                                            "kind": "InvocationExpression",
                                                            "fullStart": 806,
                                                            "fullEnd": 847,
                                                            "start": 806,
                                                            "end": 847,
                                                            "fullWidth": 41,
                                                            "width": 41,
                                                            "expression": {
                                                                "kind": "MemberAccessExpression",
                                                                "fullStart": 806,
                                                                "fullEnd": 830,
                                                                "start": 806,
                                                                "end": 830,
                                                                "fullWidth": 24,
                                                                "width": 24,
                                                                "expression": {
                                                                    "kind": "MemberAccessExpression",
                                                                    "fullStart": 806,
                                                                    "fullEnd": 825,
                                                                    "start": 806,
                                                                    "end": 825,
                                                                    "fullWidth": 19,
                                                                    "width": 19,
                                                                    "expression": {
                                                                        "kind": "MemberAccessExpression",
                                                                        "fullStart": 806,
                                                                        "fullEnd": 821,
                                                                        "start": 806,
                                                                        "end": 821,
                                                                        "fullWidth": 15,
                                                                        "width": 15,
                                                                        "expression": {
                                                                            "kind": "IdentifierName",
                                                                            "fullStart": 806,
                                                                            "fullEnd": 811,
                                                                            "start": 806,
                                                                            "end": 811,
                                                                            "fullWidth": 5,
                                                                            "width": 5,
                                                                            "text": "Array",
                                                                            "value": "Array",
                                                                            "valueText": "Array"
                                                                        },
                                                                        "dotToken": {
                                                                            "kind": "DotToken",
                                                                            "fullStart": 811,
                                                                            "fullEnd": 812,
                                                                            "start": 811,
                                                                            "end": 812,
                                                                            "fullWidth": 1,
                                                                            "width": 1,
                                                                            "text": ".",
                                                                            "value": ".",
                                                                            "valueText": "."
                                                                        },
                                                                        "name": {
                                                                            "kind": "IdentifierName",
                                                                            "fullStart": 812,
                                                                            "fullEnd": 821,
                                                                            "start": 812,
                                                                            "end": 821,
                                                                            "fullWidth": 9,
                                                                            "width": 9,
                                                                            "text": "prototype",
                                                                            "value": "prototype",
                                                                            "valueText": "prototype"
                                                                        }
                                                                    },
                                                                    "dotToken": {
                                                                        "kind": "DotToken",
                                                                        "fullStart": 821,
                                                                        "fullEnd": 822,
                                                                        "start": 821,
                                                                        "end": 822,
                                                                        "fullWidth": 1,
                                                                        "width": 1,
                                                                        "text": ".",
                                                                        "value": ".",
                                                                        "valueText": "."
                                                                    },
                                                                    "name": {
                                                                        "kind": "IdentifierName",
                                                                        "fullStart": 822,
                                                                        "fullEnd": 825,
                                                                        "start": 822,
                                                                        "end": 825,
                                                                        "fullWidth": 3,
                                                                        "width": 3,
                                                                        "text": "map",
                                                                        "value": "map",
                                                                        "valueText": "map"
                                                                    }
                                                                },
                                                                "dotToken": {
                                                                    "kind": "DotToken",
                                                                    "fullStart": 825,
                                                                    "fullEnd": 826,
                                                                    "start": 825,
                                                                    "end": 826,
                                                                    "fullWidth": 1,
                                                                    "width": 1,
                                                                    "text": ".",
                                                                    "value": ".",
                                                                    "valueText": "."
                                                                },
                                                                "name": {
                                                                    "kind": "IdentifierName",
                                                                    "fullStart": 826,
                                                                    "fullEnd": 830,
                                                                    "start": 826,
                                                                    "end": 830,
                                                                    "fullWidth": 4,
                                                                    "width": 4,
                                                                    "text": "call",
                                                                    "value": "call",
                                                                    "valueText": "call"
                                                                }
                                                            },
                                                            "argumentList": {
                                                                "kind": "ArgumentList",
                                                                "fullStart": 830,
                                                                "fullEnd": 847,
                                                                "start": 830,
                                                                "end": 847,
                                                                "fullWidth": 17,
                                                                "width": 17,
                                                                "openParenToken": {
                                                                    "kind": "OpenParenToken",
                                                                    "fullStart": 830,
                                                                    "fullEnd": 831,
                                                                    "start": 830,
                                                                    "end": 831,
                                                                    "fullWidth": 1,
                                                                    "width": 1,
                                                                    "text": "(",
                                                                    "value": "(",
                                                                    "valueText": "("
                                                                },
                                                                "arguments": [
                                                                    {
                                                                        "kind": "IdentifierName",
                                                                        "fullStart": 831,
                                                                        "fullEnd": 834,
                                                                        "start": 831,
                                                                        "end": 834,
                                                                        "fullWidth": 3,
                                                                        "width": 3,
                                                                        "text": "str",
                                                                        "value": "str",
                                                                        "valueText": "str"
                                                                    },
                                                                    {
                                                                        "kind": "CommaToken",
                                                                        "fullStart": 834,
                                                                        "fullEnd": 836,
                                                                        "start": 834,
                                                                        "end": 835,
                                                                        "fullWidth": 2,
                                                                        "width": 1,
                                                                        "text": ",",
                                                                        "value": ",",
                                                                        "valueText": ",",
                                                                        "hasTrailingTrivia": true,
                                                                        "trailingTrivia": [
                                                                            {
                                                                                "kind": "WhitespaceTrivia",
                                                                                "text": " "
                                                                            }
                                                                        ]
                                                                    },
                                                                    {
                                                                        "kind": "IdentifierName",
                                                                        "fullStart": 836,
                                                                        "fullEnd": 846,
                                                                        "start": 836,
                                                                        "end": 846,
                                                                        "fullWidth": 10,
                                                                        "width": 10,
                                                                        "text": "callbackfn",
                                                                        "value": "callbackfn",
                                                                        "valueText": "callbackfn"
                                                                    }
                                                                ],
                                                                "closeParenToken": {
                                                                    "kind": "CloseParenToken",
                                                                    "fullStart": 846,
                                                                    "fullEnd": 847,
                                                                    "start": 846,
                                                                    "end": 847,
                                                                    "fullWidth": 1,
                                                                    "width": 1,
                                                                    "text": ")",
                                                                    "value": ")",
                                                                    "valueText": ")"
                                                                }
                                                            }
                                                        }
                                                    }
                                                }
                                            ]
                                        },
                                        "semicolonToken": {
                                            "kind": "SemicolonToken",
                                            "fullStart": 847,
                                            "fullEnd": 850,
                                            "start": 847,
                                            "end": 848,
                                            "fullWidth": 3,
                                            "width": 1,
                                            "text": ";",
                                            "value": ";",
                                            "valueText": ";",
                                            "hasTrailingTrivia": true,
                                            "hasTrailingNewLine": true,
                                            "trailingTrivia": [
                                                {
                                                    "kind": "NewLineTrivia",
                                                    "text": "\r\n"
                                                }
                                            ]
                                        }
                                    },
                                    {
                                        "kind": "ReturnStatement",
                                        "fullStart": 850,
                                        "fullEnd": 897,
                                        "start": 864,
                                        "end": 895,
                                        "fullWidth": 47,
                                        "width": 31,
                                        "returnKeyword": {
                                            "kind": "ReturnKeyword",
                                            "fullStart": 850,
                                            "fullEnd": 871,
                                            "start": 864,
                                            "end": 870,
                                            "fullWidth": 21,
                                            "width": 6,
                                            "text": "return",
                                            "value": "return",
                                            "valueText": "return",
                                            "hasLeadingTrivia": true,
                                            "hasLeadingNewLine": true,
                                            "hasTrailingTrivia": true,
                                            "leadingTrivia": [
                                                {
                                                    "kind": "NewLineTrivia",
                                                    "text": "\r\n"
                                                },
                                                {
                                                    "kind": "WhitespaceTrivia",
                                                    "text": "            "
                                                }
                                            ],
                                            "trailingTrivia": [
                                                {
                                                    "kind": "WhitespaceTrivia",
                                                    "text": " "
                                                }
                                            ]
                                        },
                                        "expression": {
                                            "kind": "EqualsExpression",
                                            "fullStart": 871,
                                            "fullEnd": 894,
                                            "start": 871,
                                            "end": 894,
                                            "fullWidth": 23,
                                            "width": 23,
                                            "left": {
                                                "kind": "NumericLiteral",
                                                "fullStart": 871,
                                                "fullEnd": 873,
                                                "start": 871,
                                                "end": 872,
                                                "fullWidth": 2,
                                                "width": 1,
                                                "text": "3",
                                                "value": 3,
                                                "valueText": "3",
                                                "hasTrailingTrivia": true,
                                                "trailingTrivia": [
                                                    {
                                                        "kind": "WhitespaceTrivia",
                                                        "text": " "
                                                    }
                                                ]
                                            },
                                            "operatorToken": {
                                                "kind": "EqualsEqualsEqualsToken",
                                                "fullStart": 873,
                                                "fullEnd": 877,
                                                "start": 873,
                                                "end": 876,
                                                "fullWidth": 4,
                                                "width": 3,
                                                "text": "===",
                                                "value": "===",
                                                "valueText": "===",
                                                "hasTrailingTrivia": true,
                                                "trailingTrivia": [
                                                    {
                                                        "kind": "WhitespaceTrivia",
                                                        "text": " "
                                                    }
                                                ]
                                            },
                                            "right": {
                                                "kind": "MemberAccessExpression",
                                                "fullStart": 877,
                                                "fullEnd": 894,
                                                "start": 877,
                                                "end": 894,
                                                "fullWidth": 17,
                                                "width": 17,
                                                "expression": {
                                                    "kind": "IdentifierName",
                                                    "fullStart": 877,
                                                    "fullEnd": 887,
                                                    "start": 877,
                                                    "end": 887,
                                                    "fullWidth": 10,
                                                    "width": 10,
                                                    "text": "testResult",
                                                    "value": "testResult",
                                                    "valueText": "testResult"
                                                },
                                                "dotToken": {
                                                    "kind": "DotToken",
                                                    "fullStart": 887,
                                                    "fullEnd": 888,
                                                    "start": 887,
                                                    "end": 888,
                                                    "fullWidth": 1,
                                                    "width": 1,
                                                    "text": ".",
                                                    "value": ".",
                                                    "valueText": "."
                                                },
                                                "name": {
                                                    "kind": "IdentifierName",
                                                    "fullStart": 888,
                                                    "fullEnd": 894,
                                                    "start": 888,
                                                    "end": 894,
                                                    "fullWidth": 6,
                                                    "width": 6,
                                                    "text": "length",
                                                    "value": "length",
                                                    "valueText": "length"
                                                }
                                            }
                                        },
                                        "semicolonToken": {
                                            "kind": "SemicolonToken",
                                            "fullStart": 894,
                                            "fullEnd": 897,
                                            "start": 894,
                                            "end": 895,
                                            "fullWidth": 3,
                                            "width": 1,
                                            "text": ";",
                                            "value": ";",
                                            "valueText": ";",
                                            "hasTrailingTrivia": true,
                                            "hasTrailingNewLine": true,
                                            "trailingTrivia": [
                                                {
                                                    "kind": "NewLineTrivia",
                                                    "text": "\r\n"
                                                }
                                            ]
                                        }
                                    }
                                ],
                                "closeBraceToken": {
                                    "kind": "CloseBraceToken",
                                    "fullStart": 897,
                                    "fullEnd": 907,
                                    "start": 905,
                                    "end": 906,
                                    "fullWidth": 10,
                                    "width": 1,
                                    "text": "}",
                                    "value": "}",
                                    "valueText": "}",
                                    "hasLeadingTrivia": true,
                                    "hasTrailingTrivia": true,
                                    "leadingTrivia": [
                                        {
                                            "kind": "WhitespaceTrivia",
                                            "text": "        "
                                        }
                                    ],
                                    "trailingTrivia": [
                                        {
                                            "kind": "WhitespaceTrivia",
                                            "text": " "
                                        }
                                    ]
                                }
                            },
                            "finallyClause": {
                                "kind": "FinallyClause",
                                "fullStart": 907,
                                "fullEnd": 970,
                                "start": 907,
                                "end": 968,
                                "fullWidth": 63,
                                "width": 61,
                                "finallyKeyword": {
                                    "kind": "FinallyKeyword",
                                    "fullStart": 907,
                                    "fullEnd": 915,
                                    "start": 907,
                                    "end": 914,
                                    "fullWidth": 8,
                                    "width": 7,
                                    "text": "finally",
                                    "value": "finally",
                                    "valueText": "finally",
                                    "hasTrailingTrivia": true,
                                    "trailingTrivia": [
                                        {
                                            "kind": "WhitespaceTrivia",
                                            "text": " "
                                        }
                                    ]
                                },
                                "block": {
                                    "kind": "Block",
                                    "fullStart": 915,
                                    "fullEnd": 970,
                                    "start": 915,
                                    "end": 968,
                                    "fullWidth": 55,
                                    "width": 53,
                                    "openBraceToken": {
                                        "kind": "OpenBraceToken",
                                        "fullStart": 915,
                                        "fullEnd": 918,
                                        "start": 915,
                                        "end": 916,
                                        "fullWidth": 3,
                                        "width": 1,
                                        "text": "{",
                                        "value": "{",
                                        "valueText": "{",
                                        "hasTrailingTrivia": true,
                                        "hasTrailingNewLine": true,
                                        "trailingTrivia": [
                                            {
                                                "kind": "NewLineTrivia",
                                                "text": "\r\n"
                                            }
                                        ]
                                    },
                                    "statements": [
                                        {
                                            "kind": "ExpressionStatement",
                                            "fullStart": 918,
                                            "fullEnd": 959,
                                            "start": 930,
                                            "end": 957,
                                            "fullWidth": 41,
                                            "width": 27,
                                            "expression": {
                                                "kind": "DeleteExpression",
                                                "fullStart": 918,
                                                "fullEnd": 956,
                                                "start": 930,
                                                "end": 956,
                                                "fullWidth": 38,
                                                "width": 26,
                                                "deleteKeyword": {
                                                    "kind": "DeleteKeyword",
                                                    "fullStart": 918,
                                                    "fullEnd": 937,
                                                    "start": 930,
                                                    "end": 936,
                                                    "fullWidth": 19,
                                                    "width": 6,
                                                    "text": "delete",
                                                    "value": "delete",
                                                    "valueText": "delete",
                                                    "hasLeadingTrivia": true,
                                                    "hasTrailingTrivia": true,
                                                    "leadingTrivia": [
                                                        {
                                                            "kind": "WhitespaceTrivia",
                                                            "text": "            "
                                                        }
                                                    ],
                                                    "trailingTrivia": [
                                                        {
                                                            "kind": "WhitespaceTrivia",
                                                            "text": " "
                                                        }
                                                    ]
                                                },
                                                "expression": {
                                                    "kind": "ElementAccessExpression",
                                                    "fullStart": 937,
                                                    "fullEnd": 956,
                                                    "start": 937,
                                                    "end": 956,
                                                    "fullWidth": 19,
                                                    "width": 19,
                                                    "expression": {
                                                        "kind": "MemberAccessExpression",
                                                        "fullStart": 937,
                                                        "fullEnd": 953,
                                                        "start": 937,
                                                        "end": 953,
                                                        "fullWidth": 16,
                                                        "width": 16,
                                                        "expression": {
                                                            "kind": "IdentifierName",
                                                            "fullStart": 937,
                                                            "fullEnd": 943,
                                                            "start": 937,
                                                            "end": 943,
                                                            "fullWidth": 6,
                                                            "width": 6,
                                                            "text": "String",
                                                            "value": "String",
                                                            "valueText": "String"
                                                        },
                                                        "dotToken": {
                                                            "kind": "DotToken",
                                                            "fullStart": 943,
                                                            "fullEnd": 944,
                                                            "start": 943,
                                                            "end": 944,
                                                            "fullWidth": 1,
                                                            "width": 1,
                                                            "text": ".",
                                                            "value": ".",
                                                            "valueText": "."
                                                        },
                                                        "name": {
                                                            "kind": "IdentifierName",
                                                            "fullStart": 944,
                                                            "fullEnd": 953,
                                                            "start": 944,
                                                            "end": 953,
                                                            "fullWidth": 9,
                                                            "width": 9,
                                                            "text": "prototype",
                                                            "value": "prototype",
                                                            "valueText": "prototype"
                                                        }
                                                    },
                                                    "openBracketToken": {
                                                        "kind": "OpenBracketToken",
                                                        "fullStart": 953,
                                                        "fullEnd": 954,
                                                        "start": 953,
                                                        "end": 954,
                                                        "fullWidth": 1,
                                                        "width": 1,
                                                        "text": "[",
                                                        "value": "[",
                                                        "valueText": "["
                                                    },
                                                    "argumentExpression": {
                                                        "kind": "NumericLiteral",
                                                        "fullStart": 954,
                                                        "fullEnd": 955,
                                                        "start": 954,
                                                        "end": 955,
                                                        "fullWidth": 1,
                                                        "width": 1,
                                                        "text": "3",
                                                        "value": 3,
                                                        "valueText": "3"
                                                    },
                                                    "closeBracketToken": {
                                                        "kind": "CloseBracketToken",
                                                        "fullStart": 955,
                                                        "fullEnd": 956,
                                                        "start": 955,
                                                        "end": 956,
                                                        "fullWidth": 1,
                                                        "width": 1,
                                                        "text": "]",
                                                        "value": "]",
                                                        "valueText": "]"
                                                    }
                                                }
                                            },
                                            "semicolonToken": {
                                                "kind": "SemicolonToken",
                                                "fullStart": 956,
                                                "fullEnd": 959,
                                                "start": 956,
                                                "end": 957,
                                                "fullWidth": 3,
                                                "width": 1,
                                                "text": ";",
                                                "value": ";",
                                                "valueText": ";",
                                                "hasTrailingTrivia": true,
                                                "hasTrailingNewLine": true,
                                                "trailingTrivia": [
                                                    {
                                                        "kind": "NewLineTrivia",
                                                        "text": "\r\n"
                                                    }
                                                ]
                                            }
                                        }
                                    ],
                                    "closeBraceToken": {
                                        "kind": "CloseBraceToken",
                                        "fullStart": 959,
                                        "fullEnd": 970,
                                        "start": 967,
                                        "end": 968,
                                        "fullWidth": 11,
                                        "width": 1,
                                        "text": "}",
                                        "value": "}",
                                        "valueText": "}",
                                        "hasLeadingTrivia": true,
                                        "hasTrailingTrivia": true,
                                        "hasTrailingNewLine": true,
                                        "leadingTrivia": [
                                            {
                                                "kind": "WhitespaceTrivia",
                                                "text": "        "
                                            }
                                        ],
                                        "trailingTrivia": [
                                            {
                                                "kind": "NewLineTrivia",
                                                "text": "\r\n"
                                            }
                                        ]
                                    }
                                }
                            }
                        }
                    ],
                    "closeBraceToken": {
                        "kind": "CloseBraceToken",
                        "fullStart": 970,
                        "fullEnd": 977,
                        "start": 974,
                        "end": 975,
                        "fullWidth": 7,
                        "width": 1,
                        "text": "}",
                        "value": "}",
                        "valueText": "}",
                        "hasLeadingTrivia": true,
                        "hasTrailingTrivia": true,
                        "hasTrailingNewLine": true,
                        "leadingTrivia": [
                            {
                                "kind": "WhitespaceTrivia",
                                "text": "    "
                            }
                        ],
                        "trailingTrivia": [
                            {
                                "kind": "NewLineTrivia",
                                "text": "\r\n"
                            }
                        ]
                    }
                }
            },
            {
                "kind": "ExpressionStatement",
                "fullStart": 977,
                "fullEnd": 1001,
                "start": 977,
                "end": 999,
                "fullWidth": 24,
                "width": 22,
                "expression": {
                    "kind": "InvocationExpression",
                    "fullStart": 977,
                    "fullEnd": 998,
                    "start": 977,
                    "end": 998,
                    "fullWidth": 21,
                    "width": 21,
                    "expression": {
                        "kind": "IdentifierName",
                        "fullStart": 977,
                        "fullEnd": 988,
                        "start": 977,
                        "end": 988,
                        "fullWidth": 11,
                        "width": 11,
                        "text": "runTestCase",
                        "value": "runTestCase",
                        "valueText": "runTestCase"
                    },
                    "argumentList": {
                        "kind": "ArgumentList",
                        "fullStart": 988,
                        "fullEnd": 998,
                        "start": 988,
                        "end": 998,
                        "fullWidth": 10,
                        "width": 10,
                        "openParenToken": {
                            "kind": "OpenParenToken",
                            "fullStart": 988,
                            "fullEnd": 989,
                            "start": 988,
                            "end": 989,
                            "fullWidth": 1,
                            "width": 1,
                            "text": "(",
                            "value": "(",
                            "valueText": "("
                        },
                        "arguments": [
                            {
                                "kind": "IdentifierName",
                                "fullStart": 989,
                                "fullEnd": 997,
                                "start": 989,
                                "end": 997,
                                "fullWidth": 8,
                                "width": 8,
                                "text": "testcase",
                                "value": "testcase",
                                "valueText": "testcase"
                            }
                        ],
                        "closeParenToken": {
                            "kind": "CloseParenToken",
                            "fullStart": 997,
                            "fullEnd": 998,
                            "start": 997,
                            "end": 998,
                            "fullWidth": 1,
                            "width": 1,
                            "text": ")",
                            "value": ")",
                            "valueText": ")"
                        }
                    }
                },
                "semicolonToken": {
                    "kind": "SemicolonToken",
                    "fullStart": 998,
                    "fullEnd": 1001,
                    "start": 998,
                    "end": 999,
                    "fullWidth": 3,
                    "width": 1,
                    "text": ";",
                    "value": ";",
                    "valueText": ";",
                    "hasTrailingTrivia": true,
                    "hasTrailingNewLine": true,
                    "trailingTrivia": [
                        {
                            "kind": "NewLineTrivia",
                            "text": "\r\n"
                        }
                    ]
                }
            }
        ],
        "endOfFileToken": {
            "kind": "EndOfFileToken",
            "fullStart": 1001,
            "fullEnd": 1001,
            "start": 1001,
            "end": 1001,
            "fullWidth": 0,
            "width": 0,
            "text": ""
        }
    },
    "lineMap": {
        "lineStarts": [
            0,
            67,
            152,
            232,
            308,
            380,
            385,
            440,
            550,
            555,
            557,
            559,
            582,
            628,
            671,
            682,
            684,
            722,
            737,
            777,
            850,
            852,
            897,
            918,
            959,
            970,
            977,
            1001
        ],
        "length": 1001
    }
}<|MERGE_RESOLUTION|>--- conflicted
+++ resolved
@@ -277,11 +277,8 @@
                                             "start": 610,
                                             "end": 613,
                                             "fullWidth": 3,
-<<<<<<< HEAD
                                             "width": 3,
-=======
                                             "modifiers": [],
->>>>>>> e3c38734
                                             "identifier": {
                                                 "kind": "IdentifierName",
                                                 "fullStart": 610,
@@ -321,11 +318,8 @@
                                             "start": 615,
                                             "end": 618,
                                             "fullWidth": 3,
-<<<<<<< HEAD
                                             "width": 3,
-=======
                                             "modifiers": [],
->>>>>>> e3c38734
                                             "identifier": {
                                                 "kind": "IdentifierName",
                                                 "fullStart": 615,
@@ -365,11 +359,8 @@
                                             "start": 620,
                                             "end": 623,
                                             "fullWidth": 3,
-<<<<<<< HEAD
                                             "width": 3,
-=======
                                             "modifiers": [],
->>>>>>> e3c38734
                                             "identifier": {
                                                 "kind": "IdentifierName",
                                                 "fullStart": 620,
