{
    "isDeclaration": false,
    "languageVersion": "EcmaScript5",
    "parseOptions": {
        "allowAutomaticSemicolonInsertion": true
    },
    "sourceUnit": {
        "kind": "SourceUnit",
        "fullStart": 0,
        "fullEnd": 969,
        "start": 531,
        "end": 969,
        "fullWidth": 969,
        "width": 438,
        "isIncrementallyUnusable": true,
        "moduleElements": [
            {
                "kind": "FunctionDeclaration",
                "fullStart": 0,
                "fullEnd": 945,
                "start": 531,
                "end": 943,
                "fullWidth": 945,
                "width": 412,
                "modifiers": [],
                "functionKeyword": {
                    "kind": "FunctionKeyword",
                    "fullStart": 0,
                    "fullEnd": 540,
                    "start": 531,
                    "end": 539,
                    "fullWidth": 540,
                    "width": 8,
                    "text": "function",
                    "value": "function",
                    "valueText": "function",
                    "hasLeadingTrivia": true,
                    "hasLeadingComment": true,
                    "hasLeadingNewLine": true,
                    "hasTrailingTrivia": true,
                    "leadingTrivia": [
                        {
                            "kind": "SingleLineCommentTrivia",
                            "text": "/// Copyright (c) 2012 Ecma International.  All rights reserved. "
                        },
                        {
                            "kind": "NewLineTrivia",
                            "text": "\r\n"
                        },
                        {
                            "kind": "SingleLineCommentTrivia",
                            "text": "/// Ecma International makes this code available under the terms and conditions set"
                        },
                        {
                            "kind": "NewLineTrivia",
                            "text": "\r\n"
                        },
                        {
                            "kind": "SingleLineCommentTrivia",
                            "text": "/// forth on http://hg.ecmascript.org/tests/test262/raw-file/tip/LICENSE (the "
                        },
                        {
                            "kind": "NewLineTrivia",
                            "text": "\r\n"
                        },
                        {
                            "kind": "SingleLineCommentTrivia",
                            "text": "/// \"Use Terms\").   Any redistribution of this code must retain the above "
                        },
                        {
                            "kind": "NewLineTrivia",
                            "text": "\r\n"
                        },
                        {
                            "kind": "SingleLineCommentTrivia",
                            "text": "/// copyright and this notice and otherwise comply with the Use Terms."
                        },
                        {
                            "kind": "NewLineTrivia",
                            "text": "\r\n"
                        },
                        {
                            "kind": "MultiLineCommentTrivia",
                            "text": "/**\r\n * @path ch15/15.4/15.4.4/15.4.4.19/15.4.4.19-8-7.js\r\n * @description Array.prototype.map successful to delete the object in callbackfn\r\n */"
                        },
                        {
                            "kind": "NewLineTrivia",
                            "text": "\r\n"
                        },
                        {
                            "kind": "NewLineTrivia",
                            "text": "\r\n"
                        },
                        {
                            "kind": "NewLineTrivia",
                            "text": "\r\n"
                        }
                    ],
                    "trailingTrivia": [
                        {
                            "kind": "WhitespaceTrivia",
                            "text": " "
                        }
                    ]
                },
                "identifier": {
                    "kind": "IdentifierName",
                    "fullStart": 540,
                    "fullEnd": 548,
                    "start": 540,
                    "end": 548,
                    "fullWidth": 8,
                    "width": 8,
                    "text": "testcase",
                    "value": "testcase",
                    "valueText": "testcase"
                },
                "callSignature": {
                    "kind": "CallSignature",
                    "fullStart": 548,
                    "fullEnd": 551,
                    "start": 548,
                    "end": 550,
                    "fullWidth": 3,
                    "width": 2,
                    "parameterList": {
                        "kind": "ParameterList",
                        "fullStart": 548,
                        "fullEnd": 551,
                        "start": 548,
                        "end": 550,
                        "fullWidth": 3,
                        "width": 2,
                        "openParenToken": {
                            "kind": "OpenParenToken",
                            "fullStart": 548,
                            "fullEnd": 549,
                            "start": 548,
                            "end": 549,
                            "fullWidth": 1,
                            "width": 1,
                            "text": "(",
                            "value": "(",
                            "valueText": "("
                        },
                        "parameters": [],
                        "closeParenToken": {
                            "kind": "CloseParenToken",
                            "fullStart": 549,
                            "fullEnd": 551,
                            "start": 549,
                            "end": 550,
                            "fullWidth": 2,
                            "width": 1,
                            "text": ")",
                            "value": ")",
                            "valueText": ")",
                            "hasTrailingTrivia": true,
                            "trailingTrivia": [
                                {
                                    "kind": "WhitespaceTrivia",
                                    "text": " "
                                }
                            ]
                        }
                    }
                },
                "block": {
                    "kind": "Block",
                    "fullStart": 551,
                    "fullEnd": 945,
                    "start": 551,
                    "end": 943,
                    "fullWidth": 394,
                    "width": 392,
                    "openBraceToken": {
                        "kind": "OpenBraceToken",
                        "fullStart": 551,
                        "fullEnd": 554,
                        "start": 551,
                        "end": 552,
                        "fullWidth": 3,
                        "width": 1,
                        "text": "{",
                        "value": "{",
                        "valueText": "{",
                        "hasTrailingTrivia": true,
                        "hasTrailingNewLine": true,
                        "trailingTrivia": [
                            {
                                "kind": "NewLineTrivia",
                                "text": "\r\n"
                            }
                        ]
                    },
                    "statements": [
                        {
                            "kind": "VariableStatement",
                            "fullStart": 554,
                            "fullEnd": 577,
                            "start": 562,
                            "end": 575,
                            "fullWidth": 23,
                            "width": 13,
                            "modifiers": [],
                            "variableDeclaration": {
                                "kind": "VariableDeclaration",
                                "fullStart": 554,
                                "fullEnd": 574,
                                "start": 562,
                                "end": 574,
                                "fullWidth": 20,
                                "width": 12,
                                "varKeyword": {
                                    "kind": "VarKeyword",
                                    "fullStart": 554,
                                    "fullEnd": 566,
                                    "start": 562,
                                    "end": 565,
                                    "fullWidth": 12,
                                    "width": 3,
                                    "text": "var",
                                    "value": "var",
                                    "valueText": "var",
                                    "hasLeadingTrivia": true,
                                    "hasTrailingTrivia": true,
                                    "leadingTrivia": [
                                        {
                                            "kind": "WhitespaceTrivia",
                                            "text": "        "
                                        }
                                    ],
                                    "trailingTrivia": [
                                        {
                                            "kind": "WhitespaceTrivia",
                                            "text": " "
                                        }
                                    ]
                                },
                                "variableDeclarators": [
                                    {
                                        "kind": "VariableDeclarator",
                                        "fullStart": 566,
                                        "fullEnd": 574,
                                        "start": 566,
                                        "end": 574,
                                        "fullWidth": 8,
<<<<<<< HEAD
                                        "width": 8,
                                        "identifier": {
=======
                                        "propertyName": {
>>>>>>> 85e84683
                                            "kind": "IdentifierName",
                                            "fullStart": 566,
                                            "fullEnd": 570,
                                            "start": 566,
                                            "end": 569,
                                            "fullWidth": 4,
                                            "width": 3,
                                            "text": "obj",
                                            "value": "obj",
                                            "valueText": "obj",
                                            "hasTrailingTrivia": true,
                                            "trailingTrivia": [
                                                {
                                                    "kind": "WhitespaceTrivia",
                                                    "text": " "
                                                }
                                            ]
                                        },
                                        "equalsValueClause": {
                                            "kind": "EqualsValueClause",
                                            "fullStart": 570,
                                            "fullEnd": 574,
                                            "start": 570,
                                            "end": 574,
                                            "fullWidth": 4,
                                            "width": 4,
                                            "equalsToken": {
                                                "kind": "EqualsToken",
                                                "fullStart": 570,
                                                "fullEnd": 572,
                                                "start": 570,
                                                "end": 571,
                                                "fullWidth": 2,
                                                "width": 1,
                                                "text": "=",
                                                "value": "=",
                                                "valueText": "=",
                                                "hasTrailingTrivia": true,
                                                "trailingTrivia": [
                                                    {
                                                        "kind": "WhitespaceTrivia",
                                                        "text": " "
                                                    }
                                                ]
                                            },
                                            "value": {
                                                "kind": "ObjectLiteralExpression",
                                                "fullStart": 572,
                                                "fullEnd": 574,
                                                "start": 572,
                                                "end": 574,
                                                "fullWidth": 2,
                                                "width": 2,
                                                "openBraceToken": {
                                                    "kind": "OpenBraceToken",
                                                    "fullStart": 572,
                                                    "fullEnd": 573,
                                                    "start": 572,
                                                    "end": 573,
                                                    "fullWidth": 1,
                                                    "width": 1,
                                                    "text": "{",
                                                    "value": "{",
                                                    "valueText": "{"
                                                },
                                                "propertyAssignments": [],
                                                "closeBraceToken": {
                                                    "kind": "CloseBraceToken",
                                                    "fullStart": 573,
                                                    "fullEnd": 574,
                                                    "start": 573,
                                                    "end": 574,
                                                    "fullWidth": 1,
                                                    "width": 1,
                                                    "text": "}",
                                                    "value": "}",
                                                    "valueText": "}"
                                                }
                                            }
                                        }
                                    }
                                ]
                            },
                            "semicolonToken": {
                                "kind": "SemicolonToken",
                                "fullStart": 574,
                                "fullEnd": 577,
                                "start": 574,
                                "end": 575,
                                "fullWidth": 3,
                                "width": 1,
                                "text": ";",
                                "value": ";",
                                "valueText": ";",
                                "hasTrailingTrivia": true,
                                "hasTrailingNewLine": true,
                                "trailingTrivia": [
                                    {
                                        "kind": "NewLineTrivia",
                                        "text": "\r\n"
                                    }
                                ]
                            }
                        },
                        {
                            "kind": "ExpressionStatement",
                            "fullStart": 577,
                            "fullEnd": 616,
                            "start": 585,
                            "end": 614,
                            "fullWidth": 39,
                            "width": 29,
                            "expression": {
                                "kind": "AssignmentExpression",
                                "fullStart": 577,
                                "fullEnd": 613,
                                "start": 585,
                                "end": 613,
                                "fullWidth": 36,
                                "width": 28,
                                "left": {
                                    "kind": "MemberAccessExpression",
                                    "fullStart": 577,
                                    "fullEnd": 596,
                                    "start": 585,
                                    "end": 595,
                                    "fullWidth": 19,
                                    "width": 10,
                                    "expression": {
                                        "kind": "IdentifierName",
                                        "fullStart": 577,
                                        "fullEnd": 588,
                                        "start": 585,
                                        "end": 588,
                                        "fullWidth": 11,
                                        "width": 3,
                                        "text": "obj",
                                        "value": "obj",
                                        "valueText": "obj",
                                        "hasLeadingTrivia": true,
                                        "leadingTrivia": [
                                            {
                                                "kind": "WhitespaceTrivia",
                                                "text": "        "
                                            }
                                        ]
                                    },
                                    "dotToken": {
                                        "kind": "DotToken",
                                        "fullStart": 588,
                                        "fullEnd": 589,
                                        "start": 588,
                                        "end": 589,
                                        "fullWidth": 1,
                                        "width": 1,
                                        "text": ".",
                                        "value": ".",
                                        "valueText": "."
                                    },
                                    "name": {
                                        "kind": "IdentifierName",
                                        "fullStart": 589,
                                        "fullEnd": 596,
                                        "start": 589,
                                        "end": 595,
                                        "fullWidth": 7,
                                        "width": 6,
                                        "text": "srcArr",
                                        "value": "srcArr",
                                        "valueText": "srcArr",
                                        "hasTrailingTrivia": true,
                                        "trailingTrivia": [
                                            {
                                                "kind": "WhitespaceTrivia",
                                                "text": " "
                                            }
                                        ]
                                    }
                                },
                                "operatorToken": {
                                    "kind": "EqualsToken",
                                    "fullStart": 596,
                                    "fullEnd": 598,
                                    "start": 596,
                                    "end": 597,
                                    "fullWidth": 2,
                                    "width": 1,
                                    "text": "=",
                                    "value": "=",
                                    "valueText": "=",
                                    "hasTrailingTrivia": true,
                                    "trailingTrivia": [
                                        {
                                            "kind": "WhitespaceTrivia",
                                            "text": " "
                                        }
                                    ]
                                },
                                "right": {
                                    "kind": "ArrayLiteralExpression",
                                    "fullStart": 598,
                                    "fullEnd": 613,
                                    "start": 598,
                                    "end": 613,
                                    "fullWidth": 15,
                                    "width": 15,
                                    "openBracketToken": {
                                        "kind": "OpenBracketToken",
                                        "fullStart": 598,
                                        "fullEnd": 599,
                                        "start": 598,
                                        "end": 599,
                                        "fullWidth": 1,
                                        "width": 1,
                                        "text": "[",
                                        "value": "[",
                                        "valueText": "["
                                    },
                                    "expressions": [
                                        {
                                            "kind": "NumericLiteral",
                                            "fullStart": 599,
                                            "fullEnd": 600,
                                            "start": 599,
                                            "end": 600,
                                            "fullWidth": 1,
                                            "width": 1,
                                            "text": "1",
                                            "value": 1,
                                            "valueText": "1"
                                        },
                                        {
                                            "kind": "CommaToken",
                                            "fullStart": 600,
                                            "fullEnd": 602,
                                            "start": 600,
                                            "end": 601,
                                            "fullWidth": 2,
                                            "width": 1,
                                            "text": ",",
                                            "value": ",",
                                            "valueText": ",",
                                            "hasTrailingTrivia": true,
                                            "trailingTrivia": [
                                                {
                                                    "kind": "WhitespaceTrivia",
                                                    "text": " "
                                                }
                                            ]
                                        },
                                        {
                                            "kind": "NumericLiteral",
                                            "fullStart": 602,
                                            "fullEnd": 603,
                                            "start": 602,
                                            "end": 603,
                                            "fullWidth": 1,
                                            "width": 1,
                                            "text": "2",
                                            "value": 2,
                                            "valueText": "2"
                                        },
                                        {
                                            "kind": "CommaToken",
                                            "fullStart": 603,
                                            "fullEnd": 605,
                                            "start": 603,
                                            "end": 604,
                                            "fullWidth": 2,
                                            "width": 1,
                                            "text": ",",
                                            "value": ",",
                                            "valueText": ",",
                                            "hasTrailingTrivia": true,
                                            "trailingTrivia": [
                                                {
                                                    "kind": "WhitespaceTrivia",
                                                    "text": " "
                                                }
                                            ]
                                        },
                                        {
                                            "kind": "NumericLiteral",
                                            "fullStart": 605,
                                            "fullEnd": 606,
                                            "start": 605,
                                            "end": 606,
                                            "fullWidth": 1,
                                            "width": 1,
                                            "text": "3",
                                            "value": 3,
                                            "valueText": "3"
                                        },
                                        {
                                            "kind": "CommaToken",
                                            "fullStart": 606,
                                            "fullEnd": 608,
                                            "start": 606,
                                            "end": 607,
                                            "fullWidth": 2,
                                            "width": 1,
                                            "text": ",",
                                            "value": ",",
                                            "valueText": ",",
                                            "hasTrailingTrivia": true,
                                            "trailingTrivia": [
                                                {
                                                    "kind": "WhitespaceTrivia",
                                                    "text": " "
                                                }
                                            ]
                                        },
                                        {
                                            "kind": "NumericLiteral",
                                            "fullStart": 608,
                                            "fullEnd": 609,
                                            "start": 608,
                                            "end": 609,
                                            "fullWidth": 1,
                                            "width": 1,
                                            "text": "4",
                                            "value": 4,
                                            "valueText": "4"
                                        },
                                        {
                                            "kind": "CommaToken",
                                            "fullStart": 609,
                                            "fullEnd": 611,
                                            "start": 609,
                                            "end": 610,
                                            "fullWidth": 2,
                                            "width": 1,
                                            "text": ",",
                                            "value": ",",
                                            "valueText": ",",
                                            "hasTrailingTrivia": true,
                                            "trailingTrivia": [
                                                {
                                                    "kind": "WhitespaceTrivia",
                                                    "text": " "
                                                }
                                            ]
                                        },
                                        {
                                            "kind": "NumericLiteral",
                                            "fullStart": 611,
                                            "fullEnd": 612,
                                            "start": 611,
                                            "end": 612,
                                            "fullWidth": 1,
                                            "width": 1,
                                            "text": "5",
                                            "value": 5,
                                            "valueText": "5"
                                        }
                                    ],
                                    "closeBracketToken": {
                                        "kind": "CloseBracketToken",
                                        "fullStart": 612,
                                        "fullEnd": 613,
                                        "start": 612,
                                        "end": 613,
                                        "fullWidth": 1,
                                        "width": 1,
                                        "text": "]",
                                        "value": "]",
                                        "valueText": "]"
                                    }
                                }
                            },
                            "semicolonToken": {
                                "kind": "SemicolonToken",
                                "fullStart": 613,
                                "fullEnd": 616,
                                "start": 613,
                                "end": 614,
                                "fullWidth": 3,
                                "width": 1,
                                "text": ";",
                                "value": ";",
                                "valueText": ";",
                                "hasTrailingTrivia": true,
                                "hasTrailingNewLine": true,
                                "trailingTrivia": [
                                    {
                                        "kind": "NewLineTrivia",
                                        "text": "\r\n"
                                    }
                                ]
                            }
                        },
                        {
                            "kind": "FunctionDeclaration",
                            "fullStart": 616,
                            "fullEnd": 805,
                            "start": 626,
                            "end": 803,
                            "fullWidth": 189,
                            "width": 177,
                            "modifiers": [],
                            "functionKeyword": {
                                "kind": "FunctionKeyword",
                                "fullStart": 616,
                                "fullEnd": 635,
                                "start": 626,
                                "end": 634,
                                "fullWidth": 19,
                                "width": 8,
                                "text": "function",
                                "value": "function",
                                "valueText": "function",
                                "hasLeadingTrivia": true,
                                "hasLeadingNewLine": true,
                                "hasTrailingTrivia": true,
                                "leadingTrivia": [
                                    {
                                        "kind": "NewLineTrivia",
                                        "text": "\r\n"
                                    },
                                    {
                                        "kind": "WhitespaceTrivia",
                                        "text": "        "
                                    }
                                ],
                                "trailingTrivia": [
                                    {
                                        "kind": "WhitespaceTrivia",
                                        "text": " "
                                    }
                                ]
                            },
                            "identifier": {
                                "kind": "IdentifierName",
                                "fullStart": 635,
                                "fullEnd": 645,
                                "start": 635,
                                "end": 645,
                                "fullWidth": 10,
                                "width": 10,
                                "text": "callbackfn",
                                "value": "callbackfn",
                                "valueText": "callbackfn"
                            },
                            "callSignature": {
                                "kind": "CallSignature",
                                "fullStart": 645,
                                "fullEnd": 661,
                                "start": 645,
                                "end": 660,
                                "fullWidth": 16,
                                "width": 15,
                                "parameterList": {
                                    "kind": "ParameterList",
                                    "fullStart": 645,
                                    "fullEnd": 661,
                                    "start": 645,
                                    "end": 660,
                                    "fullWidth": 16,
                                    "width": 15,
                                    "openParenToken": {
                                        "kind": "OpenParenToken",
                                        "fullStart": 645,
                                        "fullEnd": 646,
                                        "start": 645,
                                        "end": 646,
                                        "fullWidth": 1,
                                        "width": 1,
                                        "text": "(",
                                        "value": "(",
                                        "valueText": "("
                                    },
                                    "parameters": [
                                        {
                                            "kind": "Parameter",
                                            "fullStart": 646,
                                            "fullEnd": 649,
                                            "start": 646,
                                            "end": 649,
                                            "fullWidth": 3,
                                            "width": 3,
                                            "modifiers": [],
                                            "identifier": {
                                                "kind": "IdentifierName",
                                                "fullStart": 646,
                                                "fullEnd": 649,
                                                "start": 646,
                                                "end": 649,
                                                "fullWidth": 3,
                                                "width": 3,
                                                "text": "val",
                                                "value": "val",
                                                "valueText": "val"
                                            }
                                        },
                                        {
                                            "kind": "CommaToken",
                                            "fullStart": 649,
                                            "fullEnd": 651,
                                            "start": 649,
                                            "end": 650,
                                            "fullWidth": 2,
                                            "width": 1,
                                            "text": ",",
                                            "value": ",",
                                            "valueText": ",",
                                            "hasTrailingTrivia": true,
                                            "trailingTrivia": [
                                                {
                                                    "kind": "WhitespaceTrivia",
                                                    "text": " "
                                                }
                                            ]
                                        },
                                        {
                                            "kind": "Parameter",
                                            "fullStart": 651,
                                            "fullEnd": 654,
                                            "start": 651,
                                            "end": 654,
                                            "fullWidth": 3,
                                            "width": 3,
                                            "modifiers": [],
                                            "identifier": {
                                                "kind": "IdentifierName",
                                                "fullStart": 651,
                                                "fullEnd": 654,
                                                "start": 651,
                                                "end": 654,
                                                "fullWidth": 3,
                                                "width": 3,
                                                "text": "idx",
                                                "value": "idx",
                                                "valueText": "idx"
                                            }
                                        },
                                        {
                                            "kind": "CommaToken",
                                            "fullStart": 654,
                                            "fullEnd": 656,
                                            "start": 654,
                                            "end": 655,
                                            "fullWidth": 2,
                                            "width": 1,
                                            "text": ",",
                                            "value": ",",
                                            "valueText": ",",
                                            "hasTrailingTrivia": true,
                                            "trailingTrivia": [
                                                {
                                                    "kind": "WhitespaceTrivia",
                                                    "text": " "
                                                }
                                            ]
                                        },
                                        {
                                            "kind": "Parameter",
                                            "fullStart": 656,
                                            "fullEnd": 659,
                                            "start": 656,
                                            "end": 659,
                                            "fullWidth": 3,
                                            "width": 3,
                                            "modifiers": [],
                                            "identifier": {
                                                "kind": "IdentifierName",
                                                "fullStart": 656,
                                                "fullEnd": 659,
                                                "start": 656,
                                                "end": 659,
                                                "fullWidth": 3,
                                                "width": 3,
                                                "text": "obj",
                                                "value": "obj",
                                                "valueText": "obj"
                                            }
                                        }
                                    ],
                                    "closeParenToken": {
                                        "kind": "CloseParenToken",
                                        "fullStart": 659,
                                        "fullEnd": 661,
                                        "start": 659,
                                        "end": 660,
                                        "fullWidth": 2,
                                        "width": 1,
                                        "text": ")",
                                        "value": ")",
                                        "valueText": ")",
                                        "hasTrailingTrivia": true,
                                        "trailingTrivia": [
                                            {
                                                "kind": "WhitespaceTrivia",
                                                "text": " "
                                            }
                                        ]
                                    }
                                }
                            },
                            "block": {
                                "kind": "Block",
                                "fullStart": 661,
                                "fullEnd": 805,
                                "start": 661,
                                "end": 803,
                                "fullWidth": 144,
                                "width": 142,
                                "openBraceToken": {
                                    "kind": "OpenBraceToken",
                                    "fullStart": 661,
                                    "fullEnd": 664,
                                    "start": 661,
                                    "end": 662,
                                    "fullWidth": 3,
                                    "width": 1,
                                    "text": "{",
                                    "value": "{",
                                    "valueText": "{",
                                    "hasTrailingTrivia": true,
                                    "hasTrailingNewLine": true,
                                    "trailingTrivia": [
                                        {
                                            "kind": "NewLineTrivia",
                                            "text": "\r\n"
                                        }
                                    ]
                                },
                                "statements": [
                                    {
                                        "kind": "ExpressionStatement",
                                        "fullStart": 664,
                                        "fullEnd": 696,
                                        "start": 676,
                                        "end": 694,
                                        "fullWidth": 32,
                                        "width": 18,
                                        "expression": {
                                            "kind": "DeleteExpression",
                                            "fullStart": 664,
                                            "fullEnd": 693,
                                            "start": 676,
                                            "end": 693,
                                            "fullWidth": 29,
                                            "width": 17,
                                            "deleteKeyword": {
                                                "kind": "DeleteKeyword",
                                                "fullStart": 664,
                                                "fullEnd": 683,
                                                "start": 676,
                                                "end": 682,
                                                "fullWidth": 19,
                                                "width": 6,
                                                "text": "delete",
                                                "value": "delete",
                                                "valueText": "delete",
                                                "hasLeadingTrivia": true,
                                                "hasTrailingTrivia": true,
                                                "leadingTrivia": [
                                                    {
                                                        "kind": "WhitespaceTrivia",
                                                        "text": "            "
                                                    }
                                                ],
                                                "trailingTrivia": [
                                                    {
                                                        "kind": "WhitespaceTrivia",
                                                        "text": " "
                                                    }
                                                ]
                                            },
                                            "expression": {
                                                "kind": "MemberAccessExpression",
                                                "fullStart": 683,
                                                "fullEnd": 693,
                                                "start": 683,
                                                "end": 693,
                                                "fullWidth": 10,
                                                "width": 10,
                                                "expression": {
                                                    "kind": "IdentifierName",
                                                    "fullStart": 683,
                                                    "fullEnd": 686,
                                                    "start": 683,
                                                    "end": 686,
                                                    "fullWidth": 3,
                                                    "width": 3,
                                                    "text": "obj",
                                                    "value": "obj",
                                                    "valueText": "obj"
                                                },
                                                "dotToken": {
                                                    "kind": "DotToken",
                                                    "fullStart": 686,
                                                    "fullEnd": 687,
                                                    "start": 686,
                                                    "end": 687,
                                                    "fullWidth": 1,
                                                    "width": 1,
                                                    "text": ".",
                                                    "value": ".",
                                                    "valueText": "."
                                                },
                                                "name": {
                                                    "kind": "IdentifierName",
                                                    "fullStart": 687,
                                                    "fullEnd": 693,
                                                    "start": 687,
                                                    "end": 693,
                                                    "fullWidth": 6,
                                                    "width": 6,
                                                    "text": "srcArr",
                                                    "value": "srcArr",
                                                    "valueText": "srcArr"
                                                }
                                            }
                                        },
                                        "semicolonToken": {
                                            "kind": "SemicolonToken",
                                            "fullStart": 693,
                                            "fullEnd": 696,
                                            "start": 693,
                                            "end": 694,
                                            "fullWidth": 3,
                                            "width": 1,
                                            "text": ";",
                                            "value": ";",
                                            "valueText": ";",
                                            "hasTrailingTrivia": true,
                                            "hasTrailingNewLine": true,
                                            "trailingTrivia": [
                                                {
                                                    "kind": "NewLineTrivia",
                                                    "text": "\r\n"
                                                }
                                            ]
                                        }
                                    },
                                    {
                                        "kind": "IfStatement",
                                        "fullStart": 696,
                                        "fullEnd": 794,
                                        "start": 708,
                                        "end": 792,
                                        "fullWidth": 98,
                                        "width": 84,
                                        "ifKeyword": {
                                            "kind": "IfKeyword",
                                            "fullStart": 696,
                                            "fullEnd": 711,
                                            "start": 708,
                                            "end": 710,
                                            "fullWidth": 15,
                                            "width": 2,
                                            "text": "if",
                                            "value": "if",
                                            "valueText": "if",
                                            "hasLeadingTrivia": true,
                                            "hasTrailingTrivia": true,
                                            "leadingTrivia": [
                                                {
                                                    "kind": "WhitespaceTrivia",
                                                    "text": "            "
                                                }
                                            ],
                                            "trailingTrivia": [
                                                {
                                                    "kind": "WhitespaceTrivia",
                                                    "text": " "
                                                }
                                            ]
                                        },
                                        "openParenToken": {
                                            "kind": "OpenParenToken",
                                            "fullStart": 711,
                                            "fullEnd": 712,
                                            "start": 711,
                                            "end": 712,
                                            "fullWidth": 1,
                                            "width": 1,
                                            "text": "(",
                                            "value": "(",
                                            "valueText": "("
                                        },
                                        "condition": {
                                            "kind": "GreaterThanExpression",
                                            "fullStart": 712,
                                            "fullEnd": 719,
                                            "start": 712,
                                            "end": 719,
                                            "fullWidth": 7,
                                            "width": 7,
                                            "left": {
                                                "kind": "IdentifierName",
                                                "fullStart": 712,
                                                "fullEnd": 716,
                                                "start": 712,
                                                "end": 715,
                                                "fullWidth": 4,
                                                "width": 3,
                                                "text": "val",
                                                "value": "val",
                                                "valueText": "val",
                                                "hasTrailingTrivia": true,
                                                "trailingTrivia": [
                                                    {
                                                        "kind": "WhitespaceTrivia",
                                                        "text": " "
                                                    }
                                                ]
                                            },
                                            "operatorToken": {
                                                "kind": "GreaterThanToken",
                                                "fullStart": 716,
                                                "fullEnd": 718,
                                                "start": 716,
                                                "end": 717,
                                                "fullWidth": 2,
                                                "width": 1,
                                                "text": ">",
                                                "value": ">",
                                                "valueText": ">",
                                                "hasTrailingTrivia": true,
                                                "trailingTrivia": [
                                                    {
                                                        "kind": "WhitespaceTrivia",
                                                        "text": " "
                                                    }
                                                ]
                                            },
                                            "right": {
                                                "kind": "NumericLiteral",
                                                "fullStart": 718,
                                                "fullEnd": 719,
                                                "start": 718,
                                                "end": 719,
                                                "fullWidth": 1,
                                                "width": 1,
                                                "text": "0",
                                                "value": 0,
                                                "valueText": "0"
                                            }
                                        },
                                        "closeParenToken": {
                                            "kind": "CloseParenToken",
                                            "fullStart": 719,
                                            "fullEnd": 722,
                                            "start": 719,
                                            "end": 720,
                                            "fullWidth": 3,
                                            "width": 1,
                                            "text": ")",
                                            "value": ")",
                                            "valueText": ")",
                                            "hasTrailingTrivia": true,
                                            "hasTrailingNewLine": true,
                                            "trailingTrivia": [
                                                {
                                                    "kind": "NewLineTrivia",
                                                    "text": "\r\n"
                                                }
                                            ]
                                        },
                                        "statement": {
                                            "kind": "ReturnStatement",
                                            "fullStart": 722,
                                            "fullEnd": 749,
                                            "start": 738,
                                            "end": 747,
                                            "fullWidth": 27,
                                            "width": 9,
                                            "returnKeyword": {
                                                "kind": "ReturnKeyword",
                                                "fullStart": 722,
                                                "fullEnd": 745,
                                                "start": 738,
                                                "end": 744,
                                                "fullWidth": 23,
                                                "width": 6,
                                                "text": "return",
                                                "value": "return",
                                                "valueText": "return",
                                                "hasLeadingTrivia": true,
                                                "hasTrailingTrivia": true,
                                                "leadingTrivia": [
                                                    {
                                                        "kind": "WhitespaceTrivia",
                                                        "text": "                "
                                                    }
                                                ],
                                                "trailingTrivia": [
                                                    {
                                                        "kind": "WhitespaceTrivia",
                                                        "text": " "
                                                    }
                                                ]
                                            },
                                            "expression": {
                                                "kind": "NumericLiteral",
                                                "fullStart": 745,
                                                "fullEnd": 746,
                                                "start": 745,
                                                "end": 746,
                                                "fullWidth": 1,
                                                "width": 1,
                                                "text": "1",
                                                "value": 1,
                                                "valueText": "1"
                                            },
                                            "semicolonToken": {
                                                "kind": "SemicolonToken",
                                                "fullStart": 746,
                                                "fullEnd": 749,
                                                "start": 746,
                                                "end": 747,
                                                "fullWidth": 3,
                                                "width": 1,
                                                "text": ";",
                                                "value": ";",
                                                "valueText": ";",
                                                "hasTrailingTrivia": true,
                                                "hasTrailingNewLine": true,
                                                "trailingTrivia": [
                                                    {
                                                        "kind": "NewLineTrivia",
                                                        "text": "\r\n"
                                                    }
                                                ]
                                            }
                                        },
                                        "elseClause": {
                                            "kind": "ElseClause",
                                            "fullStart": 749,
                                            "fullEnd": 794,
                                            "start": 761,
                                            "end": 792,
                                            "fullWidth": 45,
                                            "width": 31,
                                            "elseKeyword": {
                                                "kind": "ElseKeyword",
                                                "fullStart": 749,
                                                "fullEnd": 767,
                                                "start": 761,
                                                "end": 765,
                                                "fullWidth": 18,
                                                "width": 4,
                                                "text": "else",
                                                "value": "else",
                                                "valueText": "else",
                                                "hasLeadingTrivia": true,
                                                "hasTrailingTrivia": true,
                                                "hasTrailingNewLine": true,
                                                "leadingTrivia": [
                                                    {
                                                        "kind": "WhitespaceTrivia",
                                                        "text": "            "
                                                    }
                                                ],
                                                "trailingTrivia": [
                                                    {
                                                        "kind": "NewLineTrivia",
                                                        "text": "\r\n"
                                                    }
                                                ]
                                            },
                                            "statement": {
                                                "kind": "ReturnStatement",
                                                "fullStart": 767,
                                                "fullEnd": 794,
                                                "start": 783,
                                                "end": 792,
                                                "fullWidth": 27,
                                                "width": 9,
                                                "returnKeyword": {
                                                    "kind": "ReturnKeyword",
                                                    "fullStart": 767,
                                                    "fullEnd": 790,
                                                    "start": 783,
                                                    "end": 789,
                                                    "fullWidth": 23,
                                                    "width": 6,
                                                    "text": "return",
                                                    "value": "return",
                                                    "valueText": "return",
                                                    "hasLeadingTrivia": true,
                                                    "hasTrailingTrivia": true,
                                                    "leadingTrivia": [
                                                        {
                                                            "kind": "WhitespaceTrivia",
                                                            "text": "                "
                                                        }
                                                    ],
                                                    "trailingTrivia": [
                                                        {
                                                            "kind": "WhitespaceTrivia",
                                                            "text": " "
                                                        }
                                                    ]
                                                },
                                                "expression": {
                                                    "kind": "NumericLiteral",
                                                    "fullStart": 790,
                                                    "fullEnd": 791,
                                                    "start": 790,
                                                    "end": 791,
                                                    "fullWidth": 1,
                                                    "width": 1,
                                                    "text": "0",
                                                    "value": 0,
                                                    "valueText": "0"
                                                },
                                                "semicolonToken": {
                                                    "kind": "SemicolonToken",
                                                    "fullStart": 791,
                                                    "fullEnd": 794,
                                                    "start": 791,
                                                    "end": 792,
                                                    "fullWidth": 3,
                                                    "width": 1,
                                                    "text": ";",
                                                    "value": ";",
                                                    "valueText": ";",
                                                    "hasTrailingTrivia": true,
                                                    "hasTrailingNewLine": true,
                                                    "trailingTrivia": [
                                                        {
                                                            "kind": "NewLineTrivia",
                                                            "text": "\r\n"
                                                        }
                                                    ]
                                                }
                                            }
                                        }
                                    }
                                ],
                                "closeBraceToken": {
                                    "kind": "CloseBraceToken",
                                    "fullStart": 794,
                                    "fullEnd": 805,
                                    "start": 802,
                                    "end": 803,
                                    "fullWidth": 11,
                                    "width": 1,
                                    "text": "}",
                                    "value": "}",
                                    "valueText": "}",
                                    "hasLeadingTrivia": true,
                                    "hasTrailingTrivia": true,
                                    "hasTrailingNewLine": true,
                                    "leadingTrivia": [
                                        {
                                            "kind": "WhitespaceTrivia",
                                            "text": "        "
                                        }
                                    ],
                                    "trailingTrivia": [
                                        {
                                            "kind": "NewLineTrivia",
                                            "text": "\r\n"
                                        }
                                    ]
                                }
                            }
                        },
                        {
                            "kind": "VariableStatement",
                            "fullStart": 805,
                            "fullEnd": 857,
                            "start": 815,
                            "end": 855,
                            "fullWidth": 52,
                            "width": 40,
                            "modifiers": [],
                            "variableDeclaration": {
                                "kind": "VariableDeclaration",
                                "fullStart": 805,
                                "fullEnd": 854,
                                "start": 815,
                                "end": 854,
                                "fullWidth": 49,
                                "width": 39,
                                "varKeyword": {
                                    "kind": "VarKeyword",
                                    "fullStart": 805,
                                    "fullEnd": 819,
                                    "start": 815,
                                    "end": 818,
                                    "fullWidth": 14,
                                    "width": 3,
                                    "text": "var",
                                    "value": "var",
                                    "valueText": "var",
                                    "hasLeadingTrivia": true,
                                    "hasLeadingNewLine": true,
                                    "hasTrailingTrivia": true,
                                    "leadingTrivia": [
                                        {
                                            "kind": "NewLineTrivia",
                                            "text": "\r\n"
                                        },
                                        {
                                            "kind": "WhitespaceTrivia",
                                            "text": "        "
                                        }
                                    ],
                                    "trailingTrivia": [
                                        {
                                            "kind": "WhitespaceTrivia",
                                            "text": " "
                                        }
                                    ]
                                },
                                "variableDeclarators": [
                                    {
                                        "kind": "VariableDeclarator",
                                        "fullStart": 819,
                                        "fullEnd": 854,
                                        "start": 819,
                                        "end": 854,
                                        "fullWidth": 35,
<<<<<<< HEAD
                                        "width": 35,
                                        "identifier": {
=======
                                        "propertyName": {
>>>>>>> 85e84683
                                            "kind": "IdentifierName",
                                            "fullStart": 819,
                                            "fullEnd": 826,
                                            "start": 819,
                                            "end": 825,
                                            "fullWidth": 7,
                                            "width": 6,
                                            "text": "resArr",
                                            "value": "resArr",
                                            "valueText": "resArr",
                                            "hasTrailingTrivia": true,
                                            "trailingTrivia": [
                                                {
                                                    "kind": "WhitespaceTrivia",
                                                    "text": " "
                                                }
                                            ]
                                        },
                                        "equalsValueClause": {
                                            "kind": "EqualsValueClause",
                                            "fullStart": 826,
                                            "fullEnd": 854,
                                            "start": 826,
                                            "end": 854,
                                            "fullWidth": 28,
                                            "width": 28,
                                            "equalsToken": {
                                                "kind": "EqualsToken",
                                                "fullStart": 826,
                                                "fullEnd": 828,
                                                "start": 826,
                                                "end": 827,
                                                "fullWidth": 2,
                                                "width": 1,
                                                "text": "=",
                                                "value": "=",
                                                "valueText": "=",
                                                "hasTrailingTrivia": true,
                                                "trailingTrivia": [
                                                    {
                                                        "kind": "WhitespaceTrivia",
                                                        "text": " "
                                                    }
                                                ]
                                            },
                                            "value": {
                                                "kind": "InvocationExpression",
                                                "fullStart": 828,
                                                "fullEnd": 854,
                                                "start": 828,
                                                "end": 854,
                                                "fullWidth": 26,
                                                "width": 26,
                                                "expression": {
                                                    "kind": "MemberAccessExpression",
                                                    "fullStart": 828,
                                                    "fullEnd": 842,
                                                    "start": 828,
                                                    "end": 842,
                                                    "fullWidth": 14,
                                                    "width": 14,
                                                    "expression": {
                                                        "kind": "MemberAccessExpression",
                                                        "fullStart": 828,
                                                        "fullEnd": 838,
                                                        "start": 828,
                                                        "end": 838,
                                                        "fullWidth": 10,
                                                        "width": 10,
                                                        "expression": {
                                                            "kind": "IdentifierName",
                                                            "fullStart": 828,
                                                            "fullEnd": 831,
                                                            "start": 828,
                                                            "end": 831,
                                                            "fullWidth": 3,
                                                            "width": 3,
                                                            "text": "obj",
                                                            "value": "obj",
                                                            "valueText": "obj"
                                                        },
                                                        "dotToken": {
                                                            "kind": "DotToken",
                                                            "fullStart": 831,
                                                            "fullEnd": 832,
                                                            "start": 831,
                                                            "end": 832,
                                                            "fullWidth": 1,
                                                            "width": 1,
                                                            "text": ".",
                                                            "value": ".",
                                                            "valueText": "."
                                                        },
                                                        "name": {
                                                            "kind": "IdentifierName",
                                                            "fullStart": 832,
                                                            "fullEnd": 838,
                                                            "start": 832,
                                                            "end": 838,
                                                            "fullWidth": 6,
                                                            "width": 6,
                                                            "text": "srcArr",
                                                            "value": "srcArr",
                                                            "valueText": "srcArr"
                                                        }
                                                    },
                                                    "dotToken": {
                                                        "kind": "DotToken",
                                                        "fullStart": 838,
                                                        "fullEnd": 839,
                                                        "start": 838,
                                                        "end": 839,
                                                        "fullWidth": 1,
                                                        "width": 1,
                                                        "text": ".",
                                                        "value": ".",
                                                        "valueText": "."
                                                    },
                                                    "name": {
                                                        "kind": "IdentifierName",
                                                        "fullStart": 839,
                                                        "fullEnd": 842,
                                                        "start": 839,
                                                        "end": 842,
                                                        "fullWidth": 3,
                                                        "width": 3,
                                                        "text": "map",
                                                        "value": "map",
                                                        "valueText": "map"
                                                    }
                                                },
                                                "argumentList": {
                                                    "kind": "ArgumentList",
                                                    "fullStart": 842,
                                                    "fullEnd": 854,
                                                    "start": 842,
                                                    "end": 854,
                                                    "fullWidth": 12,
                                                    "width": 12,
                                                    "openParenToken": {
                                                        "kind": "OpenParenToken",
                                                        "fullStart": 842,
                                                        "fullEnd": 843,
                                                        "start": 842,
                                                        "end": 843,
                                                        "fullWidth": 1,
                                                        "width": 1,
                                                        "text": "(",
                                                        "value": "(",
                                                        "valueText": "("
                                                    },
                                                    "arguments": [
                                                        {
                                                            "kind": "IdentifierName",
                                                            "fullStart": 843,
                                                            "fullEnd": 853,
                                                            "start": 843,
                                                            "end": 853,
                                                            "fullWidth": 10,
                                                            "width": 10,
                                                            "text": "callbackfn",
                                                            "value": "callbackfn",
                                                            "valueText": "callbackfn"
                                                        }
                                                    ],
                                                    "closeParenToken": {
                                                        "kind": "CloseParenToken",
                                                        "fullStart": 853,
                                                        "fullEnd": 854,
                                                        "start": 853,
                                                        "end": 854,
                                                        "fullWidth": 1,
                                                        "width": 1,
                                                        "text": ")",
                                                        "value": ")",
                                                        "valueText": ")"
                                                    }
                                                }
                                            }
                                        }
                                    }
                                ]
                            },
                            "semicolonToken": {
                                "kind": "SemicolonToken",
                                "fullStart": 854,
                                "fullEnd": 857,
                                "start": 854,
                                "end": 855,
                                "fullWidth": 3,
                                "width": 1,
                                "text": ";",
                                "value": ";",
                                "valueText": ";",
                                "hasTrailingTrivia": true,
                                "hasTrailingNewLine": true,
                                "trailingTrivia": [
                                    {
                                        "kind": "NewLineTrivia",
                                        "text": "\r\n"
                                    }
                                ]
                            }
                        },
                        {
                            "kind": "ReturnStatement",
                            "fullStart": 857,
                            "fullEnd": 938,
                            "start": 865,
                            "end": 936,
                            "fullWidth": 81,
                            "width": 71,
                            "returnKeyword": {
                                "kind": "ReturnKeyword",
                                "fullStart": 857,
                                "fullEnd": 872,
                                "start": 865,
                                "end": 871,
                                "fullWidth": 15,
                                "width": 6,
                                "text": "return",
                                "value": "return",
                                "valueText": "return",
                                "hasLeadingTrivia": true,
                                "hasTrailingTrivia": true,
                                "leadingTrivia": [
                                    {
                                        "kind": "WhitespaceTrivia",
                                        "text": "        "
                                    }
                                ],
                                "trailingTrivia": [
                                    {
                                        "kind": "WhitespaceTrivia",
                                        "text": " "
                                    }
                                ]
                            },
                            "expression": {
                                "kind": "LogicalAndExpression",
                                "fullStart": 872,
                                "fullEnd": 935,
                                "start": 872,
                                "end": 935,
                                "fullWidth": 63,
                                "width": 63,
                                "left": {
                                    "kind": "EqualsExpression",
                                    "fullStart": 872,
                                    "fullEnd": 906,
                                    "start": 872,
                                    "end": 905,
                                    "fullWidth": 34,
                                    "width": 33,
                                    "left": {
                                        "kind": "InvocationExpression",
                                        "fullStart": 872,
                                        "fullEnd": 890,
                                        "start": 872,
                                        "end": 889,
                                        "fullWidth": 18,
                                        "width": 17,
                                        "expression": {
                                            "kind": "MemberAccessExpression",
                                            "fullStart": 872,
                                            "fullEnd": 887,
                                            "start": 872,
                                            "end": 887,
                                            "fullWidth": 15,
                                            "width": 15,
                                            "expression": {
                                                "kind": "IdentifierName",
                                                "fullStart": 872,
                                                "fullEnd": 878,
                                                "start": 872,
                                                "end": 878,
                                                "fullWidth": 6,
                                                "width": 6,
                                                "text": "resArr",
                                                "value": "resArr",
                                                "valueText": "resArr"
                                            },
                                            "dotToken": {
                                                "kind": "DotToken",
                                                "fullStart": 878,
                                                "fullEnd": 879,
                                                "start": 878,
                                                "end": 879,
                                                "fullWidth": 1,
                                                "width": 1,
                                                "text": ".",
                                                "value": ".",
                                                "valueText": "."
                                            },
                                            "name": {
                                                "kind": "IdentifierName",
                                                "fullStart": 879,
                                                "fullEnd": 887,
                                                "start": 879,
                                                "end": 887,
                                                "fullWidth": 8,
                                                "width": 8,
                                                "text": "toString",
                                                "value": "toString",
                                                "valueText": "toString"
                                            }
                                        },
                                        "argumentList": {
                                            "kind": "ArgumentList",
                                            "fullStart": 887,
                                            "fullEnd": 890,
                                            "start": 887,
                                            "end": 889,
                                            "fullWidth": 3,
                                            "width": 2,
                                            "openParenToken": {
                                                "kind": "OpenParenToken",
                                                "fullStart": 887,
                                                "fullEnd": 888,
                                                "start": 887,
                                                "end": 888,
                                                "fullWidth": 1,
                                                "width": 1,
                                                "text": "(",
                                                "value": "(",
                                                "valueText": "("
                                            },
                                            "arguments": [],
                                            "closeParenToken": {
                                                "kind": "CloseParenToken",
                                                "fullStart": 888,
                                                "fullEnd": 890,
                                                "start": 888,
                                                "end": 889,
                                                "fullWidth": 2,
                                                "width": 1,
                                                "text": ")",
                                                "value": ")",
                                                "valueText": ")",
                                                "hasTrailingTrivia": true,
                                                "trailingTrivia": [
                                                    {
                                                        "kind": "WhitespaceTrivia",
                                                        "text": " "
                                                    }
                                                ]
                                            }
                                        }
                                    },
                                    "operatorToken": {
                                        "kind": "EqualsEqualsEqualsToken",
                                        "fullStart": 890,
                                        "fullEnd": 894,
                                        "start": 890,
                                        "end": 893,
                                        "fullWidth": 4,
                                        "width": 3,
                                        "text": "===",
                                        "value": "===",
                                        "valueText": "===",
                                        "hasTrailingTrivia": true,
                                        "trailingTrivia": [
                                            {
                                                "kind": "WhitespaceTrivia",
                                                "text": " "
                                            }
                                        ]
                                    },
                                    "right": {
                                        "kind": "StringLiteral",
                                        "fullStart": 894,
                                        "fullEnd": 906,
                                        "start": 894,
                                        "end": 905,
                                        "fullWidth": 12,
                                        "width": 11,
                                        "text": "\"1,1,1,1,1\"",
                                        "value": "1,1,1,1,1",
                                        "valueText": "1,1,1,1,1",
                                        "hasTrailingTrivia": true,
                                        "trailingTrivia": [
                                            {
                                                "kind": "WhitespaceTrivia",
                                                "text": " "
                                            }
                                        ]
                                    }
                                },
                                "operatorToken": {
                                    "kind": "AmpersandAmpersandToken",
                                    "fullStart": 906,
                                    "fullEnd": 909,
                                    "start": 906,
                                    "end": 908,
                                    "fullWidth": 3,
                                    "width": 2,
                                    "text": "&&",
                                    "value": "&&",
                                    "valueText": "&&",
                                    "hasTrailingTrivia": true,
                                    "trailingTrivia": [
                                        {
                                            "kind": "WhitespaceTrivia",
                                            "text": " "
                                        }
                                    ]
                                },
                                "right": {
                                    "kind": "LogicalNotExpression",
                                    "fullStart": 909,
                                    "fullEnd": 935,
                                    "start": 909,
                                    "end": 935,
                                    "fullWidth": 26,
                                    "width": 26,
                                    "operatorToken": {
                                        "kind": "ExclamationToken",
                                        "fullStart": 909,
                                        "fullEnd": 910,
                                        "start": 909,
                                        "end": 910,
                                        "fullWidth": 1,
                                        "width": 1,
                                        "text": "!",
                                        "value": "!",
                                        "valueText": "!"
                                    },
                                    "operand": {
                                        "kind": "InvocationExpression",
                                        "fullStart": 910,
                                        "fullEnd": 935,
                                        "start": 910,
                                        "end": 935,
                                        "fullWidth": 25,
                                        "width": 25,
                                        "expression": {
                                            "kind": "MemberAccessExpression",
                                            "fullStart": 910,
                                            "fullEnd": 928,
                                            "start": 910,
                                            "end": 928,
                                            "fullWidth": 18,
                                            "width": 18,
                                            "expression": {
                                                "kind": "IdentifierName",
                                                "fullStart": 910,
                                                "fullEnd": 913,
                                                "start": 910,
                                                "end": 913,
                                                "fullWidth": 3,
                                                "width": 3,
                                                "text": "obj",
                                                "value": "obj",
                                                "valueText": "obj"
                                            },
                                            "dotToken": {
                                                "kind": "DotToken",
                                                "fullStart": 913,
                                                "fullEnd": 914,
                                                "start": 913,
                                                "end": 914,
                                                "fullWidth": 1,
                                                "width": 1,
                                                "text": ".",
                                                "value": ".",
                                                "valueText": "."
                                            },
                                            "name": {
                                                "kind": "IdentifierName",
                                                "fullStart": 914,
                                                "fullEnd": 928,
                                                "start": 914,
                                                "end": 928,
                                                "fullWidth": 14,
                                                "width": 14,
                                                "text": "hasOwnProperty",
                                                "value": "hasOwnProperty",
                                                "valueText": "hasOwnProperty"
                                            }
                                        },
                                        "argumentList": {
                                            "kind": "ArgumentList",
                                            "fullStart": 928,
                                            "fullEnd": 935,
                                            "start": 928,
                                            "end": 935,
                                            "fullWidth": 7,
                                            "width": 7,
                                            "openParenToken": {
                                                "kind": "OpenParenToken",
                                                "fullStart": 928,
                                                "fullEnd": 929,
                                                "start": 928,
                                                "end": 929,
                                                "fullWidth": 1,
                                                "width": 1,
                                                "text": "(",
                                                "value": "(",
                                                "valueText": "("
                                            },
                                            "arguments": [
                                                {
                                                    "kind": "StringLiteral",
                                                    "fullStart": 929,
                                                    "fullEnd": 934,
                                                    "start": 929,
                                                    "end": 934,
                                                    "fullWidth": 5,
                                                    "width": 5,
                                                    "text": "\"arr\"",
                                                    "value": "arr",
                                                    "valueText": "arr"
                                                }
                                            ],
                                            "closeParenToken": {
                                                "kind": "CloseParenToken",
                                                "fullStart": 934,
                                                "fullEnd": 935,
                                                "start": 934,
                                                "end": 935,
                                                "fullWidth": 1,
                                                "width": 1,
                                                "text": ")",
                                                "value": ")",
                                                "valueText": ")"
                                            }
                                        }
                                    }
                                }
                            },
                            "semicolonToken": {
                                "kind": "SemicolonToken",
                                "fullStart": 935,
                                "fullEnd": 938,
                                "start": 935,
                                "end": 936,
                                "fullWidth": 3,
                                "width": 1,
                                "text": ";",
                                "value": ";",
                                "valueText": ";",
                                "hasTrailingTrivia": true,
                                "hasTrailingNewLine": true,
                                "trailingTrivia": [
                                    {
                                        "kind": "NewLineTrivia",
                                        "text": "\r\n"
                                    }
                                ]
                            }
                        }
                    ],
                    "closeBraceToken": {
                        "kind": "CloseBraceToken",
                        "fullStart": 938,
                        "fullEnd": 945,
                        "start": 942,
                        "end": 943,
                        "fullWidth": 7,
                        "width": 1,
                        "text": "}",
                        "value": "}",
                        "valueText": "}",
                        "hasLeadingTrivia": true,
                        "hasTrailingTrivia": true,
                        "hasTrailingNewLine": true,
                        "leadingTrivia": [
                            {
                                "kind": "WhitespaceTrivia",
                                "text": "    "
                            }
                        ],
                        "trailingTrivia": [
                            {
                                "kind": "NewLineTrivia",
                                "text": "\r\n"
                            }
                        ]
                    }
                }
            },
            {
                "kind": "ExpressionStatement",
                "fullStart": 945,
                "fullEnd": 969,
                "start": 945,
                "end": 967,
                "fullWidth": 24,
                "width": 22,
                "expression": {
                    "kind": "InvocationExpression",
                    "fullStart": 945,
                    "fullEnd": 966,
                    "start": 945,
                    "end": 966,
                    "fullWidth": 21,
                    "width": 21,
                    "expression": {
                        "kind": "IdentifierName",
                        "fullStart": 945,
                        "fullEnd": 956,
                        "start": 945,
                        "end": 956,
                        "fullWidth": 11,
                        "width": 11,
                        "text": "runTestCase",
                        "value": "runTestCase",
                        "valueText": "runTestCase"
                    },
                    "argumentList": {
                        "kind": "ArgumentList",
                        "fullStart": 956,
                        "fullEnd": 966,
                        "start": 956,
                        "end": 966,
                        "fullWidth": 10,
                        "width": 10,
                        "openParenToken": {
                            "kind": "OpenParenToken",
                            "fullStart": 956,
                            "fullEnd": 957,
                            "start": 956,
                            "end": 957,
                            "fullWidth": 1,
                            "width": 1,
                            "text": "(",
                            "value": "(",
                            "valueText": "("
                        },
                        "arguments": [
                            {
                                "kind": "IdentifierName",
                                "fullStart": 957,
                                "fullEnd": 965,
                                "start": 957,
                                "end": 965,
                                "fullWidth": 8,
                                "width": 8,
                                "text": "testcase",
                                "value": "testcase",
                                "valueText": "testcase"
                            }
                        ],
                        "closeParenToken": {
                            "kind": "CloseParenToken",
                            "fullStart": 965,
                            "fullEnd": 966,
                            "start": 965,
                            "end": 966,
                            "fullWidth": 1,
                            "width": 1,
                            "text": ")",
                            "value": ")",
                            "valueText": ")"
                        }
                    }
                },
                "semicolonToken": {
                    "kind": "SemicolonToken",
                    "fullStart": 966,
                    "fullEnd": 969,
                    "start": 966,
                    "end": 967,
                    "fullWidth": 3,
                    "width": 1,
                    "text": ";",
                    "value": ";",
                    "valueText": ";",
                    "hasTrailingTrivia": true,
                    "hasTrailingNewLine": true,
                    "trailingTrivia": [
                        {
                            "kind": "NewLineTrivia",
                            "text": "\r\n"
                        }
                    ]
                }
            }
        ],
        "endOfFileToken": {
            "kind": "EndOfFileToken",
            "fullStart": 969,
            "fullEnd": 969,
            "start": 969,
            "end": 969,
            "fullWidth": 0,
            "width": 0,
            "text": ""
        }
    },
    "lineMap": {
        "lineStarts": [
            0,
            67,
            152,
            232,
            308,
            380,
            385,
            439,
            522,
            527,
            529,
            531,
            554,
            577,
            616,
            618,
            664,
            696,
            722,
            749,
            767,
            794,
            805,
            807,
            857,
            938,
            945,
            969
        ],
        "length": 969
    }
}<|MERGE_RESOLUTION|>--- conflicted
+++ resolved
@@ -245,12 +245,8 @@
                                         "start": 566,
                                         "end": 574,
                                         "fullWidth": 8,
-<<<<<<< HEAD
                                         "width": 8,
-                                        "identifier": {
-=======
                                         "propertyName": {
->>>>>>> 85e84683
                                             "kind": "IdentifierName",
                                             "fullStart": 566,
                                             "fullEnd": 570,
@@ -1369,12 +1365,8 @@
                                         "start": 819,
                                         "end": 854,
                                         "fullWidth": 35,
-<<<<<<< HEAD
                                         "width": 35,
-                                        "identifier": {
-=======
                                         "propertyName": {
->>>>>>> 85e84683
                                             "kind": "IdentifierName",
                                             "fullStart": 819,
                                             "fullEnd": 826,
