--- conflicted
+++ resolved
@@ -910,12 +910,8 @@
                                         "start": 755,
                                         "end": 779,
                                         "fullWidth": 24,
-<<<<<<< HEAD
                                         "width": 24,
-                                        "identifier": {
-=======
                                         "propertyName": {
->>>>>>> 85e84683
                                             "kind": "IdentifierName",
                                             "fullStart": 755,
                                             "fullEnd": 759,
@@ -1911,12 +1907,8 @@
                                         "start": 999,
                                         "end": 1053,
                                         "fullWidth": 54,
-<<<<<<< HEAD
                                         "width": 54,
-                                        "identifier": {
-=======
                                         "propertyName": {
->>>>>>> 85e84683
                                             "kind": "IdentifierName",
                                             "fullStart": 999,
                                             "fullEnd": 1010,
