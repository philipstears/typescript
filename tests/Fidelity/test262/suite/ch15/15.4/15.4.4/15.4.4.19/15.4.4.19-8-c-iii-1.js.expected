--- conflicted
+++ resolved
@@ -1017,12 +1017,8 @@
                                         "start": 709,
                                         "end": 729,
                                         "fullWidth": 20,
-<<<<<<< HEAD
                                         "width": 20,
-                                        "identifier": {
-=======
                                         "propertyName": {
->>>>>>> 85e84683
                                             "kind": "IdentifierName",
                                             "fullStart": 709,
                                             "fullEnd": 716,
@@ -1287,12 +1283,8 @@
                                         "start": 738,
                                         "end": 769,
                                         "fullWidth": 31,
-<<<<<<< HEAD
                                         "width": 31,
-                                        "identifier": {
-=======
                                         "propertyName": {
->>>>>>> 85e84683
                                             "kind": "IdentifierName",
                                             "fullStart": 738,
                                             "fullEnd": 745,
@@ -1697,12 +1689,8 @@
                                                     "start": 808,
                                                     "end": 857,
                                                     "fullWidth": 52,
-<<<<<<< HEAD
                                                     "width": 49,
-                                                    "identifier": {
-=======
                                                     "propertyName": {
->>>>>>> 85e84683
                                                         "kind": "IdentifierName",
                                                         "fullStart": 808,
                                                         "fullEnd": 813,
