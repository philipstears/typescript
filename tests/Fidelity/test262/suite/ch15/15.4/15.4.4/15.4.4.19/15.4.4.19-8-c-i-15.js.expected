--- conflicted
+++ resolved
@@ -252,12 +252,8 @@
                                         "start": 608,
                                         "end": 622,
                                         "fullWidth": 14,
-<<<<<<< HEAD
                                         "width": 14,
-                                        "identifier": {
-=======
                                         "propertyName": {
->>>>>>> 85e84683
                                             "kind": "IdentifierName",
                                             "fullStart": 608,
                                             "fullEnd": 615,
@@ -1026,12 +1022,8 @@
                                         "start": 810,
                                         "end": 831,
                                         "fullWidth": 21,
-<<<<<<< HEAD
                                         "width": 21,
-                                        "identifier": {
-=======
                                         "propertyName": {
->>>>>>> 85e84683
                                             "kind": "IdentifierName",
                                             "fullStart": 810,
                                             "fullEnd": 816,
@@ -1835,12 +1827,8 @@
                                         "start": 1020,
                                         "end": 1041,
                                         "fullWidth": 21,
-<<<<<<< HEAD
                                         "width": 21,
-                                        "identifier": {
-=======
                                         "propertyName": {
->>>>>>> 85e84683
                                             "kind": "IdentifierName",
                                             "fullStart": 1020,
                                             "fullEnd": 1024,
@@ -2214,12 +2202,8 @@
                                         "start": 1090,
                                         "end": 1107,
                                         "fullWidth": 17,
-<<<<<<< HEAD
                                         "width": 17,
-                                        "identifier": {
-=======
                                         "propertyName": {
->>>>>>> 85e84683
                                             "kind": "IdentifierName",
                                             "fullStart": 1090,
                                             "fullEnd": 1096,
@@ -2420,12 +2404,8 @@
                                         "start": 1124,
                                         "end": 1180,
                                         "fullWidth": 56,
-<<<<<<< HEAD
                                         "width": 56,
-                                        "identifier": {
-=======
                                         "propertyName": {
->>>>>>> 85e84683
                                             "kind": "IdentifierName",
                                             "fullStart": 1124,
                                             "fullEnd": 1135,
