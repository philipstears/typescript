{
    "isDeclaration": false,
    "languageVersion": "EcmaScript5",
    "parseOptions": {
        "allowAutomaticSemicolonInsertion": true
    },
    "sourceUnit": {
        "kind": "SourceUnit",
        "fullStart": 0,
        "fullEnd": 880,
        "start": 558,
        "end": 880,
        "fullWidth": 880,
        "width": 322,
        "isIncrementallyUnusable": true,
        "moduleElements": [
            {
                "kind": "FunctionDeclaration",
                "fullStart": 0,
                "fullEnd": 856,
                "start": 558,
                "end": 854,
                "fullWidth": 856,
                "width": 296,
                "modifiers": [],
                "functionKeyword": {
                    "kind": "FunctionKeyword",
                    "fullStart": 0,
                    "fullEnd": 567,
                    "start": 558,
                    "end": 566,
                    "fullWidth": 567,
                    "width": 8,
                    "text": "function",
                    "value": "function",
                    "valueText": "function",
                    "hasLeadingTrivia": true,
                    "hasLeadingComment": true,
                    "hasLeadingNewLine": true,
                    "hasTrailingTrivia": true,
                    "leadingTrivia": [
                        {
                            "kind": "SingleLineCommentTrivia",
                            "text": "/// Copyright (c) 2012 Ecma International.  All rights reserved. "
                        },
                        {
                            "kind": "NewLineTrivia",
                            "text": "\r\n"
                        },
                        {
                            "kind": "SingleLineCommentTrivia",
                            "text": "/// Ecma International makes this code available under the terms and conditions set"
                        },
                        {
                            "kind": "NewLineTrivia",
                            "text": "\r\n"
                        },
                        {
                            "kind": "SingleLineCommentTrivia",
                            "text": "/// forth on http://hg.ecmascript.org/tests/test262/raw-file/tip/LICENSE (the "
                        },
                        {
                            "kind": "NewLineTrivia",
                            "text": "\r\n"
                        },
                        {
                            "kind": "SingleLineCommentTrivia",
                            "text": "/// \"Use Terms\").   Any redistribution of this code must retain the above "
                        },
                        {
                            "kind": "NewLineTrivia",
                            "text": "\r\n"
                        },
                        {
                            "kind": "SingleLineCommentTrivia",
                            "text": "/// copyright and this notice and otherwise comply with the Use Terms."
                        },
                        {
                            "kind": "NewLineTrivia",
                            "text": "\r\n"
                        },
                        {
                            "kind": "MultiLineCommentTrivia",
                            "text": "/**\r\n * @path ch15/15.4/15.4.4/15.4.4.19/15.4.4.19-8-c-ii-16.js\r\n * @description Array.prototype.map - 'this' object when T is not an object (T is a boolean primitive)\r\n */"
                        },
                        {
                            "kind": "NewLineTrivia",
                            "text": "\r\n"
                        },
                        {
                            "kind": "NewLineTrivia",
                            "text": "\r\n"
                        },
                        {
                            "kind": "NewLineTrivia",
                            "text": "\r\n"
                        }
                    ],
                    "trailingTrivia": [
                        {
                            "kind": "WhitespaceTrivia",
                            "text": " "
                        }
                    ]
                },
                "identifier": {
                    "kind": "IdentifierName",
                    "fullStart": 567,
                    "fullEnd": 575,
                    "start": 567,
                    "end": 575,
                    "fullWidth": 8,
                    "width": 8,
                    "text": "testcase",
                    "value": "testcase",
                    "valueText": "testcase"
                },
                "callSignature": {
                    "kind": "CallSignature",
                    "fullStart": 575,
                    "fullEnd": 578,
                    "start": 575,
                    "end": 577,
                    "fullWidth": 3,
                    "width": 2,
                    "parameterList": {
                        "kind": "ParameterList",
                        "fullStart": 575,
                        "fullEnd": 578,
                        "start": 575,
                        "end": 577,
                        "fullWidth": 3,
                        "width": 2,
                        "openParenToken": {
                            "kind": "OpenParenToken",
                            "fullStart": 575,
                            "fullEnd": 576,
                            "start": 575,
                            "end": 576,
                            "fullWidth": 1,
                            "width": 1,
                            "text": "(",
                            "value": "(",
                            "valueText": "("
                        },
                        "parameters": [],
                        "closeParenToken": {
                            "kind": "CloseParenToken",
                            "fullStart": 576,
                            "fullEnd": 578,
                            "start": 576,
                            "end": 577,
                            "fullWidth": 2,
                            "width": 1,
                            "text": ")",
                            "value": ")",
                            "valueText": ")",
                            "hasTrailingTrivia": true,
                            "trailingTrivia": [
                                {
                                    "kind": "WhitespaceTrivia",
                                    "text": " "
                                }
                            ]
                        }
                    }
                },
                "block": {
                    "kind": "Block",
                    "fullStart": 578,
                    "fullEnd": 856,
                    "start": 578,
                    "end": 854,
                    "fullWidth": 278,
                    "width": 276,
                    "openBraceToken": {
                        "kind": "OpenBraceToken",
                        "fullStart": 578,
                        "fullEnd": 581,
                        "start": 578,
                        "end": 579,
                        "fullWidth": 3,
                        "width": 1,
                        "text": "{",
                        "value": "{",
                        "valueText": "{",
                        "hasTrailingTrivia": true,
                        "hasTrailingNewLine": true,
                        "trailingTrivia": [
                            {
                                "kind": "NewLineTrivia",
                                "text": "\r\n"
                            }
                        ]
                    },
                    "statements": [
                        {
                            "kind": "FunctionDeclaration",
                            "fullStart": 581,
                            "fullEnd": 686,
                            "start": 591,
                            "end": 684,
                            "fullWidth": 105,
                            "width": 93,
                            "modifiers": [],
                            "functionKeyword": {
                                "kind": "FunctionKeyword",
                                "fullStart": 581,
                                "fullEnd": 600,
                                "start": 591,
                                "end": 599,
                                "fullWidth": 19,
                                "width": 8,
                                "text": "function",
                                "value": "function",
                                "valueText": "function",
                                "hasLeadingTrivia": true,
                                "hasLeadingNewLine": true,
                                "hasTrailingTrivia": true,
                                "leadingTrivia": [
                                    {
                                        "kind": "NewLineTrivia",
                                        "text": "\r\n"
                                    },
                                    {
                                        "kind": "WhitespaceTrivia",
                                        "text": "        "
                                    }
                                ],
                                "trailingTrivia": [
                                    {
                                        "kind": "WhitespaceTrivia",
                                        "text": " "
                                    }
                                ]
                            },
                            "identifier": {
                                "kind": "IdentifierName",
                                "fullStart": 600,
                                "fullEnd": 610,
                                "start": 600,
                                "end": 610,
                                "fullWidth": 10,
                                "width": 10,
                                "text": "callbackfn",
                                "value": "callbackfn",
                                "valueText": "callbackfn"
                            },
                            "callSignature": {
                                "kind": "CallSignature",
                                "fullStart": 610,
                                "fullEnd": 626,
                                "start": 610,
                                "end": 625,
                                "fullWidth": 16,
                                "width": 15,
                                "parameterList": {
                                    "kind": "ParameterList",
                                    "fullStart": 610,
                                    "fullEnd": 626,
                                    "start": 610,
                                    "end": 625,
                                    "fullWidth": 16,
                                    "width": 15,
                                    "openParenToken": {
                                        "kind": "OpenParenToken",
                                        "fullStart": 610,
                                        "fullEnd": 611,
                                        "start": 610,
                                        "end": 611,
                                        "fullWidth": 1,
                                        "width": 1,
                                        "text": "(",
                                        "value": "(",
                                        "valueText": "("
                                    },
                                    "parameters": [
                                        {
                                            "kind": "Parameter",
                                            "fullStart": 611,
                                            "fullEnd": 614,
                                            "start": 611,
                                            "end": 614,
                                            "fullWidth": 3,
                                            "width": 3,
                                            "modifiers": [],
                                            "identifier": {
                                                "kind": "IdentifierName",
                                                "fullStart": 611,
                                                "fullEnd": 614,
                                                "start": 611,
                                                "end": 614,
                                                "fullWidth": 3,
                                                "width": 3,
                                                "text": "val",
                                                "value": "val",
                                                "valueText": "val"
                                            }
                                        },
                                        {
                                            "kind": "CommaToken",
                                            "fullStart": 614,
                                            "fullEnd": 616,
                                            "start": 614,
                                            "end": 615,
                                            "fullWidth": 2,
                                            "width": 1,
                                            "text": ",",
                                            "value": ",",
                                            "valueText": ",",
                                            "hasTrailingTrivia": true,
                                            "trailingTrivia": [
                                                {
                                                    "kind": "WhitespaceTrivia",
                                                    "text": " "
                                                }
                                            ]
                                        },
                                        {
                                            "kind": "Parameter",
                                            "fullStart": 616,
                                            "fullEnd": 619,
                                            "start": 616,
                                            "end": 619,
                                            "fullWidth": 3,
                                            "width": 3,
                                            "modifiers": [],
                                            "identifier": {
                                                "kind": "IdentifierName",
                                                "fullStart": 616,
                                                "fullEnd": 619,
                                                "start": 616,
                                                "end": 619,
                                                "fullWidth": 3,
                                                "width": 3,
                                                "text": "idx",
                                                "value": "idx",
                                                "valueText": "idx"
                                            }
                                        },
                                        {
                                            "kind": "CommaToken",
                                            "fullStart": 619,
                                            "fullEnd": 621,
                                            "start": 619,
                                            "end": 620,
                                            "fullWidth": 2,
                                            "width": 1,
                                            "text": ",",
                                            "value": ",",
                                            "valueText": ",",
                                            "hasTrailingTrivia": true,
                                            "trailingTrivia": [
                                                {
                                                    "kind": "WhitespaceTrivia",
                                                    "text": " "
                                                }
                                            ]
                                        },
                                        {
                                            "kind": "Parameter",
                                            "fullStart": 621,
                                            "fullEnd": 624,
                                            "start": 621,
                                            "end": 624,
                                            "fullWidth": 3,
                                            "width": 3,
                                            "modifiers": [],
                                            "identifier": {
                                                "kind": "IdentifierName",
                                                "fullStart": 621,
                                                "fullEnd": 624,
                                                "start": 621,
                                                "end": 624,
                                                "fullWidth": 3,
                                                "width": 3,
                                                "text": "obj",
                                                "value": "obj",
                                                "valueText": "obj"
                                            }
                                        }
                                    ],
                                    "closeParenToken": {
                                        "kind": "CloseParenToken",
                                        "fullStart": 624,
                                        "fullEnd": 626,
                                        "start": 624,
                                        "end": 625,
                                        "fullWidth": 2,
                                        "width": 1,
                                        "text": ")",
                                        "value": ")",
                                        "valueText": ")",
                                        "hasTrailingTrivia": true,
                                        "trailingTrivia": [
                                            {
                                                "kind": "WhitespaceTrivia",
                                                "text": " "
                                            }
                                        ]
                                    }
                                }
                            },
                            "block": {
                                "kind": "Block",
                                "fullStart": 626,
                                "fullEnd": 686,
                                "start": 626,
                                "end": 684,
                                "fullWidth": 60,
                                "width": 58,
                                "openBraceToken": {
                                    "kind": "OpenBraceToken",
                                    "fullStart": 626,
                                    "fullEnd": 629,
                                    "start": 626,
                                    "end": 627,
                                    "fullWidth": 3,
                                    "width": 1,
                                    "text": "{",
                                    "value": "{",
                                    "valueText": "{",
                                    "hasTrailingTrivia": true,
                                    "hasTrailingNewLine": true,
                                    "trailingTrivia": [
                                        {
                                            "kind": "NewLineTrivia",
                                            "text": "\r\n"
                                        }
                                    ]
                                },
                                "statements": [
                                    {
                                        "kind": "ReturnStatement",
                                        "fullStart": 629,
                                        "fullEnd": 675,
                                        "start": 641,
                                        "end": 673,
                                        "fullWidth": 46,
                                        "width": 32,
                                        "returnKeyword": {
                                            "kind": "ReturnKeyword",
                                            "fullStart": 629,
                                            "fullEnd": 648,
                                            "start": 641,
                                            "end": 647,
                                            "fullWidth": 19,
                                            "width": 6,
                                            "text": "return",
                                            "value": "return",
                                            "valueText": "return",
                                            "hasLeadingTrivia": true,
                                            "hasTrailingTrivia": true,
                                            "leadingTrivia": [
                                                {
                                                    "kind": "WhitespaceTrivia",
                                                    "text": "            "
                                                }
                                            ],
                                            "trailingTrivia": [
                                                {
                                                    "kind": "WhitespaceTrivia",
                                                    "text": " "
                                                }
                                            ]
                                        },
                                        "expression": {
                                            "kind": "EqualsExpression",
                                            "fullStart": 648,
                                            "fullEnd": 672,
                                            "start": 648,
                                            "end": 672,
                                            "fullWidth": 24,
                                            "width": 24,
                                            "left": {
                                                "kind": "InvocationExpression",
                                                "fullStart": 648,
                                                "fullEnd": 663,
                                                "start": 648,
                                                "end": 662,
                                                "fullWidth": 15,
                                                "width": 14,
                                                "expression": {
                                                    "kind": "MemberAccessExpression",
                                                    "fullStart": 648,
                                                    "fullEnd": 660,
                                                    "start": 648,
                                                    "end": 660,
                                                    "fullWidth": 12,
                                                    "width": 12,
                                                    "expression": {
                                                        "kind": "ThisKeyword",
                                                        "fullStart": 648,
                                                        "fullEnd": 652,
                                                        "start": 648,
                                                        "end": 652,
                                                        "fullWidth": 4,
                                                        "width": 4,
                                                        "text": "this",
                                                        "value": "this",
                                                        "valueText": "this"
                                                    },
                                                    "dotToken": {
                                                        "kind": "DotToken",
                                                        "fullStart": 652,
                                                        "fullEnd": 653,
                                                        "start": 652,
                                                        "end": 653,
                                                        "fullWidth": 1,
                                                        "width": 1,
                                                        "text": ".",
                                                        "value": ".",
                                                        "valueText": "."
                                                    },
                                                    "name": {
                                                        "kind": "IdentifierName",
                                                        "fullStart": 653,
                                                        "fullEnd": 660,
                                                        "start": 653,
                                                        "end": 660,
                                                        "fullWidth": 7,
                                                        "width": 7,
                                                        "text": "valueOf",
                                                        "value": "valueOf",
                                                        "valueText": "valueOf"
                                                    }
                                                },
                                                "argumentList": {
                                                    "kind": "ArgumentList",
                                                    "fullStart": 660,
                                                    "fullEnd": 663,
                                                    "start": 660,
                                                    "end": 662,
                                                    "fullWidth": 3,
                                                    "width": 2,
                                                    "openParenToken": {
                                                        "kind": "OpenParenToken",
                                                        "fullStart": 660,
                                                        "fullEnd": 661,
                                                        "start": 660,
                                                        "end": 661,
                                                        "fullWidth": 1,
                                                        "width": 1,
                                                        "text": "(",
                                                        "value": "(",
                                                        "valueText": "("
                                                    },
                                                    "arguments": [],
                                                    "closeParenToken": {
                                                        "kind": "CloseParenToken",
                                                        "fullStart": 661,
                                                        "fullEnd": 663,
                                                        "start": 661,
                                                        "end": 662,
                                                        "fullWidth": 2,
                                                        "width": 1,
                                                        "text": ")",
                                                        "value": ")",
                                                        "valueText": ")",
                                                        "hasTrailingTrivia": true,
                                                        "trailingTrivia": [
                                                            {
                                                                "kind": "WhitespaceTrivia",
                                                                "text": " "
                                                            }
                                                        ]
                                                    }
                                                }
                                            },
                                            "operatorToken": {
                                                "kind": "EqualsEqualsEqualsToken",
                                                "fullStart": 663,
                                                "fullEnd": 667,
                                                "start": 663,
                                                "end": 666,
                                                "fullWidth": 4,
                                                "width": 3,
                                                "text": "===",
                                                "value": "===",
                                                "valueText": "===",
                                                "hasTrailingTrivia": true,
                                                "trailingTrivia": [
                                                    {
                                                        "kind": "WhitespaceTrivia",
                                                        "text": " "
                                                    }
                                                ]
                                            },
                                            "right": {
                                                "kind": "FalseKeyword",
                                                "fullStart": 667,
                                                "fullEnd": 672,
                                                "start": 667,
                                                "end": 672,
                                                "fullWidth": 5,
                                                "width": 5,
                                                "text": "false",
                                                "value": false,
                                                "valueText": "false"
                                            }
                                        },
                                        "semicolonToken": {
                                            "kind": "SemicolonToken",
                                            "fullStart": 672,
                                            "fullEnd": 675,
                                            "start": 672,
                                            "end": 673,
                                            "fullWidth": 3,
                                            "width": 1,
                                            "text": ";",
                                            "value": ";",
                                            "valueText": ";",
                                            "hasTrailingTrivia": true,
                                            "hasTrailingNewLine": true,
                                            "trailingTrivia": [
                                                {
                                                    "kind": "NewLineTrivia",
                                                    "text": "\r\n"
                                                }
                                            ]
                                        }
                                    }
                                ],
                                "closeBraceToken": {
                                    "kind": "CloseBraceToken",
                                    "fullStart": 675,
                                    "fullEnd": 686,
                                    "start": 683,
                                    "end": 684,
                                    "fullWidth": 11,
                                    "width": 1,
                                    "text": "}",
                                    "value": "}",
                                    "valueText": "}",
                                    "hasLeadingTrivia": true,
                                    "hasTrailingTrivia": true,
                                    "hasTrailingNewLine": true,
                                    "leadingTrivia": [
                                        {
                                            "kind": "WhitespaceTrivia",
                                            "text": "        "
                                        }
                                    ],
                                    "trailingTrivia": [
                                        {
                                            "kind": "NewLineTrivia",
                                            "text": "\r\n"
                                        }
                                    ]
                                }
                            }
                        },
                        {
                            "kind": "VariableStatement",
                            "fullStart": 686,
                            "fullEnd": 729,
                            "start": 696,
                            "end": 727,
                            "fullWidth": 43,
                            "width": 31,
                            "modifiers": [],
                            "variableDeclaration": {
                                "kind": "VariableDeclaration",
                                "fullStart": 686,
                                "fullEnd": 726,
                                "start": 696,
                                "end": 726,
                                "fullWidth": 40,
                                "width": 30,
                                "varKeyword": {
                                    "kind": "VarKeyword",
                                    "fullStart": 686,
                                    "fullEnd": 700,
                                    "start": 696,
                                    "end": 699,
                                    "fullWidth": 14,
                                    "width": 3,
                                    "text": "var",
                                    "value": "var",
                                    "valueText": "var",
                                    "hasLeadingTrivia": true,
                                    "hasLeadingNewLine": true,
                                    "hasTrailingTrivia": true,
                                    "leadingTrivia": [
                                        {
                                            "kind": "NewLineTrivia",
                                            "text": "\r\n"
                                        },
                                        {
                                            "kind": "WhitespaceTrivia",
                                            "text": "        "
                                        }
                                    ],
                                    "trailingTrivia": [
                                        {
                                            "kind": "WhitespaceTrivia",
                                            "text": " "
                                        }
                                    ]
                                },
                                "variableDeclarators": [
                                    {
                                        "kind": "VariableDeclarator",
                                        "fullStart": 700,
                                        "fullEnd": 726,
                                        "start": 700,
                                        "end": 726,
                                        "fullWidth": 26,
<<<<<<< HEAD
                                        "width": 26,
                                        "identifier": {
=======
                                        "propertyName": {
>>>>>>> 85e84683
                                            "kind": "IdentifierName",
                                            "fullStart": 700,
                                            "fullEnd": 704,
                                            "start": 700,
                                            "end": 703,
                                            "fullWidth": 4,
                                            "width": 3,
                                            "text": "obj",
                                            "value": "obj",
                                            "valueText": "obj",
                                            "hasTrailingTrivia": true,
                                            "trailingTrivia": [
                                                {
                                                    "kind": "WhitespaceTrivia",
                                                    "text": " "
                                                }
                                            ]
                                        },
                                        "equalsValueClause": {
                                            "kind": "EqualsValueClause",
                                            "fullStart": 704,
                                            "fullEnd": 726,
                                            "start": 704,
                                            "end": 726,
                                            "fullWidth": 22,
                                            "width": 22,
                                            "equalsToken": {
                                                "kind": "EqualsToken",
                                                "fullStart": 704,
                                                "fullEnd": 706,
                                                "start": 704,
                                                "end": 705,
                                                "fullWidth": 2,
                                                "width": 1,
                                                "text": "=",
                                                "value": "=",
                                                "valueText": "=",
                                                "hasTrailingTrivia": true,
                                                "trailingTrivia": [
                                                    {
                                                        "kind": "WhitespaceTrivia",
                                                        "text": " "
                                                    }
                                                ]
                                            },
                                            "value": {
                                                "kind": "ObjectLiteralExpression",
                                                "fullStart": 706,
                                                "fullEnd": 726,
                                                "start": 706,
                                                "end": 726,
                                                "fullWidth": 20,
                                                "width": 20,
                                                "openBraceToken": {
                                                    "kind": "OpenBraceToken",
                                                    "fullStart": 706,
                                                    "fullEnd": 708,
                                                    "start": 706,
                                                    "end": 707,
                                                    "fullWidth": 2,
                                                    "width": 1,
                                                    "text": "{",
                                                    "value": "{",
                                                    "valueText": "{",
                                                    "hasTrailingTrivia": true,
                                                    "trailingTrivia": [
                                                        {
                                                            "kind": "WhitespaceTrivia",
                                                            "text": " "
                                                        }
                                                    ]
                                                },
                                                "propertyAssignments": [
                                                    {
                                                        "kind": "SimplePropertyAssignment",
                                                        "fullStart": 708,
                                                        "fullEnd": 713,
                                                        "start": 708,
                                                        "end": 713,
                                                        "fullWidth": 5,
                                                        "width": 5,
                                                        "propertyName": {
                                                            "kind": "NumericLiteral",
                                                            "fullStart": 708,
                                                            "fullEnd": 709,
                                                            "start": 708,
                                                            "end": 709,
                                                            "fullWidth": 1,
                                                            "width": 1,
                                                            "text": "0",
                                                            "value": 0,
                                                            "valueText": "0"
                                                        },
                                                        "colonToken": {
                                                            "kind": "ColonToken",
                                                            "fullStart": 709,
                                                            "fullEnd": 711,
                                                            "start": 709,
                                                            "end": 710,
                                                            "fullWidth": 2,
                                                            "width": 1,
                                                            "text": ":",
                                                            "value": ":",
                                                            "valueText": ":",
                                                            "hasTrailingTrivia": true,
                                                            "trailingTrivia": [
                                                                {
                                                                    "kind": "WhitespaceTrivia",
                                                                    "text": " "
                                                                }
                                                            ]
                                                        },
                                                        "expression": {
                                                            "kind": "NumericLiteral",
                                                            "fullStart": 711,
                                                            "fullEnd": 713,
                                                            "start": 711,
                                                            "end": 713,
                                                            "fullWidth": 2,
                                                            "width": 2,
                                                            "text": "11",
                                                            "value": 11,
                                                            "valueText": "11"
                                                        }
                                                    },
                                                    {
                                                        "kind": "CommaToken",
                                                        "fullStart": 713,
                                                        "fullEnd": 715,
                                                        "start": 713,
                                                        "end": 714,
                                                        "fullWidth": 2,
                                                        "width": 1,
                                                        "text": ",",
                                                        "value": ",",
                                                        "valueText": ",",
                                                        "hasTrailingTrivia": true,
                                                        "trailingTrivia": [
                                                            {
                                                                "kind": "WhitespaceTrivia",
                                                                "text": " "
                                                            }
                                                        ]
                                                    },
                                                    {
                                                        "kind": "SimplePropertyAssignment",
                                                        "fullStart": 715,
                                                        "fullEnd": 725,
                                                        "start": 715,
                                                        "end": 724,
                                                        "fullWidth": 10,
                                                        "width": 9,
                                                        "propertyName": {
                                                            "kind": "IdentifierName",
                                                            "fullStart": 715,
                                                            "fullEnd": 721,
                                                            "start": 715,
                                                            "end": 721,
                                                            "fullWidth": 6,
                                                            "width": 6,
                                                            "text": "length",
                                                            "value": "length",
                                                            "valueText": "length"
                                                        },
                                                        "colonToken": {
                                                            "kind": "ColonToken",
                                                            "fullStart": 721,
                                                            "fullEnd": 723,
                                                            "start": 721,
                                                            "end": 722,
                                                            "fullWidth": 2,
                                                            "width": 1,
                                                            "text": ":",
                                                            "value": ":",
                                                            "valueText": ":",
                                                            "hasTrailingTrivia": true,
                                                            "trailingTrivia": [
                                                                {
                                                                    "kind": "WhitespaceTrivia",
                                                                    "text": " "
                                                                }
                                                            ]
                                                        },
                                                        "expression": {
                                                            "kind": "NumericLiteral",
                                                            "fullStart": 723,
                                                            "fullEnd": 725,
                                                            "start": 723,
                                                            "end": 724,
                                                            "fullWidth": 2,
                                                            "width": 1,
                                                            "text": "2",
                                                            "value": 2,
                                                            "valueText": "2",
                                                            "hasTrailingTrivia": true,
                                                            "trailingTrivia": [
                                                                {
                                                                    "kind": "WhitespaceTrivia",
                                                                    "text": " "
                                                                }
                                                            ]
                                                        }
                                                    }
                                                ],
                                                "closeBraceToken": {
                                                    "kind": "CloseBraceToken",
                                                    "fullStart": 725,
                                                    "fullEnd": 726,
                                                    "start": 725,
                                                    "end": 726,
                                                    "fullWidth": 1,
                                                    "width": 1,
                                                    "text": "}",
                                                    "value": "}",
                                                    "valueText": "}"
                                                }
                                            }
                                        }
                                    }
                                ]
                            },
                            "semicolonToken": {
                                "kind": "SemicolonToken",
                                "fullStart": 726,
                                "fullEnd": 729,
                                "start": 726,
                                "end": 727,
                                "fullWidth": 3,
                                "width": 1,
                                "text": ";",
                                "value": ";",
                                "valueText": ";",
                                "hasTrailingTrivia": true,
                                "hasTrailingNewLine": true,
                                "trailingTrivia": [
                                    {
                                        "kind": "NewLineTrivia",
                                        "text": "\r\n"
                                    }
                                ]
                            }
                        },
                        {
                            "kind": "VariableStatement",
                            "fullStart": 729,
                            "fullEnd": 807,
                            "start": 739,
                            "end": 805,
                            "fullWidth": 78,
                            "width": 66,
                            "modifiers": [],
                            "variableDeclaration": {
                                "kind": "VariableDeclaration",
                                "fullStart": 729,
                                "fullEnd": 804,
                                "start": 739,
                                "end": 804,
                                "fullWidth": 75,
                                "width": 65,
                                "varKeyword": {
                                    "kind": "VarKeyword",
                                    "fullStart": 729,
                                    "fullEnd": 743,
                                    "start": 739,
                                    "end": 742,
                                    "fullWidth": 14,
                                    "width": 3,
                                    "text": "var",
                                    "value": "var",
                                    "valueText": "var",
                                    "hasLeadingTrivia": true,
                                    "hasLeadingNewLine": true,
                                    "hasTrailingTrivia": true,
                                    "leadingTrivia": [
                                        {
                                            "kind": "NewLineTrivia",
                                            "text": "\r\n"
                                        },
                                        {
                                            "kind": "WhitespaceTrivia",
                                            "text": "        "
                                        }
                                    ],
                                    "trailingTrivia": [
                                        {
                                            "kind": "WhitespaceTrivia",
                                            "text": " "
                                        }
                                    ]
                                },
                                "variableDeclarators": [
                                    {
                                        "kind": "VariableDeclarator",
                                        "fullStart": 743,
                                        "fullEnd": 804,
                                        "start": 743,
                                        "end": 804,
                                        "fullWidth": 61,
<<<<<<< HEAD
                                        "width": 61,
                                        "identifier": {
=======
                                        "propertyName": {
>>>>>>> 85e84683
                                            "kind": "IdentifierName",
                                            "fullStart": 743,
                                            "fullEnd": 754,
                                            "start": 743,
                                            "end": 753,
                                            "fullWidth": 11,
                                            "width": 10,
                                            "text": "testResult",
                                            "value": "testResult",
                                            "valueText": "testResult",
                                            "hasTrailingTrivia": true,
                                            "trailingTrivia": [
                                                {
                                                    "kind": "WhitespaceTrivia",
                                                    "text": " "
                                                }
                                            ]
                                        },
                                        "equalsValueClause": {
                                            "kind": "EqualsValueClause",
                                            "fullStart": 754,
                                            "fullEnd": 804,
                                            "start": 754,
                                            "end": 804,
                                            "fullWidth": 50,
                                            "width": 50,
                                            "equalsToken": {
                                                "kind": "EqualsToken",
                                                "fullStart": 754,
                                                "fullEnd": 756,
                                                "start": 754,
                                                "end": 755,
                                                "fullWidth": 2,
                                                "width": 1,
                                                "text": "=",
                                                "value": "=",
                                                "valueText": "=",
                                                "hasTrailingTrivia": true,
                                                "trailingTrivia": [
                                                    {
                                                        "kind": "WhitespaceTrivia",
                                                        "text": " "
                                                    }
                                                ]
                                            },
                                            "value": {
                                                "kind": "InvocationExpression",
                                                "fullStart": 756,
                                                "fullEnd": 804,
                                                "start": 756,
                                                "end": 804,
                                                "fullWidth": 48,
                                                "width": 48,
                                                "expression": {
                                                    "kind": "MemberAccessExpression",
                                                    "fullStart": 756,
                                                    "fullEnd": 780,
                                                    "start": 756,
                                                    "end": 780,
                                                    "fullWidth": 24,
                                                    "width": 24,
                                                    "expression": {
                                                        "kind": "MemberAccessExpression",
                                                        "fullStart": 756,
                                                        "fullEnd": 775,
                                                        "start": 756,
                                                        "end": 775,
                                                        "fullWidth": 19,
                                                        "width": 19,
                                                        "expression": {
                                                            "kind": "MemberAccessExpression",
                                                            "fullStart": 756,
                                                            "fullEnd": 771,
                                                            "start": 756,
                                                            "end": 771,
                                                            "fullWidth": 15,
                                                            "width": 15,
                                                            "expression": {
                                                                "kind": "IdentifierName",
                                                                "fullStart": 756,
                                                                "fullEnd": 761,
                                                                "start": 756,
                                                                "end": 761,
                                                                "fullWidth": 5,
                                                                "width": 5,
                                                                "text": "Array",
                                                                "value": "Array",
                                                                "valueText": "Array"
                                                            },
                                                            "dotToken": {
                                                                "kind": "DotToken",
                                                                "fullStart": 761,
                                                                "fullEnd": 762,
                                                                "start": 761,
                                                                "end": 762,
                                                                "fullWidth": 1,
                                                                "width": 1,
                                                                "text": ".",
                                                                "value": ".",
                                                                "valueText": "."
                                                            },
                                                            "name": {
                                                                "kind": "IdentifierName",
                                                                "fullStart": 762,
                                                                "fullEnd": 771,
                                                                "start": 762,
                                                                "end": 771,
                                                                "fullWidth": 9,
                                                                "width": 9,
                                                                "text": "prototype",
                                                                "value": "prototype",
                                                                "valueText": "prototype"
                                                            }
                                                        },
                                                        "dotToken": {
                                                            "kind": "DotToken",
                                                            "fullStart": 771,
                                                            "fullEnd": 772,
                                                            "start": 771,
                                                            "end": 772,
                                                            "fullWidth": 1,
                                                            "width": 1,
                                                            "text": ".",
                                                            "value": ".",
                                                            "valueText": "."
                                                        },
                                                        "name": {
                                                            "kind": "IdentifierName",
                                                            "fullStart": 772,
                                                            "fullEnd": 775,
                                                            "start": 772,
                                                            "end": 775,
                                                            "fullWidth": 3,
                                                            "width": 3,
                                                            "text": "map",
                                                            "value": "map",
                                                            "valueText": "map"
                                                        }
                                                    },
                                                    "dotToken": {
                                                        "kind": "DotToken",
                                                        "fullStart": 775,
                                                        "fullEnd": 776,
                                                        "start": 775,
                                                        "end": 776,
                                                        "fullWidth": 1,
                                                        "width": 1,
                                                        "text": ".",
                                                        "value": ".",
                                                        "valueText": "."
                                                    },
                                                    "name": {
                                                        "kind": "IdentifierName",
                                                        "fullStart": 776,
                                                        "fullEnd": 780,
                                                        "start": 776,
                                                        "end": 780,
                                                        "fullWidth": 4,
                                                        "width": 4,
                                                        "text": "call",
                                                        "value": "call",
                                                        "valueText": "call"
                                                    }
                                                },
                                                "argumentList": {
                                                    "kind": "ArgumentList",
                                                    "fullStart": 780,
                                                    "fullEnd": 804,
                                                    "start": 780,
                                                    "end": 804,
                                                    "fullWidth": 24,
                                                    "width": 24,
                                                    "openParenToken": {
                                                        "kind": "OpenParenToken",
                                                        "fullStart": 780,
                                                        "fullEnd": 781,
                                                        "start": 780,
                                                        "end": 781,
                                                        "fullWidth": 1,
                                                        "width": 1,
                                                        "text": "(",
                                                        "value": "(",
                                                        "valueText": "("
                                                    },
                                                    "arguments": [
                                                        {
                                                            "kind": "IdentifierName",
                                                            "fullStart": 781,
                                                            "fullEnd": 784,
                                                            "start": 781,
                                                            "end": 784,
                                                            "fullWidth": 3,
                                                            "width": 3,
                                                            "text": "obj",
                                                            "value": "obj",
                                                            "valueText": "obj"
                                                        },
                                                        {
                                                            "kind": "CommaToken",
                                                            "fullStart": 784,
                                                            "fullEnd": 786,
                                                            "start": 784,
                                                            "end": 785,
                                                            "fullWidth": 2,
                                                            "width": 1,
                                                            "text": ",",
                                                            "value": ",",
                                                            "valueText": ",",
                                                            "hasTrailingTrivia": true,
                                                            "trailingTrivia": [
                                                                {
                                                                    "kind": "WhitespaceTrivia",
                                                                    "text": " "
                                                                }
                                                            ]
                                                        },
                                                        {
                                                            "kind": "IdentifierName",
                                                            "fullStart": 786,
                                                            "fullEnd": 796,
                                                            "start": 786,
                                                            "end": 796,
                                                            "fullWidth": 10,
                                                            "width": 10,
                                                            "text": "callbackfn",
                                                            "value": "callbackfn",
                                                            "valueText": "callbackfn"
                                                        },
                                                        {
                                                            "kind": "CommaToken",
                                                            "fullStart": 796,
                                                            "fullEnd": 798,
                                                            "start": 796,
                                                            "end": 797,
                                                            "fullWidth": 2,
                                                            "width": 1,
                                                            "text": ",",
                                                            "value": ",",
                                                            "valueText": ",",
                                                            "hasTrailingTrivia": true,
                                                            "trailingTrivia": [
                                                                {
                                                                    "kind": "WhitespaceTrivia",
                                                                    "text": " "
                                                                }
                                                            ]
                                                        },
                                                        {
                                                            "kind": "FalseKeyword",
                                                            "fullStart": 798,
                                                            "fullEnd": 803,
                                                            "start": 798,
                                                            "end": 803,
                                                            "fullWidth": 5,
                                                            "width": 5,
                                                            "text": "false",
                                                            "value": false,
                                                            "valueText": "false"
                                                        }
                                                    ],
                                                    "closeParenToken": {
                                                        "kind": "CloseParenToken",
                                                        "fullStart": 803,
                                                        "fullEnd": 804,
                                                        "start": 803,
                                                        "end": 804,
                                                        "fullWidth": 1,
                                                        "width": 1,
                                                        "text": ")",
                                                        "value": ")",
                                                        "valueText": ")"
                                                    }
                                                }
                                            }
                                        }
                                    }
                                ]
                            },
                            "semicolonToken": {
                                "kind": "SemicolonToken",
                                "fullStart": 804,
                                "fullEnd": 807,
                                "start": 804,
                                "end": 805,
                                "fullWidth": 3,
                                "width": 1,
                                "text": ";",
                                "value": ";",
                                "valueText": ";",
                                "hasTrailingTrivia": true,
                                "hasTrailingNewLine": true,
                                "trailingTrivia": [
                                    {
                                        "kind": "NewLineTrivia",
                                        "text": "\r\n"
                                    }
                                ]
                            }
                        },
                        {
                            "kind": "ReturnStatement",
                            "fullStart": 807,
                            "fullEnd": 849,
                            "start": 817,
                            "end": 847,
                            "fullWidth": 42,
                            "width": 30,
                            "returnKeyword": {
                                "kind": "ReturnKeyword",
                                "fullStart": 807,
                                "fullEnd": 824,
                                "start": 817,
                                "end": 823,
                                "fullWidth": 17,
                                "width": 6,
                                "text": "return",
                                "value": "return",
                                "valueText": "return",
                                "hasLeadingTrivia": true,
                                "hasLeadingNewLine": true,
                                "hasTrailingTrivia": true,
                                "leadingTrivia": [
                                    {
                                        "kind": "NewLineTrivia",
                                        "text": "\r\n"
                                    },
                                    {
                                        "kind": "WhitespaceTrivia",
                                        "text": "        "
                                    }
                                ],
                                "trailingTrivia": [
                                    {
                                        "kind": "WhitespaceTrivia",
                                        "text": " "
                                    }
                                ]
                            },
                            "expression": {
                                "kind": "EqualsExpression",
                                "fullStart": 824,
                                "fullEnd": 846,
                                "start": 824,
                                "end": 846,
                                "fullWidth": 22,
                                "width": 22,
                                "left": {
                                    "kind": "ElementAccessExpression",
                                    "fullStart": 824,
                                    "fullEnd": 838,
                                    "start": 824,
                                    "end": 837,
                                    "fullWidth": 14,
                                    "width": 13,
                                    "expression": {
                                        "kind": "IdentifierName",
                                        "fullStart": 824,
                                        "fullEnd": 834,
                                        "start": 824,
                                        "end": 834,
                                        "fullWidth": 10,
                                        "width": 10,
                                        "text": "testResult",
                                        "value": "testResult",
                                        "valueText": "testResult"
                                    },
                                    "openBracketToken": {
                                        "kind": "OpenBracketToken",
                                        "fullStart": 834,
                                        "fullEnd": 835,
                                        "start": 834,
                                        "end": 835,
                                        "fullWidth": 1,
                                        "width": 1,
                                        "text": "[",
                                        "value": "[",
                                        "valueText": "["
                                    },
                                    "argumentExpression": {
                                        "kind": "NumericLiteral",
                                        "fullStart": 835,
                                        "fullEnd": 836,
                                        "start": 835,
                                        "end": 836,
                                        "fullWidth": 1,
                                        "width": 1,
                                        "text": "0",
                                        "value": 0,
                                        "valueText": "0"
                                    },
                                    "closeBracketToken": {
                                        "kind": "CloseBracketToken",
                                        "fullStart": 836,
                                        "fullEnd": 838,
                                        "start": 836,
                                        "end": 837,
                                        "fullWidth": 2,
                                        "width": 1,
                                        "text": "]",
                                        "value": "]",
                                        "valueText": "]",
                                        "hasTrailingTrivia": true,
                                        "trailingTrivia": [
                                            {
                                                "kind": "WhitespaceTrivia",
                                                "text": " "
                                            }
                                        ]
                                    }
                                },
                                "operatorToken": {
                                    "kind": "EqualsEqualsEqualsToken",
                                    "fullStart": 838,
                                    "fullEnd": 842,
                                    "start": 838,
                                    "end": 841,
                                    "fullWidth": 4,
                                    "width": 3,
                                    "text": "===",
                                    "value": "===",
                                    "valueText": "===",
                                    "hasTrailingTrivia": true,
                                    "trailingTrivia": [
                                        {
                                            "kind": "WhitespaceTrivia",
                                            "text": " "
                                        }
                                    ]
                                },
                                "right": {
                                    "kind": "TrueKeyword",
                                    "fullStart": 842,
                                    "fullEnd": 846,
                                    "start": 842,
                                    "end": 846,
                                    "fullWidth": 4,
                                    "width": 4,
                                    "text": "true",
                                    "value": true,
                                    "valueText": "true"
                                }
                            },
                            "semicolonToken": {
                                "kind": "SemicolonToken",
                                "fullStart": 846,
                                "fullEnd": 849,
                                "start": 846,
                                "end": 847,
                                "fullWidth": 3,
                                "width": 1,
                                "text": ";",
                                "value": ";",
                                "valueText": ";",
                                "hasTrailingTrivia": true,
                                "hasTrailingNewLine": true,
                                "trailingTrivia": [
                                    {
                                        "kind": "NewLineTrivia",
                                        "text": "\r\n"
                                    }
                                ]
                            }
                        }
                    ],
                    "closeBraceToken": {
                        "kind": "CloseBraceToken",
                        "fullStart": 849,
                        "fullEnd": 856,
                        "start": 853,
                        "end": 854,
                        "fullWidth": 7,
                        "width": 1,
                        "text": "}",
                        "value": "}",
                        "valueText": "}",
                        "hasLeadingTrivia": true,
                        "hasTrailingTrivia": true,
                        "hasTrailingNewLine": true,
                        "leadingTrivia": [
                            {
                                "kind": "WhitespaceTrivia",
                                "text": "    "
                            }
                        ],
                        "trailingTrivia": [
                            {
                                "kind": "NewLineTrivia",
                                "text": "\r\n"
                            }
                        ]
                    }
                }
            },
            {
                "kind": "ExpressionStatement",
                "fullStart": 856,
                "fullEnd": 880,
                "start": 856,
                "end": 878,
                "fullWidth": 24,
                "width": 22,
                "expression": {
                    "kind": "InvocationExpression",
                    "fullStart": 856,
                    "fullEnd": 877,
                    "start": 856,
                    "end": 877,
                    "fullWidth": 21,
                    "width": 21,
                    "expression": {
                        "kind": "IdentifierName",
                        "fullStart": 856,
                        "fullEnd": 867,
                        "start": 856,
                        "end": 867,
                        "fullWidth": 11,
                        "width": 11,
                        "text": "runTestCase",
                        "value": "runTestCase",
                        "valueText": "runTestCase"
                    },
                    "argumentList": {
                        "kind": "ArgumentList",
                        "fullStart": 867,
                        "fullEnd": 877,
                        "start": 867,
                        "end": 877,
                        "fullWidth": 10,
                        "width": 10,
                        "openParenToken": {
                            "kind": "OpenParenToken",
                            "fullStart": 867,
                            "fullEnd": 868,
                            "start": 867,
                            "end": 868,
                            "fullWidth": 1,
                            "width": 1,
                            "text": "(",
                            "value": "(",
                            "valueText": "("
                        },
                        "arguments": [
                            {
                                "kind": "IdentifierName",
                                "fullStart": 868,
                                "fullEnd": 876,
                                "start": 868,
                                "end": 876,
                                "fullWidth": 8,
                                "width": 8,
                                "text": "testcase",
                                "value": "testcase",
                                "valueText": "testcase"
                            }
                        ],
                        "closeParenToken": {
                            "kind": "CloseParenToken",
                            "fullStart": 876,
                            "fullEnd": 877,
                            "start": 876,
                            "end": 877,
                            "fullWidth": 1,
                            "width": 1,
                            "text": ")",
                            "value": ")",
                            "valueText": ")"
                        }
                    }
                },
                "semicolonToken": {
                    "kind": "SemicolonToken",
                    "fullStart": 877,
                    "fullEnd": 880,
                    "start": 877,
                    "end": 878,
                    "fullWidth": 3,
                    "width": 1,
                    "text": ";",
                    "value": ";",
                    "valueText": ";",
                    "hasTrailingTrivia": true,
                    "hasTrailingNewLine": true,
                    "trailingTrivia": [
                        {
                            "kind": "NewLineTrivia",
                            "text": "\r\n"
                        }
                    ]
                }
            }
        ],
        "endOfFileToken": {
            "kind": "EndOfFileToken",
            "fullStart": 880,
            "fullEnd": 880,
            "start": 880,
            "end": 880,
            "fullWidth": 0,
            "width": 0,
            "text": ""
        }
    },
    "lineMap": {
        "lineStarts": [
            0,
            67,
            152,
            232,
            308,
            380,
            385,
            445,
            549,
            554,
            556,
            558,
            581,
            583,
            629,
            675,
            686,
            688,
            729,
            731,
            807,
            809,
            849,
            856,
            880
        ],
        "length": 880
    }
}<|MERGE_RESOLUTION|>--- conflicted
+++ resolved
@@ -706,12 +706,8 @@
                                         "start": 700,
                                         "end": 726,
                                         "fullWidth": 26,
-<<<<<<< HEAD
                                         "width": 26,
-                                        "identifier": {
-=======
                                         "propertyName": {
->>>>>>> 85e84683
                                             "kind": "IdentifierName",
                                             "fullStart": 700,
                                             "fullEnd": 704,
@@ -1010,12 +1006,8 @@
                                         "start": 743,
                                         "end": 804,
                                         "fullWidth": 61,
-<<<<<<< HEAD
                                         "width": 61,
-                                        "identifier": {
-=======
                                         "propertyName": {
->>>>>>> 85e84683
                                             "kind": "IdentifierName",
                                             "fullStart": 743,
                                             "fullEnd": 754,
