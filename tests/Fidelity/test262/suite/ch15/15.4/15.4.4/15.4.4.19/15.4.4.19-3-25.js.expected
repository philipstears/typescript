{
    "isDeclaration": false,
    "languageVersion": "EcmaScript5",
    "parseOptions": {
        "allowAutomaticSemicolonInsertion": true
    },
    "sourceUnit": {
        "kind": "SourceUnit",
        "fullStart": 0,
        "fullEnd": 940,
        "start": 582,
        "end": 940,
        "fullWidth": 940,
        "width": 358,
        "isIncrementallyUnusable": true,
        "moduleElements": [
            {
                "kind": "FunctionDeclaration",
                "fullStart": 0,
                "fullEnd": 916,
                "start": 582,
                "end": 914,
                "fullWidth": 916,
                "width": 332,
                "modifiers": [],
                "functionKeyword": {
                    "kind": "FunctionKeyword",
                    "fullStart": 0,
                    "fullEnd": 591,
                    "start": 582,
                    "end": 590,
                    "fullWidth": 591,
                    "width": 8,
                    "text": "function",
                    "value": "function",
                    "valueText": "function",
                    "hasLeadingTrivia": true,
                    "hasLeadingComment": true,
                    "hasLeadingNewLine": true,
                    "hasTrailingTrivia": true,
                    "leadingTrivia": [
                        {
                            "kind": "SingleLineCommentTrivia",
                            "text": "/// Copyright (c) 2012 Ecma International.  All rights reserved. "
                        },
                        {
                            "kind": "NewLineTrivia",
                            "text": "\r\n"
                        },
                        {
                            "kind": "SingleLineCommentTrivia",
                            "text": "/// Ecma International makes this code available under the terms and conditions set"
                        },
                        {
                            "kind": "NewLineTrivia",
                            "text": "\r\n"
                        },
                        {
                            "kind": "SingleLineCommentTrivia",
                            "text": "/// forth on http://hg.ecmascript.org/tests/test262/raw-file/tip/LICENSE (the "
                        },
                        {
                            "kind": "NewLineTrivia",
                            "text": "\r\n"
                        },
                        {
                            "kind": "SingleLineCommentTrivia",
                            "text": "/// \"Use Terms\").   Any redistribution of this code must retain the above "
                        },
                        {
                            "kind": "NewLineTrivia",
                            "text": "\r\n"
                        },
                        {
                            "kind": "SingleLineCommentTrivia",
                            "text": "/// copyright and this notice and otherwise comply with the Use Terms."
                        },
                        {
                            "kind": "NewLineTrivia",
                            "text": "\r\n"
                        },
                        {
                            "kind": "MultiLineCommentTrivia",
                            "text": "/**\r\n * @path ch15/15.4/15.4.4/15.4.4.19/15.4.4.19-3-25.js\r\n * @description Array.prototype.map - value of 'length' is a negative non-integer, ensure truncation occurs in the proper direction\r\n */"
                        },
                        {
                            "kind": "NewLineTrivia",
                            "text": "\r\n"
                        },
                        {
                            "kind": "NewLineTrivia",
                            "text": "\r\n"
                        },
                        {
                            "kind": "NewLineTrivia",
                            "text": "\r\n"
                        }
                    ],
                    "trailingTrivia": [
                        {
                            "kind": "WhitespaceTrivia",
                            "text": " "
                        }
                    ]
                },
                "identifier": {
                    "kind": "IdentifierName",
                    "fullStart": 591,
                    "fullEnd": 599,
                    "start": 591,
                    "end": 599,
                    "fullWidth": 8,
                    "width": 8,
                    "text": "testcase",
                    "value": "testcase",
                    "valueText": "testcase"
                },
                "callSignature": {
                    "kind": "CallSignature",
                    "fullStart": 599,
                    "fullEnd": 602,
                    "start": 599,
                    "end": 601,
                    "fullWidth": 3,
                    "width": 2,
                    "parameterList": {
                        "kind": "ParameterList",
                        "fullStart": 599,
                        "fullEnd": 602,
                        "start": 599,
                        "end": 601,
                        "fullWidth": 3,
                        "width": 2,
                        "openParenToken": {
                            "kind": "OpenParenToken",
                            "fullStart": 599,
                            "fullEnd": 600,
                            "start": 599,
                            "end": 600,
                            "fullWidth": 1,
                            "width": 1,
                            "text": "(",
                            "value": "(",
                            "valueText": "("
                        },
                        "parameters": [],
                        "closeParenToken": {
                            "kind": "CloseParenToken",
                            "fullStart": 600,
                            "fullEnd": 602,
                            "start": 600,
                            "end": 601,
                            "fullWidth": 2,
                            "width": 1,
                            "text": ")",
                            "value": ")",
                            "valueText": ")",
                            "hasTrailingTrivia": true,
                            "trailingTrivia": [
                                {
                                    "kind": "WhitespaceTrivia",
                                    "text": " "
                                }
                            ]
                        }
                    }
                },
                "block": {
                    "kind": "Block",
                    "fullStart": 602,
                    "fullEnd": 916,
                    "start": 602,
                    "end": 914,
                    "fullWidth": 314,
                    "width": 312,
                    "openBraceToken": {
                        "kind": "OpenBraceToken",
                        "fullStart": 602,
                        "fullEnd": 605,
                        "start": 602,
                        "end": 603,
                        "fullWidth": 3,
                        "width": 1,
                        "text": "{",
                        "value": "{",
                        "valueText": "{",
                        "hasTrailingTrivia": true,
                        "hasTrailingNewLine": true,
                        "trailingTrivia": [
                            {
                                "kind": "NewLineTrivia",
                                "text": "\r\n"
                            }
                        ]
                    },
                    "statements": [
                        {
                            "kind": "FunctionDeclaration",
                            "fullStart": 605,
                            "fullEnd": 694,
                            "start": 615,
                            "end": 692,
                            "fullWidth": 89,
                            "width": 77,
                            "modifiers": [],
                            "functionKeyword": {
                                "kind": "FunctionKeyword",
                                "fullStart": 605,
                                "fullEnd": 624,
                                "start": 615,
                                "end": 623,
                                "fullWidth": 19,
                                "width": 8,
                                "text": "function",
                                "value": "function",
                                "valueText": "function",
                                "hasLeadingTrivia": true,
                                "hasLeadingNewLine": true,
                                "hasTrailingTrivia": true,
                                "leadingTrivia": [
                                    {
                                        "kind": "NewLineTrivia",
                                        "text": "\r\n"
                                    },
                                    {
                                        "kind": "WhitespaceTrivia",
                                        "text": "        "
                                    }
                                ],
                                "trailingTrivia": [
                                    {
                                        "kind": "WhitespaceTrivia",
                                        "text": " "
                                    }
                                ]
                            },
                            "identifier": {
                                "kind": "IdentifierName",
                                "fullStart": 624,
                                "fullEnd": 634,
                                "start": 624,
                                "end": 634,
                                "fullWidth": 10,
                                "width": 10,
                                "text": "callbackfn",
                                "value": "callbackfn",
                                "valueText": "callbackfn"
                            },
                            "callSignature": {
                                "kind": "CallSignature",
                                "fullStart": 634,
                                "fullEnd": 650,
                                "start": 634,
                                "end": 649,
                                "fullWidth": 16,
                                "width": 15,
                                "parameterList": {
                                    "kind": "ParameterList",
                                    "fullStart": 634,
                                    "fullEnd": 650,
                                    "start": 634,
                                    "end": 649,
                                    "fullWidth": 16,
                                    "width": 15,
                                    "openParenToken": {
                                        "kind": "OpenParenToken",
                                        "fullStart": 634,
                                        "fullEnd": 635,
                                        "start": 634,
                                        "end": 635,
                                        "fullWidth": 1,
                                        "width": 1,
                                        "text": "(",
                                        "value": "(",
                                        "valueText": "("
                                    },
                                    "parameters": [
                                        {
                                            "kind": "Parameter",
                                            "fullStart": 635,
                                            "fullEnd": 638,
                                            "start": 635,
                                            "end": 638,
                                            "fullWidth": 3,
                                            "width": 3,
                                            "modifiers": [],
                                            "identifier": {
                                                "kind": "IdentifierName",
                                                "fullStart": 635,
                                                "fullEnd": 638,
                                                "start": 635,
                                                "end": 638,
                                                "fullWidth": 3,
                                                "width": 3,
                                                "text": "val",
                                                "value": "val",
                                                "valueText": "val"
                                            }
                                        },
                                        {
                                            "kind": "CommaToken",
                                            "fullStart": 638,
                                            "fullEnd": 640,
                                            "start": 638,
                                            "end": 639,
                                            "fullWidth": 2,
                                            "width": 1,
                                            "text": ",",
                                            "value": ",",
                                            "valueText": ",",
                                            "hasTrailingTrivia": true,
                                            "trailingTrivia": [
                                                {
                                                    "kind": "WhitespaceTrivia",
                                                    "text": " "
                                                }
                                            ]
                                        },
                                        {
                                            "kind": "Parameter",
                                            "fullStart": 640,
                                            "fullEnd": 643,
                                            "start": 640,
                                            "end": 643,
                                            "fullWidth": 3,
                                            "width": 3,
                                            "modifiers": [],
                                            "identifier": {
                                                "kind": "IdentifierName",
                                                "fullStart": 640,
                                                "fullEnd": 643,
                                                "start": 640,
                                                "end": 643,
                                                "fullWidth": 3,
                                                "width": 3,
                                                "text": "idx",
                                                "value": "idx",
                                                "valueText": "idx"
                                            }
                                        },
                                        {
                                            "kind": "CommaToken",
                                            "fullStart": 643,
                                            "fullEnd": 645,
                                            "start": 643,
                                            "end": 644,
                                            "fullWidth": 2,
                                            "width": 1,
                                            "text": ",",
                                            "value": ",",
                                            "valueText": ",",
                                            "hasTrailingTrivia": true,
                                            "trailingTrivia": [
                                                {
                                                    "kind": "WhitespaceTrivia",
                                                    "text": " "
                                                }
                                            ]
                                        },
                                        {
                                            "kind": "Parameter",
                                            "fullStart": 645,
                                            "fullEnd": 648,
                                            "start": 645,
                                            "end": 648,
                                            "fullWidth": 3,
                                            "width": 3,
                                            "modifiers": [],
                                            "identifier": {
                                                "kind": "IdentifierName",
                                                "fullStart": 645,
                                                "fullEnd": 648,
                                                "start": 645,
                                                "end": 648,
                                                "fullWidth": 3,
                                                "width": 3,
                                                "text": "obj",
                                                "value": "obj",
                                                "valueText": "obj"
                                            }
                                        }
                                    ],
                                    "closeParenToken": {
                                        "kind": "CloseParenToken",
                                        "fullStart": 648,
                                        "fullEnd": 650,
                                        "start": 648,
                                        "end": 649,
                                        "fullWidth": 2,
                                        "width": 1,
                                        "text": ")",
                                        "value": ")",
                                        "valueText": ")",
                                        "hasTrailingTrivia": true,
                                        "trailingTrivia": [
                                            {
                                                "kind": "WhitespaceTrivia",
                                                "text": " "
                                            }
                                        ]
                                    }
                                }
                            },
                            "block": {
                                "kind": "Block",
                                "fullStart": 650,
                                "fullEnd": 694,
                                "start": 650,
                                "end": 692,
                                "fullWidth": 44,
                                "width": 42,
                                "openBraceToken": {
                                    "kind": "OpenBraceToken",
                                    "fullStart": 650,
                                    "fullEnd": 653,
                                    "start": 650,
                                    "end": 651,
                                    "fullWidth": 3,
                                    "width": 1,
                                    "text": "{",
                                    "value": "{",
                                    "valueText": "{",
                                    "hasTrailingTrivia": true,
                                    "hasTrailingNewLine": true,
                                    "trailingTrivia": [
                                        {
                                            "kind": "NewLineTrivia",
                                            "text": "\r\n"
                                        }
                                    ]
                                },
                                "statements": [
                                    {
                                        "kind": "ReturnStatement",
                                        "fullStart": 653,
                                        "fullEnd": 683,
                                        "start": 665,
                                        "end": 681,
                                        "fullWidth": 30,
                                        "width": 16,
                                        "returnKeyword": {
                                            "kind": "ReturnKeyword",
                                            "fullStart": 653,
                                            "fullEnd": 672,
                                            "start": 665,
                                            "end": 671,
                                            "fullWidth": 19,
                                            "width": 6,
                                            "text": "return",
                                            "value": "return",
                                            "valueText": "return",
                                            "hasLeadingTrivia": true,
                                            "hasTrailingTrivia": true,
                                            "leadingTrivia": [
                                                {
                                                    "kind": "WhitespaceTrivia",
                                                    "text": "            "
                                                }
                                            ],
                                            "trailingTrivia": [
                                                {
                                                    "kind": "WhitespaceTrivia",
                                                    "text": " "
                                                }
                                            ]
                                        },
                                        "expression": {
                                            "kind": "LessThanExpression",
                                            "fullStart": 672,
                                            "fullEnd": 680,
                                            "start": 672,
                                            "end": 680,
                                            "fullWidth": 8,
                                            "width": 8,
                                            "left": {
                                                "kind": "IdentifierName",
                                                "fullStart": 672,
                                                "fullEnd": 676,
                                                "start": 672,
                                                "end": 675,
                                                "fullWidth": 4,
                                                "width": 3,
                                                "text": "val",
                                                "value": "val",
                                                "valueText": "val",
                                                "hasTrailingTrivia": true,
                                                "trailingTrivia": [
                                                    {
                                                        "kind": "WhitespaceTrivia",
                                                        "text": " "
                                                    }
                                                ]
                                            },
                                            "operatorToken": {
                                                "kind": "LessThanToken",
                                                "fullStart": 676,
                                                "fullEnd": 678,
                                                "start": 676,
                                                "end": 677,
                                                "fullWidth": 2,
                                                "width": 1,
                                                "text": "<",
                                                "value": "<",
                                                "valueText": "<",
                                                "hasTrailingTrivia": true,
                                                "trailingTrivia": [
                                                    {
                                                        "kind": "WhitespaceTrivia",
                                                        "text": " "
                                                    }
                                                ]
                                            },
                                            "right": {
                                                "kind": "NumericLiteral",
                                                "fullStart": 678,
                                                "fullEnd": 680,
                                                "start": 678,
                                                "end": 680,
                                                "fullWidth": 2,
                                                "width": 2,
                                                "text": "10",
                                                "value": 10,
                                                "valueText": "10"
                                            }
                                        },
                                        "semicolonToken": {
                                            "kind": "SemicolonToken",
                                            "fullStart": 680,
                                            "fullEnd": 683,
                                            "start": 680,
                                            "end": 681,
                                            "fullWidth": 3,
                                            "width": 1,
                                            "text": ";",
                                            "value": ";",
                                            "valueText": ";",
                                            "hasTrailingTrivia": true,
                                            "hasTrailingNewLine": true,
                                            "trailingTrivia": [
                                                {
                                                    "kind": "NewLineTrivia",
                                                    "text": "\r\n"
                                                }
                                            ]
                                        }
                                    }
                                ],
                                "closeBraceToken": {
                                    "kind": "CloseBraceToken",
                                    "fullStart": 683,
                                    "fullEnd": 694,
                                    "start": 691,
                                    "end": 692,
                                    "fullWidth": 11,
                                    "width": 1,
                                    "text": "}",
                                    "value": "}",
                                    "valueText": "}",
                                    "hasLeadingTrivia": true,
                                    "hasTrailingTrivia": true,
                                    "hasTrailingNewLine": true,
                                    "leadingTrivia": [
                                        {
                                            "kind": "WhitespaceTrivia",
                                            "text": "        "
                                        }
                                    ],
                                    "trailingTrivia": [
                                        {
                                            "kind": "NewLineTrivia",
                                            "text": "\r\n"
                                        }
                                    ]
                                }
                            }
                        },
                        {
                            "kind": "VariableStatement",
                            "fullStart": 694,
                            "fullEnd": 803,
                            "start": 704,
                            "end": 801,
                            "fullWidth": 109,
                            "width": 97,
                            "modifiers": [],
                            "variableDeclaration": {
                                "kind": "VariableDeclaration",
                                "fullStart": 694,
                                "fullEnd": 800,
                                "start": 704,
                                "end": 800,
                                "fullWidth": 106,
                                "width": 96,
                                "varKeyword": {
                                    "kind": "VarKeyword",
                                    "fullStart": 694,
                                    "fullEnd": 708,
                                    "start": 704,
                                    "end": 707,
                                    "fullWidth": 14,
                                    "width": 3,
                                    "text": "var",
                                    "value": "var",
                                    "valueText": "var",
                                    "hasLeadingTrivia": true,
                                    "hasLeadingNewLine": true,
                                    "hasTrailingTrivia": true,
                                    "leadingTrivia": [
                                        {
                                            "kind": "NewLineTrivia",
                                            "text": "\r\n"
                                        },
                                        {
                                            "kind": "WhitespaceTrivia",
                                            "text": "        "
                                        }
                                    ],
                                    "trailingTrivia": [
                                        {
                                            "kind": "WhitespaceTrivia",
                                            "text": " "
                                        }
                                    ]
                                },
                                "variableDeclarators": [
                                    {
                                        "kind": "VariableDeclarator",
                                        "fullStart": 708,
                                        "fullEnd": 800,
                                        "start": 708,
                                        "end": 800,
                                        "fullWidth": 92,
<<<<<<< HEAD
                                        "width": 92,
                                        "identifier": {
=======
                                        "propertyName": {
>>>>>>> 85e84683
                                            "kind": "IdentifierName",
                                            "fullStart": 708,
                                            "fullEnd": 712,
                                            "start": 708,
                                            "end": 711,
                                            "fullWidth": 4,
                                            "width": 3,
                                            "text": "obj",
                                            "value": "obj",
                                            "valueText": "obj",
                                            "hasTrailingTrivia": true,
                                            "trailingTrivia": [
                                                {
                                                    "kind": "WhitespaceTrivia",
                                                    "text": " "
                                                }
                                            ]
                                        },
                                        "equalsValueClause": {
                                            "kind": "EqualsValueClause",
                                            "fullStart": 712,
                                            "fullEnd": 800,
                                            "start": 712,
                                            "end": 800,
                                            "fullWidth": 88,
                                            "width": 88,
                                            "equalsToken": {
                                                "kind": "EqualsToken",
                                                "fullStart": 712,
                                                "fullEnd": 714,
                                                "start": 712,
                                                "end": 713,
                                                "fullWidth": 2,
                                                "width": 1,
                                                "text": "=",
                                                "value": "=",
                                                "valueText": "=",
                                                "hasTrailingTrivia": true,
                                                "trailingTrivia": [
                                                    {
                                                        "kind": "WhitespaceTrivia",
                                                        "text": " "
                                                    }
                                                ]
                                            },
                                            "value": {
                                                "kind": "ObjectLiteralExpression",
                                                "fullStart": 714,
                                                "fullEnd": 800,
                                                "start": 714,
                                                "end": 800,
                                                "fullWidth": 86,
                                                "width": 86,
                                                "openBraceToken": {
                                                    "kind": "OpenBraceToken",
                                                    "fullStart": 714,
                                                    "fullEnd": 717,
                                                    "start": 714,
                                                    "end": 715,
                                                    "fullWidth": 3,
                                                    "width": 1,
                                                    "text": "{",
                                                    "value": "{",
                                                    "valueText": "{",
                                                    "hasTrailingTrivia": true,
                                                    "hasTrailingNewLine": true,
                                                    "trailingTrivia": [
                                                        {
                                                            "kind": "NewLineTrivia",
                                                            "text": "\r\n"
                                                        }
                                                    ]
                                                },
                                                "propertyAssignments": [
                                                    {
                                                        "kind": "SimplePropertyAssignment",
                                                        "fullStart": 717,
                                                        "fullEnd": 734,
                                                        "start": 729,
                                                        "end": 734,
                                                        "fullWidth": 17,
                                                        "width": 5,
                                                        "propertyName": {
                                                            "kind": "NumericLiteral",
                                                            "fullStart": 717,
                                                            "fullEnd": 730,
                                                            "start": 729,
                                                            "end": 730,
                                                            "fullWidth": 13,
                                                            "width": 1,
                                                            "text": "0",
                                                            "value": 0,
                                                            "valueText": "0",
                                                            "hasLeadingTrivia": true,
                                                            "leadingTrivia": [
                                                                {
                                                                    "kind": "WhitespaceTrivia",
                                                                    "text": "            "
                                                                }
                                                            ]
                                                        },
                                                        "colonToken": {
                                                            "kind": "ColonToken",
                                                            "fullStart": 730,
                                                            "fullEnd": 732,
                                                            "start": 730,
                                                            "end": 731,
                                                            "fullWidth": 2,
                                                            "width": 1,
                                                            "text": ":",
                                                            "value": ":",
                                                            "valueText": ":",
                                                            "hasTrailingTrivia": true,
                                                            "trailingTrivia": [
                                                                {
                                                                    "kind": "WhitespaceTrivia",
                                                                    "text": " "
                                                                }
                                                            ]
                                                        },
                                                        "expression": {
                                                            "kind": "NumericLiteral",
                                                            "fullStart": 732,
                                                            "fullEnd": 734,
                                                            "start": 732,
                                                            "end": 734,
                                                            "fullWidth": 2,
                                                            "width": 2,
                                                            "text": "11",
                                                            "value": 11,
                                                            "valueText": "11"
                                                        }
                                                    },
                                                    {
                                                        "kind": "CommaToken",
                                                        "fullStart": 734,
                                                        "fullEnd": 737,
                                                        "start": 734,
                                                        "end": 735,
                                                        "fullWidth": 3,
                                                        "width": 1,
                                                        "text": ",",
                                                        "value": ",",
                                                        "valueText": ",",
                                                        "hasTrailingTrivia": true,
                                                        "hasTrailingNewLine": true,
                                                        "trailingTrivia": [
                                                            {
                                                                "kind": "NewLineTrivia",
                                                                "text": "\r\n"
                                                            }
                                                        ]
                                                    },
                                                    {
                                                        "kind": "SimplePropertyAssignment",
                                                        "fullStart": 737,
                                                        "fullEnd": 753,
                                                        "start": 749,
                                                        "end": 753,
                                                        "fullWidth": 16,
                                                        "width": 4,
                                                        "propertyName": {
                                                            "kind": "NumericLiteral",
                                                            "fullStart": 737,
                                                            "fullEnd": 750,
                                                            "start": 749,
                                                            "end": 750,
                                                            "fullWidth": 13,
                                                            "width": 1,
                                                            "text": "1",
                                                            "value": 1,
                                                            "valueText": "1",
                                                            "hasLeadingTrivia": true,
                                                            "leadingTrivia": [
                                                                {
                                                                    "kind": "WhitespaceTrivia",
                                                                    "text": "            "
                                                                }
                                                            ]
                                                        },
                                                        "colonToken": {
                                                            "kind": "ColonToken",
                                                            "fullStart": 750,
                                                            "fullEnd": 752,
                                                            "start": 750,
                                                            "end": 751,
                                                            "fullWidth": 2,
                                                            "width": 1,
                                                            "text": ":",
                                                            "value": ":",
                                                            "valueText": ":",
                                                            "hasTrailingTrivia": true,
                                                            "trailingTrivia": [
                                                                {
                                                                    "kind": "WhitespaceTrivia",
                                                                    "text": " "
                                                                }
                                                            ]
                                                        },
                                                        "expression": {
                                                            "kind": "NumericLiteral",
                                                            "fullStart": 752,
                                                            "fullEnd": 753,
                                                            "start": 752,
                                                            "end": 753,
                                                            "fullWidth": 1,
                                                            "width": 1,
                                                            "text": "9",
                                                            "value": 9,
                                                            "valueText": "9"
                                                        }
                                                    },
                                                    {
                                                        "kind": "CommaToken",
                                                        "fullStart": 753,
                                                        "fullEnd": 756,
                                                        "start": 753,
                                                        "end": 754,
                                                        "fullWidth": 3,
                                                        "width": 1,
                                                        "text": ",",
                                                        "value": ",",
                                                        "valueText": ",",
                                                        "hasTrailingTrivia": true,
                                                        "hasTrailingNewLine": true,
                                                        "trailingTrivia": [
                                                            {
                                                                "kind": "NewLineTrivia",
                                                                "text": "\r\n"
                                                            }
                                                        ]
                                                    },
                                                    {
                                                        "kind": "SimplePropertyAssignment",
                                                        "fullStart": 756,
                                                        "fullEnd": 791,
                                                        "start": 768,
                                                        "end": 789,
                                                        "fullWidth": 35,
                                                        "width": 21,
                                                        "propertyName": {
                                                            "kind": "IdentifierName",
                                                            "fullStart": 756,
                                                            "fullEnd": 774,
                                                            "start": 768,
                                                            "end": 774,
                                                            "fullWidth": 18,
                                                            "width": 6,
                                                            "text": "length",
                                                            "value": "length",
                                                            "valueText": "length",
                                                            "hasLeadingTrivia": true,
                                                            "leadingTrivia": [
                                                                {
                                                                    "kind": "WhitespaceTrivia",
                                                                    "text": "            "
                                                                }
                                                            ]
                                                        },
                                                        "colonToken": {
                                                            "kind": "ColonToken",
                                                            "fullStart": 774,
                                                            "fullEnd": 776,
                                                            "start": 774,
                                                            "end": 775,
                                                            "fullWidth": 2,
                                                            "width": 1,
                                                            "text": ":",
                                                            "value": ":",
                                                            "valueText": ":",
                                                            "hasTrailingTrivia": true,
                                                            "trailingTrivia": [
                                                                {
                                                                    "kind": "WhitespaceTrivia",
                                                                    "text": " "
                                                                }
                                                            ]
                                                        },
                                                        "expression": {
                                                            "kind": "NegateExpression",
                                                            "fullStart": 776,
                                                            "fullEnd": 791,
                                                            "start": 776,
                                                            "end": 789,
                                                            "fullWidth": 15,
                                                            "width": 13,
                                                            "operatorToken": {
                                                                "kind": "MinusToken",
                                                                "fullStart": 776,
                                                                "fullEnd": 777,
                                                                "start": 776,
                                                                "end": 777,
                                                                "fullWidth": 1,
                                                                "width": 1,
                                                                "text": "-",
                                                                "value": "-",
                                                                "valueText": "-"
                                                            },
                                                            "operand": {
                                                                "kind": "NumericLiteral",
                                                                "fullStart": 777,
                                                                "fullEnd": 791,
                                                                "start": 777,
                                                                "end": 789,
                                                                "fullWidth": 14,
                                                                "width": 12,
                                                                "text": "4294967294.5",
                                                                "value": 4294967294.5,
                                                                "valueText": "4294967294.5",
                                                                "hasTrailingTrivia": true,
                                                                "hasTrailingNewLine": true,
                                                                "trailingTrivia": [
                                                                    {
                                                                        "kind": "NewLineTrivia",
                                                                        "text": "\r\n"
                                                                    }
                                                                ]
                                                            }
                                                        }
                                                    }
                                                ],
                                                "closeBraceToken": {
                                                    "kind": "CloseBraceToken",
                                                    "fullStart": 791,
                                                    "fullEnd": 800,
                                                    "start": 799,
                                                    "end": 800,
                                                    "fullWidth": 9,
                                                    "width": 1,
                                                    "text": "}",
                                                    "value": "}",
                                                    "valueText": "}",
                                                    "hasLeadingTrivia": true,
                                                    "leadingTrivia": [
                                                        {
                                                            "kind": "WhitespaceTrivia",
                                                            "text": "        "
                                                        }
                                                    ]
                                                }
                                            }
                                        }
                                    }
                                ]
                            },
                            "semicolonToken": {
                                "kind": "SemicolonToken",
                                "fullStart": 800,
                                "fullEnd": 803,
                                "start": 800,
                                "end": 801,
                                "fullWidth": 3,
                                "width": 1,
                                "text": ";",
                                "value": ";",
                                "valueText": ";",
                                "hasTrailingTrivia": true,
                                "hasTrailingNewLine": true,
                                "trailingTrivia": [
                                    {
                                        "kind": "NewLineTrivia",
                                        "text": "\r\n"
                                    }
                                ]
                            }
                        },
                        {
                            "kind": "VariableStatement",
                            "fullStart": 803,
                            "fullEnd": 870,
                            "start": 813,
                            "end": 868,
                            "fullWidth": 67,
                            "width": 55,
                            "modifiers": [],
                            "variableDeclaration": {
                                "kind": "VariableDeclaration",
                                "fullStart": 803,
                                "fullEnd": 867,
                                "start": 813,
                                "end": 867,
                                "fullWidth": 64,
                                "width": 54,
                                "varKeyword": {
                                    "kind": "VarKeyword",
                                    "fullStart": 803,
                                    "fullEnd": 817,
                                    "start": 813,
                                    "end": 816,
                                    "fullWidth": 14,
                                    "width": 3,
                                    "text": "var",
                                    "value": "var",
                                    "valueText": "var",
                                    "hasLeadingTrivia": true,
                                    "hasLeadingNewLine": true,
                                    "hasTrailingTrivia": true,
                                    "leadingTrivia": [
                                        {
                                            "kind": "NewLineTrivia",
                                            "text": "\r\n"
                                        },
                                        {
                                            "kind": "WhitespaceTrivia",
                                            "text": "        "
                                        }
                                    ],
                                    "trailingTrivia": [
                                        {
                                            "kind": "WhitespaceTrivia",
                                            "text": " "
                                        }
                                    ]
                                },
                                "variableDeclarators": [
                                    {
                                        "kind": "VariableDeclarator",
                                        "fullStart": 817,
                                        "fullEnd": 867,
                                        "start": 817,
                                        "end": 867,
                                        "fullWidth": 50,
<<<<<<< HEAD
                                        "width": 50,
                                        "identifier": {
=======
                                        "propertyName": {
>>>>>>> 85e84683
                                            "kind": "IdentifierName",
                                            "fullStart": 817,
                                            "fullEnd": 824,
                                            "start": 817,
                                            "end": 823,
                                            "fullWidth": 7,
                                            "width": 6,
                                            "text": "newArr",
                                            "value": "newArr",
                                            "valueText": "newArr",
                                            "hasTrailingTrivia": true,
                                            "trailingTrivia": [
                                                {
                                                    "kind": "WhitespaceTrivia",
                                                    "text": " "
                                                }
                                            ]
                                        },
                                        "equalsValueClause": {
                                            "kind": "EqualsValueClause",
                                            "fullStart": 824,
                                            "fullEnd": 867,
                                            "start": 824,
                                            "end": 867,
                                            "fullWidth": 43,
                                            "width": 43,
                                            "equalsToken": {
                                                "kind": "EqualsToken",
                                                "fullStart": 824,
                                                "fullEnd": 826,
                                                "start": 824,
                                                "end": 825,
                                                "fullWidth": 2,
                                                "width": 1,
                                                "text": "=",
                                                "value": "=",
                                                "valueText": "=",
                                                "hasTrailingTrivia": true,
                                                "trailingTrivia": [
                                                    {
                                                        "kind": "WhitespaceTrivia",
                                                        "text": " "
                                                    }
                                                ]
                                            },
                                            "value": {
                                                "kind": "InvocationExpression",
                                                "fullStart": 826,
                                                "fullEnd": 867,
                                                "start": 826,
                                                "end": 867,
                                                "fullWidth": 41,
                                                "width": 41,
                                                "expression": {
                                                    "kind": "MemberAccessExpression",
                                                    "fullStart": 826,
                                                    "fullEnd": 850,
                                                    "start": 826,
                                                    "end": 850,
                                                    "fullWidth": 24,
                                                    "width": 24,
                                                    "expression": {
                                                        "kind": "MemberAccessExpression",
                                                        "fullStart": 826,
                                                        "fullEnd": 845,
                                                        "start": 826,
                                                        "end": 845,
                                                        "fullWidth": 19,
                                                        "width": 19,
                                                        "expression": {
                                                            "kind": "MemberAccessExpression",
                                                            "fullStart": 826,
                                                            "fullEnd": 841,
                                                            "start": 826,
                                                            "end": 841,
                                                            "fullWidth": 15,
                                                            "width": 15,
                                                            "expression": {
                                                                "kind": "IdentifierName",
                                                                "fullStart": 826,
                                                                "fullEnd": 831,
                                                                "start": 826,
                                                                "end": 831,
                                                                "fullWidth": 5,
                                                                "width": 5,
                                                                "text": "Array",
                                                                "value": "Array",
                                                                "valueText": "Array"
                                                            },
                                                            "dotToken": {
                                                                "kind": "DotToken",
                                                                "fullStart": 831,
                                                                "fullEnd": 832,
                                                                "start": 831,
                                                                "end": 832,
                                                                "fullWidth": 1,
                                                                "width": 1,
                                                                "text": ".",
                                                                "value": ".",
                                                                "valueText": "."
                                                            },
                                                            "name": {
                                                                "kind": "IdentifierName",
                                                                "fullStart": 832,
                                                                "fullEnd": 841,
                                                                "start": 832,
                                                                "end": 841,
                                                                "fullWidth": 9,
                                                                "width": 9,
                                                                "text": "prototype",
                                                                "value": "prototype",
                                                                "valueText": "prototype"
                                                            }
                                                        },
                                                        "dotToken": {
                                                            "kind": "DotToken",
                                                            "fullStart": 841,
                                                            "fullEnd": 842,
                                                            "start": 841,
                                                            "end": 842,
                                                            "fullWidth": 1,
                                                            "width": 1,
                                                            "text": ".",
                                                            "value": ".",
                                                            "valueText": "."
                                                        },
                                                        "name": {
                                                            "kind": "IdentifierName",
                                                            "fullStart": 842,
                                                            "fullEnd": 845,
                                                            "start": 842,
                                                            "end": 845,
                                                            "fullWidth": 3,
                                                            "width": 3,
                                                            "text": "map",
                                                            "value": "map",
                                                            "valueText": "map"
                                                        }
                                                    },
                                                    "dotToken": {
                                                        "kind": "DotToken",
                                                        "fullStart": 845,
                                                        "fullEnd": 846,
                                                        "start": 845,
                                                        "end": 846,
                                                        "fullWidth": 1,
                                                        "width": 1,
                                                        "text": ".",
                                                        "value": ".",
                                                        "valueText": "."
                                                    },
                                                    "name": {
                                                        "kind": "IdentifierName",
                                                        "fullStart": 846,
                                                        "fullEnd": 850,
                                                        "start": 846,
                                                        "end": 850,
                                                        "fullWidth": 4,
                                                        "width": 4,
                                                        "text": "call",
                                                        "value": "call",
                                                        "valueText": "call"
                                                    }
                                                },
                                                "argumentList": {
                                                    "kind": "ArgumentList",
                                                    "fullStart": 850,
                                                    "fullEnd": 867,
                                                    "start": 850,
                                                    "end": 867,
                                                    "fullWidth": 17,
                                                    "width": 17,
                                                    "openParenToken": {
                                                        "kind": "OpenParenToken",
                                                        "fullStart": 850,
                                                        "fullEnd": 851,
                                                        "start": 850,
                                                        "end": 851,
                                                        "fullWidth": 1,
                                                        "width": 1,
                                                        "text": "(",
                                                        "value": "(",
                                                        "valueText": "("
                                                    },
                                                    "arguments": [
                                                        {
                                                            "kind": "IdentifierName",
                                                            "fullStart": 851,
                                                            "fullEnd": 854,
                                                            "start": 851,
                                                            "end": 854,
                                                            "fullWidth": 3,
                                                            "width": 3,
                                                            "text": "obj",
                                                            "value": "obj",
                                                            "valueText": "obj"
                                                        },
                                                        {
                                                            "kind": "CommaToken",
                                                            "fullStart": 854,
                                                            "fullEnd": 856,
                                                            "start": 854,
                                                            "end": 855,
                                                            "fullWidth": 2,
                                                            "width": 1,
                                                            "text": ",",
                                                            "value": ",",
                                                            "valueText": ",",
                                                            "hasTrailingTrivia": true,
                                                            "trailingTrivia": [
                                                                {
                                                                    "kind": "WhitespaceTrivia",
                                                                    "text": " "
                                                                }
                                                            ]
                                                        },
                                                        {
                                                            "kind": "IdentifierName",
                                                            "fullStart": 856,
                                                            "fullEnd": 866,
                                                            "start": 856,
                                                            "end": 866,
                                                            "fullWidth": 10,
                                                            "width": 10,
                                                            "text": "callbackfn",
                                                            "value": "callbackfn",
                                                            "valueText": "callbackfn"
                                                        }
                                                    ],
                                                    "closeParenToken": {
                                                        "kind": "CloseParenToken",
                                                        "fullStart": 866,
                                                        "fullEnd": 867,
                                                        "start": 866,
                                                        "end": 867,
                                                        "fullWidth": 1,
                                                        "width": 1,
                                                        "text": ")",
                                                        "value": ")",
                                                        "valueText": ")"
                                                    }
                                                }
                                            }
                                        }
                                    }
                                ]
                            },
                            "semicolonToken": {
                                "kind": "SemicolonToken",
                                "fullStart": 867,
                                "fullEnd": 870,
                                "start": 867,
                                "end": 868,
                                "fullWidth": 3,
                                "width": 1,
                                "text": ";",
                                "value": ";",
                                "valueText": ";",
                                "hasTrailingTrivia": true,
                                "hasTrailingNewLine": true,
                                "trailingTrivia": [
                                    {
                                        "kind": "NewLineTrivia",
                                        "text": "\r\n"
                                    }
                                ]
                            }
                        },
                        {
                            "kind": "ReturnStatement",
                            "fullStart": 870,
                            "fullEnd": 909,
                            "start": 880,
                            "end": 907,
                            "fullWidth": 39,
                            "width": 27,
                            "returnKeyword": {
                                "kind": "ReturnKeyword",
                                "fullStart": 870,
                                "fullEnd": 887,
                                "start": 880,
                                "end": 886,
                                "fullWidth": 17,
                                "width": 6,
                                "text": "return",
                                "value": "return",
                                "valueText": "return",
                                "hasLeadingTrivia": true,
                                "hasLeadingNewLine": true,
                                "hasTrailingTrivia": true,
                                "leadingTrivia": [
                                    {
                                        "kind": "NewLineTrivia",
                                        "text": "\r\n"
                                    },
                                    {
                                        "kind": "WhitespaceTrivia",
                                        "text": "        "
                                    }
                                ],
                                "trailingTrivia": [
                                    {
                                        "kind": "WhitespaceTrivia",
                                        "text": " "
                                    }
                                ]
                            },
                            "expression": {
                                "kind": "EqualsExpression",
                                "fullStart": 887,
                                "fullEnd": 906,
                                "start": 887,
                                "end": 906,
                                "fullWidth": 19,
                                "width": 19,
                                "left": {
                                    "kind": "MemberAccessExpression",
                                    "fullStart": 887,
                                    "fullEnd": 901,
                                    "start": 887,
                                    "end": 900,
                                    "fullWidth": 14,
                                    "width": 13,
                                    "expression": {
                                        "kind": "IdentifierName",
                                        "fullStart": 887,
                                        "fullEnd": 893,
                                        "start": 887,
                                        "end": 893,
                                        "fullWidth": 6,
                                        "width": 6,
                                        "text": "newArr",
                                        "value": "newArr",
                                        "valueText": "newArr"
                                    },
                                    "dotToken": {
                                        "kind": "DotToken",
                                        "fullStart": 893,
                                        "fullEnd": 894,
                                        "start": 893,
                                        "end": 894,
                                        "fullWidth": 1,
                                        "width": 1,
                                        "text": ".",
                                        "value": ".",
                                        "valueText": "."
                                    },
                                    "name": {
                                        "kind": "IdentifierName",
                                        "fullStart": 894,
                                        "fullEnd": 901,
                                        "start": 894,
                                        "end": 900,
                                        "fullWidth": 7,
                                        "width": 6,
                                        "text": "length",
                                        "value": "length",
                                        "valueText": "length",
                                        "hasTrailingTrivia": true,
                                        "trailingTrivia": [
                                            {
                                                "kind": "WhitespaceTrivia",
                                                "text": " "
                                            }
                                        ]
                                    }
                                },
                                "operatorToken": {
                                    "kind": "EqualsEqualsEqualsToken",
                                    "fullStart": 901,
                                    "fullEnd": 905,
                                    "start": 901,
                                    "end": 904,
                                    "fullWidth": 4,
                                    "width": 3,
                                    "text": "===",
                                    "value": "===",
                                    "valueText": "===",
                                    "hasTrailingTrivia": true,
                                    "trailingTrivia": [
                                        {
                                            "kind": "WhitespaceTrivia",
                                            "text": " "
                                        }
                                    ]
                                },
                                "right": {
                                    "kind": "NumericLiteral",
                                    "fullStart": 905,
                                    "fullEnd": 906,
                                    "start": 905,
                                    "end": 906,
                                    "fullWidth": 1,
                                    "width": 1,
                                    "text": "2",
                                    "value": 2,
                                    "valueText": "2"
                                }
                            },
                            "semicolonToken": {
                                "kind": "SemicolonToken",
                                "fullStart": 906,
                                "fullEnd": 909,
                                "start": 906,
                                "end": 907,
                                "fullWidth": 3,
                                "width": 1,
                                "text": ";",
                                "value": ";",
                                "valueText": ";",
                                "hasTrailingTrivia": true,
                                "hasTrailingNewLine": true,
                                "trailingTrivia": [
                                    {
                                        "kind": "NewLineTrivia",
                                        "text": "\r\n"
                                    }
                                ]
                            }
                        }
                    ],
                    "closeBraceToken": {
                        "kind": "CloseBraceToken",
                        "fullStart": 909,
                        "fullEnd": 916,
                        "start": 913,
                        "end": 914,
                        "fullWidth": 7,
                        "width": 1,
                        "text": "}",
                        "value": "}",
                        "valueText": "}",
                        "hasLeadingTrivia": true,
                        "hasTrailingTrivia": true,
                        "hasTrailingNewLine": true,
                        "leadingTrivia": [
                            {
                                "kind": "WhitespaceTrivia",
                                "text": "    "
                            }
                        ],
                        "trailingTrivia": [
                            {
                                "kind": "NewLineTrivia",
                                "text": "\r\n"
                            }
                        ]
                    }
                }
            },
            {
                "kind": "ExpressionStatement",
                "fullStart": 916,
                "fullEnd": 940,
                "start": 916,
                "end": 938,
                "fullWidth": 24,
                "width": 22,
                "expression": {
                    "kind": "InvocationExpression",
                    "fullStart": 916,
                    "fullEnd": 937,
                    "start": 916,
                    "end": 937,
                    "fullWidth": 21,
                    "width": 21,
                    "expression": {
                        "kind": "IdentifierName",
                        "fullStart": 916,
                        "fullEnd": 927,
                        "start": 916,
                        "end": 927,
                        "fullWidth": 11,
                        "width": 11,
                        "text": "runTestCase",
                        "value": "runTestCase",
                        "valueText": "runTestCase"
                    },
                    "argumentList": {
                        "kind": "ArgumentList",
                        "fullStart": 927,
                        "fullEnd": 937,
                        "start": 927,
                        "end": 937,
                        "fullWidth": 10,
                        "width": 10,
                        "openParenToken": {
                            "kind": "OpenParenToken",
                            "fullStart": 927,
                            "fullEnd": 928,
                            "start": 927,
                            "end": 928,
                            "fullWidth": 1,
                            "width": 1,
                            "text": "(",
                            "value": "(",
                            "valueText": "("
                        },
                        "arguments": [
                            {
                                "kind": "IdentifierName",
                                "fullStart": 928,
                                "fullEnd": 936,
                                "start": 928,
                                "end": 936,
                                "fullWidth": 8,
                                "width": 8,
                                "text": "testcase",
                                "value": "testcase",
                                "valueText": "testcase"
                            }
                        ],
                        "closeParenToken": {
                            "kind": "CloseParenToken",
                            "fullStart": 936,
                            "fullEnd": 937,
                            "start": 936,
                            "end": 937,
                            "fullWidth": 1,
                            "width": 1,
                            "text": ")",
                            "value": ")",
                            "valueText": ")"
                        }
                    }
                },
                "semicolonToken": {
                    "kind": "SemicolonToken",
                    "fullStart": 937,
                    "fullEnd": 940,
                    "start": 937,
                    "end": 938,
                    "fullWidth": 3,
                    "width": 1,
                    "text": ";",
                    "value": ";",
                    "valueText": ";",
                    "hasTrailingTrivia": true,
                    "hasTrailingNewLine": true,
                    "trailingTrivia": [
                        {
                            "kind": "NewLineTrivia",
                            "text": "\r\n"
                        }
                    ]
                }
            }
        ],
        "endOfFileToken": {
            "kind": "EndOfFileToken",
            "fullStart": 940,
            "fullEnd": 940,
            "start": 940,
            "end": 940,
            "fullWidth": 0,
            "width": 0,
            "text": ""
        }
    },
    "lineMap": {
        "lineStarts": [
            0,
            67,
            152,
            232,
            308,
            380,
            385,
            440,
            573,
            578,
            580,
            582,
            605,
            607,
            653,
            683,
            694,
            696,
            717,
            737,
            756,
            791,
            803,
            805,
            870,
            872,
            909,
            916,
            940
        ],
        "length": 940
    }
}<|MERGE_RESOLUTION|>--- conflicted
+++ resolved
@@ -630,12 +630,8 @@
                                         "start": 708,
                                         "end": 800,
                                         "fullWidth": 92,
-<<<<<<< HEAD
                                         "width": 92,
-                                        "identifier": {
-=======
                                         "propertyName": {
->>>>>>> 85e84683
                                             "kind": "IdentifierName",
                                             "fullStart": 708,
                                             "fullEnd": 712,
@@ -1058,12 +1054,8 @@
                                         "start": 817,
                                         "end": 867,
                                         "fullWidth": 50,
-<<<<<<< HEAD
                                         "width": 50,
-                                        "identifier": {
-=======
                                         "propertyName": {
->>>>>>> 85e84683
                                             "kind": "IdentifierName",
                                             "fullStart": 817,
                                             "fullEnd": 824,
