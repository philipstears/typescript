--- conflicted
+++ resolved
@@ -675,11 +675,8 @@
                                                         "start": 694,
                                                         "end": 697,
                                                         "fullWidth": 3,
-<<<<<<< HEAD
                                                         "width": 3,
-=======
                                                         "modifiers": [],
->>>>>>> e3c38734
                                                         "identifier": {
                                                             "kind": "IdentifierName",
                                                             "fullStart": 694,
@@ -719,11 +716,8 @@
                                                         "start": 699,
                                                         "end": 702,
                                                         "fullWidth": 3,
-<<<<<<< HEAD
                                                         "width": 3,
-=======
                                                         "modifiers": [],
->>>>>>> e3c38734
                                                         "identifier": {
                                                             "kind": "IdentifierName",
                                                             "fullStart": 699,
@@ -763,11 +757,8 @@
                                                         "start": 704,
                                                         "end": 707,
                                                         "fullWidth": 3,
-<<<<<<< HEAD
                                                         "width": 3,
-=======
                                                         "modifiers": [],
->>>>>>> e3c38734
                                                         "identifier": {
                                                             "kind": "IdentifierName",
                                                             "fullStart": 704,
