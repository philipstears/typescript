--- conflicted
+++ resolved
@@ -630,12 +630,8 @@
                                         "start": 652,
                                         "end": 674,
                                         "fullWidth": 22,
-<<<<<<< HEAD
                                         "width": 22,
-                                        "identifier": {
-=======
                                         "propertyName": {
->>>>>>> 85e84683
                                             "kind": "IdentifierName",
                                             "fullStart": 652,
                                             "fullEnd": 656,
@@ -1278,12 +1274,8 @@
                                         "start": 760,
                                         "end": 813,
                                         "fullWidth": 53,
-<<<<<<< HEAD
                                         "width": 53,
-                                        "identifier": {
-=======
                                         "propertyName": {
->>>>>>> 85e84683
                                             "kind": "IdentifierName",
                                             "fullStart": 760,
                                             "fullEnd": 767,
