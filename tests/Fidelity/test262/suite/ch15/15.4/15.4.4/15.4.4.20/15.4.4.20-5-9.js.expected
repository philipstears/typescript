{
    "isDeclaration": false,
    "languageVersion": "EcmaScript5",
    "parseOptions": {
        "allowAutomaticSemicolonInsertion": true
    },
    "sourceUnit": {
        "kind": "SourceUnit",
        "fullStart": 0,
        "fullEnd": 901,
        "start": 529,
        "end": 901,
        "fullWidth": 901,
        "width": 372,
        "isIncrementallyUnusable": true,
        "moduleElements": [
            {
                "kind": "FunctionDeclaration",
                "fullStart": 0,
                "fullEnd": 877,
                "start": 529,
                "end": 875,
                "fullWidth": 877,
                "width": 346,
                "modifiers": [],
                "functionKeyword": {
                    "kind": "FunctionKeyword",
                    "fullStart": 0,
                    "fullEnd": 538,
                    "start": 529,
                    "end": 537,
                    "fullWidth": 538,
                    "width": 8,
                    "text": "function",
                    "value": "function",
                    "valueText": "function",
                    "hasLeadingTrivia": true,
                    "hasLeadingComment": true,
                    "hasLeadingNewLine": true,
                    "hasTrailingTrivia": true,
                    "leadingTrivia": [
                        {
                            "kind": "SingleLineCommentTrivia",
                            "text": "/// Copyright (c) 2012 Ecma International.  All rights reserved. "
                        },
                        {
                            "kind": "NewLineTrivia",
                            "text": "\r\n"
                        },
                        {
                            "kind": "SingleLineCommentTrivia",
                            "text": "/// Ecma International makes this code available under the terms and conditions set"
                        },
                        {
                            "kind": "NewLineTrivia",
                            "text": "\r\n"
                        },
                        {
                            "kind": "SingleLineCommentTrivia",
                            "text": "/// forth on http://hg.ecmascript.org/tests/test262/raw-file/tip/LICENSE (the "
                        },
                        {
                            "kind": "NewLineTrivia",
                            "text": "\r\n"
                        },
                        {
                            "kind": "SingleLineCommentTrivia",
                            "text": "/// \"Use Terms\").   Any redistribution of this code must retain the above "
                        },
                        {
                            "kind": "NewLineTrivia",
                            "text": "\r\n"
                        },
                        {
                            "kind": "SingleLineCommentTrivia",
                            "text": "/// copyright and this notice and otherwise comply with the Use Terms."
                        },
                        {
                            "kind": "NewLineTrivia",
                            "text": "\r\n"
                        },
                        {
                            "kind": "MultiLineCommentTrivia",
                            "text": "/**\r\n * @path ch15/15.4/15.4.4/15.4.4.20/15.4.4.20-5-9.js\r\n * @description Array.prototype.filter - Function Object can be used as thisArg\r\n */"
                        },
                        {
                            "kind": "NewLineTrivia",
                            "text": "\r\n"
                        },
                        {
                            "kind": "NewLineTrivia",
                            "text": "\r\n"
                        },
                        {
                            "kind": "NewLineTrivia",
                            "text": "\r\n"
                        }
                    ],
                    "trailingTrivia": [
                        {
                            "kind": "WhitespaceTrivia",
                            "text": " "
                        }
                    ]
                },
                "identifier": {
                    "kind": "IdentifierName",
                    "fullStart": 538,
                    "fullEnd": 546,
                    "start": 538,
                    "end": 546,
                    "fullWidth": 8,
                    "width": 8,
                    "text": "testcase",
                    "value": "testcase",
                    "valueText": "testcase"
                },
                "callSignature": {
                    "kind": "CallSignature",
                    "fullStart": 546,
                    "fullEnd": 549,
                    "start": 546,
                    "end": 548,
                    "fullWidth": 3,
                    "width": 2,
                    "parameterList": {
                        "kind": "ParameterList",
                        "fullStart": 546,
                        "fullEnd": 549,
                        "start": 546,
                        "end": 548,
                        "fullWidth": 3,
                        "width": 2,
                        "openParenToken": {
                            "kind": "OpenParenToken",
                            "fullStart": 546,
                            "fullEnd": 547,
                            "start": 546,
                            "end": 547,
                            "fullWidth": 1,
                            "width": 1,
                            "text": "(",
                            "value": "(",
                            "valueText": "("
                        },
                        "parameters": [],
                        "closeParenToken": {
                            "kind": "CloseParenToken",
                            "fullStart": 547,
                            "fullEnd": 549,
                            "start": 547,
                            "end": 548,
                            "fullWidth": 2,
                            "width": 1,
                            "text": ")",
                            "value": ")",
                            "valueText": ")",
                            "hasTrailingTrivia": true,
                            "trailingTrivia": [
                                {
                                    "kind": "WhitespaceTrivia",
                                    "text": " "
                                }
                            ]
                        }
                    }
                },
                "block": {
                    "kind": "Block",
                    "fullStart": 549,
                    "fullEnd": 877,
                    "start": 549,
                    "end": 875,
                    "fullWidth": 328,
                    "width": 326,
                    "openBraceToken": {
                        "kind": "OpenBraceToken",
                        "fullStart": 549,
                        "fullEnd": 552,
                        "start": 549,
                        "end": 550,
                        "fullWidth": 3,
                        "width": 1,
                        "text": "{",
                        "value": "{",
                        "valueText": "{",
                        "hasTrailingTrivia": true,
                        "hasTrailingNewLine": true,
                        "trailingTrivia": [
                            {
                                "kind": "NewLineTrivia",
                                "text": "\r\n"
                            }
                        ]
                    },
                    "statements": [
                        {
                            "kind": "VariableStatement",
                            "fullStart": 552,
                            "fullEnd": 585,
                            "start": 562,
                            "end": 583,
                            "fullWidth": 33,
                            "width": 21,
                            "modifiers": [],
                            "variableDeclaration": {
                                "kind": "VariableDeclaration",
                                "fullStart": 552,
                                "fullEnd": 582,
                                "start": 562,
                                "end": 582,
                                "fullWidth": 30,
                                "width": 20,
                                "varKeyword": {
                                    "kind": "VarKeyword",
                                    "fullStart": 552,
                                    "fullEnd": 566,
                                    "start": 562,
                                    "end": 565,
                                    "fullWidth": 14,
                                    "width": 3,
                                    "text": "var",
                                    "value": "var",
                                    "valueText": "var",
                                    "hasLeadingTrivia": true,
                                    "hasLeadingNewLine": true,
                                    "hasTrailingTrivia": true,
                                    "leadingTrivia": [
                                        {
                                            "kind": "NewLineTrivia",
                                            "text": "\r\n"
                                        },
                                        {
                                            "kind": "WhitespaceTrivia",
                                            "text": "        "
                                        }
                                    ],
                                    "trailingTrivia": [
                                        {
                                            "kind": "WhitespaceTrivia",
                                            "text": " "
                                        }
                                    ]
                                },
                                "variableDeclarators": [
                                    {
                                        "kind": "VariableDeclarator",
                                        "fullStart": 566,
                                        "fullEnd": 582,
                                        "start": 566,
                                        "end": 582,
                                        "fullWidth": 16,
<<<<<<< HEAD
                                        "width": 16,
                                        "identifier": {
=======
                                        "propertyName": {
>>>>>>> 85e84683
                                            "kind": "IdentifierName",
                                            "fullStart": 566,
                                            "fullEnd": 575,
                                            "start": 566,
                                            "end": 574,
                                            "fullWidth": 9,
                                            "width": 8,
                                            "text": "accessed",
                                            "value": "accessed",
                                            "valueText": "accessed",
                                            "hasTrailingTrivia": true,
                                            "trailingTrivia": [
                                                {
                                                    "kind": "WhitespaceTrivia",
                                                    "text": " "
                                                }
                                            ]
                                        },
                                        "equalsValueClause": {
                                            "kind": "EqualsValueClause",
                                            "fullStart": 575,
                                            "fullEnd": 582,
                                            "start": 575,
                                            "end": 582,
                                            "fullWidth": 7,
                                            "width": 7,
                                            "equalsToken": {
                                                "kind": "EqualsToken",
                                                "fullStart": 575,
                                                "fullEnd": 577,
                                                "start": 575,
                                                "end": 576,
                                                "fullWidth": 2,
                                                "width": 1,
                                                "text": "=",
                                                "value": "=",
                                                "valueText": "=",
                                                "hasTrailingTrivia": true,
                                                "trailingTrivia": [
                                                    {
                                                        "kind": "WhitespaceTrivia",
                                                        "text": " "
                                                    }
                                                ]
                                            },
                                            "value": {
                                                "kind": "FalseKeyword",
                                                "fullStart": 577,
                                                "fullEnd": 582,
                                                "start": 577,
                                                "end": 582,
                                                "fullWidth": 5,
                                                "width": 5,
                                                "text": "false",
                                                "value": false,
                                                "valueText": "false"
                                            }
                                        }
                                    }
                                ]
                            },
                            "semicolonToken": {
                                "kind": "SemicolonToken",
                                "fullStart": 582,
                                "fullEnd": 585,
                                "start": 582,
                                "end": 583,
                                "fullWidth": 3,
                                "width": 1,
                                "text": ";",
                                "value": ";",
                                "valueText": ";",
                                "hasTrailingTrivia": true,
                                "hasTrailingNewLine": true,
                                "trailingTrivia": [
                                    {
                                        "kind": "NewLineTrivia",
                                        "text": "\r\n"
                                    }
                                ]
                            }
                        },
                        {
                            "kind": "VariableStatement",
                            "fullStart": 585,
                            "fullEnd": 629,
                            "start": 593,
                            "end": 627,
                            "fullWidth": 44,
                            "width": 34,
                            "modifiers": [],
                            "variableDeclaration": {
                                "kind": "VariableDeclaration",
                                "fullStart": 585,
                                "fullEnd": 626,
                                "start": 593,
                                "end": 626,
                                "fullWidth": 41,
                                "width": 33,
                                "varKeyword": {
                                    "kind": "VarKeyword",
                                    "fullStart": 585,
                                    "fullEnd": 597,
                                    "start": 593,
                                    "end": 596,
                                    "fullWidth": 12,
                                    "width": 3,
                                    "text": "var",
                                    "value": "var",
                                    "valueText": "var",
                                    "hasLeadingTrivia": true,
                                    "hasTrailingTrivia": true,
                                    "leadingTrivia": [
                                        {
                                            "kind": "WhitespaceTrivia",
                                            "text": "        "
                                        }
                                    ],
                                    "trailingTrivia": [
                                        {
                                            "kind": "WhitespaceTrivia",
                                            "text": " "
                                        }
                                    ]
                                },
                                "variableDeclarators": [
                                    {
                                        "kind": "VariableDeclarator",
                                        "fullStart": 597,
                                        "fullEnd": 626,
                                        "start": 597,
                                        "end": 626,
                                        "fullWidth": 29,
<<<<<<< HEAD
                                        "width": 29,
                                        "identifier": {
=======
                                        "propertyName": {
>>>>>>> 85e84683
                                            "kind": "IdentifierName",
                                            "fullStart": 597,
                                            "fullEnd": 609,
                                            "start": 597,
                                            "end": 608,
                                            "fullWidth": 12,
                                            "width": 11,
                                            "text": "objFunction",
                                            "value": "objFunction",
                                            "valueText": "objFunction",
                                            "hasTrailingTrivia": true,
                                            "trailingTrivia": [
                                                {
                                                    "kind": "WhitespaceTrivia",
                                                    "text": " "
                                                }
                                            ]
                                        },
                                        "equalsValueClause": {
                                            "kind": "EqualsValueClause",
                                            "fullStart": 609,
                                            "fullEnd": 626,
                                            "start": 609,
                                            "end": 626,
                                            "fullWidth": 17,
                                            "width": 17,
                                            "equalsToken": {
                                                "kind": "EqualsToken",
                                                "fullStart": 609,
                                                "fullEnd": 611,
                                                "start": 609,
                                                "end": 610,
                                                "fullWidth": 2,
                                                "width": 1,
                                                "text": "=",
                                                "value": "=",
                                                "valueText": "=",
                                                "hasTrailingTrivia": true,
                                                "trailingTrivia": [
                                                    {
                                                        "kind": "WhitespaceTrivia",
                                                        "text": " "
                                                    }
                                                ]
                                            },
                                            "value": {
                                                "kind": "FunctionExpression",
                                                "fullStart": 611,
                                                "fullEnd": 626,
                                                "start": 611,
                                                "end": 626,
                                                "fullWidth": 15,
                                                "width": 15,
                                                "functionKeyword": {
                                                    "kind": "FunctionKeyword",
                                                    "fullStart": 611,
                                                    "fullEnd": 620,
                                                    "start": 611,
                                                    "end": 619,
                                                    "fullWidth": 9,
                                                    "width": 8,
                                                    "text": "function",
                                                    "value": "function",
                                                    "valueText": "function",
                                                    "hasTrailingTrivia": true,
                                                    "trailingTrivia": [
                                                        {
                                                            "kind": "WhitespaceTrivia",
                                                            "text": " "
                                                        }
                                                    ]
                                                },
                                                "callSignature": {
                                                    "kind": "CallSignature",
                                                    "fullStart": 620,
                                                    "fullEnd": 623,
                                                    "start": 620,
                                                    "end": 622,
                                                    "fullWidth": 3,
                                                    "width": 2,
                                                    "parameterList": {
                                                        "kind": "ParameterList",
                                                        "fullStart": 620,
                                                        "fullEnd": 623,
                                                        "start": 620,
                                                        "end": 622,
                                                        "fullWidth": 3,
                                                        "width": 2,
                                                        "openParenToken": {
                                                            "kind": "OpenParenToken",
                                                            "fullStart": 620,
                                                            "fullEnd": 621,
                                                            "start": 620,
                                                            "end": 621,
                                                            "fullWidth": 1,
                                                            "width": 1,
                                                            "text": "(",
                                                            "value": "(",
                                                            "valueText": "("
                                                        },
                                                        "parameters": [],
                                                        "closeParenToken": {
                                                            "kind": "CloseParenToken",
                                                            "fullStart": 621,
                                                            "fullEnd": 623,
                                                            "start": 621,
                                                            "end": 622,
                                                            "fullWidth": 2,
                                                            "width": 1,
                                                            "text": ")",
                                                            "value": ")",
                                                            "valueText": ")",
                                                            "hasTrailingTrivia": true,
                                                            "trailingTrivia": [
                                                                {
                                                                    "kind": "WhitespaceTrivia",
                                                                    "text": " "
                                                                }
                                                            ]
                                                        }
                                                    }
                                                },
                                                "block": {
                                                    "kind": "Block",
                                                    "fullStart": 623,
                                                    "fullEnd": 626,
                                                    "start": 623,
                                                    "end": 626,
                                                    "fullWidth": 3,
                                                    "width": 3,
                                                    "openBraceToken": {
                                                        "kind": "OpenBraceToken",
                                                        "fullStart": 623,
                                                        "fullEnd": 625,
                                                        "start": 623,
                                                        "end": 624,
                                                        "fullWidth": 2,
                                                        "width": 1,
                                                        "text": "{",
                                                        "value": "{",
                                                        "valueText": "{",
                                                        "hasTrailingTrivia": true,
                                                        "trailingTrivia": [
                                                            {
                                                                "kind": "WhitespaceTrivia",
                                                                "text": " "
                                                            }
                                                        ]
                                                    },
                                                    "statements": [],
                                                    "closeBraceToken": {
                                                        "kind": "CloseBraceToken",
                                                        "fullStart": 625,
                                                        "fullEnd": 626,
                                                        "start": 625,
                                                        "end": 626,
                                                        "fullWidth": 1,
                                                        "width": 1,
                                                        "text": "}",
                                                        "value": "}",
                                                        "valueText": "}"
                                                    }
                                                }
                                            }
                                        }
                                    }
                                ]
                            },
                            "semicolonToken": {
                                "kind": "SemicolonToken",
                                "fullStart": 626,
                                "fullEnd": 629,
                                "start": 626,
                                "end": 627,
                                "fullWidth": 3,
                                "width": 1,
                                "text": ";",
                                "value": ";",
                                "valueText": ";",
                                "hasTrailingTrivia": true,
                                "hasTrailingNewLine": true,
                                "trailingTrivia": [
                                    {
                                        "kind": "NewLineTrivia",
                                        "text": "\r\n"
                                    }
                                ]
                            }
                        },
                        {
                            "kind": "FunctionDeclaration",
                            "fullStart": 629,
                            "fullEnd": 760,
                            "start": 639,
                            "end": 758,
                            "fullWidth": 131,
                            "width": 119,
                            "modifiers": [],
                            "functionKeyword": {
                                "kind": "FunctionKeyword",
                                "fullStart": 629,
                                "fullEnd": 648,
                                "start": 639,
                                "end": 647,
                                "fullWidth": 19,
                                "width": 8,
                                "text": "function",
                                "value": "function",
                                "valueText": "function",
                                "hasLeadingTrivia": true,
                                "hasLeadingNewLine": true,
                                "hasTrailingTrivia": true,
                                "leadingTrivia": [
                                    {
                                        "kind": "NewLineTrivia",
                                        "text": "\r\n"
                                    },
                                    {
                                        "kind": "WhitespaceTrivia",
                                        "text": "        "
                                    }
                                ],
                                "trailingTrivia": [
                                    {
                                        "kind": "WhitespaceTrivia",
                                        "text": " "
                                    }
                                ]
                            },
                            "identifier": {
                                "kind": "IdentifierName",
                                "fullStart": 648,
                                "fullEnd": 658,
                                "start": 648,
                                "end": 658,
                                "fullWidth": 10,
                                "width": 10,
                                "text": "callbackfn",
                                "value": "callbackfn",
                                "valueText": "callbackfn"
                            },
                            "callSignature": {
                                "kind": "CallSignature",
                                "fullStart": 658,
                                "fullEnd": 674,
                                "start": 658,
                                "end": 673,
                                "fullWidth": 16,
                                "width": 15,
                                "parameterList": {
                                    "kind": "ParameterList",
                                    "fullStart": 658,
                                    "fullEnd": 674,
                                    "start": 658,
                                    "end": 673,
                                    "fullWidth": 16,
                                    "width": 15,
                                    "openParenToken": {
                                        "kind": "OpenParenToken",
                                        "fullStart": 658,
                                        "fullEnd": 659,
                                        "start": 658,
                                        "end": 659,
                                        "fullWidth": 1,
                                        "width": 1,
                                        "text": "(",
                                        "value": "(",
                                        "valueText": "("
                                    },
                                    "parameters": [
                                        {
                                            "kind": "Parameter",
                                            "fullStart": 659,
                                            "fullEnd": 662,
                                            "start": 659,
                                            "end": 662,
                                            "fullWidth": 3,
                                            "width": 3,
                                            "modifiers": [],
                                            "identifier": {
                                                "kind": "IdentifierName",
                                                "fullStart": 659,
                                                "fullEnd": 662,
                                                "start": 659,
                                                "end": 662,
                                                "fullWidth": 3,
                                                "width": 3,
                                                "text": "val",
                                                "value": "val",
                                                "valueText": "val"
                                            }
                                        },
                                        {
                                            "kind": "CommaToken",
                                            "fullStart": 662,
                                            "fullEnd": 664,
                                            "start": 662,
                                            "end": 663,
                                            "fullWidth": 2,
                                            "width": 1,
                                            "text": ",",
                                            "value": ",",
                                            "valueText": ",",
                                            "hasTrailingTrivia": true,
                                            "trailingTrivia": [
                                                {
                                                    "kind": "WhitespaceTrivia",
                                                    "text": " "
                                                }
                                            ]
                                        },
                                        {
                                            "kind": "Parameter",
                                            "fullStart": 664,
                                            "fullEnd": 667,
                                            "start": 664,
                                            "end": 667,
                                            "fullWidth": 3,
                                            "width": 3,
                                            "modifiers": [],
                                            "identifier": {
                                                "kind": "IdentifierName",
                                                "fullStart": 664,
                                                "fullEnd": 667,
                                                "start": 664,
                                                "end": 667,
                                                "fullWidth": 3,
                                                "width": 3,
                                                "text": "idx",
                                                "value": "idx",
                                                "valueText": "idx"
                                            }
                                        },
                                        {
                                            "kind": "CommaToken",
                                            "fullStart": 667,
                                            "fullEnd": 669,
                                            "start": 667,
                                            "end": 668,
                                            "fullWidth": 2,
                                            "width": 1,
                                            "text": ",",
                                            "value": ",",
                                            "valueText": ",",
                                            "hasTrailingTrivia": true,
                                            "trailingTrivia": [
                                                {
                                                    "kind": "WhitespaceTrivia",
                                                    "text": " "
                                                }
                                            ]
                                        },
                                        {
                                            "kind": "Parameter",
                                            "fullStart": 669,
                                            "fullEnd": 672,
                                            "start": 669,
                                            "end": 672,
                                            "fullWidth": 3,
                                            "width": 3,
                                            "modifiers": [],
                                            "identifier": {
                                                "kind": "IdentifierName",
                                                "fullStart": 669,
                                                "fullEnd": 672,
                                                "start": 669,
                                                "end": 672,
                                                "fullWidth": 3,
                                                "width": 3,
                                                "text": "obj",
                                                "value": "obj",
                                                "valueText": "obj"
                                            }
                                        }
                                    ],
                                    "closeParenToken": {
                                        "kind": "CloseParenToken",
                                        "fullStart": 672,
                                        "fullEnd": 674,
                                        "start": 672,
                                        "end": 673,
                                        "fullWidth": 2,
                                        "width": 1,
                                        "text": ")",
                                        "value": ")",
                                        "valueText": ")",
                                        "hasTrailingTrivia": true,
                                        "trailingTrivia": [
                                            {
                                                "kind": "WhitespaceTrivia",
                                                "text": " "
                                            }
                                        ]
                                    }
                                }
                            },
                            "block": {
                                "kind": "Block",
                                "fullStart": 674,
                                "fullEnd": 760,
                                "start": 674,
                                "end": 758,
                                "fullWidth": 86,
                                "width": 84,
                                "openBraceToken": {
                                    "kind": "OpenBraceToken",
                                    "fullStart": 674,
                                    "fullEnd": 677,
                                    "start": 674,
                                    "end": 675,
                                    "fullWidth": 3,
                                    "width": 1,
                                    "text": "{",
                                    "value": "{",
                                    "valueText": "{",
                                    "hasTrailingTrivia": true,
                                    "hasTrailingNewLine": true,
                                    "trailingTrivia": [
                                        {
                                            "kind": "NewLineTrivia",
                                            "text": "\r\n"
                                        }
                                    ]
                                },
                                "statements": [
                                    {
                                        "kind": "ExpressionStatement",
                                        "fullStart": 677,
                                        "fullEnd": 707,
                                        "start": 689,
                                        "end": 705,
                                        "fullWidth": 30,
                                        "width": 16,
                                        "expression": {
                                            "kind": "AssignmentExpression",
                                            "fullStart": 677,
                                            "fullEnd": 704,
                                            "start": 689,
                                            "end": 704,
                                            "fullWidth": 27,
                                            "width": 15,
                                            "left": {
                                                "kind": "IdentifierName",
                                                "fullStart": 677,
                                                "fullEnd": 698,
                                                "start": 689,
                                                "end": 697,
                                                "fullWidth": 21,
                                                "width": 8,
                                                "text": "accessed",
                                                "value": "accessed",
                                                "valueText": "accessed",
                                                "hasLeadingTrivia": true,
                                                "hasTrailingTrivia": true,
                                                "leadingTrivia": [
                                                    {
                                                        "kind": "WhitespaceTrivia",
                                                        "text": "            "
                                                    }
                                                ],
                                                "trailingTrivia": [
                                                    {
                                                        "kind": "WhitespaceTrivia",
                                                        "text": " "
                                                    }
                                                ]
                                            },
                                            "operatorToken": {
                                                "kind": "EqualsToken",
                                                "fullStart": 698,
                                                "fullEnd": 700,
                                                "start": 698,
                                                "end": 699,
                                                "fullWidth": 2,
                                                "width": 1,
                                                "text": "=",
                                                "value": "=",
                                                "valueText": "=",
                                                "hasTrailingTrivia": true,
                                                "trailingTrivia": [
                                                    {
                                                        "kind": "WhitespaceTrivia",
                                                        "text": " "
                                                    }
                                                ]
                                            },
                                            "right": {
                                                "kind": "TrueKeyword",
                                                "fullStart": 700,
                                                "fullEnd": 704,
                                                "start": 700,
                                                "end": 704,
                                                "fullWidth": 4,
                                                "width": 4,
                                                "text": "true",
                                                "value": true,
                                                "valueText": "true"
                                            }
                                        },
                                        "semicolonToken": {
                                            "kind": "SemicolonToken",
                                            "fullStart": 704,
                                            "fullEnd": 707,
                                            "start": 704,
                                            "end": 705,
                                            "fullWidth": 3,
                                            "width": 1,
                                            "text": ";",
                                            "value": ";",
                                            "valueText": ";",
                                            "hasTrailingTrivia": true,
                                            "hasTrailingNewLine": true,
                                            "trailingTrivia": [
                                                {
                                                    "kind": "NewLineTrivia",
                                                    "text": "\r\n"
                                                }
                                            ]
                                        }
                                    },
                                    {
                                        "kind": "ReturnStatement",
                                        "fullStart": 707,
                                        "fullEnd": 749,
                                        "start": 719,
                                        "end": 747,
                                        "fullWidth": 42,
                                        "width": 28,
                                        "returnKeyword": {
                                            "kind": "ReturnKeyword",
                                            "fullStart": 707,
                                            "fullEnd": 726,
                                            "start": 719,
                                            "end": 725,
                                            "fullWidth": 19,
                                            "width": 6,
                                            "text": "return",
                                            "value": "return",
                                            "valueText": "return",
                                            "hasLeadingTrivia": true,
                                            "hasTrailingTrivia": true,
                                            "leadingTrivia": [
                                                {
                                                    "kind": "WhitespaceTrivia",
                                                    "text": "            "
                                                }
                                            ],
                                            "trailingTrivia": [
                                                {
                                                    "kind": "WhitespaceTrivia",
                                                    "text": " "
                                                }
                                            ]
                                        },
                                        "expression": {
                                            "kind": "EqualsExpression",
                                            "fullStart": 726,
                                            "fullEnd": 746,
                                            "start": 726,
                                            "end": 746,
                                            "fullWidth": 20,
                                            "width": 20,
                                            "left": {
                                                "kind": "ThisKeyword",
                                                "fullStart": 726,
                                                "fullEnd": 731,
                                                "start": 726,
                                                "end": 730,
                                                "fullWidth": 5,
                                                "width": 4,
                                                "text": "this",
                                                "value": "this",
                                                "valueText": "this",
                                                "hasTrailingTrivia": true,
                                                "trailingTrivia": [
                                                    {
                                                        "kind": "WhitespaceTrivia",
                                                        "text": " "
                                                    }
                                                ]
                                            },
                                            "operatorToken": {
                                                "kind": "EqualsEqualsEqualsToken",
                                                "fullStart": 731,
                                                "fullEnd": 735,
                                                "start": 731,
                                                "end": 734,
                                                "fullWidth": 4,
                                                "width": 3,
                                                "text": "===",
                                                "value": "===",
                                                "valueText": "===",
                                                "hasTrailingTrivia": true,
                                                "trailingTrivia": [
                                                    {
                                                        "kind": "WhitespaceTrivia",
                                                        "text": " "
                                                    }
                                                ]
                                            },
                                            "right": {
                                                "kind": "IdentifierName",
                                                "fullStart": 735,
                                                "fullEnd": 746,
                                                "start": 735,
                                                "end": 746,
                                                "fullWidth": 11,
                                                "width": 11,
                                                "text": "objFunction",
                                                "value": "objFunction",
                                                "valueText": "objFunction"
                                            }
                                        },
                                        "semicolonToken": {
                                            "kind": "SemicolonToken",
                                            "fullStart": 746,
                                            "fullEnd": 749,
                                            "start": 746,
                                            "end": 747,
                                            "fullWidth": 3,
                                            "width": 1,
                                            "text": ";",
                                            "value": ";",
                                            "valueText": ";",
                                            "hasTrailingTrivia": true,
                                            "hasTrailingNewLine": true,
                                            "trailingTrivia": [
                                                {
                                                    "kind": "NewLineTrivia",
                                                    "text": "\r\n"
                                                }
                                            ]
                                        }
                                    }
                                ],
                                "closeBraceToken": {
                                    "kind": "CloseBraceToken",
                                    "fullStart": 749,
                                    "fullEnd": 760,
                                    "start": 757,
                                    "end": 758,
                                    "fullWidth": 11,
                                    "width": 1,
                                    "text": "}",
                                    "value": "}",
                                    "valueText": "}",
                                    "hasLeadingTrivia": true,
                                    "hasTrailingTrivia": true,
                                    "hasTrailingNewLine": true,
                                    "leadingTrivia": [
                                        {
                                            "kind": "WhitespaceTrivia",
                                            "text": "        "
                                        }
                                    ],
                                    "trailingTrivia": [
                                        {
                                            "kind": "NewLineTrivia",
                                            "text": "\r\n"
                                        }
                                    ]
                                }
                            }
                        },
                        {
                            "kind": "VariableStatement",
                            "fullStart": 760,
                            "fullEnd": 822,
                            "start": 770,
                            "end": 820,
                            "fullWidth": 62,
                            "width": 50,
                            "modifiers": [],
                            "variableDeclaration": {
                                "kind": "VariableDeclaration",
                                "fullStart": 760,
                                "fullEnd": 819,
                                "start": 770,
                                "end": 819,
                                "fullWidth": 59,
                                "width": 49,
                                "varKeyword": {
                                    "kind": "VarKeyword",
                                    "fullStart": 760,
                                    "fullEnd": 774,
                                    "start": 770,
                                    "end": 773,
                                    "fullWidth": 14,
                                    "width": 3,
                                    "text": "var",
                                    "value": "var",
                                    "valueText": "var",
                                    "hasLeadingTrivia": true,
                                    "hasLeadingNewLine": true,
                                    "hasTrailingTrivia": true,
                                    "leadingTrivia": [
                                        {
                                            "kind": "NewLineTrivia",
                                            "text": "\r\n"
                                        },
                                        {
                                            "kind": "WhitespaceTrivia",
                                            "text": "        "
                                        }
                                    ],
                                    "trailingTrivia": [
                                        {
                                            "kind": "WhitespaceTrivia",
                                            "text": " "
                                        }
                                    ]
                                },
                                "variableDeclarators": [
                                    {
                                        "kind": "VariableDeclarator",
                                        "fullStart": 774,
                                        "fullEnd": 819,
                                        "start": 774,
                                        "end": 819,
                                        "fullWidth": 45,
<<<<<<< HEAD
                                        "width": 45,
                                        "identifier": {
=======
                                        "propertyName": {
>>>>>>> 85e84683
                                            "kind": "IdentifierName",
                                            "fullStart": 774,
                                            "fullEnd": 781,
                                            "start": 774,
                                            "end": 780,
                                            "fullWidth": 7,
                                            "width": 6,
                                            "text": "newArr",
                                            "value": "newArr",
                                            "valueText": "newArr",
                                            "hasTrailingTrivia": true,
                                            "trailingTrivia": [
                                                {
                                                    "kind": "WhitespaceTrivia",
                                                    "text": " "
                                                }
                                            ]
                                        },
                                        "equalsValueClause": {
                                            "kind": "EqualsValueClause",
                                            "fullStart": 781,
                                            "fullEnd": 819,
                                            "start": 781,
                                            "end": 819,
                                            "fullWidth": 38,
                                            "width": 38,
                                            "equalsToken": {
                                                "kind": "EqualsToken",
                                                "fullStart": 781,
                                                "fullEnd": 783,
                                                "start": 781,
                                                "end": 782,
                                                "fullWidth": 2,
                                                "width": 1,
                                                "text": "=",
                                                "value": "=",
                                                "valueText": "=",
                                                "hasTrailingTrivia": true,
                                                "trailingTrivia": [
                                                    {
                                                        "kind": "WhitespaceTrivia",
                                                        "text": " "
                                                    }
                                                ]
                                            },
                                            "value": {
                                                "kind": "InvocationExpression",
                                                "fullStart": 783,
                                                "fullEnd": 819,
                                                "start": 783,
                                                "end": 819,
                                                "fullWidth": 36,
                                                "width": 36,
                                                "expression": {
                                                    "kind": "MemberAccessExpression",
                                                    "fullStart": 783,
                                                    "fullEnd": 794,
                                                    "start": 783,
                                                    "end": 794,
                                                    "fullWidth": 11,
                                                    "width": 11,
                                                    "expression": {
                                                        "kind": "ArrayLiteralExpression",
                                                        "fullStart": 783,
                                                        "fullEnd": 787,
                                                        "start": 783,
                                                        "end": 787,
                                                        "fullWidth": 4,
                                                        "width": 4,
                                                        "openBracketToken": {
                                                            "kind": "OpenBracketToken",
                                                            "fullStart": 783,
                                                            "fullEnd": 784,
                                                            "start": 783,
                                                            "end": 784,
                                                            "fullWidth": 1,
                                                            "width": 1,
                                                            "text": "[",
                                                            "value": "[",
                                                            "valueText": "["
                                                        },
                                                        "expressions": [
                                                            {
                                                                "kind": "NumericLiteral",
                                                                "fullStart": 784,
                                                                "fullEnd": 786,
                                                                "start": 784,
                                                                "end": 786,
                                                                "fullWidth": 2,
                                                                "width": 2,
                                                                "text": "11",
                                                                "value": 11,
                                                                "valueText": "11"
                                                            }
                                                        ],
                                                        "closeBracketToken": {
                                                            "kind": "CloseBracketToken",
                                                            "fullStart": 786,
                                                            "fullEnd": 787,
                                                            "start": 786,
                                                            "end": 787,
                                                            "fullWidth": 1,
                                                            "width": 1,
                                                            "text": "]",
                                                            "value": "]",
                                                            "valueText": "]"
                                                        }
                                                    },
                                                    "dotToken": {
                                                        "kind": "DotToken",
                                                        "fullStart": 787,
                                                        "fullEnd": 788,
                                                        "start": 787,
                                                        "end": 788,
                                                        "fullWidth": 1,
                                                        "width": 1,
                                                        "text": ".",
                                                        "value": ".",
                                                        "valueText": "."
                                                    },
                                                    "name": {
                                                        "kind": "IdentifierName",
                                                        "fullStart": 788,
                                                        "fullEnd": 794,
                                                        "start": 788,
                                                        "end": 794,
                                                        "fullWidth": 6,
                                                        "width": 6,
                                                        "text": "filter",
                                                        "value": "filter",
                                                        "valueText": "filter"
                                                    }
                                                },
                                                "argumentList": {
                                                    "kind": "ArgumentList",
                                                    "fullStart": 794,
                                                    "fullEnd": 819,
                                                    "start": 794,
                                                    "end": 819,
                                                    "fullWidth": 25,
                                                    "width": 25,
                                                    "openParenToken": {
                                                        "kind": "OpenParenToken",
                                                        "fullStart": 794,
                                                        "fullEnd": 795,
                                                        "start": 794,
                                                        "end": 795,
                                                        "fullWidth": 1,
                                                        "width": 1,
                                                        "text": "(",
                                                        "value": "(",
                                                        "valueText": "("
                                                    },
                                                    "arguments": [
                                                        {
                                                            "kind": "IdentifierName",
                                                            "fullStart": 795,
                                                            "fullEnd": 805,
                                                            "start": 795,
                                                            "end": 805,
                                                            "fullWidth": 10,
                                                            "width": 10,
                                                            "text": "callbackfn",
                                                            "value": "callbackfn",
                                                            "valueText": "callbackfn"
                                                        },
                                                        {
                                                            "kind": "CommaToken",
                                                            "fullStart": 805,
                                                            "fullEnd": 807,
                                                            "start": 805,
                                                            "end": 806,
                                                            "fullWidth": 2,
                                                            "width": 1,
                                                            "text": ",",
                                                            "value": ",",
                                                            "valueText": ",",
                                                            "hasTrailingTrivia": true,
                                                            "trailingTrivia": [
                                                                {
                                                                    "kind": "WhitespaceTrivia",
                                                                    "text": " "
                                                                }
                                                            ]
                                                        },
                                                        {
                                                            "kind": "IdentifierName",
                                                            "fullStart": 807,
                                                            "fullEnd": 818,
                                                            "start": 807,
                                                            "end": 818,
                                                            "fullWidth": 11,
                                                            "width": 11,
                                                            "text": "objFunction",
                                                            "value": "objFunction",
                                                            "valueText": "objFunction"
                                                        }
                                                    ],
                                                    "closeParenToken": {
                                                        "kind": "CloseParenToken",
                                                        "fullStart": 818,
                                                        "fullEnd": 819,
                                                        "start": 818,
                                                        "end": 819,
                                                        "fullWidth": 1,
                                                        "width": 1,
                                                        "text": ")",
                                                        "value": ")",
                                                        "valueText": ")"
                                                    }
                                                }
                                            }
                                        }
                                    }
                                ]
                            },
                            "semicolonToken": {
                                "kind": "SemicolonToken",
                                "fullStart": 819,
                                "fullEnd": 822,
                                "start": 819,
                                "end": 820,
                                "fullWidth": 3,
                                "width": 1,
                                "text": ";",
                                "value": ";",
                                "valueText": ";",
                                "hasTrailingTrivia": true,
                                "hasTrailingNewLine": true,
                                "trailingTrivia": [
                                    {
                                        "kind": "NewLineTrivia",
                                        "text": "\r\n"
                                    }
                                ]
                            }
                        },
                        {
                            "kind": "ReturnStatement",
                            "fullStart": 822,
                            "fullEnd": 870,
                            "start": 832,
                            "end": 868,
                            "fullWidth": 48,
                            "width": 36,
                            "returnKeyword": {
                                "kind": "ReturnKeyword",
                                "fullStart": 822,
                                "fullEnd": 839,
                                "start": 832,
                                "end": 838,
                                "fullWidth": 17,
                                "width": 6,
                                "text": "return",
                                "value": "return",
                                "valueText": "return",
                                "hasLeadingTrivia": true,
                                "hasLeadingNewLine": true,
                                "hasTrailingTrivia": true,
                                "leadingTrivia": [
                                    {
                                        "kind": "NewLineTrivia",
                                        "text": "\r\n"
                                    },
                                    {
                                        "kind": "WhitespaceTrivia",
                                        "text": "        "
                                    }
                                ],
                                "trailingTrivia": [
                                    {
                                        "kind": "WhitespaceTrivia",
                                        "text": " "
                                    }
                                ]
                            },
                            "expression": {
                                "kind": "LogicalAndExpression",
                                "fullStart": 839,
                                "fullEnd": 867,
                                "start": 839,
                                "end": 867,
                                "fullWidth": 28,
                                "width": 28,
                                "left": {
                                    "kind": "EqualsExpression",
                                    "fullStart": 839,
                                    "fullEnd": 856,
                                    "start": 839,
                                    "end": 855,
                                    "fullWidth": 17,
                                    "width": 16,
                                    "left": {
                                        "kind": "ElementAccessExpression",
                                        "fullStart": 839,
                                        "fullEnd": 849,
                                        "start": 839,
                                        "end": 848,
                                        "fullWidth": 10,
                                        "width": 9,
                                        "expression": {
                                            "kind": "IdentifierName",
                                            "fullStart": 839,
                                            "fullEnd": 845,
                                            "start": 839,
                                            "end": 845,
                                            "fullWidth": 6,
                                            "width": 6,
                                            "text": "newArr",
                                            "value": "newArr",
                                            "valueText": "newArr"
                                        },
                                        "openBracketToken": {
                                            "kind": "OpenBracketToken",
                                            "fullStart": 845,
                                            "fullEnd": 846,
                                            "start": 845,
                                            "end": 846,
                                            "fullWidth": 1,
                                            "width": 1,
                                            "text": "[",
                                            "value": "[",
                                            "valueText": "["
                                        },
                                        "argumentExpression": {
                                            "kind": "NumericLiteral",
                                            "fullStart": 846,
                                            "fullEnd": 847,
                                            "start": 846,
                                            "end": 847,
                                            "fullWidth": 1,
                                            "width": 1,
                                            "text": "0",
                                            "value": 0,
                                            "valueText": "0"
                                        },
                                        "closeBracketToken": {
                                            "kind": "CloseBracketToken",
                                            "fullStart": 847,
                                            "fullEnd": 849,
                                            "start": 847,
                                            "end": 848,
                                            "fullWidth": 2,
                                            "width": 1,
                                            "text": "]",
                                            "value": "]",
                                            "valueText": "]",
                                            "hasTrailingTrivia": true,
                                            "trailingTrivia": [
                                                {
                                                    "kind": "WhitespaceTrivia",
                                                    "text": " "
                                                }
                                            ]
                                        }
                                    },
                                    "operatorToken": {
                                        "kind": "EqualsEqualsEqualsToken",
                                        "fullStart": 849,
                                        "fullEnd": 853,
                                        "start": 849,
                                        "end": 852,
                                        "fullWidth": 4,
                                        "width": 3,
                                        "text": "===",
                                        "value": "===",
                                        "valueText": "===",
                                        "hasTrailingTrivia": true,
                                        "trailingTrivia": [
                                            {
                                                "kind": "WhitespaceTrivia",
                                                "text": " "
                                            }
                                        ]
                                    },
                                    "right": {
                                        "kind": "NumericLiteral",
                                        "fullStart": 853,
                                        "fullEnd": 856,
                                        "start": 853,
                                        "end": 855,
                                        "fullWidth": 3,
                                        "width": 2,
                                        "text": "11",
                                        "value": 11,
                                        "valueText": "11",
                                        "hasTrailingTrivia": true,
                                        "trailingTrivia": [
                                            {
                                                "kind": "WhitespaceTrivia",
                                                "text": " "
                                            }
                                        ]
                                    }
                                },
                                "operatorToken": {
                                    "kind": "AmpersandAmpersandToken",
                                    "fullStart": 856,
                                    "fullEnd": 859,
                                    "start": 856,
                                    "end": 858,
                                    "fullWidth": 3,
                                    "width": 2,
                                    "text": "&&",
                                    "value": "&&",
                                    "valueText": "&&",
                                    "hasTrailingTrivia": true,
                                    "trailingTrivia": [
                                        {
                                            "kind": "WhitespaceTrivia",
                                            "text": " "
                                        }
                                    ]
                                },
                                "right": {
                                    "kind": "IdentifierName",
                                    "fullStart": 859,
                                    "fullEnd": 867,
                                    "start": 859,
                                    "end": 867,
                                    "fullWidth": 8,
                                    "width": 8,
                                    "text": "accessed",
                                    "value": "accessed",
                                    "valueText": "accessed"
                                }
                            },
                            "semicolonToken": {
                                "kind": "SemicolonToken",
                                "fullStart": 867,
                                "fullEnd": 870,
                                "start": 867,
                                "end": 868,
                                "fullWidth": 3,
                                "width": 1,
                                "text": ";",
                                "value": ";",
                                "valueText": ";",
                                "hasTrailingTrivia": true,
                                "hasTrailingNewLine": true,
                                "trailingTrivia": [
                                    {
                                        "kind": "NewLineTrivia",
                                        "text": "\r\n"
                                    }
                                ]
                            }
                        }
                    ],
                    "closeBraceToken": {
                        "kind": "CloseBraceToken",
                        "fullStart": 870,
                        "fullEnd": 877,
                        "start": 874,
                        "end": 875,
                        "fullWidth": 7,
                        "width": 1,
                        "text": "}",
                        "value": "}",
                        "valueText": "}",
                        "hasLeadingTrivia": true,
                        "hasTrailingTrivia": true,
                        "hasTrailingNewLine": true,
                        "leadingTrivia": [
                            {
                                "kind": "WhitespaceTrivia",
                                "text": "    "
                            }
                        ],
                        "trailingTrivia": [
                            {
                                "kind": "NewLineTrivia",
                                "text": "\r\n"
                            }
                        ]
                    }
                }
            },
            {
                "kind": "ExpressionStatement",
                "fullStart": 877,
                "fullEnd": 901,
                "start": 877,
                "end": 899,
                "fullWidth": 24,
                "width": 22,
                "expression": {
                    "kind": "InvocationExpression",
                    "fullStart": 877,
                    "fullEnd": 898,
                    "start": 877,
                    "end": 898,
                    "fullWidth": 21,
                    "width": 21,
                    "expression": {
                        "kind": "IdentifierName",
                        "fullStart": 877,
                        "fullEnd": 888,
                        "start": 877,
                        "end": 888,
                        "fullWidth": 11,
                        "width": 11,
                        "text": "runTestCase",
                        "value": "runTestCase",
                        "valueText": "runTestCase"
                    },
                    "argumentList": {
                        "kind": "ArgumentList",
                        "fullStart": 888,
                        "fullEnd": 898,
                        "start": 888,
                        "end": 898,
                        "fullWidth": 10,
                        "width": 10,
                        "openParenToken": {
                            "kind": "OpenParenToken",
                            "fullStart": 888,
                            "fullEnd": 889,
                            "start": 888,
                            "end": 889,
                            "fullWidth": 1,
                            "width": 1,
                            "text": "(",
                            "value": "(",
                            "valueText": "("
                        },
                        "arguments": [
                            {
                                "kind": "IdentifierName",
                                "fullStart": 889,
                                "fullEnd": 897,
                                "start": 889,
                                "end": 897,
                                "fullWidth": 8,
                                "width": 8,
                                "text": "testcase",
                                "value": "testcase",
                                "valueText": "testcase"
                            }
                        ],
                        "closeParenToken": {
                            "kind": "CloseParenToken",
                            "fullStart": 897,
                            "fullEnd": 898,
                            "start": 897,
                            "end": 898,
                            "fullWidth": 1,
                            "width": 1,
                            "text": ")",
                            "value": ")",
                            "valueText": ")"
                        }
                    }
                },
                "semicolonToken": {
                    "kind": "SemicolonToken",
                    "fullStart": 898,
                    "fullEnd": 901,
                    "start": 898,
                    "end": 899,
                    "fullWidth": 3,
                    "width": 1,
                    "text": ";",
                    "value": ";",
                    "valueText": ";",
                    "hasTrailingTrivia": true,
                    "hasTrailingNewLine": true,
                    "trailingTrivia": [
                        {
                            "kind": "NewLineTrivia",
                            "text": "\r\n"
                        }
                    ]
                }
            }
        ],
        "endOfFileToken": {
            "kind": "EndOfFileToken",
            "fullStart": 901,
            "fullEnd": 901,
            "start": 901,
            "end": 901,
            "fullWidth": 0,
            "width": 0,
            "text": ""
        }
    },
    "lineMap": {
        "lineStarts": [
            0,
            67,
            152,
            232,
            308,
            380,
            385,
            439,
            520,
            525,
            527,
            529,
            552,
            554,
            585,
            629,
            631,
            677,
            707,
            749,
            760,
            762,
            822,
            824,
            870,
            877,
            901
        ],
        "length": 901
    }
}<|MERGE_RESOLUTION|>--- conflicted
+++ resolved
@@ -250,12 +250,8 @@
                                         "start": 566,
                                         "end": 582,
                                         "fullWidth": 16,
-<<<<<<< HEAD
                                         "width": 16,
-                                        "identifier": {
-=======
                                         "propertyName": {
->>>>>>> 85e84683
                                             "kind": "IdentifierName",
                                             "fullStart": 566,
                                             "fullEnd": 575,
@@ -389,12 +385,8 @@
                                         "start": 597,
                                         "end": 626,
                                         "fullWidth": 29,
-<<<<<<< HEAD
                                         "width": 29,
-                                        "identifier": {
-=======
                                         "propertyName": {
->>>>>>> 85e84683
                                             "kind": "IdentifierName",
                                             "fullStart": 597,
                                             "fullEnd": 609,
@@ -1115,12 +1107,8 @@
                                         "start": 774,
                                         "end": 819,
                                         "fullWidth": 45,
-<<<<<<< HEAD
                                         "width": 45,
-                                        "identifier": {
-=======
                                         "propertyName": {
->>>>>>> 85e84683
                                             "kind": "IdentifierName",
                                             "fullStart": 774,
                                             "fullEnd": 781,
