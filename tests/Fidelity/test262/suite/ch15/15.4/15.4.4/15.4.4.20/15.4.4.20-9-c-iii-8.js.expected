{
    "isDeclaration": false,
    "languageVersion": "EcmaScript5",
    "parseOptions": {
        "allowAutomaticSemicolonInsertion": true
    },
    "sourceUnit": {
        "kind": "SourceUnit",
        "fullStart": 0,
        "fullEnd": 848,
        "start": 550,
        "end": 848,
        "fullWidth": 848,
        "width": 298,
        "isIncrementallyUnusable": true,
        "moduleElements": [
            {
                "kind": "FunctionDeclaration",
                "fullStart": 0,
                "fullEnd": 824,
                "start": 550,
                "end": 822,
                "fullWidth": 824,
                "width": 272,
                "modifiers": [],
                "functionKeyword": {
                    "kind": "FunctionKeyword",
                    "fullStart": 0,
                    "fullEnd": 559,
                    "start": 550,
                    "end": 558,
                    "fullWidth": 559,
                    "width": 8,
                    "text": "function",
                    "value": "function",
                    "valueText": "function",
                    "hasLeadingTrivia": true,
                    "hasLeadingComment": true,
                    "hasLeadingNewLine": true,
                    "hasTrailingTrivia": true,
                    "leadingTrivia": [
                        {
                            "kind": "SingleLineCommentTrivia",
                            "text": "/// Copyright (c) 2012 Ecma International.  All rights reserved. "
                        },
                        {
                            "kind": "NewLineTrivia",
                            "text": "\r\n"
                        },
                        {
                            "kind": "SingleLineCommentTrivia",
                            "text": "/// Ecma International makes this code available under the terms and conditions set"
                        },
                        {
                            "kind": "NewLineTrivia",
                            "text": "\r\n"
                        },
                        {
                            "kind": "SingleLineCommentTrivia",
                            "text": "/// forth on http://hg.ecmascript.org/tests/test262/raw-file/tip/LICENSE (the "
                        },
                        {
                            "kind": "NewLineTrivia",
                            "text": "\r\n"
                        },
                        {
                            "kind": "SingleLineCommentTrivia",
                            "text": "/// \"Use Terms\").   Any redistribution of this code must retain the above "
                        },
                        {
                            "kind": "NewLineTrivia",
                            "text": "\r\n"
                        },
                        {
                            "kind": "SingleLineCommentTrivia",
                            "text": "/// copyright and this notice and otherwise comply with the Use Terms."
                        },
                        {
                            "kind": "NewLineTrivia",
                            "text": "\r\n"
                        },
                        {
                            "kind": "MultiLineCommentTrivia",
                            "text": "/**\r\n * @path ch15/15.4/15.4.4/15.4.4.20/15.4.4.20-9-c-iii-8.js\r\n * @description Array.prototype.filter - return value of callbackfn is a nunmber (value is -0)\r\n */"
                        },
                        {
                            "kind": "NewLineTrivia",
                            "text": "\r\n"
                        },
                        {
                            "kind": "NewLineTrivia",
                            "text": "\r\n"
                        },
                        {
                            "kind": "NewLineTrivia",
                            "text": "\r\n"
                        }
                    ],
                    "trailingTrivia": [
                        {
                            "kind": "WhitespaceTrivia",
                            "text": " "
                        }
                    ]
                },
                "identifier": {
                    "kind": "IdentifierName",
                    "fullStart": 559,
                    "fullEnd": 567,
                    "start": 559,
                    "end": 567,
                    "fullWidth": 8,
                    "width": 8,
                    "text": "testcase",
                    "value": "testcase",
                    "valueText": "testcase"
                },
                "callSignature": {
                    "kind": "CallSignature",
                    "fullStart": 567,
                    "fullEnd": 570,
                    "start": 567,
                    "end": 569,
                    "fullWidth": 3,
                    "width": 2,
                    "parameterList": {
                        "kind": "ParameterList",
                        "fullStart": 567,
                        "fullEnd": 570,
                        "start": 567,
                        "end": 569,
                        "fullWidth": 3,
                        "width": 2,
                        "openParenToken": {
                            "kind": "OpenParenToken",
                            "fullStart": 567,
                            "fullEnd": 568,
                            "start": 567,
                            "end": 568,
                            "fullWidth": 1,
                            "width": 1,
                            "text": "(",
                            "value": "(",
                            "valueText": "("
                        },
                        "parameters": [],
                        "closeParenToken": {
                            "kind": "CloseParenToken",
                            "fullStart": 568,
                            "fullEnd": 570,
                            "start": 568,
                            "end": 569,
                            "fullWidth": 2,
                            "width": 1,
                            "text": ")",
                            "value": ")",
                            "valueText": ")",
                            "hasTrailingTrivia": true,
                            "trailingTrivia": [
                                {
                                    "kind": "WhitespaceTrivia",
                                    "text": " "
                                }
                            ]
                        }
                    }
                },
                "block": {
                    "kind": "Block",
                    "fullStart": 570,
                    "fullEnd": 824,
                    "start": 570,
                    "end": 822,
                    "fullWidth": 254,
                    "width": 252,
                    "openBraceToken": {
                        "kind": "OpenBraceToken",
                        "fullStart": 570,
                        "fullEnd": 573,
                        "start": 570,
                        "end": 571,
                        "fullWidth": 3,
                        "width": 1,
                        "text": "{",
                        "value": "{",
                        "valueText": "{",
                        "hasTrailingTrivia": true,
                        "hasTrailingNewLine": true,
                        "trailingTrivia": [
                            {
                                "kind": "NewLineTrivia",
                                "text": "\r\n"
                            }
                        ]
                    },
                    "statements": [
                        {
                            "kind": "VariableStatement",
                            "fullStart": 573,
                            "fullEnd": 606,
                            "start": 583,
                            "end": 604,
                            "fullWidth": 33,
                            "width": 21,
                            "modifiers": [],
                            "variableDeclaration": {
                                "kind": "VariableDeclaration",
                                "fullStart": 573,
                                "fullEnd": 603,
                                "start": 583,
                                "end": 603,
                                "fullWidth": 30,
                                "width": 20,
                                "varKeyword": {
                                    "kind": "VarKeyword",
                                    "fullStart": 573,
                                    "fullEnd": 587,
                                    "start": 583,
                                    "end": 586,
                                    "fullWidth": 14,
                                    "width": 3,
                                    "text": "var",
                                    "value": "var",
                                    "valueText": "var",
                                    "hasLeadingTrivia": true,
                                    "hasLeadingNewLine": true,
                                    "hasTrailingTrivia": true,
                                    "leadingTrivia": [
                                        {
                                            "kind": "NewLineTrivia",
                                            "text": "\r\n"
                                        },
                                        {
                                            "kind": "WhitespaceTrivia",
                                            "text": "        "
                                        }
                                    ],
                                    "trailingTrivia": [
                                        {
                                            "kind": "WhitespaceTrivia",
                                            "text": " "
                                        }
                                    ]
                                },
                                "variableDeclarators": [
                                    {
                                        "kind": "VariableDeclarator",
                                        "fullStart": 587,
                                        "fullEnd": 603,
                                        "start": 587,
                                        "end": 603,
                                        "fullWidth": 16,
<<<<<<< HEAD
                                        "width": 16,
                                        "identifier": {
=======
                                        "propertyName": {
>>>>>>> 85e84683
                                            "kind": "IdentifierName",
                                            "fullStart": 587,
                                            "fullEnd": 596,
                                            "start": 587,
                                            "end": 595,
                                            "fullWidth": 9,
                                            "width": 8,
                                            "text": "accessed",
                                            "value": "accessed",
                                            "valueText": "accessed",
                                            "hasTrailingTrivia": true,
                                            "trailingTrivia": [
                                                {
                                                    "kind": "WhitespaceTrivia",
                                                    "text": " "
                                                }
                                            ]
                                        },
                                        "equalsValueClause": {
                                            "kind": "EqualsValueClause",
                                            "fullStart": 596,
                                            "fullEnd": 603,
                                            "start": 596,
                                            "end": 603,
                                            "fullWidth": 7,
                                            "width": 7,
                                            "equalsToken": {
                                                "kind": "EqualsToken",
                                                "fullStart": 596,
                                                "fullEnd": 598,
                                                "start": 596,
                                                "end": 597,
                                                "fullWidth": 2,
                                                "width": 1,
                                                "text": "=",
                                                "value": "=",
                                                "valueText": "=",
                                                "hasTrailingTrivia": true,
                                                "trailingTrivia": [
                                                    {
                                                        "kind": "WhitespaceTrivia",
                                                        "text": " "
                                                    }
                                                ]
                                            },
                                            "value": {
                                                "kind": "FalseKeyword",
                                                "fullStart": 598,
                                                "fullEnd": 603,
                                                "start": 598,
                                                "end": 603,
                                                "fullWidth": 5,
                                                "width": 5,
                                                "text": "false",
                                                "value": false,
                                                "valueText": "false"
                                            }
                                        }
                                    }
                                ]
                            },
                            "semicolonToken": {
                                "kind": "SemicolonToken",
                                "fullStart": 603,
                                "fullEnd": 606,
                                "start": 603,
                                "end": 604,
                                "fullWidth": 3,
                                "width": 1,
                                "text": ";",
                                "value": ";",
                                "valueText": ";",
                                "hasTrailingTrivia": true,
                                "hasTrailingNewLine": true,
                                "trailingTrivia": [
                                    {
                                        "kind": "NewLineTrivia",
                                        "text": "\r\n"
                                    }
                                ]
                            }
                        },
                        {
                            "kind": "FunctionDeclaration",
                            "fullStart": 606,
                            "fullEnd": 719,
                            "start": 616,
                            "end": 717,
                            "fullWidth": 113,
                            "width": 101,
                            "modifiers": [],
                            "functionKeyword": {
                                "kind": "FunctionKeyword",
                                "fullStart": 606,
                                "fullEnd": 625,
                                "start": 616,
                                "end": 624,
                                "fullWidth": 19,
                                "width": 8,
                                "text": "function",
                                "value": "function",
                                "valueText": "function",
                                "hasLeadingTrivia": true,
                                "hasLeadingNewLine": true,
                                "hasTrailingTrivia": true,
                                "leadingTrivia": [
                                    {
                                        "kind": "NewLineTrivia",
                                        "text": "\r\n"
                                    },
                                    {
                                        "kind": "WhitespaceTrivia",
                                        "text": "        "
                                    }
                                ],
                                "trailingTrivia": [
                                    {
                                        "kind": "WhitespaceTrivia",
                                        "text": " "
                                    }
                                ]
                            },
                            "identifier": {
                                "kind": "IdentifierName",
                                "fullStart": 625,
                                "fullEnd": 635,
                                "start": 625,
                                "end": 635,
                                "fullWidth": 10,
                                "width": 10,
                                "text": "callbackfn",
                                "value": "callbackfn",
                                "valueText": "callbackfn"
                            },
                            "callSignature": {
                                "kind": "CallSignature",
                                "fullStart": 635,
                                "fullEnd": 651,
                                "start": 635,
                                "end": 650,
                                "fullWidth": 16,
                                "width": 15,
                                "parameterList": {
                                    "kind": "ParameterList",
                                    "fullStart": 635,
                                    "fullEnd": 651,
                                    "start": 635,
                                    "end": 650,
                                    "fullWidth": 16,
                                    "width": 15,
                                    "openParenToken": {
                                        "kind": "OpenParenToken",
                                        "fullStart": 635,
                                        "fullEnd": 636,
                                        "start": 635,
                                        "end": 636,
                                        "fullWidth": 1,
                                        "width": 1,
                                        "text": "(",
                                        "value": "(",
                                        "valueText": "("
                                    },
                                    "parameters": [
                                        {
                                            "kind": "Parameter",
                                            "fullStart": 636,
                                            "fullEnd": 639,
                                            "start": 636,
                                            "end": 639,
                                            "fullWidth": 3,
                                            "width": 3,
                                            "modifiers": [],
                                            "identifier": {
                                                "kind": "IdentifierName",
                                                "fullStart": 636,
                                                "fullEnd": 639,
                                                "start": 636,
                                                "end": 639,
                                                "fullWidth": 3,
                                                "width": 3,
                                                "text": "val",
                                                "value": "val",
                                                "valueText": "val"
                                            }
                                        },
                                        {
                                            "kind": "CommaToken",
                                            "fullStart": 639,
                                            "fullEnd": 641,
                                            "start": 639,
                                            "end": 640,
                                            "fullWidth": 2,
                                            "width": 1,
                                            "text": ",",
                                            "value": ",",
                                            "valueText": ",",
                                            "hasTrailingTrivia": true,
                                            "trailingTrivia": [
                                                {
                                                    "kind": "WhitespaceTrivia",
                                                    "text": " "
                                                }
                                            ]
                                        },
                                        {
                                            "kind": "Parameter",
                                            "fullStart": 641,
                                            "fullEnd": 644,
                                            "start": 641,
                                            "end": 644,
                                            "fullWidth": 3,
                                            "width": 3,
                                            "modifiers": [],
                                            "identifier": {
                                                "kind": "IdentifierName",
                                                "fullStart": 641,
                                                "fullEnd": 644,
                                                "start": 641,
                                                "end": 644,
                                                "fullWidth": 3,
                                                "width": 3,
                                                "text": "idx",
                                                "value": "idx",
                                                "valueText": "idx"
                                            }
                                        },
                                        {
                                            "kind": "CommaToken",
                                            "fullStart": 644,
                                            "fullEnd": 646,
                                            "start": 644,
                                            "end": 645,
                                            "fullWidth": 2,
                                            "width": 1,
                                            "text": ",",
                                            "value": ",",
                                            "valueText": ",",
                                            "hasTrailingTrivia": true,
                                            "trailingTrivia": [
                                                {
                                                    "kind": "WhitespaceTrivia",
                                                    "text": " "
                                                }
                                            ]
                                        },
                                        {
                                            "kind": "Parameter",
                                            "fullStart": 646,
                                            "fullEnd": 649,
                                            "start": 646,
                                            "end": 649,
                                            "fullWidth": 3,
                                            "width": 3,
                                            "modifiers": [],
                                            "identifier": {
                                                "kind": "IdentifierName",
                                                "fullStart": 646,
                                                "fullEnd": 649,
                                                "start": 646,
                                                "end": 649,
                                                "fullWidth": 3,
                                                "width": 3,
                                                "text": "obj",
                                                "value": "obj",
                                                "valueText": "obj"
                                            }
                                        }
                                    ],
                                    "closeParenToken": {
                                        "kind": "CloseParenToken",
                                        "fullStart": 649,
                                        "fullEnd": 651,
                                        "start": 649,
                                        "end": 650,
                                        "fullWidth": 2,
                                        "width": 1,
                                        "text": ")",
                                        "value": ")",
                                        "valueText": ")",
                                        "hasTrailingTrivia": true,
                                        "trailingTrivia": [
                                            {
                                                "kind": "WhitespaceTrivia",
                                                "text": " "
                                            }
                                        ]
                                    }
                                }
                            },
                            "block": {
                                "kind": "Block",
                                "fullStart": 651,
                                "fullEnd": 719,
                                "start": 651,
                                "end": 717,
                                "fullWidth": 68,
                                "width": 66,
                                "openBraceToken": {
                                    "kind": "OpenBraceToken",
                                    "fullStart": 651,
                                    "fullEnd": 654,
                                    "start": 651,
                                    "end": 652,
                                    "fullWidth": 3,
                                    "width": 1,
                                    "text": "{",
                                    "value": "{",
                                    "valueText": "{",
                                    "hasTrailingTrivia": true,
                                    "hasTrailingNewLine": true,
                                    "trailingTrivia": [
                                        {
                                            "kind": "NewLineTrivia",
                                            "text": "\r\n"
                                        }
                                    ]
                                },
                                "statements": [
                                    {
                                        "kind": "ExpressionStatement",
                                        "fullStart": 654,
                                        "fullEnd": 684,
                                        "start": 666,
                                        "end": 682,
                                        "fullWidth": 30,
                                        "width": 16,
                                        "expression": {
                                            "kind": "AssignmentExpression",
                                            "fullStart": 654,
                                            "fullEnd": 681,
                                            "start": 666,
                                            "end": 681,
                                            "fullWidth": 27,
                                            "width": 15,
                                            "left": {
                                                "kind": "IdentifierName",
                                                "fullStart": 654,
                                                "fullEnd": 675,
                                                "start": 666,
                                                "end": 674,
                                                "fullWidth": 21,
                                                "width": 8,
                                                "text": "accessed",
                                                "value": "accessed",
                                                "valueText": "accessed",
                                                "hasLeadingTrivia": true,
                                                "hasTrailingTrivia": true,
                                                "leadingTrivia": [
                                                    {
                                                        "kind": "WhitespaceTrivia",
                                                        "text": "            "
                                                    }
                                                ],
                                                "trailingTrivia": [
                                                    {
                                                        "kind": "WhitespaceTrivia",
                                                        "text": " "
                                                    }
                                                ]
                                            },
                                            "operatorToken": {
                                                "kind": "EqualsToken",
                                                "fullStart": 675,
                                                "fullEnd": 677,
                                                "start": 675,
                                                "end": 676,
                                                "fullWidth": 2,
                                                "width": 1,
                                                "text": "=",
                                                "value": "=",
                                                "valueText": "=",
                                                "hasTrailingTrivia": true,
                                                "trailingTrivia": [
                                                    {
                                                        "kind": "WhitespaceTrivia",
                                                        "text": " "
                                                    }
                                                ]
                                            },
                                            "right": {
                                                "kind": "TrueKeyword",
                                                "fullStart": 677,
                                                "fullEnd": 681,
                                                "start": 677,
                                                "end": 681,
                                                "fullWidth": 4,
                                                "width": 4,
                                                "text": "true",
                                                "value": true,
                                                "valueText": "true"
                                            }
                                        },
                                        "semicolonToken": {
                                            "kind": "SemicolonToken",
                                            "fullStart": 681,
                                            "fullEnd": 684,
                                            "start": 681,
                                            "end": 682,
                                            "fullWidth": 3,
                                            "width": 1,
                                            "text": ";",
                                            "value": ";",
                                            "valueText": ";",
                                            "hasTrailingTrivia": true,
                                            "hasTrailingNewLine": true,
                                            "trailingTrivia": [
                                                {
                                                    "kind": "NewLineTrivia",
                                                    "text": "\r\n"
                                                }
                                            ]
                                        }
                                    },
                                    {
                                        "kind": "ReturnStatement",
                                        "fullStart": 684,
                                        "fullEnd": 708,
                                        "start": 696,
                                        "end": 706,
                                        "fullWidth": 24,
                                        "width": 10,
                                        "returnKeyword": {
                                            "kind": "ReturnKeyword",
                                            "fullStart": 684,
                                            "fullEnd": 703,
                                            "start": 696,
                                            "end": 702,
                                            "fullWidth": 19,
                                            "width": 6,
                                            "text": "return",
                                            "value": "return",
                                            "valueText": "return",
                                            "hasLeadingTrivia": true,
                                            "hasTrailingTrivia": true,
                                            "leadingTrivia": [
                                                {
                                                    "kind": "WhitespaceTrivia",
                                                    "text": "            "
                                                }
                                            ],
                                            "trailingTrivia": [
                                                {
                                                    "kind": "WhitespaceTrivia",
                                                    "text": " "
                                                }
                                            ]
                                        },
                                        "expression": {
                                            "kind": "NegateExpression",
                                            "fullStart": 703,
                                            "fullEnd": 705,
                                            "start": 703,
                                            "end": 705,
                                            "fullWidth": 2,
                                            "width": 2,
                                            "operatorToken": {
                                                "kind": "MinusToken",
                                                "fullStart": 703,
                                                "fullEnd": 704,
                                                "start": 703,
                                                "end": 704,
                                                "fullWidth": 1,
                                                "width": 1,
                                                "text": "-",
                                                "value": "-",
                                                "valueText": "-"
                                            },
                                            "operand": {
                                                "kind": "NumericLiteral",
                                                "fullStart": 704,
                                                "fullEnd": 705,
                                                "start": 704,
                                                "end": 705,
                                                "fullWidth": 1,
                                                "width": 1,
                                                "text": "0",
                                                "value": 0,
                                                "valueText": "0"
                                            }
                                        },
                                        "semicolonToken": {
                                            "kind": "SemicolonToken",
                                            "fullStart": 705,
                                            "fullEnd": 708,
                                            "start": 705,
                                            "end": 706,
                                            "fullWidth": 3,
                                            "width": 1,
                                            "text": ";",
                                            "value": ";",
                                            "valueText": ";",
                                            "hasTrailingTrivia": true,
                                            "hasTrailingNewLine": true,
                                            "trailingTrivia": [
                                                {
                                                    "kind": "NewLineTrivia",
                                                    "text": "\r\n"
                                                }
                                            ]
                                        }
                                    }
                                ],
                                "closeBraceToken": {
                                    "kind": "CloseBraceToken",
                                    "fullStart": 708,
                                    "fullEnd": 719,
                                    "start": 716,
                                    "end": 717,
                                    "fullWidth": 11,
                                    "width": 1,
                                    "text": "}",
                                    "value": "}",
                                    "valueText": "}",
                                    "hasLeadingTrivia": true,
                                    "hasTrailingTrivia": true,
                                    "hasTrailingNewLine": true,
                                    "leadingTrivia": [
                                        {
                                            "kind": "WhitespaceTrivia",
                                            "text": "        "
                                        }
                                    ],
                                    "trailingTrivia": [
                                        {
                                            "kind": "NewLineTrivia",
                                            "text": "\r\n"
                                        }
                                    ]
                                }
                            }
                        },
                        {
                            "kind": "VariableStatement",
                            "fullStart": 719,
                            "fullEnd": 768,
                            "start": 729,
                            "end": 766,
                            "fullWidth": 49,
                            "width": 37,
                            "modifiers": [],
                            "variableDeclaration": {
                                "kind": "VariableDeclaration",
                                "fullStart": 719,
                                "fullEnd": 765,
                                "start": 729,
                                "end": 765,
                                "fullWidth": 46,
                                "width": 36,
                                "varKeyword": {
                                    "kind": "VarKeyword",
                                    "fullStart": 719,
                                    "fullEnd": 733,
                                    "start": 729,
                                    "end": 732,
                                    "fullWidth": 14,
                                    "width": 3,
                                    "text": "var",
                                    "value": "var",
                                    "valueText": "var",
                                    "hasLeadingTrivia": true,
                                    "hasLeadingNewLine": true,
                                    "hasTrailingTrivia": true,
                                    "leadingTrivia": [
                                        {
                                            "kind": "NewLineTrivia",
                                            "text": "\r\n"
                                        },
                                        {
                                            "kind": "WhitespaceTrivia",
                                            "text": "        "
                                        }
                                    ],
                                    "trailingTrivia": [
                                        {
                                            "kind": "WhitespaceTrivia",
                                            "text": " "
                                        }
                                    ]
                                },
                                "variableDeclarators": [
                                    {
                                        "kind": "VariableDeclarator",
                                        "fullStart": 733,
                                        "fullEnd": 765,
                                        "start": 733,
                                        "end": 765,
                                        "fullWidth": 32,
<<<<<<< HEAD
                                        "width": 32,
                                        "identifier": {
=======
                                        "propertyName": {
>>>>>>> 85e84683
                                            "kind": "IdentifierName",
                                            "fullStart": 733,
                                            "fullEnd": 740,
                                            "start": 733,
                                            "end": 739,
                                            "fullWidth": 7,
                                            "width": 6,
                                            "text": "newArr",
                                            "value": "newArr",
                                            "valueText": "newArr",
                                            "hasTrailingTrivia": true,
                                            "trailingTrivia": [
                                                {
                                                    "kind": "WhitespaceTrivia",
                                                    "text": " "
                                                }
                                            ]
                                        },
                                        "equalsValueClause": {
                                            "kind": "EqualsValueClause",
                                            "fullStart": 740,
                                            "fullEnd": 765,
                                            "start": 740,
                                            "end": 765,
                                            "fullWidth": 25,
                                            "width": 25,
                                            "equalsToken": {
                                                "kind": "EqualsToken",
                                                "fullStart": 740,
                                                "fullEnd": 742,
                                                "start": 740,
                                                "end": 741,
                                                "fullWidth": 2,
                                                "width": 1,
                                                "text": "=",
                                                "value": "=",
                                                "valueText": "=",
                                                "hasTrailingTrivia": true,
                                                "trailingTrivia": [
                                                    {
                                                        "kind": "WhitespaceTrivia",
                                                        "text": " "
                                                    }
                                                ]
                                            },
                                            "value": {
                                                "kind": "InvocationExpression",
                                                "fullStart": 742,
                                                "fullEnd": 765,
                                                "start": 742,
                                                "end": 765,
                                                "fullWidth": 23,
                                                "width": 23,
                                                "expression": {
                                                    "kind": "MemberAccessExpression",
                                                    "fullStart": 742,
                                                    "fullEnd": 753,
                                                    "start": 742,
                                                    "end": 753,
                                                    "fullWidth": 11,
                                                    "width": 11,
                                                    "expression": {
                                                        "kind": "ArrayLiteralExpression",
                                                        "fullStart": 742,
                                                        "fullEnd": 746,
                                                        "start": 742,
                                                        "end": 746,
                                                        "fullWidth": 4,
                                                        "width": 4,
                                                        "openBracketToken": {
                                                            "kind": "OpenBracketToken",
                                                            "fullStart": 742,
                                                            "fullEnd": 743,
                                                            "start": 742,
                                                            "end": 743,
                                                            "fullWidth": 1,
                                                            "width": 1,
                                                            "text": "[",
                                                            "value": "[",
                                                            "valueText": "["
                                                        },
                                                        "expressions": [
                                                            {
                                                                "kind": "NumericLiteral",
                                                                "fullStart": 743,
                                                                "fullEnd": 745,
                                                                "start": 743,
                                                                "end": 745,
                                                                "fullWidth": 2,
                                                                "width": 2,
                                                                "text": "11",
                                                                "value": 11,
                                                                "valueText": "11"
                                                            }
                                                        ],
                                                        "closeBracketToken": {
                                                            "kind": "CloseBracketToken",
                                                            "fullStart": 745,
                                                            "fullEnd": 746,
                                                            "start": 745,
                                                            "end": 746,
                                                            "fullWidth": 1,
                                                            "width": 1,
                                                            "text": "]",
                                                            "value": "]",
                                                            "valueText": "]"
                                                        }
                                                    },
                                                    "dotToken": {
                                                        "kind": "DotToken",
                                                        "fullStart": 746,
                                                        "fullEnd": 747,
                                                        "start": 746,
                                                        "end": 747,
                                                        "fullWidth": 1,
                                                        "width": 1,
                                                        "text": ".",
                                                        "value": ".",
                                                        "valueText": "."
                                                    },
                                                    "name": {
                                                        "kind": "IdentifierName",
                                                        "fullStart": 747,
                                                        "fullEnd": 753,
                                                        "start": 747,
                                                        "end": 753,
                                                        "fullWidth": 6,
                                                        "width": 6,
                                                        "text": "filter",
                                                        "value": "filter",
                                                        "valueText": "filter"
                                                    }
                                                },
                                                "argumentList": {
                                                    "kind": "ArgumentList",
                                                    "fullStart": 753,
                                                    "fullEnd": 765,
                                                    "start": 753,
                                                    "end": 765,
                                                    "fullWidth": 12,
                                                    "width": 12,
                                                    "openParenToken": {
                                                        "kind": "OpenParenToken",
                                                        "fullStart": 753,
                                                        "fullEnd": 754,
                                                        "start": 753,
                                                        "end": 754,
                                                        "fullWidth": 1,
                                                        "width": 1,
                                                        "text": "(",
                                                        "value": "(",
                                                        "valueText": "("
                                                    },
                                                    "arguments": [
                                                        {
                                                            "kind": "IdentifierName",
                                                            "fullStart": 754,
                                                            "fullEnd": 764,
                                                            "start": 754,
                                                            "end": 764,
                                                            "fullWidth": 10,
                                                            "width": 10,
                                                            "text": "callbackfn",
                                                            "value": "callbackfn",
                                                            "valueText": "callbackfn"
                                                        }
                                                    ],
                                                    "closeParenToken": {
                                                        "kind": "CloseParenToken",
                                                        "fullStart": 764,
                                                        "fullEnd": 765,
                                                        "start": 764,
                                                        "end": 765,
                                                        "fullWidth": 1,
                                                        "width": 1,
                                                        "text": ")",
                                                        "value": ")",
                                                        "valueText": ")"
                                                    }
                                                }
                                            }
                                        }
                                    }
                                ]
                            },
                            "semicolonToken": {
                                "kind": "SemicolonToken",
                                "fullStart": 765,
                                "fullEnd": 768,
                                "start": 765,
                                "end": 766,
                                "fullWidth": 3,
                                "width": 1,
                                "text": ";",
                                "value": ";",
                                "valueText": ";",
                                "hasTrailingTrivia": true,
                                "hasTrailingNewLine": true,
                                "trailingTrivia": [
                                    {
                                        "kind": "NewLineTrivia",
                                        "text": "\r\n"
                                    }
                                ]
                            }
                        },
                        {
                            "kind": "ReturnStatement",
                            "fullStart": 768,
                            "fullEnd": 817,
                            "start": 776,
                            "end": 815,
                            "fullWidth": 49,
                            "width": 39,
                            "returnKeyword": {
                                "kind": "ReturnKeyword",
                                "fullStart": 768,
                                "fullEnd": 783,
                                "start": 776,
                                "end": 782,
                                "fullWidth": 15,
                                "width": 6,
                                "text": "return",
                                "value": "return",
                                "valueText": "return",
                                "hasLeadingTrivia": true,
                                "hasTrailingTrivia": true,
                                "leadingTrivia": [
                                    {
                                        "kind": "WhitespaceTrivia",
                                        "text": "        "
                                    }
                                ],
                                "trailingTrivia": [
                                    {
                                        "kind": "WhitespaceTrivia",
                                        "text": " "
                                    }
                                ]
                            },
                            "expression": {
                                "kind": "LogicalAndExpression",
                                "fullStart": 783,
                                "fullEnd": 814,
                                "start": 783,
                                "end": 814,
                                "fullWidth": 31,
                                "width": 31,
                                "left": {
                                    "kind": "EqualsExpression",
                                    "fullStart": 783,
                                    "fullEnd": 803,
                                    "start": 783,
                                    "end": 802,
                                    "fullWidth": 20,
                                    "width": 19,
                                    "left": {
                                        "kind": "MemberAccessExpression",
                                        "fullStart": 783,
                                        "fullEnd": 797,
                                        "start": 783,
                                        "end": 796,
                                        "fullWidth": 14,
                                        "width": 13,
                                        "expression": {
                                            "kind": "IdentifierName",
                                            "fullStart": 783,
                                            "fullEnd": 789,
                                            "start": 783,
                                            "end": 789,
                                            "fullWidth": 6,
                                            "width": 6,
                                            "text": "newArr",
                                            "value": "newArr",
                                            "valueText": "newArr"
                                        },
                                        "dotToken": {
                                            "kind": "DotToken",
                                            "fullStart": 789,
                                            "fullEnd": 790,
                                            "start": 789,
                                            "end": 790,
                                            "fullWidth": 1,
                                            "width": 1,
                                            "text": ".",
                                            "value": ".",
                                            "valueText": "."
                                        },
                                        "name": {
                                            "kind": "IdentifierName",
                                            "fullStart": 790,
                                            "fullEnd": 797,
                                            "start": 790,
                                            "end": 796,
                                            "fullWidth": 7,
                                            "width": 6,
                                            "text": "length",
                                            "value": "length",
                                            "valueText": "length",
                                            "hasTrailingTrivia": true,
                                            "trailingTrivia": [
                                                {
                                                    "kind": "WhitespaceTrivia",
                                                    "text": " "
                                                }
                                            ]
                                        }
                                    },
                                    "operatorToken": {
                                        "kind": "EqualsEqualsEqualsToken",
                                        "fullStart": 797,
                                        "fullEnd": 801,
                                        "start": 797,
                                        "end": 800,
                                        "fullWidth": 4,
                                        "width": 3,
                                        "text": "===",
                                        "value": "===",
                                        "valueText": "===",
                                        "hasTrailingTrivia": true,
                                        "trailingTrivia": [
                                            {
                                                "kind": "WhitespaceTrivia",
                                                "text": " "
                                            }
                                        ]
                                    },
                                    "right": {
                                        "kind": "NumericLiteral",
                                        "fullStart": 801,
                                        "fullEnd": 803,
                                        "start": 801,
                                        "end": 802,
                                        "fullWidth": 2,
                                        "width": 1,
                                        "text": "0",
                                        "value": 0,
                                        "valueText": "0",
                                        "hasTrailingTrivia": true,
                                        "trailingTrivia": [
                                            {
                                                "kind": "WhitespaceTrivia",
                                                "text": " "
                                            }
                                        ]
                                    }
                                },
                                "operatorToken": {
                                    "kind": "AmpersandAmpersandToken",
                                    "fullStart": 803,
                                    "fullEnd": 806,
                                    "start": 803,
                                    "end": 805,
                                    "fullWidth": 3,
                                    "width": 2,
                                    "text": "&&",
                                    "value": "&&",
                                    "valueText": "&&",
                                    "hasTrailingTrivia": true,
                                    "trailingTrivia": [
                                        {
                                            "kind": "WhitespaceTrivia",
                                            "text": " "
                                        }
                                    ]
                                },
                                "right": {
                                    "kind": "IdentifierName",
                                    "fullStart": 806,
                                    "fullEnd": 814,
                                    "start": 806,
                                    "end": 814,
                                    "fullWidth": 8,
                                    "width": 8,
                                    "text": "accessed",
                                    "value": "accessed",
                                    "valueText": "accessed"
                                }
                            },
                            "semicolonToken": {
                                "kind": "SemicolonToken",
                                "fullStart": 814,
                                "fullEnd": 817,
                                "start": 814,
                                "end": 815,
                                "fullWidth": 3,
                                "width": 1,
                                "text": ";",
                                "value": ";",
                                "valueText": ";",
                                "hasTrailingTrivia": true,
                                "hasTrailingNewLine": true,
                                "trailingTrivia": [
                                    {
                                        "kind": "NewLineTrivia",
                                        "text": "\r\n"
                                    }
                                ]
                            }
                        }
                    ],
                    "closeBraceToken": {
                        "kind": "CloseBraceToken",
                        "fullStart": 817,
                        "fullEnd": 824,
                        "start": 821,
                        "end": 822,
                        "fullWidth": 7,
                        "width": 1,
                        "text": "}",
                        "value": "}",
                        "valueText": "}",
                        "hasLeadingTrivia": true,
                        "hasTrailingTrivia": true,
                        "hasTrailingNewLine": true,
                        "leadingTrivia": [
                            {
                                "kind": "WhitespaceTrivia",
                                "text": "    "
                            }
                        ],
                        "trailingTrivia": [
                            {
                                "kind": "NewLineTrivia",
                                "text": "\r\n"
                            }
                        ]
                    }
                }
            },
            {
                "kind": "ExpressionStatement",
                "fullStart": 824,
                "fullEnd": 848,
                "start": 824,
                "end": 846,
                "fullWidth": 24,
                "width": 22,
                "expression": {
                    "kind": "InvocationExpression",
                    "fullStart": 824,
                    "fullEnd": 845,
                    "start": 824,
                    "end": 845,
                    "fullWidth": 21,
                    "width": 21,
                    "expression": {
                        "kind": "IdentifierName",
                        "fullStart": 824,
                        "fullEnd": 835,
                        "start": 824,
                        "end": 835,
                        "fullWidth": 11,
                        "width": 11,
                        "text": "runTestCase",
                        "value": "runTestCase",
                        "valueText": "runTestCase"
                    },
                    "argumentList": {
                        "kind": "ArgumentList",
                        "fullStart": 835,
                        "fullEnd": 845,
                        "start": 835,
                        "end": 845,
                        "fullWidth": 10,
                        "width": 10,
                        "openParenToken": {
                            "kind": "OpenParenToken",
                            "fullStart": 835,
                            "fullEnd": 836,
                            "start": 835,
                            "end": 836,
                            "fullWidth": 1,
                            "width": 1,
                            "text": "(",
                            "value": "(",
                            "valueText": "("
                        },
                        "arguments": [
                            {
                                "kind": "IdentifierName",
                                "fullStart": 836,
                                "fullEnd": 844,
                                "start": 836,
                                "end": 844,
                                "fullWidth": 8,
                                "width": 8,
                                "text": "testcase",
                                "value": "testcase",
                                "valueText": "testcase"
                            }
                        ],
                        "closeParenToken": {
                            "kind": "CloseParenToken",
                            "fullStart": 844,
                            "fullEnd": 845,
                            "start": 844,
                            "end": 845,
                            "fullWidth": 1,
                            "width": 1,
                            "text": ")",
                            "value": ")",
                            "valueText": ")"
                        }
                    }
                },
                "semicolonToken": {
                    "kind": "SemicolonToken",
                    "fullStart": 845,
                    "fullEnd": 848,
                    "start": 845,
                    "end": 846,
                    "fullWidth": 3,
                    "width": 1,
                    "text": ";",
                    "value": ";",
                    "valueText": ";",
                    "hasTrailingTrivia": true,
                    "hasTrailingNewLine": true,
                    "trailingTrivia": [
                        {
                            "kind": "NewLineTrivia",
                            "text": "\r\n"
                        }
                    ]
                }
            }
        ],
        "endOfFileToken": {
            "kind": "EndOfFileToken",
            "fullStart": 848,
            "fullEnd": 848,
            "start": 848,
            "end": 848,
            "fullWidth": 0,
            "width": 0,
            "text": ""
        }
    },
    "lineMap": {
        "lineStarts": [
            0,
            67,
            152,
            232,
            308,
            380,
            385,
            445,
            541,
            546,
            548,
            550,
            573,
            575,
            606,
            608,
            654,
            684,
            708,
            719,
            721,
            768,
            817,
            824,
            848
        ],
        "length": 848
    }
}<|MERGE_RESOLUTION|>--- conflicted
+++ resolved
@@ -250,12 +250,8 @@
                                         "start": 587,
                                         "end": 603,
                                         "fullWidth": 16,
-<<<<<<< HEAD
                                         "width": 16,
-                                        "identifier": {
-=======
                                         "propertyName": {
->>>>>>> 85e84683
                                             "kind": "IdentifierName",
                                             "fullStart": 587,
                                             "fullEnd": 596,
@@ -843,12 +839,8 @@
                                         "start": 733,
                                         "end": 765,
                                         "fullWidth": 32,
-<<<<<<< HEAD
                                         "width": 32,
-                                        "identifier": {
-=======
                                         "propertyName": {
->>>>>>> 85e84683
                                             "kind": "IdentifierName",
                                             "fullStart": 733,
                                             "fullEnd": 740,
