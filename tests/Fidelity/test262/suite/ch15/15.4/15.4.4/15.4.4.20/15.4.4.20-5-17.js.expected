--- conflicted
+++ resolved
@@ -245,12 +245,8 @@
                                         "start": 565,
                                         "end": 581,
                                         "fullWidth": 16,
-<<<<<<< HEAD
                                         "width": 16,
-                                        "identifier": {
-=======
                                         "propertyName": {
->>>>>>> 85e84683
                                             "kind": "IdentifierName",
                                             "fullStart": 565,
                                             "fullEnd": 574,
@@ -864,12 +860,8 @@
                                         "start": 722,
                                         "end": 760,
                                         "fullWidth": 38,
-<<<<<<< HEAD
                                         "width": 38,
-                                        "identifier": {
-=======
                                         "propertyName": {
->>>>>>> 85e84683
                                             "kind": "IdentifierName",
                                             "fullStart": 722,
                                             "fullEnd": 729,
