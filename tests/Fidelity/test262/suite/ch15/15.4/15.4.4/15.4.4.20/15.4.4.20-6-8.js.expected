--- conflicted
+++ resolved
@@ -650,12 +650,8 @@
                                         "start": 662,
                                         "end": 675,
                                         "fullWidth": 13,
-<<<<<<< HEAD
                                         "width": 13,
-                                        "identifier": {
-=======
                                         "propertyName": {
->>>>>>> 85e84683
                                             "kind": "IdentifierName",
                                             "fullStart": 662,
                                             "fullEnd": 664,
@@ -1313,12 +1309,8 @@
                                         "start": 1603,
                                         "end": 1619,
                                         "fullWidth": 16,
-<<<<<<< HEAD
                                         "width": 16,
-                                        "identifier": {
-=======
                                         "propertyName": {
->>>>>>> 85e84683
                                             "kind": "IdentifierName",
                                             "fullStart": 1603,
                                             "fullEnd": 1605,
