--- conflicted
+++ resolved
@@ -726,12 +726,8 @@
                                         "start": 715,
                                         "end": 725,
                                         "fullWidth": 10,
-<<<<<<< HEAD
                                         "width": 10,
-                                        "identifier": {
-=======
                                         "propertyName": {
->>>>>>> 85e84683
                                             "kind": "IdentifierName",
                                             "fullStart": 715,
                                             "fullEnd": 721,
@@ -1468,12 +1464,8 @@
                                         "start": 910,
                                         "end": 931,
                                         "fullWidth": 21,
-<<<<<<< HEAD
                                         "width": 21,
-                                        "identifier": {
-=======
                                         "propertyName": {
->>>>>>> 85e84683
                                             "kind": "IdentifierName",
                                             "fullStart": 910,
                                             "fullEnd": 914,
@@ -1847,12 +1839,8 @@
                                         "start": 980,
                                         "end": 997,
                                         "fullWidth": 17,
-<<<<<<< HEAD
                                         "width": 17,
-                                        "identifier": {
-=======
                                         "propertyName": {
->>>>>>> 85e84683
                                             "kind": "IdentifierName",
                                             "fullStart": 980,
                                             "fullEnd": 986,
@@ -2176,12 +2164,8 @@
                                         "start": 1040,
                                         "end": 1095,
                                         "fullWidth": 55,
-<<<<<<< HEAD
                                         "width": 55,
-                                        "identifier": {
-=======
                                         "propertyName": {
->>>>>>> 85e84683
                                             "kind": "IdentifierName",
                                             "fullStart": 1040,
                                             "fullEnd": 1047,
