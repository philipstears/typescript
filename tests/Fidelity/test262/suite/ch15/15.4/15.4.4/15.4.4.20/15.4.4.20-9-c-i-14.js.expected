--- conflicted
+++ resolved
@@ -726,12 +726,8 @@
                                         "start": 744,
                                         "end": 752,
                                         "fullWidth": 8,
-<<<<<<< HEAD
                                         "width": 8,
-                                        "identifier": {
-=======
                                         "propertyName": {
->>>>>>> 85e84683
                                             "kind": "IdentifierName",
                                             "fullStart": 744,
                                             "fullEnd": 748,
@@ -2132,12 +2128,8 @@
                                                     "start": 1175,
                                                     "end": 1206,
                                                     "fullWidth": 31,
-<<<<<<< HEAD
                                                     "width": 31,
-                                                    "identifier": {
-=======
                                                     "propertyName": {
->>>>>>> 85e84683
                                                         "kind": "IdentifierName",
                                                         "fullStart": 1175,
                                                         "fullEnd": 1182,
