{
    "isDeclaration": false,
    "languageVersion": "EcmaScript5",
    "parseOptions": {
        "allowAutomaticSemicolonInsertion": true
    },
    "sourceUnit": {
        "kind": "SourceUnit",
        "fullStart": 0,
        "fullEnd": 1181,
        "start": 597,
        "end": 1181,
        "fullWidth": 1181,
        "width": 584,
        "isIncrementallyUnusable": true,
        "moduleElements": [
            {
                "kind": "FunctionDeclaration",
                "fullStart": 0,
                "fullEnd": 1157,
                "start": 597,
                "end": 1155,
                "fullWidth": 1157,
                "width": 558,
                "isIncrementallyUnusable": true,
                "modifiers": [],
                "functionKeyword": {
                    "kind": "FunctionKeyword",
                    "fullStart": 0,
                    "fullEnd": 606,
                    "start": 597,
                    "end": 605,
                    "fullWidth": 606,
                    "width": 8,
                    "text": "function",
                    "value": "function",
                    "valueText": "function",
                    "hasLeadingTrivia": true,
                    "hasLeadingComment": true,
                    "hasLeadingNewLine": true,
                    "hasTrailingTrivia": true,
                    "leadingTrivia": [
                        {
                            "kind": "SingleLineCommentTrivia",
                            "text": "/// Copyright (c) 2012 Ecma International.  All rights reserved. "
                        },
                        {
                            "kind": "NewLineTrivia",
                            "text": "\r\n"
                        },
                        {
                            "kind": "SingleLineCommentTrivia",
                            "text": "/// Ecma International makes this code available under the terms and conditions set"
                        },
                        {
                            "kind": "NewLineTrivia",
                            "text": "\r\n"
                        },
                        {
                            "kind": "SingleLineCommentTrivia",
                            "text": "/// forth on http://hg.ecmascript.org/tests/test262/raw-file/tip/LICENSE (the "
                        },
                        {
                            "kind": "NewLineTrivia",
                            "text": "\r\n"
                        },
                        {
                            "kind": "SingleLineCommentTrivia",
                            "text": "/// \"Use Terms\").   Any redistribution of this code must retain the above "
                        },
                        {
                            "kind": "NewLineTrivia",
                            "text": "\r\n"
                        },
                        {
                            "kind": "SingleLineCommentTrivia",
                            "text": "/// copyright and this notice and otherwise comply with the Use Terms."
                        },
                        {
                            "kind": "NewLineTrivia",
                            "text": "\r\n"
                        },
                        {
                            "kind": "MultiLineCommentTrivia",
                            "text": "/**\r\n * @path ch15/15.4/15.4.4/15.4.4.20/15.4.4.20-9-c-i-21.js\r\n * @description Array.prototype.filter - element to be retrieved is inherited accessor property without a get function on an Array-like object\r\n */"
                        },
                        {
                            "kind": "NewLineTrivia",
                            "text": "\r\n"
                        },
                        {
                            "kind": "NewLineTrivia",
                            "text": "\r\n"
                        },
                        {
                            "kind": "NewLineTrivia",
                            "text": "\r\n"
                        }
                    ],
                    "trailingTrivia": [
                        {
                            "kind": "WhitespaceTrivia",
                            "text": " "
                        }
                    ]
                },
                "identifier": {
                    "kind": "IdentifierName",
                    "fullStart": 606,
                    "fullEnd": 614,
                    "start": 606,
                    "end": 614,
                    "fullWidth": 8,
                    "width": 8,
                    "text": "testcase",
                    "value": "testcase",
                    "valueText": "testcase"
                },
                "callSignature": {
                    "kind": "CallSignature",
                    "fullStart": 614,
                    "fullEnd": 617,
                    "start": 614,
                    "end": 616,
                    "fullWidth": 3,
                    "width": 2,
                    "parameterList": {
                        "kind": "ParameterList",
                        "fullStart": 614,
                        "fullEnd": 617,
                        "start": 614,
                        "end": 616,
                        "fullWidth": 3,
                        "width": 2,
                        "openParenToken": {
                            "kind": "OpenParenToken",
                            "fullStart": 614,
                            "fullEnd": 615,
                            "start": 614,
                            "end": 615,
                            "fullWidth": 1,
                            "width": 1,
                            "text": "(",
                            "value": "(",
                            "valueText": "("
                        },
                        "parameters": [],
                        "closeParenToken": {
                            "kind": "CloseParenToken",
                            "fullStart": 615,
                            "fullEnd": 617,
                            "start": 615,
                            "end": 616,
                            "fullWidth": 2,
                            "width": 1,
                            "text": ")",
                            "value": ")",
                            "valueText": ")",
                            "hasTrailingTrivia": true,
                            "trailingTrivia": [
                                {
                                    "kind": "WhitespaceTrivia",
                                    "text": " "
                                }
                            ]
                        }
                    }
                },
                "block": {
                    "kind": "Block",
                    "fullStart": 617,
                    "fullEnd": 1157,
                    "start": 617,
                    "end": 1155,
                    "fullWidth": 540,
                    "width": 538,
                    "isIncrementallyUnusable": true,
                    "openBraceToken": {
                        "kind": "OpenBraceToken",
                        "fullStart": 617,
                        "fullEnd": 620,
                        "start": 617,
                        "end": 618,
                        "fullWidth": 3,
                        "width": 1,
                        "text": "{",
                        "value": "{",
                        "valueText": "{",
                        "hasTrailingTrivia": true,
                        "hasTrailingNewLine": true,
                        "trailingTrivia": [
                            {
                                "kind": "NewLineTrivia",
                                "text": "\r\n"
                            }
                        ]
                    },
                    "statements": [
                        {
                            "kind": "FunctionDeclaration",
                            "fullStart": 620,
                            "fullEnd": 731,
                            "start": 630,
                            "end": 729,
                            "fullWidth": 111,
                            "width": 99,
                            "modifiers": [],
                            "functionKeyword": {
                                "kind": "FunctionKeyword",
                                "fullStart": 620,
                                "fullEnd": 639,
                                "start": 630,
                                "end": 638,
                                "fullWidth": 19,
                                "width": 8,
                                "text": "function",
                                "value": "function",
                                "valueText": "function",
                                "hasLeadingTrivia": true,
                                "hasLeadingNewLine": true,
                                "hasTrailingTrivia": true,
                                "leadingTrivia": [
                                    {
                                        "kind": "NewLineTrivia",
                                        "text": "\r\n"
                                    },
                                    {
                                        "kind": "WhitespaceTrivia",
                                        "text": "        "
                                    }
                                ],
                                "trailingTrivia": [
                                    {
                                        "kind": "WhitespaceTrivia",
                                        "text": " "
                                    }
                                ]
                            },
                            "identifier": {
                                "kind": "IdentifierName",
                                "fullStart": 639,
                                "fullEnd": 649,
                                "start": 639,
                                "end": 649,
                                "fullWidth": 10,
                                "width": 10,
                                "text": "callbackfn",
                                "value": "callbackfn",
                                "valueText": "callbackfn"
                            },
                            "callSignature": {
                                "kind": "CallSignature",
                                "fullStart": 649,
                                "fullEnd": 665,
                                "start": 649,
                                "end": 664,
                                "fullWidth": 16,
                                "width": 15,
                                "parameterList": {
                                    "kind": "ParameterList",
                                    "fullStart": 649,
                                    "fullEnd": 665,
                                    "start": 649,
                                    "end": 664,
                                    "fullWidth": 16,
                                    "width": 15,
                                    "openParenToken": {
                                        "kind": "OpenParenToken",
                                        "fullStart": 649,
                                        "fullEnd": 650,
                                        "start": 649,
                                        "end": 650,
                                        "fullWidth": 1,
                                        "width": 1,
                                        "text": "(",
                                        "value": "(",
                                        "valueText": "("
                                    },
                                    "parameters": [
                                        {
                                            "kind": "Parameter",
                                            "fullStart": 650,
                                            "fullEnd": 653,
                                            "start": 650,
                                            "end": 653,
                                            "fullWidth": 3,
                                            "width": 3,
                                            "modifiers": [],
                                            "identifier": {
                                                "kind": "IdentifierName",
                                                "fullStart": 650,
                                                "fullEnd": 653,
                                                "start": 650,
                                                "end": 653,
                                                "fullWidth": 3,
                                                "width": 3,
                                                "text": "val",
                                                "value": "val",
                                                "valueText": "val"
                                            }
                                        },
                                        {
                                            "kind": "CommaToken",
                                            "fullStart": 653,
                                            "fullEnd": 655,
                                            "start": 653,
                                            "end": 654,
                                            "fullWidth": 2,
                                            "width": 1,
                                            "text": ",",
                                            "value": ",",
                                            "valueText": ",",
                                            "hasTrailingTrivia": true,
                                            "trailingTrivia": [
                                                {
                                                    "kind": "WhitespaceTrivia",
                                                    "text": " "
                                                }
                                            ]
                                        },
                                        {
                                            "kind": "Parameter",
                                            "fullStart": 655,
                                            "fullEnd": 658,
                                            "start": 655,
                                            "end": 658,
                                            "fullWidth": 3,
                                            "width": 3,
                                            "modifiers": [],
                                            "identifier": {
                                                "kind": "IdentifierName",
                                                "fullStart": 655,
                                                "fullEnd": 658,
                                                "start": 655,
                                                "end": 658,
                                                "fullWidth": 3,
                                                "width": 3,
                                                "text": "idx",
                                                "value": "idx",
                                                "valueText": "idx"
                                            }
                                        },
                                        {
                                            "kind": "CommaToken",
                                            "fullStart": 658,
                                            "fullEnd": 660,
                                            "start": 658,
                                            "end": 659,
                                            "fullWidth": 2,
                                            "width": 1,
                                            "text": ",",
                                            "value": ",",
                                            "valueText": ",",
                                            "hasTrailingTrivia": true,
                                            "trailingTrivia": [
                                                {
                                                    "kind": "WhitespaceTrivia",
                                                    "text": " "
                                                }
                                            ]
                                        },
                                        {
                                            "kind": "Parameter",
                                            "fullStart": 660,
                                            "fullEnd": 663,
                                            "start": 660,
                                            "end": 663,
                                            "fullWidth": 3,
                                            "width": 3,
                                            "modifiers": [],
                                            "identifier": {
                                                "kind": "IdentifierName",
                                                "fullStart": 660,
                                                "fullEnd": 663,
                                                "start": 660,
                                                "end": 663,
                                                "fullWidth": 3,
                                                "width": 3,
                                                "text": "obj",
                                                "value": "obj",
                                                "valueText": "obj"
                                            }
                                        }
                                    ],
                                    "closeParenToken": {
                                        "kind": "CloseParenToken",
                                        "fullStart": 663,
                                        "fullEnd": 665,
                                        "start": 663,
                                        "end": 664,
                                        "fullWidth": 2,
                                        "width": 1,
                                        "text": ")",
                                        "value": ")",
                                        "valueText": ")",
                                        "hasTrailingTrivia": true,
                                        "trailingTrivia": [
                                            {
                                                "kind": "WhitespaceTrivia",
                                                "text": " "
                                            }
                                        ]
                                    }
                                }
                            },
                            "block": {
                                "kind": "Block",
                                "fullStart": 665,
                                "fullEnd": 731,
                                "start": 665,
                                "end": 729,
                                "fullWidth": 66,
                                "width": 64,
                                "openBraceToken": {
                                    "kind": "OpenBraceToken",
                                    "fullStart": 665,
                                    "fullEnd": 668,
                                    "start": 665,
                                    "end": 666,
                                    "fullWidth": 3,
                                    "width": 1,
                                    "text": "{",
                                    "value": "{",
                                    "valueText": "{",
                                    "hasTrailingTrivia": true,
                                    "hasTrailingNewLine": true,
                                    "trailingTrivia": [
                                        {
                                            "kind": "NewLineTrivia",
                                            "text": "\r\n"
                                        }
                                    ]
                                },
                                "statements": [
                                    {
                                        "kind": "ReturnStatement",
                                        "fullStart": 668,
                                        "fullEnd": 720,
                                        "start": 680,
                                        "end": 718,
                                        "fullWidth": 52,
                                        "width": 38,
                                        "returnKeyword": {
                                            "kind": "ReturnKeyword",
                                            "fullStart": 668,
                                            "fullEnd": 687,
                                            "start": 680,
                                            "end": 686,
                                            "fullWidth": 19,
                                            "width": 6,
                                            "text": "return",
                                            "value": "return",
                                            "valueText": "return",
                                            "hasLeadingTrivia": true,
                                            "hasTrailingTrivia": true,
                                            "leadingTrivia": [
                                                {
                                                    "kind": "WhitespaceTrivia",
                                                    "text": "            "
                                                }
                                            ],
                                            "trailingTrivia": [
                                                {
                                                    "kind": "WhitespaceTrivia",
                                                    "text": " "
                                                }
                                            ]
                                        },
                                        "expression": {
                                            "kind": "LogicalAndExpression",
                                            "fullStart": 687,
                                            "fullEnd": 717,
                                            "start": 687,
                                            "end": 717,
                                            "fullWidth": 30,
                                            "width": 30,
                                            "left": {
                                                "kind": "EqualsExpression",
                                                "fullStart": 687,
                                                "fullEnd": 705,
                                                "start": 687,
                                                "end": 704,
                                                "fullWidth": 18,
                                                "width": 17,
                                                "left": {
                                                    "kind": "IdentifierName",
                                                    "fullStart": 687,
                                                    "fullEnd": 691,
                                                    "start": 687,
                                                    "end": 690,
                                                    "fullWidth": 4,
                                                    "width": 3,
                                                    "text": "val",
                                                    "value": "val",
                                                    "valueText": "val",
                                                    "hasTrailingTrivia": true,
                                                    "trailingTrivia": [
                                                        {
                                                            "kind": "WhitespaceTrivia",
                                                            "text": " "
                                                        }
                                                    ]
                                                },
                                                "operatorToken": {
                                                    "kind": "EqualsEqualsEqualsToken",
                                                    "fullStart": 691,
                                                    "fullEnd": 695,
                                                    "start": 691,
                                                    "end": 694,
                                                    "fullWidth": 4,
                                                    "width": 3,
                                                    "text": "===",
                                                    "value": "===",
                                                    "valueText": "===",
                                                    "hasTrailingTrivia": true,
                                                    "trailingTrivia": [
                                                        {
                                                            "kind": "WhitespaceTrivia",
                                                            "text": " "
                                                        }
                                                    ]
                                                },
                                                "right": {
                                                    "kind": "IdentifierName",
                                                    "fullStart": 695,
                                                    "fullEnd": 705,
                                                    "start": 695,
                                                    "end": 704,
                                                    "fullWidth": 10,
                                                    "width": 9,
                                                    "text": "undefined",
                                                    "value": "undefined",
                                                    "valueText": "undefined",
                                                    "hasTrailingTrivia": true,
                                                    "trailingTrivia": [
                                                        {
                                                            "kind": "WhitespaceTrivia",
                                                            "text": " "
                                                        }
                                                    ]
                                                }
                                            },
                                            "operatorToken": {
                                                "kind": "AmpersandAmpersandToken",
                                                "fullStart": 705,
                                                "fullEnd": 708,
                                                "start": 705,
                                                "end": 707,
                                                "fullWidth": 3,
                                                "width": 2,
                                                "text": "&&",
                                                "value": "&&",
                                                "valueText": "&&",
                                                "hasTrailingTrivia": true,
                                                "trailingTrivia": [
                                                    {
                                                        "kind": "WhitespaceTrivia",
                                                        "text": " "
                                                    }
                                                ]
                                            },
                                            "right": {
                                                "kind": "EqualsExpression",
                                                "fullStart": 708,
                                                "fullEnd": 717,
                                                "start": 708,
                                                "end": 717,
                                                "fullWidth": 9,
                                                "width": 9,
                                                "left": {
                                                    "kind": "IdentifierName",
                                                    "fullStart": 708,
                                                    "fullEnd": 712,
                                                    "start": 708,
                                                    "end": 711,
                                                    "fullWidth": 4,
                                                    "width": 3,
                                                    "text": "idx",
                                                    "value": "idx",
                                                    "valueText": "idx",
                                                    "hasTrailingTrivia": true,
                                                    "trailingTrivia": [
                                                        {
                                                            "kind": "WhitespaceTrivia",
                                                            "text": " "
                                                        }
                                                    ]
                                                },
                                                "operatorToken": {
                                                    "kind": "EqualsEqualsEqualsToken",
                                                    "fullStart": 712,
                                                    "fullEnd": 716,
                                                    "start": 712,
                                                    "end": 715,
                                                    "fullWidth": 4,
                                                    "width": 3,
                                                    "text": "===",
                                                    "value": "===",
                                                    "valueText": "===",
                                                    "hasTrailingTrivia": true,
                                                    "trailingTrivia": [
                                                        {
                                                            "kind": "WhitespaceTrivia",
                                                            "text": " "
                                                        }
                                                    ]
                                                },
                                                "right": {
                                                    "kind": "NumericLiteral",
                                                    "fullStart": 716,
                                                    "fullEnd": 717,
                                                    "start": 716,
                                                    "end": 717,
                                                    "fullWidth": 1,
                                                    "width": 1,
                                                    "text": "1",
                                                    "value": 1,
                                                    "valueText": "1"
                                                }
                                            }
                                        },
                                        "semicolonToken": {
                                            "kind": "SemicolonToken",
                                            "fullStart": 717,
                                            "fullEnd": 720,
                                            "start": 717,
                                            "end": 718,
                                            "fullWidth": 3,
                                            "width": 1,
                                            "text": ";",
                                            "value": ";",
                                            "valueText": ";",
                                            "hasTrailingTrivia": true,
                                            "hasTrailingNewLine": true,
                                            "trailingTrivia": [
                                                {
                                                    "kind": "NewLineTrivia",
                                                    "text": "\r\n"
                                                }
                                            ]
                                        }
                                    }
                                ],
                                "closeBraceToken": {
                                    "kind": "CloseBraceToken",
                                    "fullStart": 720,
                                    "fullEnd": 731,
                                    "start": 728,
                                    "end": 729,
                                    "fullWidth": 11,
                                    "width": 1,
                                    "text": "}",
                                    "value": "}",
                                    "valueText": "}",
                                    "hasLeadingTrivia": true,
                                    "hasTrailingTrivia": true,
                                    "hasTrailingNewLine": true,
                                    "leadingTrivia": [
                                        {
                                            "kind": "WhitespaceTrivia",
                                            "text": "        "
                                        }
                                    ],
                                    "trailingTrivia": [
                                        {
                                            "kind": "NewLineTrivia",
                                            "text": "\r\n"
                                        }
                                    ]
                                }
                            }
                        },
                        {
                            "kind": "VariableStatement",
                            "fullStart": 731,
                            "fullEnd": 758,
                            "start": 741,
                            "end": 756,
                            "fullWidth": 27,
                            "width": 15,
                            "modifiers": [],
                            "variableDeclaration": {
                                "kind": "VariableDeclaration",
                                "fullStart": 731,
                                "fullEnd": 755,
                                "start": 741,
                                "end": 755,
                                "fullWidth": 24,
                                "width": 14,
                                "varKeyword": {
                                    "kind": "VarKeyword",
                                    "fullStart": 731,
                                    "fullEnd": 745,
                                    "start": 741,
                                    "end": 744,
                                    "fullWidth": 14,
                                    "width": 3,
                                    "text": "var",
                                    "value": "var",
                                    "valueText": "var",
                                    "hasLeadingTrivia": true,
                                    "hasLeadingNewLine": true,
                                    "hasTrailingTrivia": true,
                                    "leadingTrivia": [
                                        {
                                            "kind": "NewLineTrivia",
                                            "text": "\r\n"
                                        },
                                        {
                                            "kind": "WhitespaceTrivia",
                                            "text": "        "
                                        }
                                    ],
                                    "trailingTrivia": [
                                        {
                                            "kind": "WhitespaceTrivia",
                                            "text": " "
                                        }
                                    ]
                                },
                                "variableDeclarators": [
                                    {
                                        "kind": "VariableDeclarator",
                                        "fullStart": 745,
                                        "fullEnd": 755,
                                        "start": 745,
                                        "end": 755,
                                        "fullWidth": 10,
<<<<<<< HEAD
                                        "width": 10,
                                        "identifier": {
=======
                                        "propertyName": {
>>>>>>> 85e84683
                                            "kind": "IdentifierName",
                                            "fullStart": 745,
                                            "fullEnd": 751,
                                            "start": 745,
                                            "end": 750,
                                            "fullWidth": 6,
                                            "width": 5,
                                            "text": "proto",
                                            "value": "proto",
                                            "valueText": "proto",
                                            "hasTrailingTrivia": true,
                                            "trailingTrivia": [
                                                {
                                                    "kind": "WhitespaceTrivia",
                                                    "text": " "
                                                }
                                            ]
                                        },
                                        "equalsValueClause": {
                                            "kind": "EqualsValueClause",
                                            "fullStart": 751,
                                            "fullEnd": 755,
                                            "start": 751,
                                            "end": 755,
                                            "fullWidth": 4,
                                            "width": 4,
                                            "equalsToken": {
                                                "kind": "EqualsToken",
                                                "fullStart": 751,
                                                "fullEnd": 753,
                                                "start": 751,
                                                "end": 752,
                                                "fullWidth": 2,
                                                "width": 1,
                                                "text": "=",
                                                "value": "=",
                                                "valueText": "=",
                                                "hasTrailingTrivia": true,
                                                "trailingTrivia": [
                                                    {
                                                        "kind": "WhitespaceTrivia",
                                                        "text": " "
                                                    }
                                                ]
                                            },
                                            "value": {
                                                "kind": "ObjectLiteralExpression",
                                                "fullStart": 753,
                                                "fullEnd": 755,
                                                "start": 753,
                                                "end": 755,
                                                "fullWidth": 2,
                                                "width": 2,
                                                "openBraceToken": {
                                                    "kind": "OpenBraceToken",
                                                    "fullStart": 753,
                                                    "fullEnd": 754,
                                                    "start": 753,
                                                    "end": 754,
                                                    "fullWidth": 1,
                                                    "width": 1,
                                                    "text": "{",
                                                    "value": "{",
                                                    "valueText": "{"
                                                },
                                                "propertyAssignments": [],
                                                "closeBraceToken": {
                                                    "kind": "CloseBraceToken",
                                                    "fullStart": 754,
                                                    "fullEnd": 755,
                                                    "start": 754,
                                                    "end": 755,
                                                    "fullWidth": 1,
                                                    "width": 1,
                                                    "text": "}",
                                                    "value": "}",
                                                    "valueText": "}"
                                                }
                                            }
                                        }
                                    }
                                ]
                            },
                            "semicolonToken": {
                                "kind": "SemicolonToken",
                                "fullStart": 755,
                                "fullEnd": 758,
                                "start": 755,
                                "end": 756,
                                "fullWidth": 3,
                                "width": 1,
                                "text": ";",
                                "value": ";",
                                "valueText": ";",
                                "hasTrailingTrivia": true,
                                "hasTrailingNewLine": true,
                                "trailingTrivia": [
                                    {
                                        "kind": "NewLineTrivia",
                                        "text": "\r\n"
                                    }
                                ]
                            }
                        },
                        {
                            "kind": "ExpressionStatement",
                            "fullStart": 758,
                            "fullEnd": 883,
                            "start": 766,
                            "end": 881,
                            "fullWidth": 125,
                            "width": 115,
                            "isIncrementallyUnusable": true,
                            "expression": {
                                "kind": "InvocationExpression",
                                "fullStart": 758,
                                "fullEnd": 880,
                                "start": 766,
                                "end": 880,
                                "fullWidth": 122,
                                "width": 114,
                                "isIncrementallyUnusable": true,
                                "expression": {
                                    "kind": "MemberAccessExpression",
                                    "fullStart": 758,
                                    "fullEnd": 787,
                                    "start": 766,
                                    "end": 787,
                                    "fullWidth": 29,
                                    "width": 21,
                                    "expression": {
                                        "kind": "IdentifierName",
                                        "fullStart": 758,
                                        "fullEnd": 772,
                                        "start": 766,
                                        "end": 772,
                                        "fullWidth": 14,
                                        "width": 6,
                                        "text": "Object",
                                        "value": "Object",
                                        "valueText": "Object",
                                        "hasLeadingTrivia": true,
                                        "leadingTrivia": [
                                            {
                                                "kind": "WhitespaceTrivia",
                                                "text": "        "
                                            }
                                        ]
                                    },
                                    "dotToken": {
                                        "kind": "DotToken",
                                        "fullStart": 772,
                                        "fullEnd": 773,
                                        "start": 772,
                                        "end": 773,
                                        "fullWidth": 1,
                                        "width": 1,
                                        "text": ".",
                                        "value": ".",
                                        "valueText": "."
                                    },
                                    "name": {
                                        "kind": "IdentifierName",
                                        "fullStart": 773,
                                        "fullEnd": 787,
                                        "start": 773,
                                        "end": 787,
                                        "fullWidth": 14,
                                        "width": 14,
                                        "text": "defineProperty",
                                        "value": "defineProperty",
                                        "valueText": "defineProperty"
                                    }
                                },
                                "argumentList": {
                                    "kind": "ArgumentList",
                                    "fullStart": 787,
                                    "fullEnd": 880,
                                    "start": 787,
                                    "end": 880,
                                    "fullWidth": 93,
                                    "width": 93,
                                    "isIncrementallyUnusable": true,
                                    "openParenToken": {
                                        "kind": "OpenParenToken",
                                        "fullStart": 787,
                                        "fullEnd": 788,
                                        "start": 787,
                                        "end": 788,
                                        "fullWidth": 1,
                                        "width": 1,
                                        "text": "(",
                                        "value": "(",
                                        "valueText": "("
                                    },
                                    "arguments": [
                                        {
                                            "kind": "IdentifierName",
                                            "fullStart": 788,
                                            "fullEnd": 793,
                                            "start": 788,
                                            "end": 793,
                                            "fullWidth": 5,
                                            "width": 5,
                                            "text": "proto",
                                            "value": "proto",
                                            "valueText": "proto"
                                        },
                                        {
                                            "kind": "CommaToken",
                                            "fullStart": 793,
                                            "fullEnd": 795,
                                            "start": 793,
                                            "end": 794,
                                            "fullWidth": 2,
                                            "width": 1,
                                            "text": ",",
                                            "value": ",",
                                            "valueText": ",",
                                            "hasTrailingTrivia": true,
                                            "trailingTrivia": [
                                                {
                                                    "kind": "WhitespaceTrivia",
                                                    "text": " "
                                                }
                                            ]
                                        },
                                        {
                                            "kind": "StringLiteral",
                                            "fullStart": 795,
                                            "fullEnd": 798,
                                            "start": 795,
                                            "end": 798,
                                            "fullWidth": 3,
                                            "width": 3,
                                            "text": "\"1\"",
                                            "value": "1",
                                            "valueText": "1"
                                        },
                                        {
                                            "kind": "CommaToken",
                                            "fullStart": 798,
                                            "fullEnd": 800,
                                            "start": 798,
                                            "end": 799,
                                            "fullWidth": 2,
                                            "width": 1,
                                            "text": ",",
                                            "value": ",",
                                            "valueText": ",",
                                            "hasTrailingTrivia": true,
                                            "trailingTrivia": [
                                                {
                                                    "kind": "WhitespaceTrivia",
                                                    "text": " "
                                                }
                                            ]
                                        },
                                        {
                                            "kind": "ObjectLiteralExpression",
                                            "fullStart": 800,
                                            "fullEnd": 879,
                                            "start": 800,
                                            "end": 879,
                                            "fullWidth": 79,
                                            "width": 79,
                                            "isIncrementallyUnusable": true,
                                            "openBraceToken": {
                                                "kind": "OpenBraceToken",
                                                "fullStart": 800,
                                                "fullEnd": 803,
                                                "start": 800,
                                                "end": 801,
                                                "fullWidth": 3,
                                                "width": 1,
                                                "text": "{",
                                                "value": "{",
                                                "valueText": "{",
                                                "hasTrailingTrivia": true,
                                                "hasTrailingNewLine": true,
                                                "trailingTrivia": [
                                                    {
                                                        "kind": "NewLineTrivia",
                                                        "text": "\r\n"
                                                    }
                                                ]
                                            },
                                            "propertyAssignments": [
                                                {
                                                    "kind": "SimplePropertyAssignment",
                                                    "fullStart": 803,
                                                    "fullEnd": 835,
                                                    "start": 815,
                                                    "end": 835,
                                                    "fullWidth": 32,
                                                    "width": 20,
                                                    "isIncrementallyUnusable": true,
                                                    "propertyName": {
                                                        "kind": "IdentifierName",
                                                        "fullStart": 803,
                                                        "fullEnd": 818,
                                                        "start": 815,
                                                        "end": 818,
                                                        "fullWidth": 15,
                                                        "width": 3,
                                                        "text": "set",
                                                        "value": "set",
                                                        "valueText": "set",
                                                        "hasLeadingTrivia": true,
                                                        "leadingTrivia": [
                                                            {
                                                                "kind": "WhitespaceTrivia",
                                                                "text": "            "
                                                            }
                                                        ]
                                                    },
                                                    "colonToken": {
                                                        "kind": "ColonToken",
                                                        "fullStart": 818,
                                                        "fullEnd": 820,
                                                        "start": 818,
                                                        "end": 819,
                                                        "fullWidth": 2,
                                                        "width": 1,
                                                        "text": ":",
                                                        "value": ":",
                                                        "valueText": ":",
                                                        "hasTrailingTrivia": true,
                                                        "trailingTrivia": [
                                                            {
                                                                "kind": "WhitespaceTrivia",
                                                                "text": " "
                                                            }
                                                        ]
                                                    },
                                                    "expression": {
                                                        "kind": "FunctionExpression",
                                                        "fullStart": 820,
                                                        "fullEnd": 835,
                                                        "start": 820,
                                                        "end": 835,
                                                        "fullWidth": 15,
                                                        "width": 15,
                                                        "functionKeyword": {
                                                            "kind": "FunctionKeyword",
                                                            "fullStart": 820,
                                                            "fullEnd": 829,
                                                            "start": 820,
                                                            "end": 828,
                                                            "fullWidth": 9,
                                                            "width": 8,
                                                            "text": "function",
                                                            "value": "function",
                                                            "valueText": "function",
                                                            "hasTrailingTrivia": true,
                                                            "trailingTrivia": [
                                                                {
                                                                    "kind": "WhitespaceTrivia",
                                                                    "text": " "
                                                                }
                                                            ]
                                                        },
                                                        "callSignature": {
                                                            "kind": "CallSignature",
                                                            "fullStart": 829,
                                                            "fullEnd": 832,
                                                            "start": 829,
                                                            "end": 831,
                                                            "fullWidth": 3,
                                                            "width": 2,
                                                            "parameterList": {
                                                                "kind": "ParameterList",
                                                                "fullStart": 829,
                                                                "fullEnd": 832,
                                                                "start": 829,
                                                                "end": 831,
                                                                "fullWidth": 3,
                                                                "width": 2,
                                                                "openParenToken": {
                                                                    "kind": "OpenParenToken",
                                                                    "fullStart": 829,
                                                                    "fullEnd": 830,
                                                                    "start": 829,
                                                                    "end": 830,
                                                                    "fullWidth": 1,
                                                                    "width": 1,
                                                                    "text": "(",
                                                                    "value": "(",
                                                                    "valueText": "("
                                                                },
                                                                "parameters": [],
                                                                "closeParenToken": {
                                                                    "kind": "CloseParenToken",
                                                                    "fullStart": 830,
                                                                    "fullEnd": 832,
                                                                    "start": 830,
                                                                    "end": 831,
                                                                    "fullWidth": 2,
                                                                    "width": 1,
                                                                    "text": ")",
                                                                    "value": ")",
                                                                    "valueText": ")",
                                                                    "hasTrailingTrivia": true,
                                                                    "trailingTrivia": [
                                                                        {
                                                                            "kind": "WhitespaceTrivia",
                                                                            "text": " "
                                                                        }
                                                                    ]
                                                                }
                                                            }
                                                        },
                                                        "block": {
                                                            "kind": "Block",
                                                            "fullStart": 832,
                                                            "fullEnd": 835,
                                                            "start": 832,
                                                            "end": 835,
                                                            "fullWidth": 3,
                                                            "width": 3,
                                                            "openBraceToken": {
                                                                "kind": "OpenBraceToken",
                                                                "fullStart": 832,
                                                                "fullEnd": 834,
                                                                "start": 832,
                                                                "end": 833,
                                                                "fullWidth": 2,
                                                                "width": 1,
                                                                "text": "{",
                                                                "value": "{",
                                                                "valueText": "{",
                                                                "hasTrailingTrivia": true,
                                                                "trailingTrivia": [
                                                                    {
                                                                        "kind": "WhitespaceTrivia",
                                                                        "text": " "
                                                                    }
                                                                ]
                                                            },
                                                            "statements": [],
                                                            "closeBraceToken": {
                                                                "kind": "CloseBraceToken",
                                                                "fullStart": 834,
                                                                "fullEnd": 835,
                                                                "start": 834,
                                                                "end": 835,
                                                                "fullWidth": 1,
                                                                "width": 1,
                                                                "text": "}",
                                                                "value": "}",
                                                                "valueText": "}"
                                                            }
                                                        }
                                                    }
                                                },
                                                {
                                                    "kind": "CommaToken",
                                                    "fullStart": 835,
                                                    "fullEnd": 838,
                                                    "start": 835,
                                                    "end": 836,
                                                    "fullWidth": 3,
                                                    "width": 1,
                                                    "text": ",",
                                                    "value": ",",
                                                    "valueText": ",",
                                                    "hasTrailingTrivia": true,
                                                    "hasTrailingNewLine": true,
                                                    "trailingTrivia": [
                                                        {
                                                            "kind": "NewLineTrivia",
                                                            "text": "\r\n"
                                                        }
                                                    ]
                                                },
                                                {
                                                    "kind": "SimplePropertyAssignment",
                                                    "fullStart": 838,
                                                    "fullEnd": 870,
                                                    "start": 850,
                                                    "end": 868,
                                                    "fullWidth": 32,
                                                    "width": 18,
                                                    "propertyName": {
                                                        "kind": "IdentifierName",
                                                        "fullStart": 838,
                                                        "fullEnd": 862,
                                                        "start": 850,
                                                        "end": 862,
                                                        "fullWidth": 24,
                                                        "width": 12,
                                                        "text": "configurable",
                                                        "value": "configurable",
                                                        "valueText": "configurable",
                                                        "hasLeadingTrivia": true,
                                                        "leadingTrivia": [
                                                            {
                                                                "kind": "WhitespaceTrivia",
                                                                "text": "            "
                                                            }
                                                        ]
                                                    },
                                                    "colonToken": {
                                                        "kind": "ColonToken",
                                                        "fullStart": 862,
                                                        "fullEnd": 864,
                                                        "start": 862,
                                                        "end": 863,
                                                        "fullWidth": 2,
                                                        "width": 1,
                                                        "text": ":",
                                                        "value": ":",
                                                        "valueText": ":",
                                                        "hasTrailingTrivia": true,
                                                        "trailingTrivia": [
                                                            {
                                                                "kind": "WhitespaceTrivia",
                                                                "text": " "
                                                            }
                                                        ]
                                                    },
                                                    "expression": {
                                                        "kind": "TrueKeyword",
                                                        "fullStart": 864,
                                                        "fullEnd": 870,
                                                        "start": 864,
                                                        "end": 868,
                                                        "fullWidth": 6,
                                                        "width": 4,
                                                        "text": "true",
                                                        "value": true,
                                                        "valueText": "true",
                                                        "hasTrailingTrivia": true,
                                                        "hasTrailingNewLine": true,
                                                        "trailingTrivia": [
                                                            {
                                                                "kind": "NewLineTrivia",
                                                                "text": "\r\n"
                                                            }
                                                        ]
                                                    }
                                                }
                                            ],
                                            "closeBraceToken": {
                                                "kind": "CloseBraceToken",
                                                "fullStart": 870,
                                                "fullEnd": 879,
                                                "start": 878,
                                                "end": 879,
                                                "fullWidth": 9,
                                                "width": 1,
                                                "text": "}",
                                                "value": "}",
                                                "valueText": "}",
                                                "hasLeadingTrivia": true,
                                                "leadingTrivia": [
                                                    {
                                                        "kind": "WhitespaceTrivia",
                                                        "text": "        "
                                                    }
                                                ]
                                            }
                                        }
                                    ],
                                    "closeParenToken": {
                                        "kind": "CloseParenToken",
                                        "fullStart": 879,
                                        "fullEnd": 880,
                                        "start": 879,
                                        "end": 880,
                                        "fullWidth": 1,
                                        "width": 1,
                                        "text": ")",
                                        "value": ")",
                                        "valueText": ")"
                                    }
                                }
                            },
                            "semicolonToken": {
                                "kind": "SemicolonToken",
                                "fullStart": 880,
                                "fullEnd": 883,
                                "start": 880,
                                "end": 881,
                                "fullWidth": 3,
                                "width": 1,
                                "text": ";",
                                "value": ";",
                                "valueText": ";",
                                "hasTrailingTrivia": true,
                                "hasTrailingNewLine": true,
                                "trailingTrivia": [
                                    {
                                        "kind": "NewLineTrivia",
                                        "text": "\r\n"
                                    }
                                ]
                            }
                        },
                        {
                            "kind": "VariableStatement",
                            "fullStart": 883,
                            "fullEnd": 921,
                            "start": 893,
                            "end": 919,
                            "fullWidth": 38,
                            "width": 26,
                            "modifiers": [],
                            "variableDeclaration": {
                                "kind": "VariableDeclaration",
                                "fullStart": 883,
                                "fullEnd": 918,
                                "start": 893,
                                "end": 918,
                                "fullWidth": 35,
                                "width": 25,
                                "varKeyword": {
                                    "kind": "VarKeyword",
                                    "fullStart": 883,
                                    "fullEnd": 897,
                                    "start": 893,
                                    "end": 896,
                                    "fullWidth": 14,
                                    "width": 3,
                                    "text": "var",
                                    "value": "var",
                                    "valueText": "var",
                                    "hasLeadingTrivia": true,
                                    "hasLeadingNewLine": true,
                                    "hasTrailingTrivia": true,
                                    "leadingTrivia": [
                                        {
                                            "kind": "NewLineTrivia",
                                            "text": "\r\n"
                                        },
                                        {
                                            "kind": "WhitespaceTrivia",
                                            "text": "        "
                                        }
                                    ],
                                    "trailingTrivia": [
                                        {
                                            "kind": "WhitespaceTrivia",
                                            "text": " "
                                        }
                                    ]
                                },
                                "variableDeclarators": [
                                    {
                                        "kind": "VariableDeclarator",
                                        "fullStart": 897,
                                        "fullEnd": 918,
                                        "start": 897,
                                        "end": 918,
                                        "fullWidth": 21,
<<<<<<< HEAD
                                        "width": 21,
                                        "identifier": {
=======
                                        "propertyName": {
>>>>>>> 85e84683
                                            "kind": "IdentifierName",
                                            "fullStart": 897,
                                            "fullEnd": 901,
                                            "start": 897,
                                            "end": 900,
                                            "fullWidth": 4,
                                            "width": 3,
                                            "text": "Con",
                                            "value": "Con",
                                            "valueText": "Con",
                                            "hasTrailingTrivia": true,
                                            "trailingTrivia": [
                                                {
                                                    "kind": "WhitespaceTrivia",
                                                    "text": " "
                                                }
                                            ]
                                        },
                                        "equalsValueClause": {
                                            "kind": "EqualsValueClause",
                                            "fullStart": 901,
                                            "fullEnd": 918,
                                            "start": 901,
                                            "end": 918,
                                            "fullWidth": 17,
                                            "width": 17,
                                            "equalsToken": {
                                                "kind": "EqualsToken",
                                                "fullStart": 901,
                                                "fullEnd": 903,
                                                "start": 901,
                                                "end": 902,
                                                "fullWidth": 2,
                                                "width": 1,
                                                "text": "=",
                                                "value": "=",
                                                "valueText": "=",
                                                "hasTrailingTrivia": true,
                                                "trailingTrivia": [
                                                    {
                                                        "kind": "WhitespaceTrivia",
                                                        "text": " "
                                                    }
                                                ]
                                            },
                                            "value": {
                                                "kind": "FunctionExpression",
                                                "fullStart": 903,
                                                "fullEnd": 918,
                                                "start": 903,
                                                "end": 918,
                                                "fullWidth": 15,
                                                "width": 15,
                                                "functionKeyword": {
                                                    "kind": "FunctionKeyword",
                                                    "fullStart": 903,
                                                    "fullEnd": 912,
                                                    "start": 903,
                                                    "end": 911,
                                                    "fullWidth": 9,
                                                    "width": 8,
                                                    "text": "function",
                                                    "value": "function",
                                                    "valueText": "function",
                                                    "hasTrailingTrivia": true,
                                                    "trailingTrivia": [
                                                        {
                                                            "kind": "WhitespaceTrivia",
                                                            "text": " "
                                                        }
                                                    ]
                                                },
                                                "callSignature": {
                                                    "kind": "CallSignature",
                                                    "fullStart": 912,
                                                    "fullEnd": 915,
                                                    "start": 912,
                                                    "end": 914,
                                                    "fullWidth": 3,
                                                    "width": 2,
                                                    "parameterList": {
                                                        "kind": "ParameterList",
                                                        "fullStart": 912,
                                                        "fullEnd": 915,
                                                        "start": 912,
                                                        "end": 914,
                                                        "fullWidth": 3,
                                                        "width": 2,
                                                        "openParenToken": {
                                                            "kind": "OpenParenToken",
                                                            "fullStart": 912,
                                                            "fullEnd": 913,
                                                            "start": 912,
                                                            "end": 913,
                                                            "fullWidth": 1,
                                                            "width": 1,
                                                            "text": "(",
                                                            "value": "(",
                                                            "valueText": "("
                                                        },
                                                        "parameters": [],
                                                        "closeParenToken": {
                                                            "kind": "CloseParenToken",
                                                            "fullStart": 913,
                                                            "fullEnd": 915,
                                                            "start": 913,
                                                            "end": 914,
                                                            "fullWidth": 2,
                                                            "width": 1,
                                                            "text": ")",
                                                            "value": ")",
                                                            "valueText": ")",
                                                            "hasTrailingTrivia": true,
                                                            "trailingTrivia": [
                                                                {
                                                                    "kind": "WhitespaceTrivia",
                                                                    "text": " "
                                                                }
                                                            ]
                                                        }
                                                    }
                                                },
                                                "block": {
                                                    "kind": "Block",
                                                    "fullStart": 915,
                                                    "fullEnd": 918,
                                                    "start": 915,
                                                    "end": 918,
                                                    "fullWidth": 3,
                                                    "width": 3,
                                                    "openBraceToken": {
                                                        "kind": "OpenBraceToken",
                                                        "fullStart": 915,
                                                        "fullEnd": 917,
                                                        "start": 915,
                                                        "end": 916,
                                                        "fullWidth": 2,
                                                        "width": 1,
                                                        "text": "{",
                                                        "value": "{",
                                                        "valueText": "{",
                                                        "hasTrailingTrivia": true,
                                                        "trailingTrivia": [
                                                            {
                                                                "kind": "WhitespaceTrivia",
                                                                "text": " "
                                                            }
                                                        ]
                                                    },
                                                    "statements": [],
                                                    "closeBraceToken": {
                                                        "kind": "CloseBraceToken",
                                                        "fullStart": 917,
                                                        "fullEnd": 918,
                                                        "start": 917,
                                                        "end": 918,
                                                        "fullWidth": 1,
                                                        "width": 1,
                                                        "text": "}",
                                                        "value": "}",
                                                        "valueText": "}"
                                                    }
                                                }
                                            }
                                        }
                                    }
                                ]
                            },
                            "semicolonToken": {
                                "kind": "SemicolonToken",
                                "fullStart": 918,
                                "fullEnd": 921,
                                "start": 918,
                                "end": 919,
                                "fullWidth": 3,
                                "width": 1,
                                "text": ";",
                                "value": ";",
                                "valueText": ";",
                                "hasTrailingTrivia": true,
                                "hasTrailingNewLine": true,
                                "trailingTrivia": [
                                    {
                                        "kind": "NewLineTrivia",
                                        "text": "\r\n"
                                    }
                                ]
                            }
                        },
                        {
                            "kind": "ExpressionStatement",
                            "fullStart": 921,
                            "fullEnd": 953,
                            "start": 929,
                            "end": 951,
                            "fullWidth": 32,
                            "width": 22,
                            "expression": {
                                "kind": "AssignmentExpression",
                                "fullStart": 921,
                                "fullEnd": 950,
                                "start": 929,
                                "end": 950,
                                "fullWidth": 29,
                                "width": 21,
                                "left": {
                                    "kind": "MemberAccessExpression",
                                    "fullStart": 921,
                                    "fullEnd": 943,
                                    "start": 929,
                                    "end": 942,
                                    "fullWidth": 22,
                                    "width": 13,
                                    "expression": {
                                        "kind": "IdentifierName",
                                        "fullStart": 921,
                                        "fullEnd": 932,
                                        "start": 929,
                                        "end": 932,
                                        "fullWidth": 11,
                                        "width": 3,
                                        "text": "Con",
                                        "value": "Con",
                                        "valueText": "Con",
                                        "hasLeadingTrivia": true,
                                        "leadingTrivia": [
                                            {
                                                "kind": "WhitespaceTrivia",
                                                "text": "        "
                                            }
                                        ]
                                    },
                                    "dotToken": {
                                        "kind": "DotToken",
                                        "fullStart": 932,
                                        "fullEnd": 933,
                                        "start": 932,
                                        "end": 933,
                                        "fullWidth": 1,
                                        "width": 1,
                                        "text": ".",
                                        "value": ".",
                                        "valueText": "."
                                    },
                                    "name": {
                                        "kind": "IdentifierName",
                                        "fullStart": 933,
                                        "fullEnd": 943,
                                        "start": 933,
                                        "end": 942,
                                        "fullWidth": 10,
                                        "width": 9,
                                        "text": "prototype",
                                        "value": "prototype",
                                        "valueText": "prototype",
                                        "hasTrailingTrivia": true,
                                        "trailingTrivia": [
                                            {
                                                "kind": "WhitespaceTrivia",
                                                "text": " "
                                            }
                                        ]
                                    }
                                },
                                "operatorToken": {
                                    "kind": "EqualsToken",
                                    "fullStart": 943,
                                    "fullEnd": 945,
                                    "start": 943,
                                    "end": 944,
                                    "fullWidth": 2,
                                    "width": 1,
                                    "text": "=",
                                    "value": "=",
                                    "valueText": "=",
                                    "hasTrailingTrivia": true,
                                    "trailingTrivia": [
                                        {
                                            "kind": "WhitespaceTrivia",
                                            "text": " "
                                        }
                                    ]
                                },
                                "right": {
                                    "kind": "IdentifierName",
                                    "fullStart": 945,
                                    "fullEnd": 950,
                                    "start": 945,
                                    "end": 950,
                                    "fullWidth": 5,
                                    "width": 5,
                                    "text": "proto",
                                    "value": "proto",
                                    "valueText": "proto"
                                }
                            },
                            "semicolonToken": {
                                "kind": "SemicolonToken",
                                "fullStart": 950,
                                "fullEnd": 953,
                                "start": 950,
                                "end": 951,
                                "fullWidth": 3,
                                "width": 1,
                                "text": ";",
                                "value": ";",
                                "valueText": ";",
                                "hasTrailingTrivia": true,
                                "hasTrailingNewLine": true,
                                "trailingTrivia": [
                                    {
                                        "kind": "NewLineTrivia",
                                        "text": "\r\n"
                                    }
                                ]
                            }
                        },
                        {
                            "kind": "VariableStatement",
                            "fullStart": 953,
                            "fullEnd": 987,
                            "start": 963,
                            "end": 985,
                            "fullWidth": 34,
                            "width": 22,
                            "modifiers": [],
                            "variableDeclaration": {
                                "kind": "VariableDeclaration",
                                "fullStart": 953,
                                "fullEnd": 984,
                                "start": 963,
                                "end": 984,
                                "fullWidth": 31,
                                "width": 21,
                                "varKeyword": {
                                    "kind": "VarKeyword",
                                    "fullStart": 953,
                                    "fullEnd": 967,
                                    "start": 963,
                                    "end": 966,
                                    "fullWidth": 14,
                                    "width": 3,
                                    "text": "var",
                                    "value": "var",
                                    "valueText": "var",
                                    "hasLeadingTrivia": true,
                                    "hasLeadingNewLine": true,
                                    "hasTrailingTrivia": true,
                                    "leadingTrivia": [
                                        {
                                            "kind": "NewLineTrivia",
                                            "text": "\r\n"
                                        },
                                        {
                                            "kind": "WhitespaceTrivia",
                                            "text": "        "
                                        }
                                    ],
                                    "trailingTrivia": [
                                        {
                                            "kind": "WhitespaceTrivia",
                                            "text": " "
                                        }
                                    ]
                                },
                                "variableDeclarators": [
                                    {
                                        "kind": "VariableDeclarator",
                                        "fullStart": 967,
                                        "fullEnd": 984,
                                        "start": 967,
                                        "end": 984,
                                        "fullWidth": 17,
<<<<<<< HEAD
                                        "width": 17,
                                        "identifier": {
=======
                                        "propertyName": {
>>>>>>> 85e84683
                                            "kind": "IdentifierName",
                                            "fullStart": 967,
                                            "fullEnd": 973,
                                            "start": 967,
                                            "end": 972,
                                            "fullWidth": 6,
                                            "width": 5,
                                            "text": "child",
                                            "value": "child",
                                            "valueText": "child",
                                            "hasTrailingTrivia": true,
                                            "trailingTrivia": [
                                                {
                                                    "kind": "WhitespaceTrivia",
                                                    "text": " "
                                                }
                                            ]
                                        },
                                        "equalsValueClause": {
                                            "kind": "EqualsValueClause",
                                            "fullStart": 973,
                                            "fullEnd": 984,
                                            "start": 973,
                                            "end": 984,
                                            "fullWidth": 11,
                                            "width": 11,
                                            "equalsToken": {
                                                "kind": "EqualsToken",
                                                "fullStart": 973,
                                                "fullEnd": 975,
                                                "start": 973,
                                                "end": 974,
                                                "fullWidth": 2,
                                                "width": 1,
                                                "text": "=",
                                                "value": "=",
                                                "valueText": "=",
                                                "hasTrailingTrivia": true,
                                                "trailingTrivia": [
                                                    {
                                                        "kind": "WhitespaceTrivia",
                                                        "text": " "
                                                    }
                                                ]
                                            },
                                            "value": {
                                                "kind": "ObjectCreationExpression",
                                                "fullStart": 975,
                                                "fullEnd": 984,
                                                "start": 975,
                                                "end": 984,
                                                "fullWidth": 9,
                                                "width": 9,
                                                "newKeyword": {
                                                    "kind": "NewKeyword",
                                                    "fullStart": 975,
                                                    "fullEnd": 979,
                                                    "start": 975,
                                                    "end": 978,
                                                    "fullWidth": 4,
                                                    "width": 3,
                                                    "text": "new",
                                                    "value": "new",
                                                    "valueText": "new",
                                                    "hasTrailingTrivia": true,
                                                    "trailingTrivia": [
                                                        {
                                                            "kind": "WhitespaceTrivia",
                                                            "text": " "
                                                        }
                                                    ]
                                                },
                                                "expression": {
                                                    "kind": "IdentifierName",
                                                    "fullStart": 979,
                                                    "fullEnd": 982,
                                                    "start": 979,
                                                    "end": 982,
                                                    "fullWidth": 3,
                                                    "width": 3,
                                                    "text": "Con",
                                                    "value": "Con",
                                                    "valueText": "Con"
                                                },
                                                "argumentList": {
                                                    "kind": "ArgumentList",
                                                    "fullStart": 982,
                                                    "fullEnd": 984,
                                                    "start": 982,
                                                    "end": 984,
                                                    "fullWidth": 2,
                                                    "width": 2,
                                                    "openParenToken": {
                                                        "kind": "OpenParenToken",
                                                        "fullStart": 982,
                                                        "fullEnd": 983,
                                                        "start": 982,
                                                        "end": 983,
                                                        "fullWidth": 1,
                                                        "width": 1,
                                                        "text": "(",
                                                        "value": "(",
                                                        "valueText": "("
                                                    },
                                                    "arguments": [],
                                                    "closeParenToken": {
                                                        "kind": "CloseParenToken",
                                                        "fullStart": 983,
                                                        "fullEnd": 984,
                                                        "start": 983,
                                                        "end": 984,
                                                        "fullWidth": 1,
                                                        "width": 1,
                                                        "text": ")",
                                                        "value": ")",
                                                        "valueText": ")"
                                                    }
                                                }
                                            }
                                        }
                                    }
                                ]
                            },
                            "semicolonToken": {
                                "kind": "SemicolonToken",
                                "fullStart": 984,
                                "fullEnd": 987,
                                "start": 984,
                                "end": 985,
                                "fullWidth": 3,
                                "width": 1,
                                "text": ";",
                                "value": ";",
                                "valueText": ";",
                                "hasTrailingTrivia": true,
                                "hasTrailingNewLine": true,
                                "trailingTrivia": [
                                    {
                                        "kind": "NewLineTrivia",
                                        "text": "\r\n"
                                    }
                                ]
                            }
                        },
                        {
                            "kind": "ExpressionStatement",
                            "fullStart": 987,
                            "fullEnd": 1014,
                            "start": 995,
                            "end": 1012,
                            "fullWidth": 27,
                            "width": 17,
                            "expression": {
                                "kind": "AssignmentExpression",
                                "fullStart": 987,
                                "fullEnd": 1011,
                                "start": 995,
                                "end": 1011,
                                "fullWidth": 24,
                                "width": 16,
                                "left": {
                                    "kind": "MemberAccessExpression",
                                    "fullStart": 987,
                                    "fullEnd": 1008,
                                    "start": 995,
                                    "end": 1007,
                                    "fullWidth": 21,
                                    "width": 12,
                                    "expression": {
                                        "kind": "IdentifierName",
                                        "fullStart": 987,
                                        "fullEnd": 1000,
                                        "start": 995,
                                        "end": 1000,
                                        "fullWidth": 13,
                                        "width": 5,
                                        "text": "child",
                                        "value": "child",
                                        "valueText": "child",
                                        "hasLeadingTrivia": true,
                                        "leadingTrivia": [
                                            {
                                                "kind": "WhitespaceTrivia",
                                                "text": "        "
                                            }
                                        ]
                                    },
                                    "dotToken": {
                                        "kind": "DotToken",
                                        "fullStart": 1000,
                                        "fullEnd": 1001,
                                        "start": 1000,
                                        "end": 1001,
                                        "fullWidth": 1,
                                        "width": 1,
                                        "text": ".",
                                        "value": ".",
                                        "valueText": "."
                                    },
                                    "name": {
                                        "kind": "IdentifierName",
                                        "fullStart": 1001,
                                        "fullEnd": 1008,
                                        "start": 1001,
                                        "end": 1007,
                                        "fullWidth": 7,
                                        "width": 6,
                                        "text": "length",
                                        "value": "length",
                                        "valueText": "length",
                                        "hasTrailingTrivia": true,
                                        "trailingTrivia": [
                                            {
                                                "kind": "WhitespaceTrivia",
                                                "text": " "
                                            }
                                        ]
                                    }
                                },
                                "operatorToken": {
                                    "kind": "EqualsToken",
                                    "fullStart": 1008,
                                    "fullEnd": 1010,
                                    "start": 1008,
                                    "end": 1009,
                                    "fullWidth": 2,
                                    "width": 1,
                                    "text": "=",
                                    "value": "=",
                                    "valueText": "=",
                                    "hasTrailingTrivia": true,
                                    "trailingTrivia": [
                                        {
                                            "kind": "WhitespaceTrivia",
                                            "text": " "
                                        }
                                    ]
                                },
                                "right": {
                                    "kind": "NumericLiteral",
                                    "fullStart": 1010,
                                    "fullEnd": 1011,
                                    "start": 1010,
                                    "end": 1011,
                                    "fullWidth": 1,
                                    "width": 1,
                                    "text": "2",
                                    "value": 2,
                                    "valueText": "2"
                                }
                            },
                            "semicolonToken": {
                                "kind": "SemicolonToken",
                                "fullStart": 1011,
                                "fullEnd": 1014,
                                "start": 1011,
                                "end": 1012,
                                "fullWidth": 3,
                                "width": 1,
                                "text": ";",
                                "value": ";",
                                "valueText": ";",
                                "hasTrailingTrivia": true,
                                "hasTrailingNewLine": true,
                                "trailingTrivia": [
                                    {
                                        "kind": "NewLineTrivia",
                                        "text": "\r\n"
                                    }
                                ]
                            }
                        },
                        {
                            "kind": "VariableStatement",
                            "fullStart": 1014,
                            "fullEnd": 1084,
                            "start": 1022,
                            "end": 1082,
                            "fullWidth": 70,
                            "width": 60,
                            "modifiers": [],
                            "variableDeclaration": {
                                "kind": "VariableDeclaration",
                                "fullStart": 1014,
                                "fullEnd": 1081,
                                "start": 1022,
                                "end": 1081,
                                "fullWidth": 67,
                                "width": 59,
                                "varKeyword": {
                                    "kind": "VarKeyword",
                                    "fullStart": 1014,
                                    "fullEnd": 1026,
                                    "start": 1022,
                                    "end": 1025,
                                    "fullWidth": 12,
                                    "width": 3,
                                    "text": "var",
                                    "value": "var",
                                    "valueText": "var",
                                    "hasLeadingTrivia": true,
                                    "hasTrailingTrivia": true,
                                    "leadingTrivia": [
                                        {
                                            "kind": "WhitespaceTrivia",
                                            "text": "        "
                                        }
                                    ],
                                    "trailingTrivia": [
                                        {
                                            "kind": "WhitespaceTrivia",
                                            "text": " "
                                        }
                                    ]
                                },
                                "variableDeclarators": [
                                    {
                                        "kind": "VariableDeclarator",
                                        "fullStart": 1026,
                                        "fullEnd": 1081,
                                        "start": 1026,
                                        "end": 1081,
                                        "fullWidth": 55,
<<<<<<< HEAD
                                        "width": 55,
                                        "identifier": {
=======
                                        "propertyName": {
>>>>>>> 85e84683
                                            "kind": "IdentifierName",
                                            "fullStart": 1026,
                                            "fullEnd": 1033,
                                            "start": 1026,
                                            "end": 1032,
                                            "fullWidth": 7,
                                            "width": 6,
                                            "text": "newArr",
                                            "value": "newArr",
                                            "valueText": "newArr",
                                            "hasTrailingTrivia": true,
                                            "trailingTrivia": [
                                                {
                                                    "kind": "WhitespaceTrivia",
                                                    "text": " "
                                                }
                                            ]
                                        },
                                        "equalsValueClause": {
                                            "kind": "EqualsValueClause",
                                            "fullStart": 1033,
                                            "fullEnd": 1081,
                                            "start": 1033,
                                            "end": 1081,
                                            "fullWidth": 48,
                                            "width": 48,
                                            "equalsToken": {
                                                "kind": "EqualsToken",
                                                "fullStart": 1033,
                                                "fullEnd": 1035,
                                                "start": 1033,
                                                "end": 1034,
                                                "fullWidth": 2,
                                                "width": 1,
                                                "text": "=",
                                                "value": "=",
                                                "valueText": "=",
                                                "hasTrailingTrivia": true,
                                                "trailingTrivia": [
                                                    {
                                                        "kind": "WhitespaceTrivia",
                                                        "text": " "
                                                    }
                                                ]
                                            },
                                            "value": {
                                                "kind": "InvocationExpression",
                                                "fullStart": 1035,
                                                "fullEnd": 1081,
                                                "start": 1035,
                                                "end": 1081,
                                                "fullWidth": 46,
                                                "width": 46,
                                                "expression": {
                                                    "kind": "MemberAccessExpression",
                                                    "fullStart": 1035,
                                                    "fullEnd": 1062,
                                                    "start": 1035,
                                                    "end": 1062,
                                                    "fullWidth": 27,
                                                    "width": 27,
                                                    "expression": {
                                                        "kind": "MemberAccessExpression",
                                                        "fullStart": 1035,
                                                        "fullEnd": 1057,
                                                        "start": 1035,
                                                        "end": 1057,
                                                        "fullWidth": 22,
                                                        "width": 22,
                                                        "expression": {
                                                            "kind": "MemberAccessExpression",
                                                            "fullStart": 1035,
                                                            "fullEnd": 1050,
                                                            "start": 1035,
                                                            "end": 1050,
                                                            "fullWidth": 15,
                                                            "width": 15,
                                                            "expression": {
                                                                "kind": "IdentifierName",
                                                                "fullStart": 1035,
                                                                "fullEnd": 1040,
                                                                "start": 1035,
                                                                "end": 1040,
                                                                "fullWidth": 5,
                                                                "width": 5,
                                                                "text": "Array",
                                                                "value": "Array",
                                                                "valueText": "Array"
                                                            },
                                                            "dotToken": {
                                                                "kind": "DotToken",
                                                                "fullStart": 1040,
                                                                "fullEnd": 1041,
                                                                "start": 1040,
                                                                "end": 1041,
                                                                "fullWidth": 1,
                                                                "width": 1,
                                                                "text": ".",
                                                                "value": ".",
                                                                "valueText": "."
                                                            },
                                                            "name": {
                                                                "kind": "IdentifierName",
                                                                "fullStart": 1041,
                                                                "fullEnd": 1050,
                                                                "start": 1041,
                                                                "end": 1050,
                                                                "fullWidth": 9,
                                                                "width": 9,
                                                                "text": "prototype",
                                                                "value": "prototype",
                                                                "valueText": "prototype"
                                                            }
                                                        },
                                                        "dotToken": {
                                                            "kind": "DotToken",
                                                            "fullStart": 1050,
                                                            "fullEnd": 1051,
                                                            "start": 1050,
                                                            "end": 1051,
                                                            "fullWidth": 1,
                                                            "width": 1,
                                                            "text": ".",
                                                            "value": ".",
                                                            "valueText": "."
                                                        },
                                                        "name": {
                                                            "kind": "IdentifierName",
                                                            "fullStart": 1051,
                                                            "fullEnd": 1057,
                                                            "start": 1051,
                                                            "end": 1057,
                                                            "fullWidth": 6,
                                                            "width": 6,
                                                            "text": "filter",
                                                            "value": "filter",
                                                            "valueText": "filter"
                                                        }
                                                    },
                                                    "dotToken": {
                                                        "kind": "DotToken",
                                                        "fullStart": 1057,
                                                        "fullEnd": 1058,
                                                        "start": 1057,
                                                        "end": 1058,
                                                        "fullWidth": 1,
                                                        "width": 1,
                                                        "text": ".",
                                                        "value": ".",
                                                        "valueText": "."
                                                    },
                                                    "name": {
                                                        "kind": "IdentifierName",
                                                        "fullStart": 1058,
                                                        "fullEnd": 1062,
                                                        "start": 1058,
                                                        "end": 1062,
                                                        "fullWidth": 4,
                                                        "width": 4,
                                                        "text": "call",
                                                        "value": "call",
                                                        "valueText": "call"
                                                    }
                                                },
                                                "argumentList": {
                                                    "kind": "ArgumentList",
                                                    "fullStart": 1062,
                                                    "fullEnd": 1081,
                                                    "start": 1062,
                                                    "end": 1081,
                                                    "fullWidth": 19,
                                                    "width": 19,
                                                    "openParenToken": {
                                                        "kind": "OpenParenToken",
                                                        "fullStart": 1062,
                                                        "fullEnd": 1063,
                                                        "start": 1062,
                                                        "end": 1063,
                                                        "fullWidth": 1,
                                                        "width": 1,
                                                        "text": "(",
                                                        "value": "(",
                                                        "valueText": "("
                                                    },
                                                    "arguments": [
                                                        {
                                                            "kind": "IdentifierName",
                                                            "fullStart": 1063,
                                                            "fullEnd": 1068,
                                                            "start": 1063,
                                                            "end": 1068,
                                                            "fullWidth": 5,
                                                            "width": 5,
                                                            "text": "child",
                                                            "value": "child",
                                                            "valueText": "child"
                                                        },
                                                        {
                                                            "kind": "CommaToken",
                                                            "fullStart": 1068,
                                                            "fullEnd": 1070,
                                                            "start": 1068,
                                                            "end": 1069,
                                                            "fullWidth": 2,
                                                            "width": 1,
                                                            "text": ",",
                                                            "value": ",",
                                                            "valueText": ",",
                                                            "hasTrailingTrivia": true,
                                                            "trailingTrivia": [
                                                                {
                                                                    "kind": "WhitespaceTrivia",
                                                                    "text": " "
                                                                }
                                                            ]
                                                        },
                                                        {
                                                            "kind": "IdentifierName",
                                                            "fullStart": 1070,
                                                            "fullEnd": 1080,
                                                            "start": 1070,
                                                            "end": 1080,
                                                            "fullWidth": 10,
                                                            "width": 10,
                                                            "text": "callbackfn",
                                                            "value": "callbackfn",
                                                            "valueText": "callbackfn"
                                                        }
                                                    ],
                                                    "closeParenToken": {
                                                        "kind": "CloseParenToken",
                                                        "fullStart": 1080,
                                                        "fullEnd": 1081,
                                                        "start": 1080,
                                                        "end": 1081,
                                                        "fullWidth": 1,
                                                        "width": 1,
                                                        "text": ")",
                                                        "value": ")",
                                                        "valueText": ")"
                                                    }
                                                }
                                            }
                                        }
                                    }
                                ]
                            },
                            "semicolonToken": {
                                "kind": "SemicolonToken",
                                "fullStart": 1081,
                                "fullEnd": 1084,
                                "start": 1081,
                                "end": 1082,
                                "fullWidth": 3,
                                "width": 1,
                                "text": ";",
                                "value": ";",
                                "valueText": ";",
                                "hasTrailingTrivia": true,
                                "hasTrailingNewLine": true,
                                "trailingTrivia": [
                                    {
                                        "kind": "NewLineTrivia",
                                        "text": "\r\n"
                                    }
                                ]
                            }
                        },
                        {
                            "kind": "ReturnStatement",
                            "fullStart": 1084,
                            "fullEnd": 1150,
                            "start": 1094,
                            "end": 1148,
                            "fullWidth": 66,
                            "width": 54,
                            "returnKeyword": {
                                "kind": "ReturnKeyword",
                                "fullStart": 1084,
                                "fullEnd": 1101,
                                "start": 1094,
                                "end": 1100,
                                "fullWidth": 17,
                                "width": 6,
                                "text": "return",
                                "value": "return",
                                "valueText": "return",
                                "hasLeadingTrivia": true,
                                "hasLeadingNewLine": true,
                                "hasTrailingTrivia": true,
                                "leadingTrivia": [
                                    {
                                        "kind": "NewLineTrivia",
                                        "text": "\r\n"
                                    },
                                    {
                                        "kind": "WhitespaceTrivia",
                                        "text": "        "
                                    }
                                ],
                                "trailingTrivia": [
                                    {
                                        "kind": "WhitespaceTrivia",
                                        "text": " "
                                    }
                                ]
                            },
                            "expression": {
                                "kind": "LogicalAndExpression",
                                "fullStart": 1101,
                                "fullEnd": 1147,
                                "start": 1101,
                                "end": 1147,
                                "fullWidth": 46,
                                "width": 46,
                                "left": {
                                    "kind": "EqualsExpression",
                                    "fullStart": 1101,
                                    "fullEnd": 1121,
                                    "start": 1101,
                                    "end": 1120,
                                    "fullWidth": 20,
                                    "width": 19,
                                    "left": {
                                        "kind": "MemberAccessExpression",
                                        "fullStart": 1101,
                                        "fullEnd": 1115,
                                        "start": 1101,
                                        "end": 1114,
                                        "fullWidth": 14,
                                        "width": 13,
                                        "expression": {
                                            "kind": "IdentifierName",
                                            "fullStart": 1101,
                                            "fullEnd": 1107,
                                            "start": 1101,
                                            "end": 1107,
                                            "fullWidth": 6,
                                            "width": 6,
                                            "text": "newArr",
                                            "value": "newArr",
                                            "valueText": "newArr"
                                        },
                                        "dotToken": {
                                            "kind": "DotToken",
                                            "fullStart": 1107,
                                            "fullEnd": 1108,
                                            "start": 1107,
                                            "end": 1108,
                                            "fullWidth": 1,
                                            "width": 1,
                                            "text": ".",
                                            "value": ".",
                                            "valueText": "."
                                        },
                                        "name": {
                                            "kind": "IdentifierName",
                                            "fullStart": 1108,
                                            "fullEnd": 1115,
                                            "start": 1108,
                                            "end": 1114,
                                            "fullWidth": 7,
                                            "width": 6,
                                            "text": "length",
                                            "value": "length",
                                            "valueText": "length",
                                            "hasTrailingTrivia": true,
                                            "trailingTrivia": [
                                                {
                                                    "kind": "WhitespaceTrivia",
                                                    "text": " "
                                                }
                                            ]
                                        }
                                    },
                                    "operatorToken": {
                                        "kind": "EqualsEqualsEqualsToken",
                                        "fullStart": 1115,
                                        "fullEnd": 1119,
                                        "start": 1115,
                                        "end": 1118,
                                        "fullWidth": 4,
                                        "width": 3,
                                        "text": "===",
                                        "value": "===",
                                        "valueText": "===",
                                        "hasTrailingTrivia": true,
                                        "trailingTrivia": [
                                            {
                                                "kind": "WhitespaceTrivia",
                                                "text": " "
                                            }
                                        ]
                                    },
                                    "right": {
                                        "kind": "NumericLiteral",
                                        "fullStart": 1119,
                                        "fullEnd": 1121,
                                        "start": 1119,
                                        "end": 1120,
                                        "fullWidth": 2,
                                        "width": 1,
                                        "text": "1",
                                        "value": 1,
                                        "valueText": "1",
                                        "hasTrailingTrivia": true,
                                        "trailingTrivia": [
                                            {
                                                "kind": "WhitespaceTrivia",
                                                "text": " "
                                            }
                                        ]
                                    }
                                },
                                "operatorToken": {
                                    "kind": "AmpersandAmpersandToken",
                                    "fullStart": 1121,
                                    "fullEnd": 1124,
                                    "start": 1121,
                                    "end": 1123,
                                    "fullWidth": 3,
                                    "width": 2,
                                    "text": "&&",
                                    "value": "&&",
                                    "valueText": "&&",
                                    "hasTrailingTrivia": true,
                                    "trailingTrivia": [
                                        {
                                            "kind": "WhitespaceTrivia",
                                            "text": " "
                                        }
                                    ]
                                },
                                "right": {
                                    "kind": "EqualsExpression",
                                    "fullStart": 1124,
                                    "fullEnd": 1147,
                                    "start": 1124,
                                    "end": 1147,
                                    "fullWidth": 23,
                                    "width": 23,
                                    "left": {
                                        "kind": "ElementAccessExpression",
                                        "fullStart": 1124,
                                        "fullEnd": 1134,
                                        "start": 1124,
                                        "end": 1133,
                                        "fullWidth": 10,
                                        "width": 9,
                                        "expression": {
                                            "kind": "IdentifierName",
                                            "fullStart": 1124,
                                            "fullEnd": 1130,
                                            "start": 1124,
                                            "end": 1130,
                                            "fullWidth": 6,
                                            "width": 6,
                                            "text": "newArr",
                                            "value": "newArr",
                                            "valueText": "newArr"
                                        },
                                        "openBracketToken": {
                                            "kind": "OpenBracketToken",
                                            "fullStart": 1130,
                                            "fullEnd": 1131,
                                            "start": 1130,
                                            "end": 1131,
                                            "fullWidth": 1,
                                            "width": 1,
                                            "text": "[",
                                            "value": "[",
                                            "valueText": "["
                                        },
                                        "argumentExpression": {
                                            "kind": "NumericLiteral",
                                            "fullStart": 1131,
                                            "fullEnd": 1132,
                                            "start": 1131,
                                            "end": 1132,
                                            "fullWidth": 1,
                                            "width": 1,
                                            "text": "0",
                                            "value": 0,
                                            "valueText": "0"
                                        },
                                        "closeBracketToken": {
                                            "kind": "CloseBracketToken",
                                            "fullStart": 1132,
                                            "fullEnd": 1134,
                                            "start": 1132,
                                            "end": 1133,
                                            "fullWidth": 2,
                                            "width": 1,
                                            "text": "]",
                                            "value": "]",
                                            "valueText": "]",
                                            "hasTrailingTrivia": true,
                                            "trailingTrivia": [
                                                {
                                                    "kind": "WhitespaceTrivia",
                                                    "text": " "
                                                }
                                            ]
                                        }
                                    },
                                    "operatorToken": {
                                        "kind": "EqualsEqualsEqualsToken",
                                        "fullStart": 1134,
                                        "fullEnd": 1138,
                                        "start": 1134,
                                        "end": 1137,
                                        "fullWidth": 4,
                                        "width": 3,
                                        "text": "===",
                                        "value": "===",
                                        "valueText": "===",
                                        "hasTrailingTrivia": true,
                                        "trailingTrivia": [
                                            {
                                                "kind": "WhitespaceTrivia",
                                                "text": " "
                                            }
                                        ]
                                    },
                                    "right": {
                                        "kind": "IdentifierName",
                                        "fullStart": 1138,
                                        "fullEnd": 1147,
                                        "start": 1138,
                                        "end": 1147,
                                        "fullWidth": 9,
                                        "width": 9,
                                        "text": "undefined",
                                        "value": "undefined",
                                        "valueText": "undefined"
                                    }
                                }
                            },
                            "semicolonToken": {
                                "kind": "SemicolonToken",
                                "fullStart": 1147,
                                "fullEnd": 1150,
                                "start": 1147,
                                "end": 1148,
                                "fullWidth": 3,
                                "width": 1,
                                "text": ";",
                                "value": ";",
                                "valueText": ";",
                                "hasTrailingTrivia": true,
                                "hasTrailingNewLine": true,
                                "trailingTrivia": [
                                    {
                                        "kind": "NewLineTrivia",
                                        "text": "\r\n"
                                    }
                                ]
                            }
                        }
                    ],
                    "closeBraceToken": {
                        "kind": "CloseBraceToken",
                        "fullStart": 1150,
                        "fullEnd": 1157,
                        "start": 1154,
                        "end": 1155,
                        "fullWidth": 7,
                        "width": 1,
                        "text": "}",
                        "value": "}",
                        "valueText": "}",
                        "hasLeadingTrivia": true,
                        "hasTrailingTrivia": true,
                        "hasTrailingNewLine": true,
                        "leadingTrivia": [
                            {
                                "kind": "WhitespaceTrivia",
                                "text": "    "
                            }
                        ],
                        "trailingTrivia": [
                            {
                                "kind": "NewLineTrivia",
                                "text": "\r\n"
                            }
                        ]
                    }
                }
            },
            {
                "kind": "ExpressionStatement",
                "fullStart": 1157,
                "fullEnd": 1181,
                "start": 1157,
                "end": 1179,
                "fullWidth": 24,
                "width": 22,
                "expression": {
                    "kind": "InvocationExpression",
                    "fullStart": 1157,
                    "fullEnd": 1178,
                    "start": 1157,
                    "end": 1178,
                    "fullWidth": 21,
                    "width": 21,
                    "expression": {
                        "kind": "IdentifierName",
                        "fullStart": 1157,
                        "fullEnd": 1168,
                        "start": 1157,
                        "end": 1168,
                        "fullWidth": 11,
                        "width": 11,
                        "text": "runTestCase",
                        "value": "runTestCase",
                        "valueText": "runTestCase"
                    },
                    "argumentList": {
                        "kind": "ArgumentList",
                        "fullStart": 1168,
                        "fullEnd": 1178,
                        "start": 1168,
                        "end": 1178,
                        "fullWidth": 10,
                        "width": 10,
                        "openParenToken": {
                            "kind": "OpenParenToken",
                            "fullStart": 1168,
                            "fullEnd": 1169,
                            "start": 1168,
                            "end": 1169,
                            "fullWidth": 1,
                            "width": 1,
                            "text": "(",
                            "value": "(",
                            "valueText": "("
                        },
                        "arguments": [
                            {
                                "kind": "IdentifierName",
                                "fullStart": 1169,
                                "fullEnd": 1177,
                                "start": 1169,
                                "end": 1177,
                                "fullWidth": 8,
                                "width": 8,
                                "text": "testcase",
                                "value": "testcase",
                                "valueText": "testcase"
                            }
                        ],
                        "closeParenToken": {
                            "kind": "CloseParenToken",
                            "fullStart": 1177,
                            "fullEnd": 1178,
                            "start": 1177,
                            "end": 1178,
                            "fullWidth": 1,
                            "width": 1,
                            "text": ")",
                            "value": ")",
                            "valueText": ")"
                        }
                    }
                },
                "semicolonToken": {
                    "kind": "SemicolonToken",
                    "fullStart": 1178,
                    "fullEnd": 1181,
                    "start": 1178,
                    "end": 1179,
                    "fullWidth": 3,
                    "width": 1,
                    "text": ";",
                    "value": ";",
                    "valueText": ";",
                    "hasTrailingTrivia": true,
                    "hasTrailingNewLine": true,
                    "trailingTrivia": [
                        {
                            "kind": "NewLineTrivia",
                            "text": "\r\n"
                        }
                    ]
                }
            }
        ],
        "endOfFileToken": {
            "kind": "EndOfFileToken",
            "fullStart": 1181,
            "fullEnd": 1181,
            "start": 1181,
            "end": 1181,
            "fullWidth": 0,
            "width": 0,
            "text": ""
        }
    },
    "lineMap": {
        "lineStarts": [
            0,
            67,
            152,
            232,
            308,
            380,
            385,
            444,
            588,
            593,
            595,
            597,
            620,
            622,
            668,
            720,
            731,
            733,
            758,
            803,
            838,
            870,
            883,
            885,
            921,
            953,
            955,
            987,
            1014,
            1084,
            1086,
            1150,
            1157,
            1181
        ],
        "length": 1181
    }
}<|MERGE_RESOLUTION|>--- conflicted
+++ resolved
@@ -726,12 +726,8 @@
                                         "start": 745,
                                         "end": 755,
                                         "fullWidth": 10,
-<<<<<<< HEAD
                                         "width": 10,
-                                        "identifier": {
-=======
                                         "propertyName": {
->>>>>>> 85e84683
                                             "kind": "IdentifierName",
                                             "fullStart": 745,
                                             "fullEnd": 751,
@@ -1387,12 +1383,8 @@
                                         "start": 897,
                                         "end": 918,
                                         "fullWidth": 21,
-<<<<<<< HEAD
                                         "width": 21,
-                                        "identifier": {
-=======
                                         "propertyName": {
->>>>>>> 85e84683
                                             "kind": "IdentifierName",
                                             "fullStart": 897,
                                             "fullEnd": 901,
@@ -1766,12 +1758,8 @@
                                         "start": 967,
                                         "end": 984,
                                         "fullWidth": 17,
-<<<<<<< HEAD
                                         "width": 17,
-                                        "identifier": {
-=======
                                         "propertyName": {
->>>>>>> 85e84683
                                             "kind": "IdentifierName",
                                             "fullStart": 967,
                                             "fullEnd": 973,
@@ -2095,12 +2083,8 @@
                                         "start": 1026,
                                         "end": 1081,
                                         "fullWidth": 55,
-<<<<<<< HEAD
                                         "width": 55,
-                                        "identifier": {
-=======
                                         "propertyName": {
->>>>>>> 85e84683
                                             "kind": "IdentifierName",
                                             "fullStart": 1026,
                                             "fullEnd": 1033,
