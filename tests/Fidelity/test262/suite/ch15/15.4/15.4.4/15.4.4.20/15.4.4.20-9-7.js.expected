{
    "isDeclaration": false,
    "languageVersion": "EcmaScript5",
    "parseOptions": {
        "allowAutomaticSemicolonInsertion": true
    },
    "sourceUnit": {
        "kind": "SourceUnit",
        "fullStart": 0,
        "fullEnd": 996,
        "start": 555,
        "end": 996,
        "fullWidth": 996,
        "width": 441,
        "isIncrementallyUnusable": true,
        "moduleElements": [
            {
                "kind": "FunctionDeclaration",
                "fullStart": 0,
                "fullEnd": 972,
                "start": 555,
                "end": 970,
                "fullWidth": 972,
                "width": 415,
                "modifiers": [],
                "functionKeyword": {
                    "kind": "FunctionKeyword",
                    "fullStart": 0,
                    "fullEnd": 564,
                    "start": 555,
                    "end": 563,
                    "fullWidth": 564,
                    "width": 8,
                    "text": "function",
                    "value": "function",
                    "valueText": "function",
                    "hasLeadingTrivia": true,
                    "hasLeadingComment": true,
                    "hasLeadingNewLine": true,
                    "hasTrailingTrivia": true,
                    "leadingTrivia": [
                        {
                            "kind": "SingleLineCommentTrivia",
                            "text": "/// Copyright (c) 2012 Ecma International.  All rights reserved. "
                        },
                        {
                            "kind": "NewLineTrivia",
                            "text": "\r\n"
                        },
                        {
                            "kind": "SingleLineCommentTrivia",
                            "text": "/// Ecma International makes this code available under the terms and conditions set"
                        },
                        {
                            "kind": "NewLineTrivia",
                            "text": "\r\n"
                        },
                        {
                            "kind": "SingleLineCommentTrivia",
                            "text": "/// forth on http://hg.ecmascript.org/tests/test262/raw-file/tip/LICENSE (the "
                        },
                        {
                            "kind": "NewLineTrivia",
                            "text": "\r\n"
                        },
                        {
                            "kind": "SingleLineCommentTrivia",
                            "text": "/// \"Use Terms\").   Any redistribution of this code must retain the above "
                        },
                        {
                            "kind": "NewLineTrivia",
                            "text": "\r\n"
                        },
                        {
                            "kind": "SingleLineCommentTrivia",
                            "text": "/// copyright and this notice and otherwise comply with the Use Terms."
                        },
                        {
                            "kind": "NewLineTrivia",
                            "text": "\r\n"
                        },
                        {
                            "kind": "MultiLineCommentTrivia",
                            "text": "/**\r\n * @path ch15/15.4/15.4.4/15.4.4.20/15.4.4.20-9-7.js\r\n * @description Array.prototype.filter stops calling callbackfn once the array is deleted during the call\r\n */"
                        },
                        {
                            "kind": "NewLineTrivia",
                            "text": "\r\n"
                        },
                        {
                            "kind": "NewLineTrivia",
                            "text": "\r\n"
                        },
                        {
                            "kind": "NewLineTrivia",
                            "text": "\r\n"
                        }
                    ],
                    "trailingTrivia": [
                        {
                            "kind": "WhitespaceTrivia",
                            "text": " "
                        }
                    ]
                },
                "identifier": {
                    "kind": "IdentifierName",
                    "fullStart": 564,
                    "fullEnd": 572,
                    "start": 564,
                    "end": 572,
                    "fullWidth": 8,
                    "width": 8,
                    "text": "testcase",
                    "value": "testcase",
                    "valueText": "testcase"
                },
                "callSignature": {
                    "kind": "CallSignature",
                    "fullStart": 572,
                    "fullEnd": 575,
                    "start": 572,
                    "end": 574,
                    "fullWidth": 3,
                    "width": 2,
                    "parameterList": {
                        "kind": "ParameterList",
                        "fullStart": 572,
                        "fullEnd": 575,
                        "start": 572,
                        "end": 574,
                        "fullWidth": 3,
                        "width": 2,
                        "openParenToken": {
                            "kind": "OpenParenToken",
                            "fullStart": 572,
                            "fullEnd": 573,
                            "start": 572,
                            "end": 573,
                            "fullWidth": 1,
                            "width": 1,
                            "text": "(",
                            "value": "(",
                            "valueText": "("
                        },
                        "parameters": [],
                        "closeParenToken": {
                            "kind": "CloseParenToken",
                            "fullStart": 573,
                            "fullEnd": 575,
                            "start": 573,
                            "end": 574,
                            "fullWidth": 2,
                            "width": 1,
                            "text": ")",
                            "value": ")",
                            "valueText": ")",
                            "hasTrailingTrivia": true,
                            "trailingTrivia": [
                                {
                                    "kind": "WhitespaceTrivia",
                                    "text": " "
                                }
                            ]
                        }
                    }
                },
                "block": {
                    "kind": "Block",
                    "fullStart": 575,
                    "fullEnd": 972,
                    "start": 575,
                    "end": 970,
                    "fullWidth": 397,
                    "width": 395,
                    "openBraceToken": {
                        "kind": "OpenBraceToken",
                        "fullStart": 575,
                        "fullEnd": 578,
                        "start": 575,
                        "end": 576,
                        "fullWidth": 3,
                        "width": 1,
                        "text": "{",
                        "value": "{",
                        "valueText": "{",
                        "hasTrailingTrivia": true,
                        "hasTrailingNewLine": true,
                        "trailingTrivia": [
                            {
                                "kind": "NewLineTrivia",
                                "text": "\r\n"
                            }
                        ]
                    },
                    "statements": [
                        {
                            "kind": "VariableStatement",
                            "fullStart": 578,
                            "fullEnd": 609,
                            "start": 586,
                            "end": 607,
                            "fullWidth": 31,
                            "width": 21,
                            "modifiers": [],
                            "variableDeclaration": {
                                "kind": "VariableDeclaration",
                                "fullStart": 578,
                                "fullEnd": 606,
                                "start": 586,
                                "end": 606,
                                "fullWidth": 28,
                                "width": 20,
                                "varKeyword": {
                                    "kind": "VarKeyword",
                                    "fullStart": 578,
                                    "fullEnd": 590,
                                    "start": 586,
                                    "end": 589,
                                    "fullWidth": 12,
                                    "width": 3,
                                    "text": "var",
                                    "value": "var",
                                    "valueText": "var",
                                    "hasLeadingTrivia": true,
                                    "hasTrailingTrivia": true,
                                    "leadingTrivia": [
                                        {
                                            "kind": "WhitespaceTrivia",
                                            "text": "        "
                                        }
                                    ],
                                    "trailingTrivia": [
                                        {
                                            "kind": "WhitespaceTrivia",
                                            "text": " "
                                        }
                                    ]
                                },
                                "variableDeclarators": [
                                    {
                                        "kind": "VariableDeclarator",
                                        "fullStart": 590,
                                        "fullEnd": 606,
                                        "start": 590,
                                        "end": 606,
                                        "fullWidth": 16,
                                        "width": 16,
                                        "identifier": {
                                            "kind": "IdentifierName",
                                            "fullStart": 590,
                                            "fullEnd": 592,
                                            "start": 590,
                                            "end": 591,
                                            "fullWidth": 2,
                                            "width": 1,
                                            "text": "o",
                                            "value": "o",
                                            "valueText": "o",
                                            "hasTrailingTrivia": true,
                                            "trailingTrivia": [
                                                {
                                                    "kind": "WhitespaceTrivia",
                                                    "text": " "
                                                }
                                            ]
                                        },
                                        "equalsValueClause": {
                                            "kind": "EqualsValueClause",
                                            "fullStart": 592,
                                            "fullEnd": 606,
                                            "start": 592,
                                            "end": 606,
                                            "fullWidth": 14,
                                            "width": 14,
                                            "equalsToken": {
                                                "kind": "EqualsToken",
                                                "fullStart": 592,
                                                "fullEnd": 594,
                                                "start": 592,
                                                "end": 593,
                                                "fullWidth": 2,
                                                "width": 1,
                                                "text": "=",
                                                "value": "=",
                                                "valueText": "=",
                                                "hasTrailingTrivia": true,
                                                "trailingTrivia": [
                                                    {
                                                        "kind": "WhitespaceTrivia",
                                                        "text": " "
                                                    }
                                                ]
                                            },
                                            "value": {
                                                "kind": "ObjectCreationExpression",
                                                "fullStart": 594,
                                                "fullEnd": 606,
                                                "start": 594,
                                                "end": 606,
                                                "fullWidth": 12,
                                                "width": 12,
                                                "newKeyword": {
                                                    "kind": "NewKeyword",
                                                    "fullStart": 594,
                                                    "fullEnd": 598,
                                                    "start": 594,
                                                    "end": 597,
                                                    "fullWidth": 4,
                                                    "width": 3,
                                                    "text": "new",
                                                    "value": "new",
                                                    "valueText": "new",
                                                    "hasTrailingTrivia": true,
                                                    "trailingTrivia": [
                                                        {
                                                            "kind": "WhitespaceTrivia",
                                                            "text": " "
                                                        }
                                                    ]
                                                },
                                                "expression": {
                                                    "kind": "IdentifierName",
                                                    "fullStart": 598,
                                                    "fullEnd": 604,
                                                    "start": 598,
                                                    "end": 604,
                                                    "fullWidth": 6,
                                                    "width": 6,
                                                    "text": "Object",
                                                    "value": "Object",
                                                    "valueText": "Object"
                                                },
                                                "argumentList": {
                                                    "kind": "ArgumentList",
                                                    "fullStart": 604,
                                                    "fullEnd": 606,
                                                    "start": 604,
                                                    "end": 606,
                                                    "fullWidth": 2,
                                                    "width": 2,
                                                    "openParenToken": {
                                                        "kind": "OpenParenToken",
                                                        "fullStart": 604,
                                                        "fullEnd": 605,
                                                        "start": 604,
                                                        "end": 605,
                                                        "fullWidth": 1,
                                                        "width": 1,
                                                        "text": "(",
                                                        "value": "(",
                                                        "valueText": "("
                                                    },
                                                    "arguments": [],
                                                    "closeParenToken": {
                                                        "kind": "CloseParenToken",
                                                        "fullStart": 605,
                                                        "fullEnd": 606,
                                                        "start": 605,
                                                        "end": 606,
                                                        "fullWidth": 1,
                                                        "width": 1,
                                                        "text": ")",
                                                        "value": ")",
                                                        "valueText": ")"
                                                    }
                                                }
                                            }
                                        }
                                    }
                                ]
                            },
                            "semicolonToken": {
                                "kind": "SemicolonToken",
                                "fullStart": 606,
                                "fullEnd": 609,
                                "start": 606,
                                "end": 607,
                                "fullWidth": 3,
                                "width": 1,
                                "text": ";",
                                "value": ";",
                                "valueText": ";",
                                "hasTrailingTrivia": true,
                                "hasTrailingNewLine": true,
                                "trailingTrivia": [
                                    {
                                        "kind": "NewLineTrivia",
                                        "text": "\r\n"
                                    }
                                ]
                            }
                        },
                        {
                            "kind": "ExpressionStatement",
                            "fullStart": 609,
                            "fullEnd": 646,
                            "start": 617,
                            "end": 644,
                            "fullWidth": 37,
                            "width": 27,
                            "expression": {
                                "kind": "AssignmentExpression",
                                "fullStart": 609,
                                "fullEnd": 643,
                                "start": 617,
                                "end": 643,
                                "fullWidth": 34,
                                "width": 26,
                                "left": {
                                    "kind": "MemberAccessExpression",
                                    "fullStart": 609,
                                    "fullEnd": 626,
                                    "start": 617,
                                    "end": 625,
                                    "fullWidth": 17,
                                    "width": 8,
                                    "expression": {
                                        "kind": "IdentifierName",
                                        "fullStart": 609,
                                        "fullEnd": 618,
                                        "start": 617,
                                        "end": 618,
                                        "fullWidth": 9,
                                        "width": 1,
                                        "text": "o",
                                        "value": "o",
                                        "valueText": "o",
                                        "hasLeadingTrivia": true,
                                        "leadingTrivia": [
                                            {
                                                "kind": "WhitespaceTrivia",
                                                "text": "        "
                                            }
                                        ]
                                    },
                                    "dotToken": {
                                        "kind": "DotToken",
                                        "fullStart": 618,
                                        "fullEnd": 619,
                                        "start": 618,
                                        "end": 619,
                                        "fullWidth": 1,
                                        "width": 1,
                                        "text": ".",
                                        "value": ".",
                                        "valueText": "."
                                    },
                                    "name": {
                                        "kind": "IdentifierName",
                                        "fullStart": 619,
                                        "fullEnd": 626,
                                        "start": 619,
                                        "end": 625,
                                        "fullWidth": 7,
                                        "width": 6,
                                        "text": "srcArr",
                                        "value": "srcArr",
                                        "valueText": "srcArr",
                                        "hasTrailingTrivia": true,
                                        "trailingTrivia": [
                                            {
                                                "kind": "WhitespaceTrivia",
                                                "text": " "
                                            }
                                        ]
                                    }
                                },
                                "operatorToken": {
                                    "kind": "EqualsToken",
                                    "fullStart": 626,
                                    "fullEnd": 628,
                                    "start": 626,
                                    "end": 627,
                                    "fullWidth": 2,
                                    "width": 1,
                                    "text": "=",
                                    "value": "=",
                                    "valueText": "=",
                                    "hasTrailingTrivia": true,
                                    "trailingTrivia": [
                                        {
                                            "kind": "WhitespaceTrivia",
                                            "text": " "
                                        }
                                    ]
                                },
                                "right": {
                                    "kind": "ArrayLiteralExpression",
                                    "fullStart": 628,
                                    "fullEnd": 643,
                                    "start": 628,
                                    "end": 643,
                                    "fullWidth": 15,
                                    "width": 15,
                                    "openBracketToken": {
                                        "kind": "OpenBracketToken",
                                        "fullStart": 628,
                                        "fullEnd": 629,
                                        "start": 628,
                                        "end": 629,
                                        "fullWidth": 1,
                                        "width": 1,
                                        "text": "[",
                                        "value": "[",
                                        "valueText": "["
                                    },
                                    "expressions": [
                                        {
                                            "kind": "NumericLiteral",
                                            "fullStart": 629,
                                            "fullEnd": 630,
                                            "start": 629,
                                            "end": 630,
                                            "fullWidth": 1,
                                            "width": 1,
                                            "text": "1",
                                            "value": 1,
                                            "valueText": "1"
                                        },
                                        {
                                            "kind": "CommaToken",
                                            "fullStart": 630,
                                            "fullEnd": 632,
                                            "start": 630,
                                            "end": 631,
                                            "fullWidth": 2,
                                            "width": 1,
                                            "text": ",",
                                            "value": ",",
                                            "valueText": ",",
                                            "hasTrailingTrivia": true,
                                            "trailingTrivia": [
                                                {
                                                    "kind": "WhitespaceTrivia",
                                                    "text": " "
                                                }
                                            ]
                                        },
                                        {
                                            "kind": "NumericLiteral",
                                            "fullStart": 632,
                                            "fullEnd": 633,
                                            "start": 632,
                                            "end": 633,
                                            "fullWidth": 1,
                                            "width": 1,
                                            "text": "2",
                                            "value": 2,
                                            "valueText": "2"
                                        },
                                        {
                                            "kind": "CommaToken",
                                            "fullStart": 633,
                                            "fullEnd": 635,
                                            "start": 633,
                                            "end": 634,
                                            "fullWidth": 2,
                                            "width": 1,
                                            "text": ",",
                                            "value": ",",
                                            "valueText": ",",
                                            "hasTrailingTrivia": true,
                                            "trailingTrivia": [
                                                {
                                                    "kind": "WhitespaceTrivia",
                                                    "text": " "
                                                }
                                            ]
                                        },
                                        {
                                            "kind": "NumericLiteral",
                                            "fullStart": 635,
                                            "fullEnd": 636,
                                            "start": 635,
                                            "end": 636,
                                            "fullWidth": 1,
                                            "width": 1,
                                            "text": "3",
                                            "value": 3,
                                            "valueText": "3"
                                        },
                                        {
                                            "kind": "CommaToken",
                                            "fullStart": 636,
                                            "fullEnd": 638,
                                            "start": 636,
                                            "end": 637,
                                            "fullWidth": 2,
                                            "width": 1,
                                            "text": ",",
                                            "value": ",",
                                            "valueText": ",",
                                            "hasTrailingTrivia": true,
                                            "trailingTrivia": [
                                                {
                                                    "kind": "WhitespaceTrivia",
                                                    "text": " "
                                                }
                                            ]
                                        },
                                        {
                                            "kind": "NumericLiteral",
                                            "fullStart": 638,
                                            "fullEnd": 639,
                                            "start": 638,
                                            "end": 639,
                                            "fullWidth": 1,
                                            "width": 1,
                                            "text": "4",
                                            "value": 4,
                                            "valueText": "4"
                                        },
                                        {
                                            "kind": "CommaToken",
                                            "fullStart": 639,
                                            "fullEnd": 641,
                                            "start": 639,
                                            "end": 640,
                                            "fullWidth": 2,
                                            "width": 1,
                                            "text": ",",
                                            "value": ",",
                                            "valueText": ",",
                                            "hasTrailingTrivia": true,
                                            "trailingTrivia": [
                                                {
                                                    "kind": "WhitespaceTrivia",
                                                    "text": " "
                                                }
                                            ]
                                        },
                                        {
                                            "kind": "NumericLiteral",
                                            "fullStart": 641,
                                            "fullEnd": 642,
                                            "start": 641,
                                            "end": 642,
                                            "fullWidth": 1,
                                            "width": 1,
                                            "text": "5",
                                            "value": 5,
                                            "valueText": "5"
                                        }
                                    ],
                                    "closeBracketToken": {
                                        "kind": "CloseBracketToken",
                                        "fullStart": 642,
                                        "fullEnd": 643,
                                        "start": 642,
                                        "end": 643,
                                        "fullWidth": 1,
                                        "width": 1,
                                        "text": "]",
                                        "value": "]",
                                        "valueText": "]"
                                    }
                                }
                            },
                            "semicolonToken": {
                                "kind": "SemicolonToken",
                                "fullStart": 643,
                                "fullEnd": 646,
                                "start": 643,
                                "end": 644,
                                "fullWidth": 3,
                                "width": 1,
                                "text": ";",
                                "value": ";",
                                "valueText": ";",
                                "hasTrailingTrivia": true,
                                "hasTrailingNewLine": true,
                                "trailingTrivia": [
                                    {
                                        "kind": "NewLineTrivia",
                                        "text": "\r\n"
                                    }
                                ]
                            }
                        },
                        {
                            "kind": "FunctionDeclaration",
                            "fullStart": 646,
                            "fullEnd": 840,
                            "start": 656,
                            "end": 838,
                            "fullWidth": 194,
                            "width": 182,
                            "modifiers": [],
                            "functionKeyword": {
                                "kind": "FunctionKeyword",
                                "fullStart": 646,
                                "fullEnd": 665,
                                "start": 656,
                                "end": 664,
                                "fullWidth": 19,
                                "width": 8,
                                "text": "function",
                                "value": "function",
                                "valueText": "function",
                                "hasLeadingTrivia": true,
                                "hasLeadingNewLine": true,
                                "hasTrailingTrivia": true,
                                "leadingTrivia": [
                                    {
                                        "kind": "NewLineTrivia",
                                        "text": "\r\n"
                                    },
                                    {
                                        "kind": "WhitespaceTrivia",
                                        "text": "        "
                                    }
                                ],
                                "trailingTrivia": [
                                    {
                                        "kind": "WhitespaceTrivia",
                                        "text": " "
                                    }
                                ]
                            },
                            "identifier": {
                                "kind": "IdentifierName",
                                "fullStart": 665,
                                "fullEnd": 675,
                                "start": 665,
                                "end": 675,
                                "fullWidth": 10,
                                "width": 10,
                                "text": "callbackfn",
                                "value": "callbackfn",
                                "valueText": "callbackfn"
                            },
                            "callSignature": {
                                "kind": "CallSignature",
                                "fullStart": 675,
                                "fullEnd": 691,
                                "start": 675,
                                "end": 690,
                                "fullWidth": 16,
                                "width": 15,
                                "parameterList": {
                                    "kind": "ParameterList",
                                    "fullStart": 675,
                                    "fullEnd": 691,
                                    "start": 675,
                                    "end": 690,
                                    "fullWidth": 16,
                                    "width": 15,
                                    "openParenToken": {
                                        "kind": "OpenParenToken",
                                        "fullStart": 675,
                                        "fullEnd": 676,
                                        "start": 675,
                                        "end": 676,
                                        "fullWidth": 1,
                                        "width": 1,
                                        "text": "(",
                                        "value": "(",
                                        "valueText": "("
                                    },
                                    "parameters": [
                                        {
                                            "kind": "Parameter",
                                            "fullStart": 676,
                                            "fullEnd": 679,
                                            "start": 676,
                                            "end": 679,
                                            "fullWidth": 3,
<<<<<<< HEAD
                                            "width": 3,
=======
                                            "modifiers": [],
>>>>>>> e3c38734
                                            "identifier": {
                                                "kind": "IdentifierName",
                                                "fullStart": 676,
                                                "fullEnd": 679,
                                                "start": 676,
                                                "end": 679,
                                                "fullWidth": 3,
                                                "width": 3,
                                                "text": "val",
                                                "value": "val",
                                                "valueText": "val"
                                            }
                                        },
                                        {
                                            "kind": "CommaToken",
                                            "fullStart": 679,
                                            "fullEnd": 681,
                                            "start": 679,
                                            "end": 680,
                                            "fullWidth": 2,
                                            "width": 1,
                                            "text": ",",
                                            "value": ",",
                                            "valueText": ",",
                                            "hasTrailingTrivia": true,
                                            "trailingTrivia": [
                                                {
                                                    "kind": "WhitespaceTrivia",
                                                    "text": " "
                                                }
                                            ]
                                        },
                                        {
                                            "kind": "Parameter",
                                            "fullStart": 681,
                                            "fullEnd": 684,
                                            "start": 681,
                                            "end": 684,
                                            "fullWidth": 3,
<<<<<<< HEAD
                                            "width": 3,
=======
                                            "modifiers": [],
>>>>>>> e3c38734
                                            "identifier": {
                                                "kind": "IdentifierName",
                                                "fullStart": 681,
                                                "fullEnd": 684,
                                                "start": 681,
                                                "end": 684,
                                                "fullWidth": 3,
                                                "width": 3,
                                                "text": "idx",
                                                "value": "idx",
                                                "valueText": "idx"
                                            }
                                        },
                                        {
                                            "kind": "CommaToken",
                                            "fullStart": 684,
                                            "fullEnd": 686,
                                            "start": 684,
                                            "end": 685,
                                            "fullWidth": 2,
                                            "width": 1,
                                            "text": ",",
                                            "value": ",",
                                            "valueText": ",",
                                            "hasTrailingTrivia": true,
                                            "trailingTrivia": [
                                                {
                                                    "kind": "WhitespaceTrivia",
                                                    "text": " "
                                                }
                                            ]
                                        },
                                        {
                                            "kind": "Parameter",
                                            "fullStart": 686,
                                            "fullEnd": 689,
                                            "start": 686,
                                            "end": 689,
                                            "fullWidth": 3,
<<<<<<< HEAD
                                            "width": 3,
=======
                                            "modifiers": [],
>>>>>>> e3c38734
                                            "identifier": {
                                                "kind": "IdentifierName",
                                                "fullStart": 686,
                                                "fullEnd": 689,
                                                "start": 686,
                                                "end": 689,
                                                "fullWidth": 3,
                                                "width": 3,
                                                "text": "obj",
                                                "value": "obj",
                                                "valueText": "obj"
                                            }
                                        }
                                    ],
                                    "closeParenToken": {
                                        "kind": "CloseParenToken",
                                        "fullStart": 689,
                                        "fullEnd": 691,
                                        "start": 689,
                                        "end": 690,
                                        "fullWidth": 2,
                                        "width": 1,
                                        "text": ")",
                                        "value": ")",
                                        "valueText": ")",
                                        "hasTrailingTrivia": true,
                                        "trailingTrivia": [
                                            {
                                                "kind": "WhitespaceTrivia",
                                                "text": " "
                                            }
                                        ]
                                    }
                                }
                            },
                            "block": {
                                "kind": "Block",
                                "fullStart": 691,
                                "fullEnd": 840,
                                "start": 691,
                                "end": 838,
                                "fullWidth": 149,
                                "width": 147,
                                "openBraceToken": {
                                    "kind": "OpenBraceToken",
                                    "fullStart": 691,
                                    "fullEnd": 694,
                                    "start": 691,
                                    "end": 692,
                                    "fullWidth": 3,
                                    "width": 1,
                                    "text": "{",
                                    "value": "{",
                                    "valueText": "{",
                                    "hasTrailingTrivia": true,
                                    "hasTrailingNewLine": true,
                                    "trailingTrivia": [
                                        {
                                            "kind": "NewLineTrivia",
                                            "text": "\r\n"
                                        }
                                    ]
                                },
                                "statements": [
                                    {
                                        "kind": "ExpressionStatement",
                                        "fullStart": 694,
                                        "fullEnd": 724,
                                        "start": 706,
                                        "end": 722,
                                        "fullWidth": 30,
                                        "width": 16,
                                        "expression": {
                                            "kind": "DeleteExpression",
                                            "fullStart": 694,
                                            "fullEnd": 721,
                                            "start": 706,
                                            "end": 721,
                                            "fullWidth": 27,
                                            "width": 15,
                                            "deleteKeyword": {
                                                "kind": "DeleteKeyword",
                                                "fullStart": 694,
                                                "fullEnd": 713,
                                                "start": 706,
                                                "end": 712,
                                                "fullWidth": 19,
                                                "width": 6,
                                                "text": "delete",
                                                "value": "delete",
                                                "valueText": "delete",
                                                "hasLeadingTrivia": true,
                                                "hasTrailingTrivia": true,
                                                "leadingTrivia": [
                                                    {
                                                        "kind": "WhitespaceTrivia",
                                                        "text": "            "
                                                    }
                                                ],
                                                "trailingTrivia": [
                                                    {
                                                        "kind": "WhitespaceTrivia",
                                                        "text": " "
                                                    }
                                                ]
                                            },
                                            "expression": {
                                                "kind": "MemberAccessExpression",
                                                "fullStart": 713,
                                                "fullEnd": 721,
                                                "start": 713,
                                                "end": 721,
                                                "fullWidth": 8,
                                                "width": 8,
                                                "expression": {
                                                    "kind": "IdentifierName",
                                                    "fullStart": 713,
                                                    "fullEnd": 714,
                                                    "start": 713,
                                                    "end": 714,
                                                    "fullWidth": 1,
                                                    "width": 1,
                                                    "text": "o",
                                                    "value": "o",
                                                    "valueText": "o"
                                                },
                                                "dotToken": {
                                                    "kind": "DotToken",
                                                    "fullStart": 714,
                                                    "fullEnd": 715,
                                                    "start": 714,
                                                    "end": 715,
                                                    "fullWidth": 1,
                                                    "width": 1,
                                                    "text": ".",
                                                    "value": ".",
                                                    "valueText": "."
                                                },
                                                "name": {
                                                    "kind": "IdentifierName",
                                                    "fullStart": 715,
                                                    "fullEnd": 721,
                                                    "start": 715,
                                                    "end": 721,
                                                    "fullWidth": 6,
                                                    "width": 6,
                                                    "text": "srcArr",
                                                    "value": "srcArr",
                                                    "valueText": "srcArr"
                                                }
                                            }
                                        },
                                        "semicolonToken": {
                                            "kind": "SemicolonToken",
                                            "fullStart": 721,
                                            "fullEnd": 724,
                                            "start": 721,
                                            "end": 722,
                                            "fullWidth": 3,
                                            "width": 1,
                                            "text": ";",
                                            "value": ";",
                                            "valueText": ";",
                                            "hasTrailingTrivia": true,
                                            "hasTrailingNewLine": true,
                                            "trailingTrivia": [
                                                {
                                                    "kind": "NewLineTrivia",
                                                    "text": "\r\n"
                                                }
                                            ]
                                        }
                                    },
                                    {
                                        "kind": "IfStatement",
                                        "fullStart": 724,
                                        "fullEnd": 829,
                                        "start": 736,
                                        "end": 827,
                                        "fullWidth": 105,
                                        "width": 91,
                                        "ifKeyword": {
                                            "kind": "IfKeyword",
                                            "fullStart": 724,
                                            "fullEnd": 739,
                                            "start": 736,
                                            "end": 738,
                                            "fullWidth": 15,
                                            "width": 2,
                                            "text": "if",
                                            "value": "if",
                                            "valueText": "if",
                                            "hasLeadingTrivia": true,
                                            "hasTrailingTrivia": true,
                                            "leadingTrivia": [
                                                {
                                                    "kind": "WhitespaceTrivia",
                                                    "text": "            "
                                                }
                                            ],
                                            "trailingTrivia": [
                                                {
                                                    "kind": "WhitespaceTrivia",
                                                    "text": " "
                                                }
                                            ]
                                        },
                                        "openParenToken": {
                                            "kind": "OpenParenToken",
                                            "fullStart": 739,
                                            "fullEnd": 740,
                                            "start": 739,
                                            "end": 740,
                                            "fullWidth": 1,
                                            "width": 1,
                                            "text": "(",
                                            "value": "(",
                                            "valueText": "("
                                        },
                                        "condition": {
                                            "kind": "GreaterThanExpression",
                                            "fullStart": 740,
                                            "fullEnd": 747,
                                            "start": 740,
                                            "end": 747,
                                            "fullWidth": 7,
                                            "width": 7,
                                            "left": {
                                                "kind": "IdentifierName",
                                                "fullStart": 740,
                                                "fullEnd": 744,
                                                "start": 740,
                                                "end": 743,
                                                "fullWidth": 4,
                                                "width": 3,
                                                "text": "val",
                                                "value": "val",
                                                "valueText": "val",
                                                "hasTrailingTrivia": true,
                                                "trailingTrivia": [
                                                    {
                                                        "kind": "WhitespaceTrivia",
                                                        "text": " "
                                                    }
                                                ]
                                            },
                                            "operatorToken": {
                                                "kind": "GreaterThanToken",
                                                "fullStart": 744,
                                                "fullEnd": 746,
                                                "start": 744,
                                                "end": 745,
                                                "fullWidth": 2,
                                                "width": 1,
                                                "text": ">",
                                                "value": ">",
                                                "valueText": ">",
                                                "hasTrailingTrivia": true,
                                                "trailingTrivia": [
                                                    {
                                                        "kind": "WhitespaceTrivia",
                                                        "text": " "
                                                    }
                                                ]
                                            },
                                            "right": {
                                                "kind": "NumericLiteral",
                                                "fullStart": 746,
                                                "fullEnd": 747,
                                                "start": 746,
                                                "end": 747,
                                                "fullWidth": 1,
                                                "width": 1,
                                                "text": "0",
                                                "value": 0,
                                                "valueText": "0"
                                            }
                                        },
                                        "closeParenToken": {
                                            "kind": "CloseParenToken",
                                            "fullStart": 747,
                                            "fullEnd": 750,
                                            "start": 747,
                                            "end": 748,
                                            "fullWidth": 3,
                                            "width": 1,
                                            "text": ")",
                                            "value": ")",
                                            "valueText": ")",
                                            "hasTrailingTrivia": true,
                                            "hasTrailingNewLine": true,
                                            "trailingTrivia": [
                                                {
                                                    "kind": "NewLineTrivia",
                                                    "text": "\r\n"
                                                }
                                            ]
                                        },
                                        "statement": {
                                            "kind": "ReturnStatement",
                                            "fullStart": 750,
                                            "fullEnd": 780,
                                            "start": 766,
                                            "end": 778,
                                            "fullWidth": 30,
                                            "width": 12,
                                            "returnKeyword": {
                                                "kind": "ReturnKeyword",
                                                "fullStart": 750,
                                                "fullEnd": 773,
                                                "start": 766,
                                                "end": 772,
                                                "fullWidth": 23,
                                                "width": 6,
                                                "text": "return",
                                                "value": "return",
                                                "valueText": "return",
                                                "hasLeadingTrivia": true,
                                                "hasTrailingTrivia": true,
                                                "leadingTrivia": [
                                                    {
                                                        "kind": "WhitespaceTrivia",
                                                        "text": "                "
                                                    }
                                                ],
                                                "trailingTrivia": [
                                                    {
                                                        "kind": "WhitespaceTrivia",
                                                        "text": " "
                                                    }
                                                ]
                                            },
                                            "expression": {
                                                "kind": "TrueKeyword",
                                                "fullStart": 773,
                                                "fullEnd": 777,
                                                "start": 773,
                                                "end": 777,
                                                "fullWidth": 4,
                                                "width": 4,
                                                "text": "true",
                                                "value": true,
                                                "valueText": "true"
                                            },
                                            "semicolonToken": {
                                                "kind": "SemicolonToken",
                                                "fullStart": 777,
                                                "fullEnd": 780,
                                                "start": 777,
                                                "end": 778,
                                                "fullWidth": 3,
                                                "width": 1,
                                                "text": ";",
                                                "value": ";",
                                                "valueText": ";",
                                                "hasTrailingTrivia": true,
                                                "hasTrailingNewLine": true,
                                                "trailingTrivia": [
                                                    {
                                                        "kind": "NewLineTrivia",
                                                        "text": "\r\n"
                                                    }
                                                ]
                                            }
                                        },
                                        "elseClause": {
                                            "kind": "ElseClause",
                                            "fullStart": 780,
                                            "fullEnd": 829,
                                            "start": 792,
                                            "end": 827,
                                            "fullWidth": 49,
                                            "width": 35,
                                            "elseKeyword": {
                                                "kind": "ElseKeyword",
                                                "fullStart": 780,
                                                "fullEnd": 798,
                                                "start": 792,
                                                "end": 796,
                                                "fullWidth": 18,
                                                "width": 4,
                                                "text": "else",
                                                "value": "else",
                                                "valueText": "else",
                                                "hasLeadingTrivia": true,
                                                "hasTrailingTrivia": true,
                                                "hasTrailingNewLine": true,
                                                "leadingTrivia": [
                                                    {
                                                        "kind": "WhitespaceTrivia",
                                                        "text": "            "
                                                    }
                                                ],
                                                "trailingTrivia": [
                                                    {
                                                        "kind": "NewLineTrivia",
                                                        "text": "\r\n"
                                                    }
                                                ]
                                            },
                                            "statement": {
                                                "kind": "ReturnStatement",
                                                "fullStart": 798,
                                                "fullEnd": 829,
                                                "start": 814,
                                                "end": 827,
                                                "fullWidth": 31,
                                                "width": 13,
                                                "returnKeyword": {
                                                    "kind": "ReturnKeyword",
                                                    "fullStart": 798,
                                                    "fullEnd": 821,
                                                    "start": 814,
                                                    "end": 820,
                                                    "fullWidth": 23,
                                                    "width": 6,
                                                    "text": "return",
                                                    "value": "return",
                                                    "valueText": "return",
                                                    "hasLeadingTrivia": true,
                                                    "hasTrailingTrivia": true,
                                                    "leadingTrivia": [
                                                        {
                                                            "kind": "WhitespaceTrivia",
                                                            "text": "                "
                                                        }
                                                    ],
                                                    "trailingTrivia": [
                                                        {
                                                            "kind": "WhitespaceTrivia",
                                                            "text": " "
                                                        }
                                                    ]
                                                },
                                                "expression": {
                                                    "kind": "FalseKeyword",
                                                    "fullStart": 821,
                                                    "fullEnd": 826,
                                                    "start": 821,
                                                    "end": 826,
                                                    "fullWidth": 5,
                                                    "width": 5,
                                                    "text": "false",
                                                    "value": false,
                                                    "valueText": "false"
                                                },
                                                "semicolonToken": {
                                                    "kind": "SemicolonToken",
                                                    "fullStart": 826,
                                                    "fullEnd": 829,
                                                    "start": 826,
                                                    "end": 827,
                                                    "fullWidth": 3,
                                                    "width": 1,
                                                    "text": ";",
                                                    "value": ";",
                                                    "valueText": ";",
                                                    "hasTrailingTrivia": true,
                                                    "hasTrailingNewLine": true,
                                                    "trailingTrivia": [
                                                        {
                                                            "kind": "NewLineTrivia",
                                                            "text": "\r\n"
                                                        }
                                                    ]
                                                }
                                            }
                                        }
                                    }
                                ],
                                "closeBraceToken": {
                                    "kind": "CloseBraceToken",
                                    "fullStart": 829,
                                    "fullEnd": 840,
                                    "start": 837,
                                    "end": 838,
                                    "fullWidth": 11,
                                    "width": 1,
                                    "text": "}",
                                    "value": "}",
                                    "valueText": "}",
                                    "hasLeadingTrivia": true,
                                    "hasTrailingTrivia": true,
                                    "hasTrailingNewLine": true,
                                    "leadingTrivia": [
                                        {
                                            "kind": "WhitespaceTrivia",
                                            "text": "        "
                                        }
                                    ],
                                    "trailingTrivia": [
                                        {
                                            "kind": "NewLineTrivia",
                                            "text": "\r\n"
                                        }
                                    ]
                                }
                            }
                        },
                        {
                            "kind": "VariableStatement",
                            "fullStart": 840,
                            "fullEnd": 893,
                            "start": 850,
                            "end": 891,
                            "fullWidth": 53,
                            "width": 41,
                            "modifiers": [],
                            "variableDeclaration": {
                                "kind": "VariableDeclaration",
                                "fullStart": 840,
                                "fullEnd": 890,
                                "start": 850,
                                "end": 890,
                                "fullWidth": 50,
                                "width": 40,
                                "varKeyword": {
                                    "kind": "VarKeyword",
                                    "fullStart": 840,
                                    "fullEnd": 854,
                                    "start": 850,
                                    "end": 853,
                                    "fullWidth": 14,
                                    "width": 3,
                                    "text": "var",
                                    "value": "var",
                                    "valueText": "var",
                                    "hasLeadingTrivia": true,
                                    "hasLeadingNewLine": true,
                                    "hasTrailingTrivia": true,
                                    "leadingTrivia": [
                                        {
                                            "kind": "NewLineTrivia",
                                            "text": "\r\n"
                                        },
                                        {
                                            "kind": "WhitespaceTrivia",
                                            "text": "        "
                                        }
                                    ],
                                    "trailingTrivia": [
                                        {
                                            "kind": "WhitespaceTrivia",
                                            "text": " "
                                        }
                                    ]
                                },
                                "variableDeclarators": [
                                    {
                                        "kind": "VariableDeclarator",
                                        "fullStart": 854,
                                        "fullEnd": 890,
                                        "start": 854,
                                        "end": 890,
                                        "fullWidth": 36,
                                        "width": 36,
                                        "identifier": {
                                            "kind": "IdentifierName",
                                            "fullStart": 854,
                                            "fullEnd": 861,
                                            "start": 854,
                                            "end": 860,
                                            "fullWidth": 7,
                                            "width": 6,
                                            "text": "resArr",
                                            "value": "resArr",
                                            "valueText": "resArr",
                                            "hasTrailingTrivia": true,
                                            "trailingTrivia": [
                                                {
                                                    "kind": "WhitespaceTrivia",
                                                    "text": " "
                                                }
                                            ]
                                        },
                                        "equalsValueClause": {
                                            "kind": "EqualsValueClause",
                                            "fullStart": 861,
                                            "fullEnd": 890,
                                            "start": 861,
                                            "end": 890,
                                            "fullWidth": 29,
                                            "width": 29,
                                            "equalsToken": {
                                                "kind": "EqualsToken",
                                                "fullStart": 861,
                                                "fullEnd": 863,
                                                "start": 861,
                                                "end": 862,
                                                "fullWidth": 2,
                                                "width": 1,
                                                "text": "=",
                                                "value": "=",
                                                "valueText": "=",
                                                "hasTrailingTrivia": true,
                                                "trailingTrivia": [
                                                    {
                                                        "kind": "WhitespaceTrivia",
                                                        "text": " "
                                                    }
                                                ]
                                            },
                                            "value": {
                                                "kind": "InvocationExpression",
                                                "fullStart": 863,
                                                "fullEnd": 890,
                                                "start": 863,
                                                "end": 890,
                                                "fullWidth": 27,
                                                "width": 27,
                                                "expression": {
                                                    "kind": "MemberAccessExpression",
                                                    "fullStart": 863,
                                                    "fullEnd": 878,
                                                    "start": 863,
                                                    "end": 878,
                                                    "fullWidth": 15,
                                                    "width": 15,
                                                    "expression": {
                                                        "kind": "MemberAccessExpression",
                                                        "fullStart": 863,
                                                        "fullEnd": 871,
                                                        "start": 863,
                                                        "end": 871,
                                                        "fullWidth": 8,
                                                        "width": 8,
                                                        "expression": {
                                                            "kind": "IdentifierName",
                                                            "fullStart": 863,
                                                            "fullEnd": 864,
                                                            "start": 863,
                                                            "end": 864,
                                                            "fullWidth": 1,
                                                            "width": 1,
                                                            "text": "o",
                                                            "value": "o",
                                                            "valueText": "o"
                                                        },
                                                        "dotToken": {
                                                            "kind": "DotToken",
                                                            "fullStart": 864,
                                                            "fullEnd": 865,
                                                            "start": 864,
                                                            "end": 865,
                                                            "fullWidth": 1,
                                                            "width": 1,
                                                            "text": ".",
                                                            "value": ".",
                                                            "valueText": "."
                                                        },
                                                        "name": {
                                                            "kind": "IdentifierName",
                                                            "fullStart": 865,
                                                            "fullEnd": 871,
                                                            "start": 865,
                                                            "end": 871,
                                                            "fullWidth": 6,
                                                            "width": 6,
                                                            "text": "srcArr",
                                                            "value": "srcArr",
                                                            "valueText": "srcArr"
                                                        }
                                                    },
                                                    "dotToken": {
                                                        "kind": "DotToken",
                                                        "fullStart": 871,
                                                        "fullEnd": 872,
                                                        "start": 871,
                                                        "end": 872,
                                                        "fullWidth": 1,
                                                        "width": 1,
                                                        "text": ".",
                                                        "value": ".",
                                                        "valueText": "."
                                                    },
                                                    "name": {
                                                        "kind": "IdentifierName",
                                                        "fullStart": 872,
                                                        "fullEnd": 878,
                                                        "start": 872,
                                                        "end": 878,
                                                        "fullWidth": 6,
                                                        "width": 6,
                                                        "text": "filter",
                                                        "value": "filter",
                                                        "valueText": "filter"
                                                    }
                                                },
                                                "argumentList": {
                                                    "kind": "ArgumentList",
                                                    "fullStart": 878,
                                                    "fullEnd": 890,
                                                    "start": 878,
                                                    "end": 890,
                                                    "fullWidth": 12,
                                                    "width": 12,
                                                    "openParenToken": {
                                                        "kind": "OpenParenToken",
                                                        "fullStart": 878,
                                                        "fullEnd": 879,
                                                        "start": 878,
                                                        "end": 879,
                                                        "fullWidth": 1,
                                                        "width": 1,
                                                        "text": "(",
                                                        "value": "(",
                                                        "valueText": "("
                                                    },
                                                    "arguments": [
                                                        {
                                                            "kind": "IdentifierName",
                                                            "fullStart": 879,
                                                            "fullEnd": 889,
                                                            "start": 879,
                                                            "end": 889,
                                                            "fullWidth": 10,
                                                            "width": 10,
                                                            "text": "callbackfn",
                                                            "value": "callbackfn",
                                                            "valueText": "callbackfn"
                                                        }
                                                    ],
                                                    "closeParenToken": {
                                                        "kind": "CloseParenToken",
                                                        "fullStart": 889,
                                                        "fullEnd": 890,
                                                        "start": 889,
                                                        "end": 890,
                                                        "fullWidth": 1,
                                                        "width": 1,
                                                        "text": ")",
                                                        "value": ")",
                                                        "valueText": ")"
                                                    }
                                                }
                                            }
                                        }
                                    }
                                ]
                            },
                            "semicolonToken": {
                                "kind": "SemicolonToken",
                                "fullStart": 890,
                                "fullEnd": 893,
                                "start": 890,
                                "end": 891,
                                "fullWidth": 3,
                                "width": 1,
                                "text": ";",
                                "value": ";",
                                "valueText": ";",
                                "hasTrailingTrivia": true,
                                "hasTrailingNewLine": true,
                                "trailingTrivia": [
                                    {
                                        "kind": "NewLineTrivia",
                                        "text": "\r\n"
                                    }
                                ]
                            }
                        },
                        {
                            "kind": "ReturnStatement",
                            "fullStart": 893,
                            "fullEnd": 965,
                            "start": 901,
                            "end": 963,
                            "fullWidth": 72,
                            "width": 62,
                            "returnKeyword": {
                                "kind": "ReturnKeyword",
                                "fullStart": 893,
                                "fullEnd": 908,
                                "start": 901,
                                "end": 907,
                                "fullWidth": 15,
                                "width": 6,
                                "text": "return",
                                "value": "return",
                                "valueText": "return",
                                "hasLeadingTrivia": true,
                                "hasTrailingTrivia": true,
                                "leadingTrivia": [
                                    {
                                        "kind": "WhitespaceTrivia",
                                        "text": "        "
                                    }
                                ],
                                "trailingTrivia": [
                                    {
                                        "kind": "WhitespaceTrivia",
                                        "text": " "
                                    }
                                ]
                            },
                            "expression": {
                                "kind": "LogicalAndExpression",
                                "fullStart": 908,
                                "fullEnd": 962,
                                "start": 908,
                                "end": 962,
                                "fullWidth": 54,
                                "width": 54,
                                "left": {
                                    "kind": "EqualsExpression",
                                    "fullStart": 908,
                                    "fullEnd": 928,
                                    "start": 908,
                                    "end": 927,
                                    "fullWidth": 20,
                                    "width": 19,
                                    "left": {
                                        "kind": "MemberAccessExpression",
                                        "fullStart": 908,
                                        "fullEnd": 922,
                                        "start": 908,
                                        "end": 921,
                                        "fullWidth": 14,
                                        "width": 13,
                                        "expression": {
                                            "kind": "IdentifierName",
                                            "fullStart": 908,
                                            "fullEnd": 914,
                                            "start": 908,
                                            "end": 914,
                                            "fullWidth": 6,
                                            "width": 6,
                                            "text": "resArr",
                                            "value": "resArr",
                                            "valueText": "resArr"
                                        },
                                        "dotToken": {
                                            "kind": "DotToken",
                                            "fullStart": 914,
                                            "fullEnd": 915,
                                            "start": 914,
                                            "end": 915,
                                            "fullWidth": 1,
                                            "width": 1,
                                            "text": ".",
                                            "value": ".",
                                            "valueText": "."
                                        },
                                        "name": {
                                            "kind": "IdentifierName",
                                            "fullStart": 915,
                                            "fullEnd": 922,
                                            "start": 915,
                                            "end": 921,
                                            "fullWidth": 7,
                                            "width": 6,
                                            "text": "length",
                                            "value": "length",
                                            "valueText": "length",
                                            "hasTrailingTrivia": true,
                                            "trailingTrivia": [
                                                {
                                                    "kind": "WhitespaceTrivia",
                                                    "text": " "
                                                }
                                            ]
                                        }
                                    },
                                    "operatorToken": {
                                        "kind": "EqualsEqualsEqualsToken",
                                        "fullStart": 922,
                                        "fullEnd": 926,
                                        "start": 922,
                                        "end": 925,
                                        "fullWidth": 4,
                                        "width": 3,
                                        "text": "===",
                                        "value": "===",
                                        "valueText": "===",
                                        "hasTrailingTrivia": true,
                                        "trailingTrivia": [
                                            {
                                                "kind": "WhitespaceTrivia",
                                                "text": " "
                                            }
                                        ]
                                    },
                                    "right": {
                                        "kind": "NumericLiteral",
                                        "fullStart": 926,
                                        "fullEnd": 928,
                                        "start": 926,
                                        "end": 927,
                                        "fullWidth": 2,
                                        "width": 1,
                                        "text": "5",
                                        "value": 5,
                                        "valueText": "5",
                                        "hasTrailingTrivia": true,
                                        "trailingTrivia": [
                                            {
                                                "kind": "WhitespaceTrivia",
                                                "text": " "
                                            }
                                        ]
                                    }
                                },
                                "operatorToken": {
                                    "kind": "AmpersandAmpersandToken",
                                    "fullStart": 928,
                                    "fullEnd": 931,
                                    "start": 928,
                                    "end": 930,
                                    "fullWidth": 3,
                                    "width": 2,
                                    "text": "&&",
                                    "value": "&&",
                                    "valueText": "&&",
                                    "hasTrailingTrivia": true,
                                    "trailingTrivia": [
                                        {
                                            "kind": "WhitespaceTrivia",
                                            "text": " "
                                        }
                                    ]
                                },
                                "right": {
                                    "kind": "EqualsExpression",
                                    "fullStart": 931,
                                    "fullEnd": 962,
                                    "start": 931,
                                    "end": 962,
                                    "fullWidth": 31,
                                    "width": 31,
                                    "left": {
                                        "kind": "TypeOfExpression",
                                        "fullStart": 931,
                                        "fullEnd": 947,
                                        "start": 931,
                                        "end": 946,
                                        "fullWidth": 16,
                                        "width": 15,
                                        "typeOfKeyword": {
                                            "kind": "TypeOfKeyword",
                                            "fullStart": 931,
                                            "fullEnd": 938,
                                            "start": 931,
                                            "end": 937,
                                            "fullWidth": 7,
                                            "width": 6,
                                            "text": "typeof",
                                            "value": "typeof",
                                            "valueText": "typeof",
                                            "hasTrailingTrivia": true,
                                            "trailingTrivia": [
                                                {
                                                    "kind": "WhitespaceTrivia",
                                                    "text": " "
                                                }
                                            ]
                                        },
                                        "expression": {
                                            "kind": "MemberAccessExpression",
                                            "fullStart": 938,
                                            "fullEnd": 947,
                                            "start": 938,
                                            "end": 946,
                                            "fullWidth": 9,
                                            "width": 8,
                                            "expression": {
                                                "kind": "IdentifierName",
                                                "fullStart": 938,
                                                "fullEnd": 939,
                                                "start": 938,
                                                "end": 939,
                                                "fullWidth": 1,
                                                "width": 1,
                                                "text": "o",
                                                "value": "o",
                                                "valueText": "o"
                                            },
                                            "dotToken": {
                                                "kind": "DotToken",
                                                "fullStart": 939,
                                                "fullEnd": 940,
                                                "start": 939,
                                                "end": 940,
                                                "fullWidth": 1,
                                                "width": 1,
                                                "text": ".",
                                                "value": ".",
                                                "valueText": "."
                                            },
                                            "name": {
                                                "kind": "IdentifierName",
                                                "fullStart": 940,
                                                "fullEnd": 947,
                                                "start": 940,
                                                "end": 946,
                                                "fullWidth": 7,
                                                "width": 6,
                                                "text": "srcArr",
                                                "value": "srcArr",
                                                "valueText": "srcArr",
                                                "hasTrailingTrivia": true,
                                                "trailingTrivia": [
                                                    {
                                                        "kind": "WhitespaceTrivia",
                                                        "text": " "
                                                    }
                                                ]
                                            }
                                        }
                                    },
                                    "operatorToken": {
                                        "kind": "EqualsEqualsEqualsToken",
                                        "fullStart": 947,
                                        "fullEnd": 951,
                                        "start": 947,
                                        "end": 950,
                                        "fullWidth": 4,
                                        "width": 3,
                                        "text": "===",
                                        "value": "===",
                                        "valueText": "===",
                                        "hasTrailingTrivia": true,
                                        "trailingTrivia": [
                                            {
                                                "kind": "WhitespaceTrivia",
                                                "text": " "
                                            }
                                        ]
                                    },
                                    "right": {
                                        "kind": "StringLiteral",
                                        "fullStart": 951,
                                        "fullEnd": 962,
                                        "start": 951,
                                        "end": 962,
                                        "fullWidth": 11,
                                        "width": 11,
                                        "text": "\"undefined\"",
                                        "value": "undefined",
                                        "valueText": "undefined"
                                    }
                                }
                            },
                            "semicolonToken": {
                                "kind": "SemicolonToken",
                                "fullStart": 962,
                                "fullEnd": 965,
                                "start": 962,
                                "end": 963,
                                "fullWidth": 3,
                                "width": 1,
                                "text": ";",
                                "value": ";",
                                "valueText": ";",
                                "hasTrailingTrivia": true,
                                "hasTrailingNewLine": true,
                                "trailingTrivia": [
                                    {
                                        "kind": "NewLineTrivia",
                                        "text": "\r\n"
                                    }
                                ]
                            }
                        }
                    ],
                    "closeBraceToken": {
                        "kind": "CloseBraceToken",
                        "fullStart": 965,
                        "fullEnd": 972,
                        "start": 969,
                        "end": 970,
                        "fullWidth": 7,
                        "width": 1,
                        "text": "}",
                        "value": "}",
                        "valueText": "}",
                        "hasLeadingTrivia": true,
                        "hasTrailingTrivia": true,
                        "hasTrailingNewLine": true,
                        "leadingTrivia": [
                            {
                                "kind": "WhitespaceTrivia",
                                "text": "    "
                            }
                        ],
                        "trailingTrivia": [
                            {
                                "kind": "NewLineTrivia",
                                "text": "\r\n"
                            }
                        ]
                    }
                }
            },
            {
                "kind": "ExpressionStatement",
                "fullStart": 972,
                "fullEnd": 996,
                "start": 972,
                "end": 994,
                "fullWidth": 24,
                "width": 22,
                "expression": {
                    "kind": "InvocationExpression",
                    "fullStart": 972,
                    "fullEnd": 993,
                    "start": 972,
                    "end": 993,
                    "fullWidth": 21,
                    "width": 21,
                    "expression": {
                        "kind": "IdentifierName",
                        "fullStart": 972,
                        "fullEnd": 983,
                        "start": 972,
                        "end": 983,
                        "fullWidth": 11,
                        "width": 11,
                        "text": "runTestCase",
                        "value": "runTestCase",
                        "valueText": "runTestCase"
                    },
                    "argumentList": {
                        "kind": "ArgumentList",
                        "fullStart": 983,
                        "fullEnd": 993,
                        "start": 983,
                        "end": 993,
                        "fullWidth": 10,
                        "width": 10,
                        "openParenToken": {
                            "kind": "OpenParenToken",
                            "fullStart": 983,
                            "fullEnd": 984,
                            "start": 983,
                            "end": 984,
                            "fullWidth": 1,
                            "width": 1,
                            "text": "(",
                            "value": "(",
                            "valueText": "("
                        },
                        "arguments": [
                            {
                                "kind": "IdentifierName",
                                "fullStart": 984,
                                "fullEnd": 992,
                                "start": 984,
                                "end": 992,
                                "fullWidth": 8,
                                "width": 8,
                                "text": "testcase",
                                "value": "testcase",
                                "valueText": "testcase"
                            }
                        ],
                        "closeParenToken": {
                            "kind": "CloseParenToken",
                            "fullStart": 992,
                            "fullEnd": 993,
                            "start": 992,
                            "end": 993,
                            "fullWidth": 1,
                            "width": 1,
                            "text": ")",
                            "value": ")",
                            "valueText": ")"
                        }
                    }
                },
                "semicolonToken": {
                    "kind": "SemicolonToken",
                    "fullStart": 993,
                    "fullEnd": 996,
                    "start": 993,
                    "end": 994,
                    "fullWidth": 3,
                    "width": 1,
                    "text": ";",
                    "value": ";",
                    "valueText": ";",
                    "hasTrailingTrivia": true,
                    "hasTrailingNewLine": true,
                    "trailingTrivia": [
                        {
                            "kind": "NewLineTrivia",
                            "text": "\r\n"
                        }
                    ]
                }
            }
        ],
        "endOfFileToken": {
            "kind": "EndOfFileToken",
            "fullStart": 996,
            "fullEnd": 996,
            "start": 996,
            "end": 996,
            "fullWidth": 0,
            "width": 0,
            "text": ""
        }
    },
    "lineMap": {
        "lineStarts": [
            0,
            67,
            152,
            232,
            308,
            380,
            385,
            439,
            546,
            551,
            553,
            555,
            578,
            609,
            646,
            648,
            694,
            724,
            750,
            780,
            798,
            829,
            840,
            842,
            893,
            965,
            972,
            996
        ],
        "length": 996
    }
}<|MERGE_RESOLUTION|>--- conflicted
+++ resolved
@@ -766,11 +766,8 @@
                                             "start": 676,
                                             "end": 679,
                                             "fullWidth": 3,
-<<<<<<< HEAD
                                             "width": 3,
-=======
                                             "modifiers": [],
->>>>>>> e3c38734
                                             "identifier": {
                                                 "kind": "IdentifierName",
                                                 "fullStart": 676,
@@ -810,11 +807,8 @@
                                             "start": 681,
                                             "end": 684,
                                             "fullWidth": 3,
-<<<<<<< HEAD
                                             "width": 3,
-=======
                                             "modifiers": [],
->>>>>>> e3c38734
                                             "identifier": {
                                                 "kind": "IdentifierName",
                                                 "fullStart": 681,
@@ -854,11 +848,8 @@
                                             "start": 686,
                                             "end": 689,
                                             "fullWidth": 3,
-<<<<<<< HEAD
                                             "width": 3,
-=======
                                             "modifiers": [],
->>>>>>> e3c38734
                                             "identifier": {
                                                 "kind": "IdentifierName",
                                                 "fullStart": 686,
