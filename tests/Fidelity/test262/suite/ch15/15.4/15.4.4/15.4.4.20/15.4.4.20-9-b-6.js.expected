--- conflicted
+++ resolved
@@ -575,12 +575,8 @@
                                         "start": 706,
                                         "end": 725,
                                         "fullWidth": 19,
-<<<<<<< HEAD
                                         "width": 19,
-                                        "identifier": {
-=======
                                         "propertyName": {
->>>>>>> 85e84683
                                             "kind": "IdentifierName",
                                             "fullStart": 706,
                                             "fullEnd": 710,
@@ -2055,12 +2051,8 @@
                                                     "start": 1201,
                                                     "end": 1254,
                                                     "fullWidth": 53,
-<<<<<<< HEAD
                                                     "width": 53,
-                                                    "identifier": {
-=======
                                                     "propertyName": {
->>>>>>> 85e84683
                                                         "kind": "IdentifierName",
                                                         "fullStart": 1201,
                                                         "fullEnd": 1208,
