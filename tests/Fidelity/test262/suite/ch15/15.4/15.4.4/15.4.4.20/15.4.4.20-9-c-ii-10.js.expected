{
    "isDeclaration": false,
    "languageVersion": "EcmaScript5",
    "parseOptions": {
        "allowAutomaticSemicolonInsertion": true
    },
    "sourceUnit": {
        "kind": "SourceUnit",
        "fullStart": 0,
        "fullEnd": 780,
        "start": 541,
        "end": 780,
        "fullWidth": 780,
        "width": 239,
        "isIncrementallyUnusable": true,
        "moduleElements": [
            {
                "kind": "FunctionDeclaration",
                "fullStart": 0,
                "fullEnd": 756,
                "start": 541,
                "end": 754,
                "fullWidth": 756,
                "width": 213,
                "modifiers": [],
                "functionKeyword": {
                    "kind": "FunctionKeyword",
                    "fullStart": 0,
                    "fullEnd": 550,
                    "start": 541,
                    "end": 549,
                    "fullWidth": 550,
                    "width": 8,
                    "text": "function",
                    "value": "function",
                    "valueText": "function",
                    "hasLeadingTrivia": true,
                    "hasLeadingComment": true,
                    "hasLeadingNewLine": true,
                    "hasTrailingTrivia": true,
                    "leadingTrivia": [
                        {
                            "kind": "SingleLineCommentTrivia",
                            "text": "/// Copyright (c) 2012 Ecma International.  All rights reserved. "
                        },
                        {
                            "kind": "NewLineTrivia",
                            "text": "\r\n"
                        },
                        {
                            "kind": "SingleLineCommentTrivia",
                            "text": "/// Ecma International makes this code available under the terms and conditions set"
                        },
                        {
                            "kind": "NewLineTrivia",
                            "text": "\r\n"
                        },
                        {
                            "kind": "SingleLineCommentTrivia",
                            "text": "/// forth on http://hg.ecmascript.org/tests/test262/raw-file/tip/LICENSE (the "
                        },
                        {
                            "kind": "NewLineTrivia",
                            "text": "\r\n"
                        },
                        {
                            "kind": "SingleLineCommentTrivia",
                            "text": "/// \"Use Terms\").   Any redistribution of this code must retain the above "
                        },
                        {
                            "kind": "NewLineTrivia",
                            "text": "\r\n"
                        },
                        {
                            "kind": "SingleLineCommentTrivia",
                            "text": "/// copyright and this notice and otherwise comply with the Use Terms."
                        },
                        {
                            "kind": "NewLineTrivia",
                            "text": "\r\n"
                        },
                        {
                            "kind": "MultiLineCommentTrivia",
                            "text": "/**\r\n * @path ch15/15.4/15.4.4/15.4.4.20/15.4.4.20-9-c-ii-10.js\r\n * @description Array.prototype.filter - callbackfn is called with 1 formal parameter\r\n */"
                        },
                        {
                            "kind": "NewLineTrivia",
                            "text": "\r\n"
                        },
                        {
                            "kind": "NewLineTrivia",
                            "text": "\r\n"
                        },
                        {
                            "kind": "NewLineTrivia",
                            "text": "\r\n"
                        }
                    ],
                    "trailingTrivia": [
                        {
                            "kind": "WhitespaceTrivia",
                            "text": " "
                        }
                    ]
                },
                "identifier": {
                    "kind": "IdentifierName",
                    "fullStart": 550,
                    "fullEnd": 558,
                    "start": 550,
                    "end": 558,
                    "fullWidth": 8,
                    "width": 8,
                    "text": "testcase",
                    "value": "testcase",
                    "valueText": "testcase"
                },
                "callSignature": {
                    "kind": "CallSignature",
                    "fullStart": 558,
                    "fullEnd": 561,
                    "start": 558,
                    "end": 560,
                    "fullWidth": 3,
                    "width": 2,
                    "parameterList": {
                        "kind": "ParameterList",
                        "fullStart": 558,
                        "fullEnd": 561,
                        "start": 558,
                        "end": 560,
                        "fullWidth": 3,
                        "width": 2,
                        "openParenToken": {
                            "kind": "OpenParenToken",
                            "fullStart": 558,
                            "fullEnd": 559,
                            "start": 558,
                            "end": 559,
                            "fullWidth": 1,
                            "width": 1,
                            "text": "(",
                            "value": "(",
                            "valueText": "("
                        },
                        "parameters": [],
                        "closeParenToken": {
                            "kind": "CloseParenToken",
                            "fullStart": 559,
                            "fullEnd": 561,
                            "start": 559,
                            "end": 560,
                            "fullWidth": 2,
                            "width": 1,
                            "text": ")",
                            "value": ")",
                            "valueText": ")",
                            "hasTrailingTrivia": true,
                            "trailingTrivia": [
                                {
                                    "kind": "WhitespaceTrivia",
                                    "text": " "
                                }
                            ]
                        }
                    }
                },
                "block": {
                    "kind": "Block",
                    "fullStart": 561,
                    "fullEnd": 756,
                    "start": 561,
                    "end": 754,
                    "fullWidth": 195,
                    "width": 193,
                    "openBraceToken": {
                        "kind": "OpenBraceToken",
                        "fullStart": 561,
                        "fullEnd": 564,
                        "start": 561,
                        "end": 562,
                        "fullWidth": 3,
                        "width": 1,
                        "text": "{",
                        "value": "{",
                        "valueText": "{",
                        "hasTrailingTrivia": true,
                        "hasTrailingNewLine": true,
                        "trailingTrivia": [
                            {
                                "kind": "NewLineTrivia",
                                "text": "\r\n"
                            }
                        ]
                    },
                    "statements": [
                        {
                            "kind": "FunctionDeclaration",
                            "fullStart": 564,
                            "fullEnd": 643,
                            "start": 574,
                            "end": 641,
                            "fullWidth": 79,
                            "width": 67,
                            "modifiers": [],
                            "functionKeyword": {
                                "kind": "FunctionKeyword",
                                "fullStart": 564,
                                "fullEnd": 583,
                                "start": 574,
                                "end": 582,
                                "fullWidth": 19,
                                "width": 8,
                                "text": "function",
                                "value": "function",
                                "valueText": "function",
                                "hasLeadingTrivia": true,
                                "hasLeadingNewLine": true,
                                "hasTrailingTrivia": true,
                                "leadingTrivia": [
                                    {
                                        "kind": "NewLineTrivia",
                                        "text": "\r\n"
                                    },
                                    {
                                        "kind": "WhitespaceTrivia",
                                        "text": "        "
                                    }
                                ],
                                "trailingTrivia": [
                                    {
                                        "kind": "WhitespaceTrivia",
                                        "text": " "
                                    }
                                ]
                            },
                            "identifier": {
                                "kind": "IdentifierName",
                                "fullStart": 583,
                                "fullEnd": 593,
                                "start": 583,
                                "end": 593,
                                "fullWidth": 10,
                                "width": 10,
                                "text": "callbackfn",
                                "value": "callbackfn",
                                "valueText": "callbackfn"
                            },
                            "callSignature": {
                                "kind": "CallSignature",
                                "fullStart": 593,
                                "fullEnd": 599,
                                "start": 593,
                                "end": 598,
                                "fullWidth": 6,
                                "width": 5,
                                "parameterList": {
                                    "kind": "ParameterList",
                                    "fullStart": 593,
                                    "fullEnd": 599,
                                    "start": 593,
                                    "end": 598,
                                    "fullWidth": 6,
                                    "width": 5,
                                    "openParenToken": {
                                        "kind": "OpenParenToken",
                                        "fullStart": 593,
                                        "fullEnd": 594,
                                        "start": 593,
                                        "end": 594,
                                        "fullWidth": 1,
                                        "width": 1,
                                        "text": "(",
                                        "value": "(",
                                        "valueText": "("
                                    },
                                    "parameters": [
                                        {
                                            "kind": "Parameter",
                                            "fullStart": 594,
                                            "fullEnd": 597,
                                            "start": 594,
                                            "end": 597,
                                            "fullWidth": 3,
                                            "width": 3,
                                            "modifiers": [],
                                            "identifier": {
                                                "kind": "IdentifierName",
                                                "fullStart": 594,
                                                "fullEnd": 597,
                                                "start": 594,
                                                "end": 597,
                                                "fullWidth": 3,
                                                "width": 3,
                                                "text": "val",
                                                "value": "val",
                                                "valueText": "val"
                                            }
                                        }
                                    ],
                                    "closeParenToken": {
                                        "kind": "CloseParenToken",
                                        "fullStart": 597,
                                        "fullEnd": 599,
                                        "start": 597,
                                        "end": 598,
                                        "fullWidth": 2,
                                        "width": 1,
                                        "text": ")",
                                        "value": ")",
                                        "valueText": ")",
                                        "hasTrailingTrivia": true,
                                        "trailingTrivia": [
                                            {
                                                "kind": "WhitespaceTrivia",
                                                "text": " "
                                            }
                                        ]
                                    }
                                }
                            },
                            "block": {
                                "kind": "Block",
                                "fullStart": 599,
                                "fullEnd": 643,
                                "start": 599,
                                "end": 641,
                                "fullWidth": 44,
                                "width": 42,
                                "openBraceToken": {
                                    "kind": "OpenBraceToken",
                                    "fullStart": 599,
                                    "fullEnd": 602,
                                    "start": 599,
                                    "end": 600,
                                    "fullWidth": 3,
                                    "width": 1,
                                    "text": "{",
                                    "value": "{",
                                    "valueText": "{",
                                    "hasTrailingTrivia": true,
                                    "hasTrailingNewLine": true,
                                    "trailingTrivia": [
                                        {
                                            "kind": "NewLineTrivia",
                                            "text": "\r\n"
                                        }
                                    ]
                                },
                                "statements": [
                                    {
                                        "kind": "ReturnStatement",
                                        "fullStart": 602,
                                        "fullEnd": 632,
                                        "start": 614,
                                        "end": 630,
                                        "fullWidth": 30,
                                        "width": 16,
                                        "returnKeyword": {
                                            "kind": "ReturnKeyword",
                                            "fullStart": 602,
                                            "fullEnd": 621,
                                            "start": 614,
                                            "end": 620,
                                            "fullWidth": 19,
                                            "width": 6,
                                            "text": "return",
                                            "value": "return",
                                            "valueText": "return",
                                            "hasLeadingTrivia": true,
                                            "hasTrailingTrivia": true,
                                            "leadingTrivia": [
                                                {
                                                    "kind": "WhitespaceTrivia",
                                                    "text": "            "
                                                }
                                            ],
                                            "trailingTrivia": [
                                                {
                                                    "kind": "WhitespaceTrivia",
                                                    "text": " "
                                                }
                                            ]
                                        },
                                        "expression": {
                                            "kind": "GreaterThanExpression",
                                            "fullStart": 621,
                                            "fullEnd": 629,
                                            "start": 621,
                                            "end": 629,
                                            "fullWidth": 8,
                                            "width": 8,
                                            "left": {
                                                "kind": "IdentifierName",
                                                "fullStart": 621,
                                                "fullEnd": 625,
                                                "start": 621,
                                                "end": 624,
                                                "fullWidth": 4,
                                                "width": 3,
                                                "text": "val",
                                                "value": "val",
                                                "valueText": "val",
                                                "hasTrailingTrivia": true,
                                                "trailingTrivia": [
                                                    {
                                                        "kind": "WhitespaceTrivia",
                                                        "text": " "
                                                    }
                                                ]
                                            },
                                            "operatorToken": {
                                                "kind": "GreaterThanToken",
                                                "fullStart": 625,
                                                "fullEnd": 627,
                                                "start": 625,
                                                "end": 626,
                                                "fullWidth": 2,
                                                "width": 1,
                                                "text": ">",
                                                "value": ">",
                                                "valueText": ">",
                                                "hasTrailingTrivia": true,
                                                "trailingTrivia": [
                                                    {
                                                        "kind": "WhitespaceTrivia",
                                                        "text": " "
                                                    }
                                                ]
                                            },
                                            "right": {
                                                "kind": "NumericLiteral",
                                                "fullStart": 627,
                                                "fullEnd": 629,
                                                "start": 627,
                                                "end": 629,
                                                "fullWidth": 2,
                                                "width": 2,
                                                "text": "10",
                                                "value": 10,
                                                "valueText": "10"
                                            }
                                        },
                                        "semicolonToken": {
                                            "kind": "SemicolonToken",
                                            "fullStart": 629,
                                            "fullEnd": 632,
                                            "start": 629,
                                            "end": 630,
                                            "fullWidth": 3,
                                            "width": 1,
                                            "text": ";",
                                            "value": ";",
                                            "valueText": ";",
                                            "hasTrailingTrivia": true,
                                            "hasTrailingNewLine": true,
                                            "trailingTrivia": [
                                                {
                                                    "kind": "NewLineTrivia",
                                                    "text": "\r\n"
                                                }
                                            ]
                                        }
                                    }
                                ],
                                "closeBraceToken": {
                                    "kind": "CloseBraceToken",
                                    "fullStart": 632,
                                    "fullEnd": 643,
                                    "start": 640,
                                    "end": 641,
                                    "fullWidth": 11,
                                    "width": 1,
                                    "text": "}",
                                    "value": "}",
                                    "valueText": "}",
                                    "hasLeadingTrivia": true,
                                    "hasTrailingTrivia": true,
                                    "hasTrailingNewLine": true,
                                    "leadingTrivia": [
                                        {
                                            "kind": "WhitespaceTrivia",
                                            "text": "        "
                                        }
                                    ],
                                    "trailingTrivia": [
                                        {
                                            "kind": "NewLineTrivia",
                                            "text": "\r\n"
                                        }
                                    ]
                                }
                            }
                        },
                        {
                            "kind": "VariableStatement",
                            "fullStart": 643,
                            "fullEnd": 690,
                            "start": 651,
                            "end": 688,
                            "fullWidth": 47,
                            "width": 37,
                            "modifiers": [],
                            "variableDeclaration": {
                                "kind": "VariableDeclaration",
                                "fullStart": 643,
                                "fullEnd": 687,
                                "start": 651,
                                "end": 687,
                                "fullWidth": 44,
                                "width": 36,
                                "varKeyword": {
                                    "kind": "VarKeyword",
                                    "fullStart": 643,
                                    "fullEnd": 655,
                                    "start": 651,
                                    "end": 654,
                                    "fullWidth": 12,
                                    "width": 3,
                                    "text": "var",
                                    "value": "var",
                                    "valueText": "var",
                                    "hasLeadingTrivia": true,
                                    "hasTrailingTrivia": true,
                                    "leadingTrivia": [
                                        {
                                            "kind": "WhitespaceTrivia",
                                            "text": "        "
                                        }
                                    ],
                                    "trailingTrivia": [
                                        {
                                            "kind": "WhitespaceTrivia",
                                            "text": " "
                                        }
                                    ]
                                },
                                "variableDeclarators": [
                                    {
                                        "kind": "VariableDeclarator",
                                        "fullStart": 655,
                                        "fullEnd": 687,
                                        "start": 655,
                                        "end": 687,
                                        "fullWidth": 32,
<<<<<<< HEAD
                                        "width": 32,
                                        "identifier": {
=======
                                        "propertyName": {
>>>>>>> 85e84683
                                            "kind": "IdentifierName",
                                            "fullStart": 655,
                                            "fullEnd": 662,
                                            "start": 655,
                                            "end": 661,
                                            "fullWidth": 7,
                                            "width": 6,
                                            "text": "newArr",
                                            "value": "newArr",
                                            "valueText": "newArr",
                                            "hasTrailingTrivia": true,
                                            "trailingTrivia": [
                                                {
                                                    "kind": "WhitespaceTrivia",
                                                    "text": " "
                                                }
                                            ]
                                        },
                                        "equalsValueClause": {
                                            "kind": "EqualsValueClause",
                                            "fullStart": 662,
                                            "fullEnd": 687,
                                            "start": 662,
                                            "end": 687,
                                            "fullWidth": 25,
                                            "width": 25,
                                            "equalsToken": {
                                                "kind": "EqualsToken",
                                                "fullStart": 662,
                                                "fullEnd": 664,
                                                "start": 662,
                                                "end": 663,
                                                "fullWidth": 2,
                                                "width": 1,
                                                "text": "=",
                                                "value": "=",
                                                "valueText": "=",
                                                "hasTrailingTrivia": true,
                                                "trailingTrivia": [
                                                    {
                                                        "kind": "WhitespaceTrivia",
                                                        "text": " "
                                                    }
                                                ]
                                            },
                                            "value": {
                                                "kind": "InvocationExpression",
                                                "fullStart": 664,
                                                "fullEnd": 687,
                                                "start": 664,
                                                "end": 687,
                                                "fullWidth": 23,
                                                "width": 23,
                                                "expression": {
                                                    "kind": "MemberAccessExpression",
                                                    "fullStart": 664,
                                                    "fullEnd": 675,
                                                    "start": 664,
                                                    "end": 675,
                                                    "fullWidth": 11,
                                                    "width": 11,
                                                    "expression": {
                                                        "kind": "ArrayLiteralExpression",
                                                        "fullStart": 664,
                                                        "fullEnd": 668,
                                                        "start": 664,
                                                        "end": 668,
                                                        "fullWidth": 4,
                                                        "width": 4,
                                                        "openBracketToken": {
                                                            "kind": "OpenBracketToken",
                                                            "fullStart": 664,
                                                            "fullEnd": 665,
                                                            "start": 664,
                                                            "end": 665,
                                                            "fullWidth": 1,
                                                            "width": 1,
                                                            "text": "[",
                                                            "value": "[",
                                                            "valueText": "["
                                                        },
                                                        "expressions": [
                                                            {
                                                                "kind": "NumericLiteral",
                                                                "fullStart": 665,
                                                                "fullEnd": 667,
                                                                "start": 665,
                                                                "end": 667,
                                                                "fullWidth": 2,
                                                                "width": 2,
                                                                "text": "12",
                                                                "value": 12,
                                                                "valueText": "12"
                                                            }
                                                        ],
                                                        "closeBracketToken": {
                                                            "kind": "CloseBracketToken",
                                                            "fullStart": 667,
                                                            "fullEnd": 668,
                                                            "start": 667,
                                                            "end": 668,
                                                            "fullWidth": 1,
                                                            "width": 1,
                                                            "text": "]",
                                                            "value": "]",
                                                            "valueText": "]"
                                                        }
                                                    },
                                                    "dotToken": {
                                                        "kind": "DotToken",
                                                        "fullStart": 668,
                                                        "fullEnd": 669,
                                                        "start": 668,
                                                        "end": 669,
                                                        "fullWidth": 1,
                                                        "width": 1,
                                                        "text": ".",
                                                        "value": ".",
                                                        "valueText": "."
                                                    },
                                                    "name": {
                                                        "kind": "IdentifierName",
                                                        "fullStart": 669,
                                                        "fullEnd": 675,
                                                        "start": 669,
                                                        "end": 675,
                                                        "fullWidth": 6,
                                                        "width": 6,
                                                        "text": "filter",
                                                        "value": "filter",
                                                        "valueText": "filter"
                                                    }
                                                },
                                                "argumentList": {
                                                    "kind": "ArgumentList",
                                                    "fullStart": 675,
                                                    "fullEnd": 687,
                                                    "start": 675,
                                                    "end": 687,
                                                    "fullWidth": 12,
                                                    "width": 12,
                                                    "openParenToken": {
                                                        "kind": "OpenParenToken",
                                                        "fullStart": 675,
                                                        "fullEnd": 676,
                                                        "start": 675,
                                                        "end": 676,
                                                        "fullWidth": 1,
                                                        "width": 1,
                                                        "text": "(",
                                                        "value": "(",
                                                        "valueText": "("
                                                    },
                                                    "arguments": [
                                                        {
                                                            "kind": "IdentifierName",
                                                            "fullStart": 676,
                                                            "fullEnd": 686,
                                                            "start": 676,
                                                            "end": 686,
                                                            "fullWidth": 10,
                                                            "width": 10,
                                                            "text": "callbackfn",
                                                            "value": "callbackfn",
                                                            "valueText": "callbackfn"
                                                        }
                                                    ],
                                                    "closeParenToken": {
                                                        "kind": "CloseParenToken",
                                                        "fullStart": 686,
                                                        "fullEnd": 687,
                                                        "start": 686,
                                                        "end": 687,
                                                        "fullWidth": 1,
                                                        "width": 1,
                                                        "text": ")",
                                                        "value": ")",
                                                        "valueText": ")"
                                                    }
                                                }
                                            }
                                        }
                                    }
                                ]
                            },
                            "semicolonToken": {
                                "kind": "SemicolonToken",
                                "fullStart": 687,
                                "fullEnd": 690,
                                "start": 687,
                                "end": 688,
                                "fullWidth": 3,
                                "width": 1,
                                "text": ";",
                                "value": ";",
                                "valueText": ";",
                                "hasTrailingTrivia": true,
                                "hasTrailingNewLine": true,
                                "trailingTrivia": [
                                    {
                                        "kind": "NewLineTrivia",
                                        "text": "\r\n"
                                    }
                                ]
                            }
                        },
                        {
                            "kind": "ReturnStatement",
                            "fullStart": 690,
                            "fullEnd": 749,
                            "start": 700,
                            "end": 747,
                            "fullWidth": 59,
                            "width": 47,
                            "returnKeyword": {
                                "kind": "ReturnKeyword",
                                "fullStart": 690,
                                "fullEnd": 707,
                                "start": 700,
                                "end": 706,
                                "fullWidth": 17,
                                "width": 6,
                                "text": "return",
                                "value": "return",
                                "valueText": "return",
                                "hasLeadingTrivia": true,
                                "hasLeadingNewLine": true,
                                "hasTrailingTrivia": true,
                                "leadingTrivia": [
                                    {
                                        "kind": "NewLineTrivia",
                                        "text": "\r\n"
                                    },
                                    {
                                        "kind": "WhitespaceTrivia",
                                        "text": "        "
                                    }
                                ],
                                "trailingTrivia": [
                                    {
                                        "kind": "WhitespaceTrivia",
                                        "text": " "
                                    }
                                ]
                            },
                            "expression": {
                                "kind": "LogicalAndExpression",
                                "fullStart": 707,
                                "fullEnd": 746,
                                "start": 707,
                                "end": 746,
                                "fullWidth": 39,
                                "width": 39,
                                "left": {
                                    "kind": "EqualsExpression",
                                    "fullStart": 707,
                                    "fullEnd": 727,
                                    "start": 707,
                                    "end": 726,
                                    "fullWidth": 20,
                                    "width": 19,
                                    "left": {
                                        "kind": "MemberAccessExpression",
                                        "fullStart": 707,
                                        "fullEnd": 721,
                                        "start": 707,
                                        "end": 720,
                                        "fullWidth": 14,
                                        "width": 13,
                                        "expression": {
                                            "kind": "IdentifierName",
                                            "fullStart": 707,
                                            "fullEnd": 713,
                                            "start": 707,
                                            "end": 713,
                                            "fullWidth": 6,
                                            "width": 6,
                                            "text": "newArr",
                                            "value": "newArr",
                                            "valueText": "newArr"
                                        },
                                        "dotToken": {
                                            "kind": "DotToken",
                                            "fullStart": 713,
                                            "fullEnd": 714,
                                            "start": 713,
                                            "end": 714,
                                            "fullWidth": 1,
                                            "width": 1,
                                            "text": ".",
                                            "value": ".",
                                            "valueText": "."
                                        },
                                        "name": {
                                            "kind": "IdentifierName",
                                            "fullStart": 714,
                                            "fullEnd": 721,
                                            "start": 714,
                                            "end": 720,
                                            "fullWidth": 7,
                                            "width": 6,
                                            "text": "length",
                                            "value": "length",
                                            "valueText": "length",
                                            "hasTrailingTrivia": true,
                                            "trailingTrivia": [
                                                {
                                                    "kind": "WhitespaceTrivia",
                                                    "text": " "
                                                }
                                            ]
                                        }
                                    },
                                    "operatorToken": {
                                        "kind": "EqualsEqualsEqualsToken",
                                        "fullStart": 721,
                                        "fullEnd": 725,
                                        "start": 721,
                                        "end": 724,
                                        "fullWidth": 4,
                                        "width": 3,
                                        "text": "===",
                                        "value": "===",
                                        "valueText": "===",
                                        "hasTrailingTrivia": true,
                                        "trailingTrivia": [
                                            {
                                                "kind": "WhitespaceTrivia",
                                                "text": " "
                                            }
                                        ]
                                    },
                                    "right": {
                                        "kind": "NumericLiteral",
                                        "fullStart": 725,
                                        "fullEnd": 727,
                                        "start": 725,
                                        "end": 726,
                                        "fullWidth": 2,
                                        "width": 1,
                                        "text": "1",
                                        "value": 1,
                                        "valueText": "1",
                                        "hasTrailingTrivia": true,
                                        "trailingTrivia": [
                                            {
                                                "kind": "WhitespaceTrivia",
                                                "text": " "
                                            }
                                        ]
                                    }
                                },
                                "operatorToken": {
                                    "kind": "AmpersandAmpersandToken",
                                    "fullStart": 727,
                                    "fullEnd": 730,
                                    "start": 727,
                                    "end": 729,
                                    "fullWidth": 3,
                                    "width": 2,
                                    "text": "&&",
                                    "value": "&&",
                                    "valueText": "&&",
                                    "hasTrailingTrivia": true,
                                    "trailingTrivia": [
                                        {
                                            "kind": "WhitespaceTrivia",
                                            "text": " "
                                        }
                                    ]
                                },
                                "right": {
                                    "kind": "EqualsExpression",
                                    "fullStart": 730,
                                    "fullEnd": 746,
                                    "start": 730,
                                    "end": 746,
                                    "fullWidth": 16,
                                    "width": 16,
                                    "left": {
                                        "kind": "ElementAccessExpression",
                                        "fullStart": 730,
                                        "fullEnd": 740,
                                        "start": 730,
                                        "end": 739,
                                        "fullWidth": 10,
                                        "width": 9,
                                        "expression": {
                                            "kind": "IdentifierName",
                                            "fullStart": 730,
                                            "fullEnd": 736,
                                            "start": 730,
                                            "end": 736,
                                            "fullWidth": 6,
                                            "width": 6,
                                            "text": "newArr",
                                            "value": "newArr",
                                            "valueText": "newArr"
                                        },
                                        "openBracketToken": {
                                            "kind": "OpenBracketToken",
                                            "fullStart": 736,
                                            "fullEnd": 737,
                                            "start": 736,
                                            "end": 737,
                                            "fullWidth": 1,
                                            "width": 1,
                                            "text": "[",
                                            "value": "[",
                                            "valueText": "["
                                        },
                                        "argumentExpression": {
                                            "kind": "NumericLiteral",
                                            "fullStart": 737,
                                            "fullEnd": 738,
                                            "start": 737,
                                            "end": 738,
                                            "fullWidth": 1,
                                            "width": 1,
                                            "text": "0",
                                            "value": 0,
                                            "valueText": "0"
                                        },
                                        "closeBracketToken": {
                                            "kind": "CloseBracketToken",
                                            "fullStart": 738,
                                            "fullEnd": 740,
                                            "start": 738,
                                            "end": 739,
                                            "fullWidth": 2,
                                            "width": 1,
                                            "text": "]",
                                            "value": "]",
                                            "valueText": "]",
                                            "hasTrailingTrivia": true,
                                            "trailingTrivia": [
                                                {
                                                    "kind": "WhitespaceTrivia",
                                                    "text": " "
                                                }
                                            ]
                                        }
                                    },
                                    "operatorToken": {
                                        "kind": "EqualsEqualsEqualsToken",
                                        "fullStart": 740,
                                        "fullEnd": 744,
                                        "start": 740,
                                        "end": 743,
                                        "fullWidth": 4,
                                        "width": 3,
                                        "text": "===",
                                        "value": "===",
                                        "valueText": "===",
                                        "hasTrailingTrivia": true,
                                        "trailingTrivia": [
                                            {
                                                "kind": "WhitespaceTrivia",
                                                "text": " "
                                            }
                                        ]
                                    },
                                    "right": {
                                        "kind": "NumericLiteral",
                                        "fullStart": 744,
                                        "fullEnd": 746,
                                        "start": 744,
                                        "end": 746,
                                        "fullWidth": 2,
                                        "width": 2,
                                        "text": "12",
                                        "value": 12,
                                        "valueText": "12"
                                    }
                                }
                            },
                            "semicolonToken": {
                                "kind": "SemicolonToken",
                                "fullStart": 746,
                                "fullEnd": 749,
                                "start": 746,
                                "end": 747,
                                "fullWidth": 3,
                                "width": 1,
                                "text": ";",
                                "value": ";",
                                "valueText": ";",
                                "hasTrailingTrivia": true,
                                "hasTrailingNewLine": true,
                                "trailingTrivia": [
                                    {
                                        "kind": "NewLineTrivia",
                                        "text": "\r\n"
                                    }
                                ]
                            }
                        }
                    ],
                    "closeBraceToken": {
                        "kind": "CloseBraceToken",
                        "fullStart": 749,
                        "fullEnd": 756,
                        "start": 753,
                        "end": 754,
                        "fullWidth": 7,
                        "width": 1,
                        "text": "}",
                        "value": "}",
                        "valueText": "}",
                        "hasLeadingTrivia": true,
                        "hasTrailingTrivia": true,
                        "hasTrailingNewLine": true,
                        "leadingTrivia": [
                            {
                                "kind": "WhitespaceTrivia",
                                "text": "    "
                            }
                        ],
                        "trailingTrivia": [
                            {
                                "kind": "NewLineTrivia",
                                "text": "\r\n"
                            }
                        ]
                    }
                }
            },
            {
                "kind": "ExpressionStatement",
                "fullStart": 756,
                "fullEnd": 780,
                "start": 756,
                "end": 778,
                "fullWidth": 24,
                "width": 22,
                "expression": {
                    "kind": "InvocationExpression",
                    "fullStart": 756,
                    "fullEnd": 777,
                    "start": 756,
                    "end": 777,
                    "fullWidth": 21,
                    "width": 21,
                    "expression": {
                        "kind": "IdentifierName",
                        "fullStart": 756,
                        "fullEnd": 767,
                        "start": 756,
                        "end": 767,
                        "fullWidth": 11,
                        "width": 11,
                        "text": "runTestCase",
                        "value": "runTestCase",
                        "valueText": "runTestCase"
                    },
                    "argumentList": {
                        "kind": "ArgumentList",
                        "fullStart": 767,
                        "fullEnd": 777,
                        "start": 767,
                        "end": 777,
                        "fullWidth": 10,
                        "width": 10,
                        "openParenToken": {
                            "kind": "OpenParenToken",
                            "fullStart": 767,
                            "fullEnd": 768,
                            "start": 767,
                            "end": 768,
                            "fullWidth": 1,
                            "width": 1,
                            "text": "(",
                            "value": "(",
                            "valueText": "("
                        },
                        "arguments": [
                            {
                                "kind": "IdentifierName",
                                "fullStart": 768,
                                "fullEnd": 776,
                                "start": 768,
                                "end": 776,
                                "fullWidth": 8,
                                "width": 8,
                                "text": "testcase",
                                "value": "testcase",
                                "valueText": "testcase"
                            }
                        ],
                        "closeParenToken": {
                            "kind": "CloseParenToken",
                            "fullStart": 776,
                            "fullEnd": 777,
                            "start": 776,
                            "end": 777,
                            "fullWidth": 1,
                            "width": 1,
                            "text": ")",
                            "value": ")",
                            "valueText": ")"
                        }
                    }
                },
                "semicolonToken": {
                    "kind": "SemicolonToken",
                    "fullStart": 777,
                    "fullEnd": 780,
                    "start": 777,
                    "end": 778,
                    "fullWidth": 3,
                    "width": 1,
                    "text": ";",
                    "value": ";",
                    "valueText": ";",
                    "hasTrailingTrivia": true,
                    "hasTrailingNewLine": true,
                    "trailingTrivia": [
                        {
                            "kind": "NewLineTrivia",
                            "text": "\r\n"
                        }
                    ]
                }
            }
        ],
        "endOfFileToken": {
            "kind": "EndOfFileToken",
            "fullStart": 780,
            "fullEnd": 780,
            "start": 780,
            "end": 780,
            "fullWidth": 0,
            "width": 0,
            "text": ""
        }
    },
    "lineMap": {
        "lineStarts": [
            0,
            67,
            152,
            232,
            308,
            380,
            385,
            445,
            532,
            537,
            539,
            541,
            564,
            566,
            602,
            632,
            643,
            690,
            692,
            749,
            756,
            780
        ],
        "length": 780
    }
}<|MERGE_RESOLUTION|>--- conflicted
+++ resolved
@@ -543,12 +543,8 @@
                                         "start": 655,
                                         "end": 687,
                                         "fullWidth": 32,
-<<<<<<< HEAD
                                         "width": 32,
-                                        "identifier": {
-=======
                                         "propertyName": {
->>>>>>> 85e84683
                                             "kind": "IdentifierName",
                                             "fullStart": 655,
                                             "fullEnd": 662,
