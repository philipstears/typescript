--- conflicted
+++ resolved
@@ -583,12 +583,8 @@
                                         "start": 673,
                                         "end": 713,
                                         "fullWidth": 40,
-<<<<<<< HEAD
                                         "width": 40,
-                                        "identifier": {
-=======
                                         "propertyName": {
->>>>>>> 85e84683
                                             "kind": "IdentifierName",
                                             "fullStart": 673,
                                             "fullEnd": 677,
@@ -958,12 +954,8 @@
                                         "start": 730,
                                         "end": 783,
                                         "fullWidth": 53,
-<<<<<<< HEAD
                                         "width": 53,
-                                        "identifier": {
-=======
                                         "propertyName": {
->>>>>>> 85e84683
                                             "kind": "IdentifierName",
                                             "fullStart": 730,
                                             "fullEnd": 737,
