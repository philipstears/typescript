--- conflicted
+++ resolved
@@ -284,11 +284,8 @@
                                             "start": 651,
                                             "end": 654,
                                             "fullWidth": 3,
-<<<<<<< HEAD
                                             "width": 3,
-=======
                                             "modifiers": [],
->>>>>>> e3c38734
                                             "identifier": {
                                                 "kind": "IdentifierName",
                                                 "fullStart": 651,
@@ -328,11 +325,8 @@
                                             "start": 656,
                                             "end": 659,
                                             "fullWidth": 3,
-<<<<<<< HEAD
                                             "width": 3,
-=======
                                             "modifiers": [],
->>>>>>> e3c38734
                                             "identifier": {
                                                 "kind": "IdentifierName",
                                                 "fullStart": 656,
@@ -372,11 +366,8 @@
                                             "start": 661,
                                             "end": 664,
                                             "fullWidth": 3,
-<<<<<<< HEAD
                                             "width": 3,
-=======
                                             "modifiers": [],
->>>>>>> e3c38734
                                             "identifier": {
                                                 "kind": "IdentifierName",
                                                 "fullStart": 661,
