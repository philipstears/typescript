{
    "isDeclaration": false,
    "languageVersion": "EcmaScript5",
    "parseOptions": {
        "allowAutomaticSemicolonInsertion": true
    },
    "sourceUnit": {
        "kind": "SourceUnit",
        "fullStart": 0,
        "fullEnd": 1246,
        "start": 533,
        "end": 1246,
        "fullWidth": 1246,
        "width": 713,
        "isIncrementallyUnusable": true,
        "moduleElements": [
            {
                "kind": "FunctionDeclaration",
                "fullStart": 0,
                "fullEnd": 1222,
                "start": 533,
                "end": 1220,
                "fullWidth": 1222,
                "width": 687,
                "modifiers": [],
                "functionKeyword": {
                    "kind": "FunctionKeyword",
                    "fullStart": 0,
                    "fullEnd": 542,
                    "start": 533,
                    "end": 541,
                    "fullWidth": 542,
                    "width": 8,
                    "text": "function",
                    "value": "function",
                    "valueText": "function",
                    "hasLeadingTrivia": true,
                    "hasLeadingComment": true,
                    "hasLeadingNewLine": true,
                    "hasTrailingTrivia": true,
                    "leadingTrivia": [
                        {
                            "kind": "SingleLineCommentTrivia",
                            "text": "/// Copyright (c) 2012 Ecma International.  All rights reserved. "
                        },
                        {
                            "kind": "NewLineTrivia",
                            "text": "\r\n"
                        },
                        {
                            "kind": "SingleLineCommentTrivia",
                            "text": "/// Ecma International makes this code available under the terms and conditions set"
                        },
                        {
                            "kind": "NewLineTrivia",
                            "text": "\r\n"
                        },
                        {
                            "kind": "SingleLineCommentTrivia",
                            "text": "/// forth on http://hg.ecmascript.org/tests/test262/raw-file/tip/LICENSE (the "
                        },
                        {
                            "kind": "NewLineTrivia",
                            "text": "\r\n"
                        },
                        {
                            "kind": "SingleLineCommentTrivia",
                            "text": "/// \"Use Terms\").   Any redistribution of this code must retain the above "
                        },
                        {
                            "kind": "NewLineTrivia",
                            "text": "\r\n"
                        },
                        {
                            "kind": "SingleLineCommentTrivia",
                            "text": "/// copyright and this notice and otherwise comply with the Use Terms."
                        },
                        {
                            "kind": "NewLineTrivia",
                            "text": "\r\n"
                        },
                        {
                            "kind": "MultiLineCommentTrivia",
                            "text": "/**\r\n * @path ch15/15.4/15.4.4/15.4.4.20/15.4.4.20-2-15.js\r\n * @description Array.prototype.filter - 'length' is property of the global object\r\n */"
                        },
                        {
                            "kind": "NewLineTrivia",
                            "text": "\r\n"
                        },
                        {
                            "kind": "NewLineTrivia",
                            "text": "\r\n"
                        },
                        {
                            "kind": "NewLineTrivia",
                            "text": "\r\n"
                        }
                    ],
                    "trailingTrivia": [
                        {
                            "kind": "WhitespaceTrivia",
                            "text": " "
                        }
                    ]
                },
                "identifier": {
                    "kind": "IdentifierName",
                    "fullStart": 542,
                    "fullEnd": 550,
                    "start": 542,
                    "end": 550,
                    "fullWidth": 8,
                    "width": 8,
                    "text": "testcase",
                    "value": "testcase",
                    "valueText": "testcase"
                },
                "callSignature": {
                    "kind": "CallSignature",
                    "fullStart": 550,
                    "fullEnd": 553,
                    "start": 550,
                    "end": 552,
                    "fullWidth": 3,
                    "width": 2,
                    "parameterList": {
                        "kind": "ParameterList",
                        "fullStart": 550,
                        "fullEnd": 553,
                        "start": 550,
                        "end": 552,
                        "fullWidth": 3,
                        "width": 2,
                        "openParenToken": {
                            "kind": "OpenParenToken",
                            "fullStart": 550,
                            "fullEnd": 551,
                            "start": 550,
                            "end": 551,
                            "fullWidth": 1,
                            "width": 1,
                            "text": "(",
                            "value": "(",
                            "valueText": "("
                        },
                        "parameters": [],
                        "closeParenToken": {
                            "kind": "CloseParenToken",
                            "fullStart": 551,
                            "fullEnd": 553,
                            "start": 551,
                            "end": 552,
                            "fullWidth": 2,
                            "width": 1,
                            "text": ")",
                            "value": ")",
                            "valueText": ")",
                            "hasTrailingTrivia": true,
                            "trailingTrivia": [
                                {
                                    "kind": "WhitespaceTrivia",
                                    "text": " "
                                }
                            ]
                        }
                    }
                },
                "block": {
                    "kind": "Block",
                    "fullStart": 553,
                    "fullEnd": 1222,
                    "start": 553,
                    "end": 1220,
                    "fullWidth": 669,
                    "width": 667,
                    "openBraceToken": {
                        "kind": "OpenBraceToken",
                        "fullStart": 553,
                        "fullEnd": 556,
                        "start": 553,
                        "end": 554,
                        "fullWidth": 3,
                        "width": 1,
                        "text": "{",
                        "value": "{",
                        "valueText": "{",
                        "hasTrailingTrivia": true,
                        "hasTrailingNewLine": true,
                        "trailingTrivia": [
                            {
                                "kind": "NewLineTrivia",
                                "text": "\r\n"
                            }
                        ]
                    },
                    "statements": [
                        {
                            "kind": "FunctionDeclaration",
                            "fullStart": 556,
                            "fullEnd": 661,
                            "start": 573,
                            "end": 659,
                            "fullWidth": 105,
                            "width": 86,
                            "modifiers": [],
                            "functionKeyword": {
                                "kind": "FunctionKeyword",
                                "fullStart": 556,
                                "fullEnd": 582,
                                "start": 573,
                                "end": 581,
                                "fullWidth": 26,
                                "width": 8,
                                "text": "function",
                                "value": "function",
                                "valueText": "function",
                                "hasLeadingTrivia": true,
                                "hasLeadingNewLine": true,
                                "hasTrailingTrivia": true,
                                "leadingTrivia": [
                                    {
                                        "kind": "WhitespaceTrivia",
                                        "text": "       "
                                    },
                                    {
                                        "kind": "NewLineTrivia",
                                        "text": "\r\n"
                                    },
                                    {
                                        "kind": "WhitespaceTrivia",
                                        "text": "        "
                                    }
                                ],
                                "trailingTrivia": [
                                    {
                                        "kind": "WhitespaceTrivia",
                                        "text": " "
                                    }
                                ]
                            },
                            "identifier": {
                                "kind": "IdentifierName",
                                "fullStart": 582,
                                "fullEnd": 592,
                                "start": 582,
                                "end": 592,
                                "fullWidth": 10,
                                "width": 10,
                                "text": "callbackfn",
                                "value": "callbackfn",
                                "valueText": "callbackfn"
                            },
                            "callSignature": {
                                "kind": "CallSignature",
                                "fullStart": 592,
                                "fullEnd": 608,
                                "start": 592,
                                "end": 607,
                                "fullWidth": 16,
                                "width": 15,
                                "parameterList": {
                                    "kind": "ParameterList",
                                    "fullStart": 592,
                                    "fullEnd": 608,
                                    "start": 592,
                                    "end": 607,
                                    "fullWidth": 16,
                                    "width": 15,
                                    "openParenToken": {
                                        "kind": "OpenParenToken",
                                        "fullStart": 592,
                                        "fullEnd": 593,
                                        "start": 592,
                                        "end": 593,
                                        "fullWidth": 1,
                                        "width": 1,
                                        "text": "(",
                                        "value": "(",
                                        "valueText": "("
                                    },
                                    "parameters": [
                                        {
                                            "kind": "Parameter",
                                            "fullStart": 593,
                                            "fullEnd": 596,
                                            "start": 593,
                                            "end": 596,
                                            "fullWidth": 3,
                                            "width": 3,
                                            "modifiers": [],
                                            "identifier": {
                                                "kind": "IdentifierName",
                                                "fullStart": 593,
                                                "fullEnd": 596,
                                                "start": 593,
                                                "end": 596,
                                                "fullWidth": 3,
                                                "width": 3,
                                                "text": "val",
                                                "value": "val",
                                                "valueText": "val"
                                            }
                                        },
                                        {
                                            "kind": "CommaToken",
                                            "fullStart": 596,
                                            "fullEnd": 598,
                                            "start": 596,
                                            "end": 597,
                                            "fullWidth": 2,
                                            "width": 1,
                                            "text": ",",
                                            "value": ",",
                                            "valueText": ",",
                                            "hasTrailingTrivia": true,
                                            "trailingTrivia": [
                                                {
                                                    "kind": "WhitespaceTrivia",
                                                    "text": " "
                                                }
                                            ]
                                        },
                                        {
                                            "kind": "Parameter",
                                            "fullStart": 598,
                                            "fullEnd": 601,
                                            "start": 598,
                                            "end": 601,
                                            "fullWidth": 3,
                                            "width": 3,
                                            "modifiers": [],
                                            "identifier": {
                                                "kind": "IdentifierName",
                                                "fullStart": 598,
                                                "fullEnd": 601,
                                                "start": 598,
                                                "end": 601,
                                                "fullWidth": 3,
                                                "width": 3,
                                                "text": "idx",
                                                "value": "idx",
                                                "valueText": "idx"
                                            }
                                        },
                                        {
                                            "kind": "CommaToken",
                                            "fullStart": 601,
                                            "fullEnd": 603,
                                            "start": 601,
                                            "end": 602,
                                            "fullWidth": 2,
                                            "width": 1,
                                            "text": ",",
                                            "value": ",",
                                            "valueText": ",",
                                            "hasTrailingTrivia": true,
                                            "trailingTrivia": [
                                                {
                                                    "kind": "WhitespaceTrivia",
                                                    "text": " "
                                                }
                                            ]
                                        },
                                        {
                                            "kind": "Parameter",
                                            "fullStart": 603,
                                            "fullEnd": 606,
                                            "start": 603,
                                            "end": 606,
                                            "fullWidth": 3,
                                            "width": 3,
                                            "modifiers": [],
                                            "identifier": {
                                                "kind": "IdentifierName",
                                                "fullStart": 603,
                                                "fullEnd": 606,
                                                "start": 603,
                                                "end": 606,
                                                "fullWidth": 3,
                                                "width": 3,
                                                "text": "obj",
                                                "value": "obj",
                                                "valueText": "obj"
                                            }
                                        }
                                    ],
                                    "closeParenToken": {
                                        "kind": "CloseParenToken",
                                        "fullStart": 606,
                                        "fullEnd": 608,
                                        "start": 606,
                                        "end": 607,
                                        "fullWidth": 2,
                                        "width": 1,
                                        "text": ")",
                                        "value": ")",
                                        "valueText": ")",
                                        "hasTrailingTrivia": true,
                                        "trailingTrivia": [
                                            {
                                                "kind": "WhitespaceTrivia",
                                                "text": " "
                                            }
                                        ]
                                    }
                                }
                            },
                            "block": {
                                "kind": "Block",
                                "fullStart": 608,
                                "fullEnd": 661,
                                "start": 608,
                                "end": 659,
                                "fullWidth": 53,
                                "width": 51,
                                "openBraceToken": {
                                    "kind": "OpenBraceToken",
                                    "fullStart": 608,
                                    "fullEnd": 611,
                                    "start": 608,
                                    "end": 609,
                                    "fullWidth": 3,
                                    "width": 1,
                                    "text": "{",
                                    "value": "{",
                                    "valueText": "{",
                                    "hasTrailingTrivia": true,
                                    "hasTrailingNewLine": true,
                                    "trailingTrivia": [
                                        {
                                            "kind": "NewLineTrivia",
                                            "text": "\r\n"
                                        }
                                    ]
                                },
                                "statements": [
                                    {
                                        "kind": "ReturnStatement",
                                        "fullStart": 611,
                                        "fullEnd": 650,
                                        "start": 623,
                                        "end": 648,
                                        "fullWidth": 39,
                                        "width": 25,
                                        "returnKeyword": {
                                            "kind": "ReturnKeyword",
                                            "fullStart": 611,
                                            "fullEnd": 631,
                                            "start": 623,
                                            "end": 629,
                                            "fullWidth": 20,
                                            "width": 6,
                                            "text": "return",
                                            "value": "return",
                                            "valueText": "return",
                                            "hasLeadingTrivia": true,
                                            "hasTrailingTrivia": true,
                                            "leadingTrivia": [
                                                {
                                                    "kind": "WhitespaceTrivia",
                                                    "text": "            "
                                                }
                                            ],
                                            "trailingTrivia": [
                                                {
                                                    "kind": "WhitespaceTrivia",
                                                    "text": "  "
                                                }
                                            ]
                                        },
                                        "expression": {
                                            "kind": "EqualsExpression",
                                            "fullStart": 631,
                                            "fullEnd": 647,
                                            "start": 631,
                                            "end": 647,
                                            "fullWidth": 16,
                                            "width": 16,
                                            "left": {
                                                "kind": "MemberAccessExpression",
                                                "fullStart": 631,
                                                "fullEnd": 642,
                                                "start": 631,
                                                "end": 641,
                                                "fullWidth": 11,
                                                "width": 10,
                                                "expression": {
                                                    "kind": "IdentifierName",
                                                    "fullStart": 631,
                                                    "fullEnd": 634,
                                                    "start": 631,
                                                    "end": 634,
                                                    "fullWidth": 3,
                                                    "width": 3,
                                                    "text": "obj",
                                                    "value": "obj",
                                                    "valueText": "obj"
                                                },
                                                "dotToken": {
                                                    "kind": "DotToken",
                                                    "fullStart": 634,
                                                    "fullEnd": 635,
                                                    "start": 634,
                                                    "end": 635,
                                                    "fullWidth": 1,
                                                    "width": 1,
                                                    "text": ".",
                                                    "value": ".",
                                                    "valueText": "."
                                                },
                                                "name": {
                                                    "kind": "IdentifierName",
                                                    "fullStart": 635,
                                                    "fullEnd": 642,
                                                    "start": 635,
                                                    "end": 641,
                                                    "fullWidth": 7,
                                                    "width": 6,
                                                    "text": "length",
                                                    "value": "length",
                                                    "valueText": "length",
                                                    "hasTrailingTrivia": true,
                                                    "trailingTrivia": [
                                                        {
                                                            "kind": "WhitespaceTrivia",
                                                            "text": " "
                                                        }
                                                    ]
                                                }
                                            },
                                            "operatorToken": {
                                                "kind": "EqualsEqualsEqualsToken",
                                                "fullStart": 642,
                                                "fullEnd": 646,
                                                "start": 642,
                                                "end": 645,
                                                "fullWidth": 4,
                                                "width": 3,
                                                "text": "===",
                                                "value": "===",
                                                "valueText": "===",
                                                "hasTrailingTrivia": true,
                                                "trailingTrivia": [
                                                    {
                                                        "kind": "WhitespaceTrivia",
                                                        "text": " "
                                                    }
                                                ]
                                            },
                                            "right": {
                                                "kind": "NumericLiteral",
                                                "fullStart": 646,
                                                "fullEnd": 647,
                                                "start": 646,
                                                "end": 647,
                                                "fullWidth": 1,
                                                "width": 1,
                                                "text": "2",
                                                "value": 2,
                                                "valueText": "2"
                                            }
                                        },
                                        "semicolonToken": {
                                            "kind": "SemicolonToken",
                                            "fullStart": 647,
                                            "fullEnd": 650,
                                            "start": 647,
                                            "end": 648,
                                            "fullWidth": 3,
                                            "width": 1,
                                            "text": ";",
                                            "value": ";",
                                            "valueText": ";",
                                            "hasTrailingTrivia": true,
                                            "hasTrailingNewLine": true,
                                            "trailingTrivia": [
                                                {
                                                    "kind": "NewLineTrivia",
                                                    "text": "\r\n"
                                                }
                                            ]
                                        }
                                    }
                                ],
                                "closeBraceToken": {
                                    "kind": "CloseBraceToken",
                                    "fullStart": 650,
                                    "fullEnd": 661,
                                    "start": 658,
                                    "end": 659,
                                    "fullWidth": 11,
                                    "width": 1,
                                    "text": "}",
                                    "value": "}",
                                    "valueText": "}",
                                    "hasLeadingTrivia": true,
                                    "hasTrailingTrivia": true,
                                    "hasTrailingNewLine": true,
                                    "leadingTrivia": [
                                        {
                                            "kind": "WhitespaceTrivia",
                                            "text": "        "
                                        }
                                    ],
                                    "trailingTrivia": [
                                        {
                                            "kind": "NewLineTrivia",
                                            "text": "\r\n"
                                        }
                                    ]
                                }
                            }
                        },
                        {
                            "kind": "TryStatement",
                            "fullStart": 661,
                            "fullEnd": 1215,
                            "start": 671,
                            "end": 1213,
                            "fullWidth": 554,
                            "width": 542,
                            "tryKeyword": {
                                "kind": "TryKeyword",
                                "fullStart": 661,
                                "fullEnd": 675,
                                "start": 671,
                                "end": 674,
                                "fullWidth": 14,
                                "width": 3,
                                "text": "try",
                                "value": "try",
                                "valueText": "try",
                                "hasLeadingTrivia": true,
                                "hasLeadingNewLine": true,
                                "hasTrailingTrivia": true,
                                "leadingTrivia": [
                                    {
                                        "kind": "NewLineTrivia",
                                        "text": "\r\n"
                                    },
                                    {
                                        "kind": "WhitespaceTrivia",
                                        "text": "        "
                                    }
                                ],
                                "trailingTrivia": [
                                    {
                                        "kind": "WhitespaceTrivia",
                                        "text": " "
                                    }
                                ]
                            },
                            "block": {
                                "kind": "Block",
                                "fullStart": 675,
                                "fullEnd": 1023,
                                "start": 675,
                                "end": 1022,
                                "fullWidth": 348,
                                "width": 347,
                                "openBraceToken": {
                                    "kind": "OpenBraceToken",
                                    "fullStart": 675,
                                    "fullEnd": 678,
                                    "start": 675,
                                    "end": 676,
                                    "fullWidth": 3,
                                    "width": 1,
                                    "text": "{",
                                    "value": "{",
                                    "valueText": "{",
                                    "hasTrailingTrivia": true,
                                    "hasTrailingNewLine": true,
                                    "trailingTrivia": [
                                        {
                                            "kind": "NewLineTrivia",
                                            "text": "\r\n"
                                        }
                                    ]
                                },
                                "statements": [
                                    {
                                        "kind": "VariableStatement",
                                        "fullStart": 678,
                                        "fullEnd": 729,
                                        "start": 690,
                                        "end": 727,
                                        "fullWidth": 51,
                                        "width": 37,
                                        "modifiers": [],
                                        "variableDeclaration": {
                                            "kind": "VariableDeclaration",
                                            "fullStart": 678,
                                            "fullEnd": 726,
                                            "start": 690,
                                            "end": 726,
                                            "fullWidth": 48,
                                            "width": 36,
                                            "varKeyword": {
                                                "kind": "VarKeyword",
                                                "fullStart": 678,
                                                "fullEnd": 694,
                                                "start": 690,
                                                "end": 693,
                                                "fullWidth": 16,
                                                "width": 3,
                                                "text": "var",
                                                "value": "var",
                                                "valueText": "var",
                                                "hasLeadingTrivia": true,
                                                "hasTrailingTrivia": true,
                                                "leadingTrivia": [
                                                    {
                                                        "kind": "WhitespaceTrivia",
                                                        "text": "            "
                                                    }
                                                ],
                                                "trailingTrivia": [
                                                    {
                                                        "kind": "WhitespaceTrivia",
                                                        "text": " "
                                                    }
                                                ]
                                            },
                                            "variableDeclarators": [
                                                {
                                                    "kind": "VariableDeclarator",
                                                    "fullStart": 694,
                                                    "fullEnd": 726,
                                                    "start": 694,
                                                    "end": 726,
                                                    "fullWidth": 32,
<<<<<<< HEAD
                                                    "width": 32,
                                                    "identifier": {
=======
                                                    "propertyName": {
>>>>>>> 85e84683
                                                        "kind": "IdentifierName",
                                                        "fullStart": 694,
                                                        "fullEnd": 701,
                                                        "start": 694,
                                                        "end": 700,
                                                        "fullWidth": 7,
                                                        "width": 6,
                                                        "text": "oldLen",
                                                        "value": "oldLen",
                                                        "valueText": "oldLen",
                                                        "hasTrailingTrivia": true,
                                                        "trailingTrivia": [
                                                            {
                                                                "kind": "WhitespaceTrivia",
                                                                "text": " "
                                                            }
                                                        ]
                                                    },
                                                    "equalsValueClause": {
                                                        "kind": "EqualsValueClause",
                                                        "fullStart": 701,
                                                        "fullEnd": 726,
                                                        "start": 701,
                                                        "end": 726,
                                                        "fullWidth": 25,
                                                        "width": 25,
                                                        "equalsToken": {
                                                            "kind": "EqualsToken",
                                                            "fullStart": 701,
                                                            "fullEnd": 703,
                                                            "start": 701,
                                                            "end": 702,
                                                            "fullWidth": 2,
                                                            "width": 1,
                                                            "text": "=",
                                                            "value": "=",
                                                            "valueText": "=",
                                                            "hasTrailingTrivia": true,
                                                            "trailingTrivia": [
                                                                {
                                                                    "kind": "WhitespaceTrivia",
                                                                    "text": " "
                                                                }
                                                            ]
                                                        },
                                                        "value": {
                                                            "kind": "MemberAccessExpression",
                                                            "fullStart": 703,
                                                            "fullEnd": 726,
                                                            "start": 703,
                                                            "end": 726,
                                                            "fullWidth": 23,
                                                            "width": 23,
                                                            "expression": {
                                                                "kind": "InvocationExpression",
                                                                "fullStart": 703,
                                                                "fullEnd": 719,
                                                                "start": 703,
                                                                "end": 719,
                                                                "fullWidth": 16,
                                                                "width": 16,
                                                                "expression": {
                                                                    "kind": "IdentifierName",
                                                                    "fullStart": 703,
                                                                    "fullEnd": 717,
                                                                    "start": 703,
                                                                    "end": 717,
                                                                    "fullWidth": 14,
                                                                    "width": 14,
                                                                    "text": "fnGlobalObject",
                                                                    "value": "fnGlobalObject",
                                                                    "valueText": "fnGlobalObject"
                                                                },
                                                                "argumentList": {
                                                                    "kind": "ArgumentList",
                                                                    "fullStart": 717,
                                                                    "fullEnd": 719,
                                                                    "start": 717,
                                                                    "end": 719,
                                                                    "fullWidth": 2,
                                                                    "width": 2,
                                                                    "openParenToken": {
                                                                        "kind": "OpenParenToken",
                                                                        "fullStart": 717,
                                                                        "fullEnd": 718,
                                                                        "start": 717,
                                                                        "end": 718,
                                                                        "fullWidth": 1,
                                                                        "width": 1,
                                                                        "text": "(",
                                                                        "value": "(",
                                                                        "valueText": "("
                                                                    },
                                                                    "arguments": [],
                                                                    "closeParenToken": {
                                                                        "kind": "CloseParenToken",
                                                                        "fullStart": 718,
                                                                        "fullEnd": 719,
                                                                        "start": 718,
                                                                        "end": 719,
                                                                        "fullWidth": 1,
                                                                        "width": 1,
                                                                        "text": ")",
                                                                        "value": ")",
                                                                        "valueText": ")"
                                                                    }
                                                                }
                                                            },
                                                            "dotToken": {
                                                                "kind": "DotToken",
                                                                "fullStart": 719,
                                                                "fullEnd": 720,
                                                                "start": 719,
                                                                "end": 720,
                                                                "fullWidth": 1,
                                                                "width": 1,
                                                                "text": ".",
                                                                "value": ".",
                                                                "valueText": "."
                                                            },
                                                            "name": {
                                                                "kind": "IdentifierName",
                                                                "fullStart": 720,
                                                                "fullEnd": 726,
                                                                "start": 720,
                                                                "end": 726,
                                                                "fullWidth": 6,
                                                                "width": 6,
                                                                "text": "length",
                                                                "value": "length",
                                                                "valueText": "length"
                                                            }
                                                        }
                                                    }
                                                }
                                            ]
                                        },
                                        "semicolonToken": {
                                            "kind": "SemicolonToken",
                                            "fullStart": 726,
                                            "fullEnd": 729,
                                            "start": 726,
                                            "end": 727,
                                            "fullWidth": 3,
                                            "width": 1,
                                            "text": ";",
                                            "value": ";",
                                            "valueText": ";",
                                            "hasTrailingTrivia": true,
                                            "hasTrailingNewLine": true,
                                            "trailingTrivia": [
                                                {
                                                    "kind": "NewLineTrivia",
                                                    "text": "\r\n"
                                                }
                                            ]
                                        }
                                    },
                                    {
                                        "kind": "ExpressionStatement",
                                        "fullStart": 729,
                                        "fullEnd": 768,
                                        "start": 741,
                                        "end": 766,
                                        "fullWidth": 39,
                                        "width": 25,
                                        "expression": {
                                            "kind": "AssignmentExpression",
                                            "fullStart": 729,
                                            "fullEnd": 765,
                                            "start": 741,
                                            "end": 765,
                                            "fullWidth": 36,
                                            "width": 24,
                                            "left": {
                                                "kind": "ElementAccessExpression",
                                                "fullStart": 729,
                                                "fullEnd": 761,
                                                "start": 741,
                                                "end": 760,
                                                "fullWidth": 32,
                                                "width": 19,
                                                "expression": {
                                                    "kind": "InvocationExpression",
                                                    "fullStart": 729,
                                                    "fullEnd": 757,
                                                    "start": 741,
                                                    "end": 757,
                                                    "fullWidth": 28,
                                                    "width": 16,
                                                    "expression": {
                                                        "kind": "IdentifierName",
                                                        "fullStart": 729,
                                                        "fullEnd": 755,
                                                        "start": 741,
                                                        "end": 755,
                                                        "fullWidth": 26,
                                                        "width": 14,
                                                        "text": "fnGlobalObject",
                                                        "value": "fnGlobalObject",
                                                        "valueText": "fnGlobalObject",
                                                        "hasLeadingTrivia": true,
                                                        "leadingTrivia": [
                                                            {
                                                                "kind": "WhitespaceTrivia",
                                                                "text": "            "
                                                            }
                                                        ]
                                                    },
                                                    "argumentList": {
                                                        "kind": "ArgumentList",
                                                        "fullStart": 755,
                                                        "fullEnd": 757,
                                                        "start": 755,
                                                        "end": 757,
                                                        "fullWidth": 2,
                                                        "width": 2,
                                                        "openParenToken": {
                                                            "kind": "OpenParenToken",
                                                            "fullStart": 755,
                                                            "fullEnd": 756,
                                                            "start": 755,
                                                            "end": 756,
                                                            "fullWidth": 1,
                                                            "width": 1,
                                                            "text": "(",
                                                            "value": "(",
                                                            "valueText": "("
                                                        },
                                                        "arguments": [],
                                                        "closeParenToken": {
                                                            "kind": "CloseParenToken",
                                                            "fullStart": 756,
                                                            "fullEnd": 757,
                                                            "start": 756,
                                                            "end": 757,
                                                            "fullWidth": 1,
                                                            "width": 1,
                                                            "text": ")",
                                                            "value": ")",
                                                            "valueText": ")"
                                                        }
                                                    }
                                                },
                                                "openBracketToken": {
                                                    "kind": "OpenBracketToken",
                                                    "fullStart": 757,
                                                    "fullEnd": 758,
                                                    "start": 757,
                                                    "end": 758,
                                                    "fullWidth": 1,
                                                    "width": 1,
                                                    "text": "[",
                                                    "value": "[",
                                                    "valueText": "["
                                                },
                                                "argumentExpression": {
                                                    "kind": "NumericLiteral",
                                                    "fullStart": 758,
                                                    "fullEnd": 759,
                                                    "start": 758,
                                                    "end": 759,
                                                    "fullWidth": 1,
                                                    "width": 1,
                                                    "text": "0",
                                                    "value": 0,
                                                    "valueText": "0"
                                                },
                                                "closeBracketToken": {
                                                    "kind": "CloseBracketToken",
                                                    "fullStart": 759,
                                                    "fullEnd": 761,
                                                    "start": 759,
                                                    "end": 760,
                                                    "fullWidth": 2,
                                                    "width": 1,
                                                    "text": "]",
                                                    "value": "]",
                                                    "valueText": "]",
                                                    "hasTrailingTrivia": true,
                                                    "trailingTrivia": [
                                                        {
                                                            "kind": "WhitespaceTrivia",
                                                            "text": " "
                                                        }
                                                    ]
                                                }
                                            },
                                            "operatorToken": {
                                                "kind": "EqualsToken",
                                                "fullStart": 761,
                                                "fullEnd": 763,
                                                "start": 761,
                                                "end": 762,
                                                "fullWidth": 2,
                                                "width": 1,
                                                "text": "=",
                                                "value": "=",
                                                "valueText": "=",
                                                "hasTrailingTrivia": true,
                                                "trailingTrivia": [
                                                    {
                                                        "kind": "WhitespaceTrivia",
                                                        "text": " "
                                                    }
                                                ]
                                            },
                                            "right": {
                                                "kind": "NumericLiteral",
                                                "fullStart": 763,
                                                "fullEnd": 765,
                                                "start": 763,
                                                "end": 765,
                                                "fullWidth": 2,
                                                "width": 2,
                                                "text": "12",
                                                "value": 12,
                                                "valueText": "12"
                                            }
                                        },
                                        "semicolonToken": {
                                            "kind": "SemicolonToken",
                                            "fullStart": 765,
                                            "fullEnd": 768,
                                            "start": 765,
                                            "end": 766,
                                            "fullWidth": 3,
                                            "width": 1,
                                            "text": ";",
                                            "value": ";",
                                            "valueText": ";",
                                            "hasTrailingTrivia": true,
                                            "hasTrailingNewLine": true,
                                            "trailingTrivia": [
                                                {
                                                    "kind": "NewLineTrivia",
                                                    "text": "\r\n"
                                                }
                                            ]
                                        }
                                    },
                                    {
                                        "kind": "ExpressionStatement",
                                        "fullStart": 768,
                                        "fullEnd": 807,
                                        "start": 780,
                                        "end": 805,
                                        "fullWidth": 39,
                                        "width": 25,
                                        "expression": {
                                            "kind": "AssignmentExpression",
                                            "fullStart": 768,
                                            "fullEnd": 804,
                                            "start": 780,
                                            "end": 804,
                                            "fullWidth": 36,
                                            "width": 24,
                                            "left": {
                                                "kind": "ElementAccessExpression",
                                                "fullStart": 768,
                                                "fullEnd": 800,
                                                "start": 780,
                                                "end": 799,
                                                "fullWidth": 32,
                                                "width": 19,
                                                "expression": {
                                                    "kind": "InvocationExpression",
                                                    "fullStart": 768,
                                                    "fullEnd": 796,
                                                    "start": 780,
                                                    "end": 796,
                                                    "fullWidth": 28,
                                                    "width": 16,
                                                    "expression": {
                                                        "kind": "IdentifierName",
                                                        "fullStart": 768,
                                                        "fullEnd": 794,
                                                        "start": 780,
                                                        "end": 794,
                                                        "fullWidth": 26,
                                                        "width": 14,
                                                        "text": "fnGlobalObject",
                                                        "value": "fnGlobalObject",
                                                        "valueText": "fnGlobalObject",
                                                        "hasLeadingTrivia": true,
                                                        "leadingTrivia": [
                                                            {
                                                                "kind": "WhitespaceTrivia",
                                                                "text": "            "
                                                            }
                                                        ]
                                                    },
                                                    "argumentList": {
                                                        "kind": "ArgumentList",
                                                        "fullStart": 794,
                                                        "fullEnd": 796,
                                                        "start": 794,
                                                        "end": 796,
                                                        "fullWidth": 2,
                                                        "width": 2,
                                                        "openParenToken": {
                                                            "kind": "OpenParenToken",
                                                            "fullStart": 794,
                                                            "fullEnd": 795,
                                                            "start": 794,
                                                            "end": 795,
                                                            "fullWidth": 1,
                                                            "width": 1,
                                                            "text": "(",
                                                            "value": "(",
                                                            "valueText": "("
                                                        },
                                                        "arguments": [],
                                                        "closeParenToken": {
                                                            "kind": "CloseParenToken",
                                                            "fullStart": 795,
                                                            "fullEnd": 796,
                                                            "start": 795,
                                                            "end": 796,
                                                            "fullWidth": 1,
                                                            "width": 1,
                                                            "text": ")",
                                                            "value": ")",
                                                            "valueText": ")"
                                                        }
                                                    }
                                                },
                                                "openBracketToken": {
                                                    "kind": "OpenBracketToken",
                                                    "fullStart": 796,
                                                    "fullEnd": 797,
                                                    "start": 796,
                                                    "end": 797,
                                                    "fullWidth": 1,
                                                    "width": 1,
                                                    "text": "[",
                                                    "value": "[",
                                                    "valueText": "["
                                                },
                                                "argumentExpression": {
                                                    "kind": "NumericLiteral",
                                                    "fullStart": 797,
                                                    "fullEnd": 798,
                                                    "start": 797,
                                                    "end": 798,
                                                    "fullWidth": 1,
                                                    "width": 1,
                                                    "text": "1",
                                                    "value": 1,
                                                    "valueText": "1"
                                                },
                                                "closeBracketToken": {
                                                    "kind": "CloseBracketToken",
                                                    "fullStart": 798,
                                                    "fullEnd": 800,
                                                    "start": 798,
                                                    "end": 799,
                                                    "fullWidth": 2,
                                                    "width": 1,
                                                    "text": "]",
                                                    "value": "]",
                                                    "valueText": "]",
                                                    "hasTrailingTrivia": true,
                                                    "trailingTrivia": [
                                                        {
                                                            "kind": "WhitespaceTrivia",
                                                            "text": " "
                                                        }
                                                    ]
                                                }
                                            },
                                            "operatorToken": {
                                                "kind": "EqualsToken",
                                                "fullStart": 800,
                                                "fullEnd": 802,
                                                "start": 800,
                                                "end": 801,
                                                "fullWidth": 2,
                                                "width": 1,
                                                "text": "=",
                                                "value": "=",
                                                "valueText": "=",
                                                "hasTrailingTrivia": true,
                                                "trailingTrivia": [
                                                    {
                                                        "kind": "WhitespaceTrivia",
                                                        "text": " "
                                                    }
                                                ]
                                            },
                                            "right": {
                                                "kind": "NumericLiteral",
                                                "fullStart": 802,
                                                "fullEnd": 804,
                                                "start": 802,
                                                "end": 804,
                                                "fullWidth": 2,
                                                "width": 2,
                                                "text": "11",
                                                "value": 11,
                                                "valueText": "11"
                                            }
                                        },
                                        "semicolonToken": {
                                            "kind": "SemicolonToken",
                                            "fullStart": 804,
                                            "fullEnd": 807,
                                            "start": 804,
                                            "end": 805,
                                            "fullWidth": 3,
                                            "width": 1,
                                            "text": ";",
                                            "value": ";",
                                            "valueText": ";",
                                            "hasTrailingTrivia": true,
                                            "hasTrailingNewLine": true,
                                            "trailingTrivia": [
                                                {
                                                    "kind": "NewLineTrivia",
                                                    "text": "\r\n"
                                                }
                                            ]
                                        }
                                    },
                                    {
                                        "kind": "ExpressionStatement",
                                        "fullStart": 807,
                                        "fullEnd": 845,
                                        "start": 819,
                                        "end": 843,
                                        "fullWidth": 38,
                                        "width": 24,
                                        "expression": {
                                            "kind": "AssignmentExpression",
                                            "fullStart": 807,
                                            "fullEnd": 842,
                                            "start": 819,
                                            "end": 842,
                                            "fullWidth": 35,
                                            "width": 23,
                                            "left": {
                                                "kind": "ElementAccessExpression",
                                                "fullStart": 807,
                                                "fullEnd": 839,
                                                "start": 819,
                                                "end": 838,
                                                "fullWidth": 32,
                                                "width": 19,
                                                "expression": {
                                                    "kind": "InvocationExpression",
                                                    "fullStart": 807,
                                                    "fullEnd": 835,
                                                    "start": 819,
                                                    "end": 835,
                                                    "fullWidth": 28,
                                                    "width": 16,
                                                    "expression": {
                                                        "kind": "IdentifierName",
                                                        "fullStart": 807,
                                                        "fullEnd": 833,
                                                        "start": 819,
                                                        "end": 833,
                                                        "fullWidth": 26,
                                                        "width": 14,
                                                        "text": "fnGlobalObject",
                                                        "value": "fnGlobalObject",
                                                        "valueText": "fnGlobalObject",
                                                        "hasLeadingTrivia": true,
                                                        "leadingTrivia": [
                                                            {
                                                                "kind": "WhitespaceTrivia",
                                                                "text": "            "
                                                            }
                                                        ]
                                                    },
                                                    "argumentList": {
                                                        "kind": "ArgumentList",
                                                        "fullStart": 833,
                                                        "fullEnd": 835,
                                                        "start": 833,
                                                        "end": 835,
                                                        "fullWidth": 2,
                                                        "width": 2,
                                                        "openParenToken": {
                                                            "kind": "OpenParenToken",
                                                            "fullStart": 833,
                                                            "fullEnd": 834,
                                                            "start": 833,
                                                            "end": 834,
                                                            "fullWidth": 1,
                                                            "width": 1,
                                                            "text": "(",
                                                            "value": "(",
                                                            "valueText": "("
                                                        },
                                                        "arguments": [],
                                                        "closeParenToken": {
                                                            "kind": "CloseParenToken",
                                                            "fullStart": 834,
                                                            "fullEnd": 835,
                                                            "start": 834,
                                                            "end": 835,
                                                            "fullWidth": 1,
                                                            "width": 1,
                                                            "text": ")",
                                                            "value": ")",
                                                            "valueText": ")"
                                                        }
                                                    }
                                                },
                                                "openBracketToken": {
                                                    "kind": "OpenBracketToken",
                                                    "fullStart": 835,
                                                    "fullEnd": 836,
                                                    "start": 835,
                                                    "end": 836,
                                                    "fullWidth": 1,
                                                    "width": 1,
                                                    "text": "[",
                                                    "value": "[",
                                                    "valueText": "["
                                                },
                                                "argumentExpression": {
                                                    "kind": "NumericLiteral",
                                                    "fullStart": 836,
                                                    "fullEnd": 837,
                                                    "start": 836,
                                                    "end": 837,
                                                    "fullWidth": 1,
                                                    "width": 1,
                                                    "text": "2",
                                                    "value": 2,
                                                    "valueText": "2"
                                                },
                                                "closeBracketToken": {
                                                    "kind": "CloseBracketToken",
                                                    "fullStart": 837,
                                                    "fullEnd": 839,
                                                    "start": 837,
                                                    "end": 838,
                                                    "fullWidth": 2,
                                                    "width": 1,
                                                    "text": "]",
                                                    "value": "]",
                                                    "valueText": "]",
                                                    "hasTrailingTrivia": true,
                                                    "trailingTrivia": [
                                                        {
                                                            "kind": "WhitespaceTrivia",
                                                            "text": " "
                                                        }
                                                    ]
                                                }
                                            },
                                            "operatorToken": {
                                                "kind": "EqualsToken",
                                                "fullStart": 839,
                                                "fullEnd": 841,
                                                "start": 839,
                                                "end": 840,
                                                "fullWidth": 2,
                                                "width": 1,
                                                "text": "=",
                                                "value": "=",
                                                "valueText": "=",
                                                "hasTrailingTrivia": true,
                                                "trailingTrivia": [
                                                    {
                                                        "kind": "WhitespaceTrivia",
                                                        "text": " "
                                                    }
                                                ]
                                            },
                                            "right": {
                                                "kind": "NumericLiteral",
                                                "fullStart": 841,
                                                "fullEnd": 842,
                                                "start": 841,
                                                "end": 842,
                                                "fullWidth": 1,
                                                "width": 1,
                                                "text": "9",
                                                "value": 9,
                                                "valueText": "9"
                                            }
                                        },
                                        "semicolonToken": {
                                            "kind": "SemicolonToken",
                                            "fullStart": 842,
                                            "fullEnd": 845,
                                            "start": 842,
                                            "end": 843,
                                            "fullWidth": 3,
                                            "width": 1,
                                            "text": ";",
                                            "value": ";",
                                            "valueText": ";",
                                            "hasTrailingTrivia": true,
                                            "hasTrailingNewLine": true,
                                            "trailingTrivia": [
                                                {
                                                    "kind": "NewLineTrivia",
                                                    "text": "\r\n"
                                                }
                                            ]
                                        }
                                    },
                                    {
                                        "kind": "ExpressionStatement",
                                        "fullStart": 845,
                                        "fullEnd": 887,
                                        "start": 857,
                                        "end": 885,
                                        "fullWidth": 42,
                                        "width": 28,
                                        "expression": {
                                            "kind": "AssignmentExpression",
                                            "fullStart": 845,
                                            "fullEnd": 884,
                                            "start": 857,
                                            "end": 884,
                                            "fullWidth": 39,
                                            "width": 27,
                                            "left": {
                                                "kind": "MemberAccessExpression",
                                                "fullStart": 845,
                                                "fullEnd": 881,
                                                "start": 857,
                                                "end": 880,
                                                "fullWidth": 36,
                                                "width": 23,
                                                "expression": {
                                                    "kind": "InvocationExpression",
                                                    "fullStart": 845,
                                                    "fullEnd": 873,
                                                    "start": 857,
                                                    "end": 873,
                                                    "fullWidth": 28,
                                                    "width": 16,
                                                    "expression": {
                                                        "kind": "IdentifierName",
                                                        "fullStart": 845,
                                                        "fullEnd": 871,
                                                        "start": 857,
                                                        "end": 871,
                                                        "fullWidth": 26,
                                                        "width": 14,
                                                        "text": "fnGlobalObject",
                                                        "value": "fnGlobalObject",
                                                        "valueText": "fnGlobalObject",
                                                        "hasLeadingTrivia": true,
                                                        "leadingTrivia": [
                                                            {
                                                                "kind": "WhitespaceTrivia",
                                                                "text": "            "
                                                            }
                                                        ]
                                                    },
                                                    "argumentList": {
                                                        "kind": "ArgumentList",
                                                        "fullStart": 871,
                                                        "fullEnd": 873,
                                                        "start": 871,
                                                        "end": 873,
                                                        "fullWidth": 2,
                                                        "width": 2,
                                                        "openParenToken": {
                                                            "kind": "OpenParenToken",
                                                            "fullStart": 871,
                                                            "fullEnd": 872,
                                                            "start": 871,
                                                            "end": 872,
                                                            "fullWidth": 1,
                                                            "width": 1,
                                                            "text": "(",
                                                            "value": "(",
                                                            "valueText": "("
                                                        },
                                                        "arguments": [],
                                                        "closeParenToken": {
                                                            "kind": "CloseParenToken",
                                                            "fullStart": 872,
                                                            "fullEnd": 873,
                                                            "start": 872,
                                                            "end": 873,
                                                            "fullWidth": 1,
                                                            "width": 1,
                                                            "text": ")",
                                                            "value": ")",
                                                            "valueText": ")"
                                                        }
                                                    }
                                                },
                                                "dotToken": {
                                                    "kind": "DotToken",
                                                    "fullStart": 873,
                                                    "fullEnd": 874,
                                                    "start": 873,
                                                    "end": 874,
                                                    "fullWidth": 1,
                                                    "width": 1,
                                                    "text": ".",
                                                    "value": ".",
                                                    "valueText": "."
                                                },
                                                "name": {
                                                    "kind": "IdentifierName",
                                                    "fullStart": 874,
                                                    "fullEnd": 881,
                                                    "start": 874,
                                                    "end": 880,
                                                    "fullWidth": 7,
                                                    "width": 6,
                                                    "text": "length",
                                                    "value": "length",
                                                    "valueText": "length",
                                                    "hasTrailingTrivia": true,
                                                    "trailingTrivia": [
                                                        {
                                                            "kind": "WhitespaceTrivia",
                                                            "text": " "
                                                        }
                                                    ]
                                                }
                                            },
                                            "operatorToken": {
                                                "kind": "EqualsToken",
                                                "fullStart": 881,
                                                "fullEnd": 883,
                                                "start": 881,
                                                "end": 882,
                                                "fullWidth": 2,
                                                "width": 1,
                                                "text": "=",
                                                "value": "=",
                                                "valueText": "=",
                                                "hasTrailingTrivia": true,
                                                "trailingTrivia": [
                                                    {
                                                        "kind": "WhitespaceTrivia",
                                                        "text": " "
                                                    }
                                                ]
                                            },
                                            "right": {
                                                "kind": "NumericLiteral",
                                                "fullStart": 883,
                                                "fullEnd": 884,
                                                "start": 883,
                                                "end": 884,
                                                "fullWidth": 1,
                                                "width": 1,
                                                "text": "2",
                                                "value": 2,
                                                "valueText": "2"
                                            }
                                        },
                                        "semicolonToken": {
                                            "kind": "SemicolonToken",
                                            "fullStart": 884,
                                            "fullEnd": 887,
                                            "start": 884,
                                            "end": 885,
                                            "fullWidth": 3,
                                            "width": 1,
                                            "text": ";",
                                            "value": ";",
                                            "valueText": ";",
                                            "hasTrailingTrivia": true,
                                            "hasTrailingNewLine": true,
                                            "trailingTrivia": [
                                                {
                                                    "kind": "NewLineTrivia",
                                                    "text": "\r\n"
                                                }
                                            ]
                                        }
                                    },
                                    {
                                        "kind": "VariableStatement",
                                        "fullStart": 887,
                                        "fullEnd": 972,
                                        "start": 899,
                                        "end": 970,
                                        "fullWidth": 85,
                                        "width": 71,
                                        "modifiers": [],
                                        "variableDeclaration": {
                                            "kind": "VariableDeclaration",
                                            "fullStart": 887,
                                            "fullEnd": 969,
                                            "start": 899,
                                            "end": 969,
                                            "fullWidth": 82,
                                            "width": 70,
                                            "varKeyword": {
                                                "kind": "VarKeyword",
                                                "fullStart": 887,
                                                "fullEnd": 903,
                                                "start": 899,
                                                "end": 902,
                                                "fullWidth": 16,
                                                "width": 3,
                                                "text": "var",
                                                "value": "var",
                                                "valueText": "var",
                                                "hasLeadingTrivia": true,
                                                "hasTrailingTrivia": true,
                                                "leadingTrivia": [
                                                    {
                                                        "kind": "WhitespaceTrivia",
                                                        "text": "            "
                                                    }
                                                ],
                                                "trailingTrivia": [
                                                    {
                                                        "kind": "WhitespaceTrivia",
                                                        "text": " "
                                                    }
                                                ]
                                            },
                                            "variableDeclarators": [
                                                {
                                                    "kind": "VariableDeclarator",
                                                    "fullStart": 903,
                                                    "fullEnd": 969,
                                                    "start": 903,
                                                    "end": 969,
                                                    "fullWidth": 66,
<<<<<<< HEAD
                                                    "width": 66,
                                                    "identifier": {
=======
                                                    "propertyName": {
>>>>>>> 85e84683
                                                        "kind": "IdentifierName",
                                                        "fullStart": 903,
                                                        "fullEnd": 910,
                                                        "start": 903,
                                                        "end": 909,
                                                        "fullWidth": 7,
                                                        "width": 6,
                                                        "text": "newArr",
                                                        "value": "newArr",
                                                        "valueText": "newArr",
                                                        "hasTrailingTrivia": true,
                                                        "trailingTrivia": [
                                                            {
                                                                "kind": "WhitespaceTrivia",
                                                                "text": " "
                                                            }
                                                        ]
                                                    },
                                                    "equalsValueClause": {
                                                        "kind": "EqualsValueClause",
                                                        "fullStart": 910,
                                                        "fullEnd": 969,
                                                        "start": 910,
                                                        "end": 969,
                                                        "fullWidth": 59,
                                                        "width": 59,
                                                        "equalsToken": {
                                                            "kind": "EqualsToken",
                                                            "fullStart": 910,
                                                            "fullEnd": 912,
                                                            "start": 910,
                                                            "end": 911,
                                                            "fullWidth": 2,
                                                            "width": 1,
                                                            "text": "=",
                                                            "value": "=",
                                                            "valueText": "=",
                                                            "hasTrailingTrivia": true,
                                                            "trailingTrivia": [
                                                                {
                                                                    "kind": "WhitespaceTrivia",
                                                                    "text": " "
                                                                }
                                                            ]
                                                        },
                                                        "value": {
                                                            "kind": "InvocationExpression",
                                                            "fullStart": 912,
                                                            "fullEnd": 969,
                                                            "start": 912,
                                                            "end": 969,
                                                            "fullWidth": 57,
                                                            "width": 57,
                                                            "expression": {
                                                                "kind": "MemberAccessExpression",
                                                                "fullStart": 912,
                                                                "fullEnd": 939,
                                                                "start": 912,
                                                                "end": 939,
                                                                "fullWidth": 27,
                                                                "width": 27,
                                                                "expression": {
                                                                    "kind": "MemberAccessExpression",
                                                                    "fullStart": 912,
                                                                    "fullEnd": 934,
                                                                    "start": 912,
                                                                    "end": 934,
                                                                    "fullWidth": 22,
                                                                    "width": 22,
                                                                    "expression": {
                                                                        "kind": "MemberAccessExpression",
                                                                        "fullStart": 912,
                                                                        "fullEnd": 927,
                                                                        "start": 912,
                                                                        "end": 927,
                                                                        "fullWidth": 15,
                                                                        "width": 15,
                                                                        "expression": {
                                                                            "kind": "IdentifierName",
                                                                            "fullStart": 912,
                                                                            "fullEnd": 917,
                                                                            "start": 912,
                                                                            "end": 917,
                                                                            "fullWidth": 5,
                                                                            "width": 5,
                                                                            "text": "Array",
                                                                            "value": "Array",
                                                                            "valueText": "Array"
                                                                        },
                                                                        "dotToken": {
                                                                            "kind": "DotToken",
                                                                            "fullStart": 917,
                                                                            "fullEnd": 918,
                                                                            "start": 917,
                                                                            "end": 918,
                                                                            "fullWidth": 1,
                                                                            "width": 1,
                                                                            "text": ".",
                                                                            "value": ".",
                                                                            "valueText": "."
                                                                        },
                                                                        "name": {
                                                                            "kind": "IdentifierName",
                                                                            "fullStart": 918,
                                                                            "fullEnd": 927,
                                                                            "start": 918,
                                                                            "end": 927,
                                                                            "fullWidth": 9,
                                                                            "width": 9,
                                                                            "text": "prototype",
                                                                            "value": "prototype",
                                                                            "valueText": "prototype"
                                                                        }
                                                                    },
                                                                    "dotToken": {
                                                                        "kind": "DotToken",
                                                                        "fullStart": 927,
                                                                        "fullEnd": 928,
                                                                        "start": 927,
                                                                        "end": 928,
                                                                        "fullWidth": 1,
                                                                        "width": 1,
                                                                        "text": ".",
                                                                        "value": ".",
                                                                        "valueText": "."
                                                                    },
                                                                    "name": {
                                                                        "kind": "IdentifierName",
                                                                        "fullStart": 928,
                                                                        "fullEnd": 934,
                                                                        "start": 928,
                                                                        "end": 934,
                                                                        "fullWidth": 6,
                                                                        "width": 6,
                                                                        "text": "filter",
                                                                        "value": "filter",
                                                                        "valueText": "filter"
                                                                    }
                                                                },
                                                                "dotToken": {
                                                                    "kind": "DotToken",
                                                                    "fullStart": 934,
                                                                    "fullEnd": 935,
                                                                    "start": 934,
                                                                    "end": 935,
                                                                    "fullWidth": 1,
                                                                    "width": 1,
                                                                    "text": ".",
                                                                    "value": ".",
                                                                    "valueText": "."
                                                                },
                                                                "name": {
                                                                    "kind": "IdentifierName",
                                                                    "fullStart": 935,
                                                                    "fullEnd": 939,
                                                                    "start": 935,
                                                                    "end": 939,
                                                                    "fullWidth": 4,
                                                                    "width": 4,
                                                                    "text": "call",
                                                                    "value": "call",
                                                                    "valueText": "call"
                                                                }
                                                            },
                                                            "argumentList": {
                                                                "kind": "ArgumentList",
                                                                "fullStart": 939,
                                                                "fullEnd": 969,
                                                                "start": 939,
                                                                "end": 969,
                                                                "fullWidth": 30,
                                                                "width": 30,
                                                                "openParenToken": {
                                                                    "kind": "OpenParenToken",
                                                                    "fullStart": 939,
                                                                    "fullEnd": 940,
                                                                    "start": 939,
                                                                    "end": 940,
                                                                    "fullWidth": 1,
                                                                    "width": 1,
                                                                    "text": "(",
                                                                    "value": "(",
                                                                    "valueText": "("
                                                                },
                                                                "arguments": [
                                                                    {
                                                                        "kind": "InvocationExpression",
                                                                        "fullStart": 940,
                                                                        "fullEnd": 956,
                                                                        "start": 940,
                                                                        "end": 956,
                                                                        "fullWidth": 16,
                                                                        "width": 16,
                                                                        "expression": {
                                                                            "kind": "IdentifierName",
                                                                            "fullStart": 940,
                                                                            "fullEnd": 954,
                                                                            "start": 940,
                                                                            "end": 954,
                                                                            "fullWidth": 14,
                                                                            "width": 14,
                                                                            "text": "fnGlobalObject",
                                                                            "value": "fnGlobalObject",
                                                                            "valueText": "fnGlobalObject"
                                                                        },
                                                                        "argumentList": {
                                                                            "kind": "ArgumentList",
                                                                            "fullStart": 954,
                                                                            "fullEnd": 956,
                                                                            "start": 954,
                                                                            "end": 956,
                                                                            "fullWidth": 2,
                                                                            "width": 2,
                                                                            "openParenToken": {
                                                                                "kind": "OpenParenToken",
                                                                                "fullStart": 954,
                                                                                "fullEnd": 955,
                                                                                "start": 954,
                                                                                "end": 955,
                                                                                "fullWidth": 1,
                                                                                "width": 1,
                                                                                "text": "(",
                                                                                "value": "(",
                                                                                "valueText": "("
                                                                            },
                                                                            "arguments": [],
                                                                            "closeParenToken": {
                                                                                "kind": "CloseParenToken",
                                                                                "fullStart": 955,
                                                                                "fullEnd": 956,
                                                                                "start": 955,
                                                                                "end": 956,
                                                                                "fullWidth": 1,
                                                                                "width": 1,
                                                                                "text": ")",
                                                                                "value": ")",
                                                                                "valueText": ")"
                                                                            }
                                                                        }
                                                                    },
                                                                    {
                                                                        "kind": "CommaToken",
                                                                        "fullStart": 956,
                                                                        "fullEnd": 958,
                                                                        "start": 956,
                                                                        "end": 957,
                                                                        "fullWidth": 2,
                                                                        "width": 1,
                                                                        "text": ",",
                                                                        "value": ",",
                                                                        "valueText": ",",
                                                                        "hasTrailingTrivia": true,
                                                                        "trailingTrivia": [
                                                                            {
                                                                                "kind": "WhitespaceTrivia",
                                                                                "text": " "
                                                                            }
                                                                        ]
                                                                    },
                                                                    {
                                                                        "kind": "IdentifierName",
                                                                        "fullStart": 958,
                                                                        "fullEnd": 968,
                                                                        "start": 958,
                                                                        "end": 968,
                                                                        "fullWidth": 10,
                                                                        "width": 10,
                                                                        "text": "callbackfn",
                                                                        "value": "callbackfn",
                                                                        "valueText": "callbackfn"
                                                                    }
                                                                ],
                                                                "closeParenToken": {
                                                                    "kind": "CloseParenToken",
                                                                    "fullStart": 968,
                                                                    "fullEnd": 969,
                                                                    "start": 968,
                                                                    "end": 969,
                                                                    "fullWidth": 1,
                                                                    "width": 1,
                                                                    "text": ")",
                                                                    "value": ")",
                                                                    "valueText": ")"
                                                                }
                                                            }
                                                        }
                                                    }
                                                }
                                            ]
                                        },
                                        "semicolonToken": {
                                            "kind": "SemicolonToken",
                                            "fullStart": 969,
                                            "fullEnd": 972,
                                            "start": 969,
                                            "end": 970,
                                            "fullWidth": 3,
                                            "width": 1,
                                            "text": ";",
                                            "value": ";",
                                            "valueText": ";",
                                            "hasTrailingTrivia": true,
                                            "hasTrailingNewLine": true,
                                            "trailingTrivia": [
                                                {
                                                    "kind": "NewLineTrivia",
                                                    "text": "\r\n"
                                                }
                                            ]
                                        }
                                    },
                                    {
                                        "kind": "ReturnStatement",
                                        "fullStart": 972,
                                        "fullEnd": 1013,
                                        "start": 984,
                                        "end": 1011,
                                        "fullWidth": 41,
                                        "width": 27,
                                        "returnKeyword": {
                                            "kind": "ReturnKeyword",
                                            "fullStart": 972,
                                            "fullEnd": 991,
                                            "start": 984,
                                            "end": 990,
                                            "fullWidth": 19,
                                            "width": 6,
                                            "text": "return",
                                            "value": "return",
                                            "valueText": "return",
                                            "hasLeadingTrivia": true,
                                            "hasTrailingTrivia": true,
                                            "leadingTrivia": [
                                                {
                                                    "kind": "WhitespaceTrivia",
                                                    "text": "            "
                                                }
                                            ],
                                            "trailingTrivia": [
                                                {
                                                    "kind": "WhitespaceTrivia",
                                                    "text": " "
                                                }
                                            ]
                                        },
                                        "expression": {
                                            "kind": "EqualsExpression",
                                            "fullStart": 991,
                                            "fullEnd": 1010,
                                            "start": 991,
                                            "end": 1010,
                                            "fullWidth": 19,
                                            "width": 19,
                                            "left": {
                                                "kind": "MemberAccessExpression",
                                                "fullStart": 991,
                                                "fullEnd": 1005,
                                                "start": 991,
                                                "end": 1004,
                                                "fullWidth": 14,
                                                "width": 13,
                                                "expression": {
                                                    "kind": "IdentifierName",
                                                    "fullStart": 991,
                                                    "fullEnd": 997,
                                                    "start": 991,
                                                    "end": 997,
                                                    "fullWidth": 6,
                                                    "width": 6,
                                                    "text": "newArr",
                                                    "value": "newArr",
                                                    "valueText": "newArr"
                                                },
                                                "dotToken": {
                                                    "kind": "DotToken",
                                                    "fullStart": 997,
                                                    "fullEnd": 998,
                                                    "start": 997,
                                                    "end": 998,
                                                    "fullWidth": 1,
                                                    "width": 1,
                                                    "text": ".",
                                                    "value": ".",
                                                    "valueText": "."
                                                },
                                                "name": {
                                                    "kind": "IdentifierName",
                                                    "fullStart": 998,
                                                    "fullEnd": 1005,
                                                    "start": 998,
                                                    "end": 1004,
                                                    "fullWidth": 7,
                                                    "width": 6,
                                                    "text": "length",
                                                    "value": "length",
                                                    "valueText": "length",
                                                    "hasTrailingTrivia": true,
                                                    "trailingTrivia": [
                                                        {
                                                            "kind": "WhitespaceTrivia",
                                                            "text": " "
                                                        }
                                                    ]
                                                }
                                            },
                                            "operatorToken": {
                                                "kind": "EqualsEqualsEqualsToken",
                                                "fullStart": 1005,
                                                "fullEnd": 1009,
                                                "start": 1005,
                                                "end": 1008,
                                                "fullWidth": 4,
                                                "width": 3,
                                                "text": "===",
                                                "value": "===",
                                                "valueText": "===",
                                                "hasTrailingTrivia": true,
                                                "trailingTrivia": [
                                                    {
                                                        "kind": "WhitespaceTrivia",
                                                        "text": " "
                                                    }
                                                ]
                                            },
                                            "right": {
                                                "kind": "NumericLiteral",
                                                "fullStart": 1009,
                                                "fullEnd": 1010,
                                                "start": 1009,
                                                "end": 1010,
                                                "fullWidth": 1,
                                                "width": 1,
                                                "text": "2",
                                                "value": 2,
                                                "valueText": "2"
                                            }
                                        },
                                        "semicolonToken": {
                                            "kind": "SemicolonToken",
                                            "fullStart": 1010,
                                            "fullEnd": 1013,
                                            "start": 1010,
                                            "end": 1011,
                                            "fullWidth": 3,
                                            "width": 1,
                                            "text": ";",
                                            "value": ";",
                                            "valueText": ";",
                                            "hasTrailingTrivia": true,
                                            "hasTrailingNewLine": true,
                                            "trailingTrivia": [
                                                {
                                                    "kind": "NewLineTrivia",
                                                    "text": "\r\n"
                                                }
                                            ]
                                        }
                                    }
                                ],
                                "closeBraceToken": {
                                    "kind": "CloseBraceToken",
                                    "fullStart": 1013,
                                    "fullEnd": 1023,
                                    "start": 1021,
                                    "end": 1022,
                                    "fullWidth": 10,
                                    "width": 1,
                                    "text": "}",
                                    "value": "}",
                                    "valueText": "}",
                                    "hasLeadingTrivia": true,
                                    "hasTrailingTrivia": true,
                                    "leadingTrivia": [
                                        {
                                            "kind": "WhitespaceTrivia",
                                            "text": "        "
                                        }
                                    ],
                                    "trailingTrivia": [
                                        {
                                            "kind": "WhitespaceTrivia",
                                            "text": " "
                                        }
                                    ]
                                }
                            },
                            "finallyClause": {
                                "kind": "FinallyClause",
                                "fullStart": 1023,
                                "fullEnd": 1215,
                                "start": 1023,
                                "end": 1213,
                                "fullWidth": 192,
                                "width": 190,
                                "finallyKeyword": {
                                    "kind": "FinallyKeyword",
                                    "fullStart": 1023,
                                    "fullEnd": 1031,
                                    "start": 1023,
                                    "end": 1030,
                                    "fullWidth": 8,
                                    "width": 7,
                                    "text": "finally",
                                    "value": "finally",
                                    "valueText": "finally",
                                    "hasTrailingTrivia": true,
                                    "trailingTrivia": [
                                        {
                                            "kind": "WhitespaceTrivia",
                                            "text": " "
                                        }
                                    ]
                                },
                                "block": {
                                    "kind": "Block",
                                    "fullStart": 1031,
                                    "fullEnd": 1215,
                                    "start": 1031,
                                    "end": 1213,
                                    "fullWidth": 184,
                                    "width": 182,
                                    "openBraceToken": {
                                        "kind": "OpenBraceToken",
                                        "fullStart": 1031,
                                        "fullEnd": 1034,
                                        "start": 1031,
                                        "end": 1032,
                                        "fullWidth": 3,
                                        "width": 1,
                                        "text": "{",
                                        "value": "{",
                                        "valueText": "{",
                                        "hasTrailingTrivia": true,
                                        "hasTrailingNewLine": true,
                                        "trailingTrivia": [
                                            {
                                                "kind": "NewLineTrivia",
                                                "text": "\r\n"
                                            }
                                        ]
                                    },
                                    "statements": [
                                        {
                                            "kind": "ExpressionStatement",
                                            "fullStart": 1034,
                                            "fullEnd": 1075,
                                            "start": 1046,
                                            "end": 1073,
                                            "fullWidth": 41,
                                            "width": 27,
                                            "expression": {
                                                "kind": "DeleteExpression",
                                                "fullStart": 1034,
                                                "fullEnd": 1072,
                                                "start": 1046,
                                                "end": 1072,
                                                "fullWidth": 38,
                                                "width": 26,
                                                "deleteKeyword": {
                                                    "kind": "DeleteKeyword",
                                                    "fullStart": 1034,
                                                    "fullEnd": 1053,
                                                    "start": 1046,
                                                    "end": 1052,
                                                    "fullWidth": 19,
                                                    "width": 6,
                                                    "text": "delete",
                                                    "value": "delete",
                                                    "valueText": "delete",
                                                    "hasLeadingTrivia": true,
                                                    "hasTrailingTrivia": true,
                                                    "leadingTrivia": [
                                                        {
                                                            "kind": "WhitespaceTrivia",
                                                            "text": "            "
                                                        }
                                                    ],
                                                    "trailingTrivia": [
                                                        {
                                                            "kind": "WhitespaceTrivia",
                                                            "text": " "
                                                        }
                                                    ]
                                                },
                                                "expression": {
                                                    "kind": "ElementAccessExpression",
                                                    "fullStart": 1053,
                                                    "fullEnd": 1072,
                                                    "start": 1053,
                                                    "end": 1072,
                                                    "fullWidth": 19,
                                                    "width": 19,
                                                    "expression": {
                                                        "kind": "InvocationExpression",
                                                        "fullStart": 1053,
                                                        "fullEnd": 1069,
                                                        "start": 1053,
                                                        "end": 1069,
                                                        "fullWidth": 16,
                                                        "width": 16,
                                                        "expression": {
                                                            "kind": "IdentifierName",
                                                            "fullStart": 1053,
                                                            "fullEnd": 1067,
                                                            "start": 1053,
                                                            "end": 1067,
                                                            "fullWidth": 14,
                                                            "width": 14,
                                                            "text": "fnGlobalObject",
                                                            "value": "fnGlobalObject",
                                                            "valueText": "fnGlobalObject"
                                                        },
                                                        "argumentList": {
                                                            "kind": "ArgumentList",
                                                            "fullStart": 1067,
                                                            "fullEnd": 1069,
                                                            "start": 1067,
                                                            "end": 1069,
                                                            "fullWidth": 2,
                                                            "width": 2,
                                                            "openParenToken": {
                                                                "kind": "OpenParenToken",
                                                                "fullStart": 1067,
                                                                "fullEnd": 1068,
                                                                "start": 1067,
                                                                "end": 1068,
                                                                "fullWidth": 1,
                                                                "width": 1,
                                                                "text": "(",
                                                                "value": "(",
                                                                "valueText": "("
                                                            },
                                                            "arguments": [],
                                                            "closeParenToken": {
                                                                "kind": "CloseParenToken",
                                                                "fullStart": 1068,
                                                                "fullEnd": 1069,
                                                                "start": 1068,
                                                                "end": 1069,
                                                                "fullWidth": 1,
                                                                "width": 1,
                                                                "text": ")",
                                                                "value": ")",
                                                                "valueText": ")"
                                                            }
                                                        }
                                                    },
                                                    "openBracketToken": {
                                                        "kind": "OpenBracketToken",
                                                        "fullStart": 1069,
                                                        "fullEnd": 1070,
                                                        "start": 1069,
                                                        "end": 1070,
                                                        "fullWidth": 1,
                                                        "width": 1,
                                                        "text": "[",
                                                        "value": "[",
                                                        "valueText": "["
                                                    },
                                                    "argumentExpression": {
                                                        "kind": "NumericLiteral",
                                                        "fullStart": 1070,
                                                        "fullEnd": 1071,
                                                        "start": 1070,
                                                        "end": 1071,
                                                        "fullWidth": 1,
                                                        "width": 1,
                                                        "text": "0",
                                                        "value": 0,
                                                        "valueText": "0"
                                                    },
                                                    "closeBracketToken": {
                                                        "kind": "CloseBracketToken",
                                                        "fullStart": 1071,
                                                        "fullEnd": 1072,
                                                        "start": 1071,
                                                        "end": 1072,
                                                        "fullWidth": 1,
                                                        "width": 1,
                                                        "text": "]",
                                                        "value": "]",
                                                        "valueText": "]"
                                                    }
                                                }
                                            },
                                            "semicolonToken": {
                                                "kind": "SemicolonToken",
                                                "fullStart": 1072,
                                                "fullEnd": 1075,
                                                "start": 1072,
                                                "end": 1073,
                                                "fullWidth": 3,
                                                "width": 1,
                                                "text": ";",
                                                "value": ";",
                                                "valueText": ";",
                                                "hasTrailingTrivia": true,
                                                "hasTrailingNewLine": true,
                                                "trailingTrivia": [
                                                    {
                                                        "kind": "NewLineTrivia",
                                                        "text": "\r\n"
                                                    }
                                                ]
                                            }
                                        },
                                        {
                                            "kind": "ExpressionStatement",
                                            "fullStart": 1075,
                                            "fullEnd": 1116,
                                            "start": 1087,
                                            "end": 1114,
                                            "fullWidth": 41,
                                            "width": 27,
                                            "expression": {
                                                "kind": "DeleteExpression",
                                                "fullStart": 1075,
                                                "fullEnd": 1113,
                                                "start": 1087,
                                                "end": 1113,
                                                "fullWidth": 38,
                                                "width": 26,
                                                "deleteKeyword": {
                                                    "kind": "DeleteKeyword",
                                                    "fullStart": 1075,
                                                    "fullEnd": 1094,
                                                    "start": 1087,
                                                    "end": 1093,
                                                    "fullWidth": 19,
                                                    "width": 6,
                                                    "text": "delete",
                                                    "value": "delete",
                                                    "valueText": "delete",
                                                    "hasLeadingTrivia": true,
                                                    "hasTrailingTrivia": true,
                                                    "leadingTrivia": [
                                                        {
                                                            "kind": "WhitespaceTrivia",
                                                            "text": "            "
                                                        }
                                                    ],
                                                    "trailingTrivia": [
                                                        {
                                                            "kind": "WhitespaceTrivia",
                                                            "text": " "
                                                        }
                                                    ]
                                                },
                                                "expression": {
                                                    "kind": "ElementAccessExpression",
                                                    "fullStart": 1094,
                                                    "fullEnd": 1113,
                                                    "start": 1094,
                                                    "end": 1113,
                                                    "fullWidth": 19,
                                                    "width": 19,
                                                    "expression": {
                                                        "kind": "InvocationExpression",
                                                        "fullStart": 1094,
                                                        "fullEnd": 1110,
                                                        "start": 1094,
                                                        "end": 1110,
                                                        "fullWidth": 16,
                                                        "width": 16,
                                                        "expression": {
                                                            "kind": "IdentifierName",
                                                            "fullStart": 1094,
                                                            "fullEnd": 1108,
                                                            "start": 1094,
                                                            "end": 1108,
                                                            "fullWidth": 14,
                                                            "width": 14,
                                                            "text": "fnGlobalObject",
                                                            "value": "fnGlobalObject",
                                                            "valueText": "fnGlobalObject"
                                                        },
                                                        "argumentList": {
                                                            "kind": "ArgumentList",
                                                            "fullStart": 1108,
                                                            "fullEnd": 1110,
                                                            "start": 1108,
                                                            "end": 1110,
                                                            "fullWidth": 2,
                                                            "width": 2,
                                                            "openParenToken": {
                                                                "kind": "OpenParenToken",
                                                                "fullStart": 1108,
                                                                "fullEnd": 1109,
                                                                "start": 1108,
                                                                "end": 1109,
                                                                "fullWidth": 1,
                                                                "width": 1,
                                                                "text": "(",
                                                                "value": "(",
                                                                "valueText": "("
                                                            },
                                                            "arguments": [],
                                                            "closeParenToken": {
                                                                "kind": "CloseParenToken",
                                                                "fullStart": 1109,
                                                                "fullEnd": 1110,
                                                                "start": 1109,
                                                                "end": 1110,
                                                                "fullWidth": 1,
                                                                "width": 1,
                                                                "text": ")",
                                                                "value": ")",
                                                                "valueText": ")"
                                                            }
                                                        }
                                                    },
                                                    "openBracketToken": {
                                                        "kind": "OpenBracketToken",
                                                        "fullStart": 1110,
                                                        "fullEnd": 1111,
                                                        "start": 1110,
                                                        "end": 1111,
                                                        "fullWidth": 1,
                                                        "width": 1,
                                                        "text": "[",
                                                        "value": "[",
                                                        "valueText": "["
                                                    },
                                                    "argumentExpression": {
                                                        "kind": "NumericLiteral",
                                                        "fullStart": 1111,
                                                        "fullEnd": 1112,
                                                        "start": 1111,
                                                        "end": 1112,
                                                        "fullWidth": 1,
                                                        "width": 1,
                                                        "text": "1",
                                                        "value": 1,
                                                        "valueText": "1"
                                                    },
                                                    "closeBracketToken": {
                                                        "kind": "CloseBracketToken",
                                                        "fullStart": 1112,
                                                        "fullEnd": 1113,
                                                        "start": 1112,
                                                        "end": 1113,
                                                        "fullWidth": 1,
                                                        "width": 1,
                                                        "text": "]",
                                                        "value": "]",
                                                        "valueText": "]"
                                                    }
                                                }
                                            },
                                            "semicolonToken": {
                                                "kind": "SemicolonToken",
                                                "fullStart": 1113,
                                                "fullEnd": 1116,
                                                "start": 1113,
                                                "end": 1114,
                                                "fullWidth": 3,
                                                "width": 1,
                                                "text": ";",
                                                "value": ";",
                                                "valueText": ";",
                                                "hasTrailingTrivia": true,
                                                "hasTrailingNewLine": true,
                                                "trailingTrivia": [
                                                    {
                                                        "kind": "NewLineTrivia",
                                                        "text": "\r\n"
                                                    }
                                                ]
                                            }
                                        },
                                        {
                                            "kind": "ExpressionStatement",
                                            "fullStart": 1116,
                                            "fullEnd": 1157,
                                            "start": 1128,
                                            "end": 1155,
                                            "fullWidth": 41,
                                            "width": 27,
                                            "expression": {
                                                "kind": "DeleteExpression",
                                                "fullStart": 1116,
                                                "fullEnd": 1154,
                                                "start": 1128,
                                                "end": 1154,
                                                "fullWidth": 38,
                                                "width": 26,
                                                "deleteKeyword": {
                                                    "kind": "DeleteKeyword",
                                                    "fullStart": 1116,
                                                    "fullEnd": 1135,
                                                    "start": 1128,
                                                    "end": 1134,
                                                    "fullWidth": 19,
                                                    "width": 6,
                                                    "text": "delete",
                                                    "value": "delete",
                                                    "valueText": "delete",
                                                    "hasLeadingTrivia": true,
                                                    "hasTrailingTrivia": true,
                                                    "leadingTrivia": [
                                                        {
                                                            "kind": "WhitespaceTrivia",
                                                            "text": "            "
                                                        }
                                                    ],
                                                    "trailingTrivia": [
                                                        {
                                                            "kind": "WhitespaceTrivia",
                                                            "text": " "
                                                        }
                                                    ]
                                                },
                                                "expression": {
                                                    "kind": "ElementAccessExpression",
                                                    "fullStart": 1135,
                                                    "fullEnd": 1154,
                                                    "start": 1135,
                                                    "end": 1154,
                                                    "fullWidth": 19,
                                                    "width": 19,
                                                    "expression": {
                                                        "kind": "InvocationExpression",
                                                        "fullStart": 1135,
                                                        "fullEnd": 1151,
                                                        "start": 1135,
                                                        "end": 1151,
                                                        "fullWidth": 16,
                                                        "width": 16,
                                                        "expression": {
                                                            "kind": "IdentifierName",
                                                            "fullStart": 1135,
                                                            "fullEnd": 1149,
                                                            "start": 1135,
                                                            "end": 1149,
                                                            "fullWidth": 14,
                                                            "width": 14,
                                                            "text": "fnGlobalObject",
                                                            "value": "fnGlobalObject",
                                                            "valueText": "fnGlobalObject"
                                                        },
                                                        "argumentList": {
                                                            "kind": "ArgumentList",
                                                            "fullStart": 1149,
                                                            "fullEnd": 1151,
                                                            "start": 1149,
                                                            "end": 1151,
                                                            "fullWidth": 2,
                                                            "width": 2,
                                                            "openParenToken": {
                                                                "kind": "OpenParenToken",
                                                                "fullStart": 1149,
                                                                "fullEnd": 1150,
                                                                "start": 1149,
                                                                "end": 1150,
                                                                "fullWidth": 1,
                                                                "width": 1,
                                                                "text": "(",
                                                                "value": "(",
                                                                "valueText": "("
                                                            },
                                                            "arguments": [],
                                                            "closeParenToken": {
                                                                "kind": "CloseParenToken",
                                                                "fullStart": 1150,
                                                                "fullEnd": 1151,
                                                                "start": 1150,
                                                                "end": 1151,
                                                                "fullWidth": 1,
                                                                "width": 1,
                                                                "text": ")",
                                                                "value": ")",
                                                                "valueText": ")"
                                                            }
                                                        }
                                                    },
                                                    "openBracketToken": {
                                                        "kind": "OpenBracketToken",
                                                        "fullStart": 1151,
                                                        "fullEnd": 1152,
                                                        "start": 1151,
                                                        "end": 1152,
                                                        "fullWidth": 1,
                                                        "width": 1,
                                                        "text": "[",
                                                        "value": "[",
                                                        "valueText": "["
                                                    },
                                                    "argumentExpression": {
                                                        "kind": "NumericLiteral",
                                                        "fullStart": 1152,
                                                        "fullEnd": 1153,
                                                        "start": 1152,
                                                        "end": 1153,
                                                        "fullWidth": 1,
                                                        "width": 1,
                                                        "text": "2",
                                                        "value": 2,
                                                        "valueText": "2"
                                                    },
                                                    "closeBracketToken": {
                                                        "kind": "CloseBracketToken",
                                                        "fullStart": 1153,
                                                        "fullEnd": 1154,
                                                        "start": 1153,
                                                        "end": 1154,
                                                        "fullWidth": 1,
                                                        "width": 1,
                                                        "text": "]",
                                                        "value": "]",
                                                        "valueText": "]"
                                                    }
                                                }
                                            },
                                            "semicolonToken": {
                                                "kind": "SemicolonToken",
                                                "fullStart": 1154,
                                                "fullEnd": 1157,
                                                "start": 1154,
                                                "end": 1155,
                                                "fullWidth": 3,
                                                "width": 1,
                                                "text": ";",
                                                "value": ";",
                                                "valueText": ";",
                                                "hasTrailingTrivia": true,
                                                "hasTrailingNewLine": true,
                                                "trailingTrivia": [
                                                    {
                                                        "kind": "NewLineTrivia",
                                                        "text": "\r\n"
                                                    }
                                                ]
                                            }
                                        },
                                        {
                                            "kind": "ExpressionStatement",
                                            "fullStart": 1157,
                                            "fullEnd": 1204,
                                            "start": 1169,
                                            "end": 1202,
                                            "fullWidth": 47,
                                            "width": 33,
                                            "expression": {
                                                "kind": "AssignmentExpression",
                                                "fullStart": 1157,
                                                "fullEnd": 1201,
                                                "start": 1169,
                                                "end": 1201,
                                                "fullWidth": 44,
                                                "width": 32,
                                                "left": {
                                                    "kind": "MemberAccessExpression",
                                                    "fullStart": 1157,
                                                    "fullEnd": 1193,
                                                    "start": 1169,
                                                    "end": 1192,
                                                    "fullWidth": 36,
                                                    "width": 23,
                                                    "expression": {
                                                        "kind": "InvocationExpression",
                                                        "fullStart": 1157,
                                                        "fullEnd": 1185,
                                                        "start": 1169,
                                                        "end": 1185,
                                                        "fullWidth": 28,
                                                        "width": 16,
                                                        "expression": {
                                                            "kind": "IdentifierName",
                                                            "fullStart": 1157,
                                                            "fullEnd": 1183,
                                                            "start": 1169,
                                                            "end": 1183,
                                                            "fullWidth": 26,
                                                            "width": 14,
                                                            "text": "fnGlobalObject",
                                                            "value": "fnGlobalObject",
                                                            "valueText": "fnGlobalObject",
                                                            "hasLeadingTrivia": true,
                                                            "leadingTrivia": [
                                                                {
                                                                    "kind": "WhitespaceTrivia",
                                                                    "text": "            "
                                                                }
                                                            ]
                                                        },
                                                        "argumentList": {
                                                            "kind": "ArgumentList",
                                                            "fullStart": 1183,
                                                            "fullEnd": 1185,
                                                            "start": 1183,
                                                            "end": 1185,
                                                            "fullWidth": 2,
                                                            "width": 2,
                                                            "openParenToken": {
                                                                "kind": "OpenParenToken",
                                                                "fullStart": 1183,
                                                                "fullEnd": 1184,
                                                                "start": 1183,
                                                                "end": 1184,
                                                                "fullWidth": 1,
                                                                "width": 1,
                                                                "text": "(",
                                                                "value": "(",
                                                                "valueText": "("
                                                            },
                                                            "arguments": [],
                                                            "closeParenToken": {
                                                                "kind": "CloseParenToken",
                                                                "fullStart": 1184,
                                                                "fullEnd": 1185,
                                                                "start": 1184,
                                                                "end": 1185,
                                                                "fullWidth": 1,
                                                                "width": 1,
                                                                "text": ")",
                                                                "value": ")",
                                                                "valueText": ")"
                                                            }
                                                        }
                                                    },
                                                    "dotToken": {
                                                        "kind": "DotToken",
                                                        "fullStart": 1185,
                                                        "fullEnd": 1186,
                                                        "start": 1185,
                                                        "end": 1186,
                                                        "fullWidth": 1,
                                                        "width": 1,
                                                        "text": ".",
                                                        "value": ".",
                                                        "valueText": "."
                                                    },
                                                    "name": {
                                                        "kind": "IdentifierName",
                                                        "fullStart": 1186,
                                                        "fullEnd": 1193,
                                                        "start": 1186,
                                                        "end": 1192,
                                                        "fullWidth": 7,
                                                        "width": 6,
                                                        "text": "length",
                                                        "value": "length",
                                                        "valueText": "length",
                                                        "hasTrailingTrivia": true,
                                                        "trailingTrivia": [
                                                            {
                                                                "kind": "WhitespaceTrivia",
                                                                "text": " "
                                                            }
                                                        ]
                                                    }
                                                },
                                                "operatorToken": {
                                                    "kind": "EqualsToken",
                                                    "fullStart": 1193,
                                                    "fullEnd": 1195,
                                                    "start": 1193,
                                                    "end": 1194,
                                                    "fullWidth": 2,
                                                    "width": 1,
                                                    "text": "=",
                                                    "value": "=",
                                                    "valueText": "=",
                                                    "hasTrailingTrivia": true,
                                                    "trailingTrivia": [
                                                        {
                                                            "kind": "WhitespaceTrivia",
                                                            "text": " "
                                                        }
                                                    ]
                                                },
                                                "right": {
                                                    "kind": "IdentifierName",
                                                    "fullStart": 1195,
                                                    "fullEnd": 1201,
                                                    "start": 1195,
                                                    "end": 1201,
                                                    "fullWidth": 6,
                                                    "width": 6,
                                                    "text": "oldLen",
                                                    "value": "oldLen",
                                                    "valueText": "oldLen"
                                                }
                                            },
                                            "semicolonToken": {
                                                "kind": "SemicolonToken",
                                                "fullStart": 1201,
                                                "fullEnd": 1204,
                                                "start": 1201,
                                                "end": 1202,
                                                "fullWidth": 3,
                                                "width": 1,
                                                "text": ";",
                                                "value": ";",
                                                "valueText": ";",
                                                "hasTrailingTrivia": true,
                                                "hasTrailingNewLine": true,
                                                "trailingTrivia": [
                                                    {
                                                        "kind": "NewLineTrivia",
                                                        "text": "\r\n"
                                                    }
                                                ]
                                            }
                                        }
                                    ],
                                    "closeBraceToken": {
                                        "kind": "CloseBraceToken",
                                        "fullStart": 1204,
                                        "fullEnd": 1215,
                                        "start": 1212,
                                        "end": 1213,
                                        "fullWidth": 11,
                                        "width": 1,
                                        "text": "}",
                                        "value": "}",
                                        "valueText": "}",
                                        "hasLeadingTrivia": true,
                                        "hasTrailingTrivia": true,
                                        "hasTrailingNewLine": true,
                                        "leadingTrivia": [
                                            {
                                                "kind": "WhitespaceTrivia",
                                                "text": "        "
                                            }
                                        ],
                                        "trailingTrivia": [
                                            {
                                                "kind": "NewLineTrivia",
                                                "text": "\r\n"
                                            }
                                        ]
                                    }
                                }
                            }
                        }
                    ],
                    "closeBraceToken": {
                        "kind": "CloseBraceToken",
                        "fullStart": 1215,
                        "fullEnd": 1222,
                        "start": 1219,
                        "end": 1220,
                        "fullWidth": 7,
                        "width": 1,
                        "text": "}",
                        "value": "}",
                        "valueText": "}",
                        "hasLeadingTrivia": true,
                        "hasTrailingTrivia": true,
                        "hasTrailingNewLine": true,
                        "leadingTrivia": [
                            {
                                "kind": "WhitespaceTrivia",
                                "text": "    "
                            }
                        ],
                        "trailingTrivia": [
                            {
                                "kind": "NewLineTrivia",
                                "text": "\r\n"
                            }
                        ]
                    }
                }
            },
            {
                "kind": "ExpressionStatement",
                "fullStart": 1222,
                "fullEnd": 1246,
                "start": 1222,
                "end": 1244,
                "fullWidth": 24,
                "width": 22,
                "expression": {
                    "kind": "InvocationExpression",
                    "fullStart": 1222,
                    "fullEnd": 1243,
                    "start": 1222,
                    "end": 1243,
                    "fullWidth": 21,
                    "width": 21,
                    "expression": {
                        "kind": "IdentifierName",
                        "fullStart": 1222,
                        "fullEnd": 1233,
                        "start": 1222,
                        "end": 1233,
                        "fullWidth": 11,
                        "width": 11,
                        "text": "runTestCase",
                        "value": "runTestCase",
                        "valueText": "runTestCase"
                    },
                    "argumentList": {
                        "kind": "ArgumentList",
                        "fullStart": 1233,
                        "fullEnd": 1243,
                        "start": 1233,
                        "end": 1243,
                        "fullWidth": 10,
                        "width": 10,
                        "openParenToken": {
                            "kind": "OpenParenToken",
                            "fullStart": 1233,
                            "fullEnd": 1234,
                            "start": 1233,
                            "end": 1234,
                            "fullWidth": 1,
                            "width": 1,
                            "text": "(",
                            "value": "(",
                            "valueText": "("
                        },
                        "arguments": [
                            {
                                "kind": "IdentifierName",
                                "fullStart": 1234,
                                "fullEnd": 1242,
                                "start": 1234,
                                "end": 1242,
                                "fullWidth": 8,
                                "width": 8,
                                "text": "testcase",
                                "value": "testcase",
                                "valueText": "testcase"
                            }
                        ],
                        "closeParenToken": {
                            "kind": "CloseParenToken",
                            "fullStart": 1242,
                            "fullEnd": 1243,
                            "start": 1242,
                            "end": 1243,
                            "fullWidth": 1,
                            "width": 1,
                            "text": ")",
                            "value": ")",
                            "valueText": ")"
                        }
                    }
                },
                "semicolonToken": {
                    "kind": "SemicolonToken",
                    "fullStart": 1243,
                    "fullEnd": 1246,
                    "start": 1243,
                    "end": 1244,
                    "fullWidth": 3,
                    "width": 1,
                    "text": ";",
                    "value": ";",
                    "valueText": ";",
                    "hasTrailingTrivia": true,
                    "hasTrailingNewLine": true,
                    "trailingTrivia": [
                        {
                            "kind": "NewLineTrivia",
                            "text": "\r\n"
                        }
                    ]
                }
            }
        ],
        "endOfFileToken": {
            "kind": "EndOfFileToken",
            "fullStart": 1246,
            "fullEnd": 1246,
            "start": 1246,
            "end": 1246,
            "fullWidth": 0,
            "width": 0,
            "text": ""
        }
    },
    "lineMap": {
        "lineStarts": [
            0,
            67,
            152,
            232,
            308,
            380,
            385,
            440,
            524,
            529,
            531,
            533,
            556,
            565,
            611,
            650,
            661,
            663,
            678,
            729,
            768,
            807,
            845,
            887,
            972,
            1013,
            1034,
            1075,
            1116,
            1157,
            1204,
            1215,
            1222,
            1246
        ],
        "length": 1246
    }
}<|MERGE_RESOLUTION|>--- conflicted
+++ resolved
@@ -730,12 +730,8 @@
                                                     "start": 694,
                                                     "end": 726,
                                                     "fullWidth": 32,
-<<<<<<< HEAD
                                                     "width": 32,
-                                                    "identifier": {
-=======
                                                     "propertyName": {
->>>>>>> 85e84683
                                                         "kind": "IdentifierName",
                                                         "fullStart": 694,
                                                         "fullEnd": 701,
@@ -1665,12 +1661,8 @@
                                                     "start": 903,
                                                     "end": 969,
                                                     "fullWidth": 66,
-<<<<<<< HEAD
                                                     "width": 66,
-                                                    "identifier": {
-=======
                                                     "propertyName": {
->>>>>>> 85e84683
                                                         "kind": "IdentifierName",
                                                         "fullStart": 903,
                                                         "fullEnd": 910,
