{
    "isDeclaration": false,
    "languageVersion": "EcmaScript5",
    "parseOptions": {
        "allowAutomaticSemicolonInsertion": true
    },
    "sourceUnit": {
        "kind": "SourceUnit",
        "fullStart": 0,
        "fullEnd": 870,
        "start": 541,
        "end": 870,
        "fullWidth": 870,
        "width": 329,
        "isIncrementallyUnusable": true,
        "moduleElements": [
            {
                "kind": "FunctionDeclaration",
                "fullStart": 0,
                "fullEnd": 846,
                "start": 541,
                "end": 844,
                "fullWidth": 846,
                "width": 303,
                "modifiers": [],
                "functionKeyword": {
                    "kind": "FunctionKeyword",
                    "fullStart": 0,
                    "fullEnd": 550,
                    "start": 541,
                    "end": 549,
                    "fullWidth": 550,
                    "width": 8,
                    "text": "function",
                    "value": "function",
                    "valueText": "function",
                    "hasLeadingTrivia": true,
                    "hasLeadingComment": true,
                    "hasLeadingNewLine": true,
                    "hasTrailingTrivia": true,
                    "leadingTrivia": [
                        {
                            "kind": "SingleLineCommentTrivia",
                            "text": "/// Copyright (c) 2012 Ecma International.  All rights reserved. "
                        },
                        {
                            "kind": "NewLineTrivia",
                            "text": "\r\n"
                        },
                        {
                            "kind": "SingleLineCommentTrivia",
                            "text": "/// Ecma International makes this code available under the terms and conditions set"
                        },
                        {
                            "kind": "NewLineTrivia",
                            "text": "\r\n"
                        },
                        {
                            "kind": "SingleLineCommentTrivia",
                            "text": "/// forth on http://hg.ecmascript.org/tests/test262/raw-file/tip/LICENSE (the "
                        },
                        {
                            "kind": "NewLineTrivia",
                            "text": "\r\n"
                        },
                        {
                            "kind": "SingleLineCommentTrivia",
                            "text": "/// \"Use Terms\").   Any redistribution of this code must retain the above "
                        },
                        {
                            "kind": "NewLineTrivia",
                            "text": "\r\n"
                        },
                        {
                            "kind": "SingleLineCommentTrivia",
                            "text": "/// copyright and this notice and otherwise comply with the Use Terms."
                        },
                        {
                            "kind": "NewLineTrivia",
                            "text": "\r\n"
                        },
                        {
                            "kind": "MultiLineCommentTrivia",
                            "text": "/**\r\n * @path ch15/15.4/15.4.4/15.4.4.20/15.4.4.20-3-12.js\r\n * @description Array.prototype.filter - 'length' is a string containing a negative number\r\n */"
                        },
                        {
                            "kind": "NewLineTrivia",
                            "text": "\r\n"
                        },
                        {
                            "kind": "NewLineTrivia",
                            "text": "\r\n"
                        },
                        {
                            "kind": "NewLineTrivia",
                            "text": "\r\n"
                        }
                    ],
                    "trailingTrivia": [
                        {
                            "kind": "WhitespaceTrivia",
                            "text": " "
                        }
                    ]
                },
                "identifier": {
                    "kind": "IdentifierName",
                    "fullStart": 550,
                    "fullEnd": 558,
                    "start": 550,
                    "end": 558,
                    "fullWidth": 8,
                    "width": 8,
                    "text": "testcase",
                    "value": "testcase",
                    "valueText": "testcase"
                },
                "callSignature": {
                    "kind": "CallSignature",
                    "fullStart": 558,
                    "fullEnd": 561,
                    "start": 558,
                    "end": 560,
                    "fullWidth": 3,
                    "width": 2,
                    "parameterList": {
                        "kind": "ParameterList",
                        "fullStart": 558,
                        "fullEnd": 561,
                        "start": 558,
                        "end": 560,
                        "fullWidth": 3,
                        "width": 2,
                        "openParenToken": {
                            "kind": "OpenParenToken",
                            "fullStart": 558,
                            "fullEnd": 559,
                            "start": 558,
                            "end": 559,
                            "fullWidth": 1,
                            "width": 1,
                            "text": "(",
                            "value": "(",
                            "valueText": "("
                        },
                        "parameters": [],
                        "closeParenToken": {
                            "kind": "CloseParenToken",
                            "fullStart": 559,
                            "fullEnd": 561,
                            "start": 559,
                            "end": 560,
                            "fullWidth": 2,
                            "width": 1,
                            "text": ")",
                            "value": ")",
                            "valueText": ")",
                            "hasTrailingTrivia": true,
                            "trailingTrivia": [
                                {
                                    "kind": "WhitespaceTrivia",
                                    "text": " "
                                }
                            ]
                        }
                    }
                },
                "block": {
                    "kind": "Block",
                    "fullStart": 561,
                    "fullEnd": 846,
                    "start": 561,
                    "end": 844,
                    "fullWidth": 285,
                    "width": 283,
                    "openBraceToken": {
                        "kind": "OpenBraceToken",
                        "fullStart": 561,
                        "fullEnd": 564,
                        "start": 561,
                        "end": 562,
                        "fullWidth": 3,
                        "width": 1,
                        "text": "{",
                        "value": "{",
                        "valueText": "{",
                        "hasTrailingTrivia": true,
                        "hasTrailingNewLine": true,
                        "trailingTrivia": [
                            {
                                "kind": "NewLineTrivia",
                                "text": "\r\n"
                            }
                        ]
                    },
                    "statements": [
                        {
                            "kind": "FunctionDeclaration",
                            "fullStart": 564,
                            "fullEnd": 649,
                            "start": 574,
                            "end": 647,
                            "fullWidth": 85,
                            "width": 73,
                            "modifiers": [],
                            "functionKeyword": {
                                "kind": "FunctionKeyword",
                                "fullStart": 564,
                                "fullEnd": 583,
                                "start": 574,
                                "end": 582,
                                "fullWidth": 19,
                                "width": 8,
                                "text": "function",
                                "value": "function",
                                "valueText": "function",
                                "hasLeadingTrivia": true,
                                "hasLeadingNewLine": true,
                                "hasTrailingTrivia": true,
                                "leadingTrivia": [
                                    {
                                        "kind": "NewLineTrivia",
                                        "text": "\r\n"
                                    },
                                    {
                                        "kind": "WhitespaceTrivia",
                                        "text": "        "
                                    }
                                ],
                                "trailingTrivia": [
                                    {
                                        "kind": "WhitespaceTrivia",
                                        "text": " "
                                    }
                                ]
                            },
                            "identifier": {
                                "kind": "IdentifierName",
                                "fullStart": 583,
                                "fullEnd": 593,
                                "start": 583,
                                "end": 593,
                                "fullWidth": 10,
                                "width": 10,
                                "text": "callbackfn",
                                "value": "callbackfn",
                                "valueText": "callbackfn"
                            },
                            "callSignature": {
                                "kind": "CallSignature",
                                "fullStart": 593,
                                "fullEnd": 609,
                                "start": 593,
                                "end": 608,
                                "fullWidth": 16,
                                "width": 15,
                                "parameterList": {
                                    "kind": "ParameterList",
                                    "fullStart": 593,
                                    "fullEnd": 609,
                                    "start": 593,
                                    "end": 608,
                                    "fullWidth": 16,
                                    "width": 15,
                                    "openParenToken": {
                                        "kind": "OpenParenToken",
                                        "fullStart": 593,
                                        "fullEnd": 594,
                                        "start": 593,
                                        "end": 594,
                                        "fullWidth": 1,
                                        "width": 1,
                                        "text": "(",
                                        "value": "(",
                                        "valueText": "("
                                    },
                                    "parameters": [
                                        {
                                            "kind": "Parameter",
                                            "fullStart": 594,
                                            "fullEnd": 597,
                                            "start": 594,
                                            "end": 597,
                                            "fullWidth": 3,
                                            "width": 3,
                                            "modifiers": [],
                                            "identifier": {
                                                "kind": "IdentifierName",
                                                "fullStart": 594,
                                                "fullEnd": 597,
                                                "start": 594,
                                                "end": 597,
                                                "fullWidth": 3,
                                                "width": 3,
                                                "text": "val",
                                                "value": "val",
                                                "valueText": "val"
                                            }
                                        },
                                        {
                                            "kind": "CommaToken",
                                            "fullStart": 597,
                                            "fullEnd": 599,
                                            "start": 597,
                                            "end": 598,
                                            "fullWidth": 2,
                                            "width": 1,
                                            "text": ",",
                                            "value": ",",
                                            "valueText": ",",
                                            "hasTrailingTrivia": true,
                                            "trailingTrivia": [
                                                {
                                                    "kind": "WhitespaceTrivia",
                                                    "text": " "
                                                }
                                            ]
                                        },
                                        {
                                            "kind": "Parameter",
                                            "fullStart": 599,
                                            "fullEnd": 602,
                                            "start": 599,
                                            "end": 602,
                                            "fullWidth": 3,
                                            "width": 3,
                                            "modifiers": [],
                                            "identifier": {
                                                "kind": "IdentifierName",
                                                "fullStart": 599,
                                                "fullEnd": 602,
                                                "start": 599,
                                                "end": 602,
                                                "fullWidth": 3,
                                                "width": 3,
                                                "text": "idx",
                                                "value": "idx",
                                                "valueText": "idx"
                                            }
                                        },
                                        {
                                            "kind": "CommaToken",
                                            "fullStart": 602,
                                            "fullEnd": 604,
                                            "start": 602,
                                            "end": 603,
                                            "fullWidth": 2,
                                            "width": 1,
                                            "text": ",",
                                            "value": ",",
                                            "valueText": ",",
                                            "hasTrailingTrivia": true,
                                            "trailingTrivia": [
                                                {
                                                    "kind": "WhitespaceTrivia",
                                                    "text": " "
                                                }
                                            ]
                                        },
                                        {
                                            "kind": "Parameter",
                                            "fullStart": 604,
                                            "fullEnd": 607,
                                            "start": 604,
                                            "end": 607,
                                            "fullWidth": 3,
                                            "width": 3,
                                            "modifiers": [],
                                            "identifier": {
                                                "kind": "IdentifierName",
                                                "fullStart": 604,
                                                "fullEnd": 607,
                                                "start": 604,
                                                "end": 607,
                                                "fullWidth": 3,
                                                "width": 3,
                                                "text": "obj",
                                                "value": "obj",
                                                "valueText": "obj"
                                            }
                                        }
                                    ],
                                    "closeParenToken": {
                                        "kind": "CloseParenToken",
                                        "fullStart": 607,
                                        "fullEnd": 609,
                                        "start": 607,
                                        "end": 608,
                                        "fullWidth": 2,
                                        "width": 1,
                                        "text": ")",
                                        "value": ")",
                                        "valueText": ")",
                                        "hasTrailingTrivia": true,
                                        "trailingTrivia": [
                                            {
                                                "kind": "WhitespaceTrivia",
                                                "text": " "
                                            }
                                        ]
                                    }
                                }
                            },
                            "block": {
                                "kind": "Block",
                                "fullStart": 609,
                                "fullEnd": 649,
                                "start": 609,
                                "end": 647,
                                "fullWidth": 40,
                                "width": 38,
                                "openBraceToken": {
                                    "kind": "OpenBraceToken",
                                    "fullStart": 609,
                                    "fullEnd": 612,
                                    "start": 609,
                                    "end": 610,
                                    "fullWidth": 3,
                                    "width": 1,
                                    "text": "{",
                                    "value": "{",
                                    "valueText": "{",
                                    "hasTrailingTrivia": true,
                                    "hasTrailingNewLine": true,
                                    "trailingTrivia": [
                                        {
                                            "kind": "NewLineTrivia",
                                            "text": "\r\n"
                                        }
                                    ]
                                },
                                "statements": [
                                    {
                                        "kind": "ReturnStatement",
                                        "fullStart": 612,
                                        "fullEnd": 638,
                                        "start": 624,
                                        "end": 636,
                                        "fullWidth": 26,
                                        "width": 12,
                                        "returnKeyword": {
                                            "kind": "ReturnKeyword",
                                            "fullStart": 612,
                                            "fullEnd": 631,
                                            "start": 624,
                                            "end": 630,
                                            "fullWidth": 19,
                                            "width": 6,
                                            "text": "return",
                                            "value": "return",
                                            "valueText": "return",
                                            "hasLeadingTrivia": true,
                                            "hasTrailingTrivia": true,
                                            "leadingTrivia": [
                                                {
                                                    "kind": "WhitespaceTrivia",
                                                    "text": "            "
                                                }
                                            ],
                                            "trailingTrivia": [
                                                {
                                                    "kind": "WhitespaceTrivia",
                                                    "text": " "
                                                }
                                            ]
                                        },
                                        "expression": {
                                            "kind": "TrueKeyword",
                                            "fullStart": 631,
                                            "fullEnd": 635,
                                            "start": 631,
                                            "end": 635,
                                            "fullWidth": 4,
                                            "width": 4,
                                            "text": "true",
                                            "value": true,
                                            "valueText": "true"
                                        },
                                        "semicolonToken": {
                                            "kind": "SemicolonToken",
                                            "fullStart": 635,
                                            "fullEnd": 638,
                                            "start": 635,
                                            "end": 636,
                                            "fullWidth": 3,
                                            "width": 1,
                                            "text": ";",
                                            "value": ";",
                                            "valueText": ";",
                                            "hasTrailingTrivia": true,
                                            "hasTrailingNewLine": true,
                                            "trailingTrivia": [
                                                {
                                                    "kind": "NewLineTrivia",
                                                    "text": "\r\n"
                                                }
                                            ]
                                        }
                                    }
                                ],
                                "closeBraceToken": {
                                    "kind": "CloseBraceToken",
                                    "fullStart": 638,
                                    "fullEnd": 649,
                                    "start": 646,
                                    "end": 647,
                                    "fullWidth": 11,
                                    "width": 1,
                                    "text": "}",
                                    "value": "}",
                                    "valueText": "}",
                                    "hasLeadingTrivia": true,
                                    "hasTrailingTrivia": true,
                                    "hasTrailingNewLine": true,
                                    "leadingTrivia": [
                                        {
                                            "kind": "WhitespaceTrivia",
                                            "text": "        "
                                        }
                                    ],
                                    "trailingTrivia": [
                                        {
                                            "kind": "NewLineTrivia",
                                            "text": "\r\n"
                                        }
                                    ]
                                }
                            }
                        },
                        {
                            "kind": "VariableStatement",
                            "fullStart": 649,
                            "fullEnd": 710,
                            "start": 659,
                            "end": 708,
                            "fullWidth": 61,
                            "width": 49,
                            "modifiers": [],
                            "variableDeclaration": {
                                "kind": "VariableDeclaration",
                                "fullStart": 649,
                                "fullEnd": 707,
                                "start": 659,
                                "end": 707,
                                "fullWidth": 58,
                                "width": 48,
                                "varKeyword": {
                                    "kind": "VarKeyword",
                                    "fullStart": 649,
                                    "fullEnd": 663,
                                    "start": 659,
                                    "end": 662,
                                    "fullWidth": 14,
                                    "width": 3,
                                    "text": "var",
                                    "value": "var",
                                    "valueText": "var",
                                    "hasLeadingTrivia": true,
                                    "hasLeadingNewLine": true,
                                    "hasTrailingTrivia": true,
                                    "leadingTrivia": [
                                        {
                                            "kind": "NewLineTrivia",
                                            "text": "\r\n"
                                        },
                                        {
                                            "kind": "WhitespaceTrivia",
                                            "text": "        "
                                        }
                                    ],
                                    "trailingTrivia": [
                                        {
                                            "kind": "WhitespaceTrivia",
                                            "text": " "
                                        }
                                    ]
                                },
                                "variableDeclarators": [
                                    {
                                        "kind": "VariableDeclarator",
                                        "fullStart": 663,
                                        "fullEnd": 707,
                                        "start": 663,
                                        "end": 707,
                                        "fullWidth": 44,
<<<<<<< HEAD
                                        "width": 44,
                                        "identifier": {
=======
                                        "propertyName": {
>>>>>>> 85e84683
                                            "kind": "IdentifierName",
                                            "fullStart": 663,
                                            "fullEnd": 667,
                                            "start": 663,
                                            "end": 666,
                                            "fullWidth": 4,
                                            "width": 3,
                                            "text": "obj",
                                            "value": "obj",
                                            "valueText": "obj",
                                            "hasTrailingTrivia": true,
                                            "trailingTrivia": [
                                                {
                                                    "kind": "WhitespaceTrivia",
                                                    "text": " "
                                                }
                                            ]
                                        },
                                        "equalsValueClause": {
                                            "kind": "EqualsValueClause",
                                            "fullStart": 667,
                                            "fullEnd": 707,
                                            "start": 667,
                                            "end": 707,
                                            "fullWidth": 40,
                                            "width": 40,
                                            "equalsToken": {
                                                "kind": "EqualsToken",
                                                "fullStart": 667,
                                                "fullEnd": 669,
                                                "start": 667,
                                                "end": 668,
                                                "fullWidth": 2,
                                                "width": 1,
                                                "text": "=",
                                                "value": "=",
                                                "valueText": "=",
                                                "hasTrailingTrivia": true,
                                                "trailingTrivia": [
                                                    {
                                                        "kind": "WhitespaceTrivia",
                                                        "text": " "
                                                    }
                                                ]
                                            },
                                            "value": {
                                                "kind": "ObjectLiteralExpression",
                                                "fullStart": 669,
                                                "fullEnd": 707,
                                                "start": 669,
                                                "end": 707,
                                                "fullWidth": 38,
                                                "width": 38,
                                                "openBraceToken": {
                                                    "kind": "OpenBraceToken",
                                                    "fullStart": 669,
                                                    "fullEnd": 671,
                                                    "start": 669,
                                                    "end": 670,
                                                    "fullWidth": 2,
                                                    "width": 1,
                                                    "text": "{",
                                                    "value": "{",
                                                    "valueText": "{",
                                                    "hasTrailingTrivia": true,
                                                    "trailingTrivia": [
                                                        {
                                                            "kind": "WhitespaceTrivia",
                                                            "text": " "
                                                        }
                                                    ]
                                                },
                                                "propertyAssignments": [
                                                    {
                                                        "kind": "SimplePropertyAssignment",
                                                        "fullStart": 671,
                                                        "fullEnd": 676,
                                                        "start": 671,
                                                        "end": 676,
                                                        "fullWidth": 5,
                                                        "width": 5,
                                                        "propertyName": {
                                                            "kind": "NumericLiteral",
                                                            "fullStart": 671,
                                                            "fullEnd": 672,
                                                            "start": 671,
                                                            "end": 672,
                                                            "fullWidth": 1,
                                                            "width": 1,
                                                            "text": "1",
                                                            "value": 1,
                                                            "valueText": "1"
                                                        },
                                                        "colonToken": {
                                                            "kind": "ColonToken",
                                                            "fullStart": 672,
                                                            "fullEnd": 674,
                                                            "start": 672,
                                                            "end": 673,
                                                            "fullWidth": 2,
                                                            "width": 1,
                                                            "text": ":",
                                                            "value": ":",
                                                            "valueText": ":",
                                                            "hasTrailingTrivia": true,
                                                            "trailingTrivia": [
                                                                {
                                                                    "kind": "WhitespaceTrivia",
                                                                    "text": " "
                                                                }
                                                            ]
                                                        },
                                                        "expression": {
                                                            "kind": "NumericLiteral",
                                                            "fullStart": 674,
                                                            "fullEnd": 676,
                                                            "start": 674,
                                                            "end": 676,
                                                            "fullWidth": 2,
                                                            "width": 2,
                                                            "text": "11",
                                                            "value": 11,
                                                            "valueText": "11"
                                                        }
                                                    },
                                                    {
                                                        "kind": "CommaToken",
                                                        "fullStart": 676,
                                                        "fullEnd": 678,
                                                        "start": 676,
                                                        "end": 677,
                                                        "fullWidth": 2,
                                                        "width": 1,
                                                        "text": ",",
                                                        "value": ",",
                                                        "valueText": ",",
                                                        "hasTrailingTrivia": true,
                                                        "trailingTrivia": [
                                                            {
                                                                "kind": "WhitespaceTrivia",
                                                                "text": " "
                                                            }
                                                        ]
                                                    },
                                                    {
                                                        "kind": "SimplePropertyAssignment",
                                                        "fullStart": 678,
                                                        "fullEnd": 682,
                                                        "start": 678,
                                                        "end": 682,
                                                        "fullWidth": 4,
                                                        "width": 4,
                                                        "propertyName": {
                                                            "kind": "NumericLiteral",
                                                            "fullStart": 678,
                                                            "fullEnd": 679,
                                                            "start": 678,
                                                            "end": 679,
                                                            "fullWidth": 1,
                                                            "width": 1,
                                                            "text": "2",
                                                            "value": 2,
                                                            "valueText": "2"
                                                        },
                                                        "colonToken": {
                                                            "kind": "ColonToken",
                                                            "fullStart": 679,
                                                            "fullEnd": 681,
                                                            "start": 679,
                                                            "end": 680,
                                                            "fullWidth": 2,
                                                            "width": 1,
                                                            "text": ":",
                                                            "value": ":",
                                                            "valueText": ":",
                                                            "hasTrailingTrivia": true,
                                                            "trailingTrivia": [
                                                                {
                                                                    "kind": "WhitespaceTrivia",
                                                                    "text": " "
                                                                }
                                                            ]
                                                        },
                                                        "expression": {
                                                            "kind": "NumericLiteral",
                                                            "fullStart": 681,
                                                            "fullEnd": 682,
                                                            "start": 681,
                                                            "end": 682,
                                                            "fullWidth": 1,
                                                            "width": 1,
                                                            "text": "9",
                                                            "value": 9,
                                                            "valueText": "9"
                                                        }
                                                    },
                                                    {
                                                        "kind": "CommaToken",
                                                        "fullStart": 682,
                                                        "fullEnd": 684,
                                                        "start": 682,
                                                        "end": 683,
                                                        "fullWidth": 2,
                                                        "width": 1,
                                                        "text": ",",
                                                        "value": ",",
                                                        "valueText": ",",
                                                        "hasTrailingTrivia": true,
                                                        "trailingTrivia": [
                                                            {
                                                                "kind": "WhitespaceTrivia",
                                                                "text": " "
                                                            }
                                                        ]
                                                    },
                                                    {
                                                        "kind": "SimplePropertyAssignment",
                                                        "fullStart": 684,
                                                        "fullEnd": 706,
                                                        "start": 684,
                                                        "end": 705,
                                                        "fullWidth": 22,
                                                        "width": 21,
                                                        "propertyName": {
                                                            "kind": "IdentifierName",
                                                            "fullStart": 684,
                                                            "fullEnd": 690,
                                                            "start": 684,
                                                            "end": 690,
                                                            "fullWidth": 6,
                                                            "width": 6,
                                                            "text": "length",
                                                            "value": "length",
                                                            "valueText": "length"
                                                        },
                                                        "colonToken": {
                                                            "kind": "ColonToken",
                                                            "fullStart": 690,
                                                            "fullEnd": 692,
                                                            "start": 690,
                                                            "end": 691,
                                                            "fullWidth": 2,
                                                            "width": 1,
                                                            "text": ":",
                                                            "value": ":",
                                                            "valueText": ":",
                                                            "hasTrailingTrivia": true,
                                                            "trailingTrivia": [
                                                                {
                                                                    "kind": "WhitespaceTrivia",
                                                                    "text": " "
                                                                }
                                                            ]
                                                        },
                                                        "expression": {
                                                            "kind": "StringLiteral",
                                                            "fullStart": 692,
                                                            "fullEnd": 706,
                                                            "start": 692,
                                                            "end": 705,
                                                            "fullWidth": 14,
                                                            "width": 13,
                                                            "text": "\"-4294967294\"",
                                                            "value": "-4294967294",
                                                            "valueText": "-4294967294",
                                                            "hasTrailingTrivia": true,
                                                            "trailingTrivia": [
                                                                {
                                                                    "kind": "WhitespaceTrivia",
                                                                    "text": " "
                                                                }
                                                            ]
                                                        }
                                                    }
                                                ],
                                                "closeBraceToken": {
                                                    "kind": "CloseBraceToken",
                                                    "fullStart": 706,
                                                    "fullEnd": 707,
                                                    "start": 706,
                                                    "end": 707,
                                                    "fullWidth": 1,
                                                    "width": 1,
                                                    "text": "}",
                                                    "value": "}",
                                                    "valueText": "}"
                                                }
                                            }
                                        }
                                    }
                                ]
                            },
                            "semicolonToken": {
                                "kind": "SemicolonToken",
                                "fullStart": 707,
                                "fullEnd": 710,
                                "start": 707,
                                "end": 708,
                                "fullWidth": 3,
                                "width": 1,
                                "text": ";",
                                "value": ";",
                                "valueText": ";",
                                "hasTrailingTrivia": true,
                                "hasTrailingNewLine": true,
                                "trailingTrivia": [
                                    {
                                        "kind": "NewLineTrivia",
                                        "text": "\r\n"
                                    }
                                ]
                            }
                        },
                        {
                            "kind": "VariableStatement",
                            "fullStart": 710,
                            "fullEnd": 780,
                            "start": 720,
                            "end": 778,
                            "fullWidth": 70,
                            "width": 58,
                            "modifiers": [],
                            "variableDeclaration": {
                                "kind": "VariableDeclaration",
                                "fullStart": 710,
                                "fullEnd": 777,
                                "start": 720,
                                "end": 777,
                                "fullWidth": 67,
                                "width": 57,
                                "varKeyword": {
                                    "kind": "VarKeyword",
                                    "fullStart": 710,
                                    "fullEnd": 724,
                                    "start": 720,
                                    "end": 723,
                                    "fullWidth": 14,
                                    "width": 3,
                                    "text": "var",
                                    "value": "var",
                                    "valueText": "var",
                                    "hasLeadingTrivia": true,
                                    "hasLeadingNewLine": true,
                                    "hasTrailingTrivia": true,
                                    "leadingTrivia": [
                                        {
                                            "kind": "NewLineTrivia",
                                            "text": "\r\n"
                                        },
                                        {
                                            "kind": "WhitespaceTrivia",
                                            "text": "        "
                                        }
                                    ],
                                    "trailingTrivia": [
                                        {
                                            "kind": "WhitespaceTrivia",
                                            "text": " "
                                        }
                                    ]
                                },
                                "variableDeclarators": [
                                    {
                                        "kind": "VariableDeclarator",
                                        "fullStart": 724,
                                        "fullEnd": 777,
                                        "start": 724,
                                        "end": 777,
                                        "fullWidth": 53,
<<<<<<< HEAD
                                        "width": 53,
                                        "identifier": {
=======
                                        "propertyName": {
>>>>>>> 85e84683
                                            "kind": "IdentifierName",
                                            "fullStart": 724,
                                            "fullEnd": 731,
                                            "start": 724,
                                            "end": 730,
                                            "fullWidth": 7,
                                            "width": 6,
                                            "text": "newArr",
                                            "value": "newArr",
                                            "valueText": "newArr",
                                            "hasTrailingTrivia": true,
                                            "trailingTrivia": [
                                                {
                                                    "kind": "WhitespaceTrivia",
                                                    "text": " "
                                                }
                                            ]
                                        },
                                        "equalsValueClause": {
                                            "kind": "EqualsValueClause",
                                            "fullStart": 731,
                                            "fullEnd": 777,
                                            "start": 731,
                                            "end": 777,
                                            "fullWidth": 46,
                                            "width": 46,
                                            "equalsToken": {
                                                "kind": "EqualsToken",
                                                "fullStart": 731,
                                                "fullEnd": 733,
                                                "start": 731,
                                                "end": 732,
                                                "fullWidth": 2,
                                                "width": 1,
                                                "text": "=",
                                                "value": "=",
                                                "valueText": "=",
                                                "hasTrailingTrivia": true,
                                                "trailingTrivia": [
                                                    {
                                                        "kind": "WhitespaceTrivia",
                                                        "text": " "
                                                    }
                                                ]
                                            },
                                            "value": {
                                                "kind": "InvocationExpression",
                                                "fullStart": 733,
                                                "fullEnd": 777,
                                                "start": 733,
                                                "end": 777,
                                                "fullWidth": 44,
                                                "width": 44,
                                                "expression": {
                                                    "kind": "MemberAccessExpression",
                                                    "fullStart": 733,
                                                    "fullEnd": 760,
                                                    "start": 733,
                                                    "end": 760,
                                                    "fullWidth": 27,
                                                    "width": 27,
                                                    "expression": {
                                                        "kind": "MemberAccessExpression",
                                                        "fullStart": 733,
                                                        "fullEnd": 755,
                                                        "start": 733,
                                                        "end": 755,
                                                        "fullWidth": 22,
                                                        "width": 22,
                                                        "expression": {
                                                            "kind": "MemberAccessExpression",
                                                            "fullStart": 733,
                                                            "fullEnd": 748,
                                                            "start": 733,
                                                            "end": 748,
                                                            "fullWidth": 15,
                                                            "width": 15,
                                                            "expression": {
                                                                "kind": "IdentifierName",
                                                                "fullStart": 733,
                                                                "fullEnd": 738,
                                                                "start": 733,
                                                                "end": 738,
                                                                "fullWidth": 5,
                                                                "width": 5,
                                                                "text": "Array",
                                                                "value": "Array",
                                                                "valueText": "Array"
                                                            },
                                                            "dotToken": {
                                                                "kind": "DotToken",
                                                                "fullStart": 738,
                                                                "fullEnd": 739,
                                                                "start": 738,
                                                                "end": 739,
                                                                "fullWidth": 1,
                                                                "width": 1,
                                                                "text": ".",
                                                                "value": ".",
                                                                "valueText": "."
                                                            },
                                                            "name": {
                                                                "kind": "IdentifierName",
                                                                "fullStart": 739,
                                                                "fullEnd": 748,
                                                                "start": 739,
                                                                "end": 748,
                                                                "fullWidth": 9,
                                                                "width": 9,
                                                                "text": "prototype",
                                                                "value": "prototype",
                                                                "valueText": "prototype"
                                                            }
                                                        },
                                                        "dotToken": {
                                                            "kind": "DotToken",
                                                            "fullStart": 748,
                                                            "fullEnd": 749,
                                                            "start": 748,
                                                            "end": 749,
                                                            "fullWidth": 1,
                                                            "width": 1,
                                                            "text": ".",
                                                            "value": ".",
                                                            "valueText": "."
                                                        },
                                                        "name": {
                                                            "kind": "IdentifierName",
                                                            "fullStart": 749,
                                                            "fullEnd": 755,
                                                            "start": 749,
                                                            "end": 755,
                                                            "fullWidth": 6,
                                                            "width": 6,
                                                            "text": "filter",
                                                            "value": "filter",
                                                            "valueText": "filter"
                                                        }
                                                    },
                                                    "dotToken": {
                                                        "kind": "DotToken",
                                                        "fullStart": 755,
                                                        "fullEnd": 756,
                                                        "start": 755,
                                                        "end": 756,
                                                        "fullWidth": 1,
                                                        "width": 1,
                                                        "text": ".",
                                                        "value": ".",
                                                        "valueText": "."
                                                    },
                                                    "name": {
                                                        "kind": "IdentifierName",
                                                        "fullStart": 756,
                                                        "fullEnd": 760,
                                                        "start": 756,
                                                        "end": 760,
                                                        "fullWidth": 4,
                                                        "width": 4,
                                                        "text": "call",
                                                        "value": "call",
                                                        "valueText": "call"
                                                    }
                                                },
                                                "argumentList": {
                                                    "kind": "ArgumentList",
                                                    "fullStart": 760,
                                                    "fullEnd": 777,
                                                    "start": 760,
                                                    "end": 777,
                                                    "fullWidth": 17,
                                                    "width": 17,
                                                    "openParenToken": {
                                                        "kind": "OpenParenToken",
                                                        "fullStart": 760,
                                                        "fullEnd": 761,
                                                        "start": 760,
                                                        "end": 761,
                                                        "fullWidth": 1,
                                                        "width": 1,
                                                        "text": "(",
                                                        "value": "(",
                                                        "valueText": "("
                                                    },
                                                    "arguments": [
                                                        {
                                                            "kind": "IdentifierName",
                                                            "fullStart": 761,
                                                            "fullEnd": 764,
                                                            "start": 761,
                                                            "end": 764,
                                                            "fullWidth": 3,
                                                            "width": 3,
                                                            "text": "obj",
                                                            "value": "obj",
                                                            "valueText": "obj"
                                                        },
                                                        {
                                                            "kind": "CommaToken",
                                                            "fullStart": 764,
                                                            "fullEnd": 766,
                                                            "start": 764,
                                                            "end": 765,
                                                            "fullWidth": 2,
                                                            "width": 1,
                                                            "text": ",",
                                                            "value": ",",
                                                            "valueText": ",",
                                                            "hasTrailingTrivia": true,
                                                            "trailingTrivia": [
                                                                {
                                                                    "kind": "WhitespaceTrivia",
                                                                    "text": " "
                                                                }
                                                            ]
                                                        },
                                                        {
                                                            "kind": "IdentifierName",
                                                            "fullStart": 766,
                                                            "fullEnd": 776,
                                                            "start": 766,
                                                            "end": 776,
                                                            "fullWidth": 10,
                                                            "width": 10,
                                                            "text": "callbackfn",
                                                            "value": "callbackfn",
                                                            "valueText": "callbackfn"
                                                        }
                                                    ],
                                                    "closeParenToken": {
                                                        "kind": "CloseParenToken",
                                                        "fullStart": 776,
                                                        "fullEnd": 777,
                                                        "start": 776,
                                                        "end": 777,
                                                        "fullWidth": 1,
                                                        "width": 1,
                                                        "text": ")",
                                                        "value": ")",
                                                        "valueText": ")"
                                                    }
                                                }
                                            }
                                        }
                                    }
                                ]
                            },
                            "semicolonToken": {
                                "kind": "SemicolonToken",
                                "fullStart": 777,
                                "fullEnd": 780,
                                "start": 777,
                                "end": 778,
                                "fullWidth": 3,
                                "width": 1,
                                "text": ";",
                                "value": ";",
                                "valueText": ";",
                                "hasTrailingTrivia": true,
                                "hasTrailingNewLine": true,
                                "trailingTrivia": [
                                    {
                                        "kind": "NewLineTrivia",
                                        "text": "\r\n"
                                    }
                                ]
                            }
                        },
                        {
                            "kind": "ReturnStatement",
                            "fullStart": 780,
                            "fullEnd": 839,
                            "start": 790,
                            "end": 837,
                            "fullWidth": 59,
                            "width": 47,
                            "returnKeyword": {
                                "kind": "ReturnKeyword",
                                "fullStart": 780,
                                "fullEnd": 797,
                                "start": 790,
                                "end": 796,
                                "fullWidth": 17,
                                "width": 6,
                                "text": "return",
                                "value": "return",
                                "valueText": "return",
                                "hasLeadingTrivia": true,
                                "hasLeadingNewLine": true,
                                "hasTrailingTrivia": true,
                                "leadingTrivia": [
                                    {
                                        "kind": "NewLineTrivia",
                                        "text": "\r\n"
                                    },
                                    {
                                        "kind": "WhitespaceTrivia",
                                        "text": "        "
                                    }
                                ],
                                "trailingTrivia": [
                                    {
                                        "kind": "WhitespaceTrivia",
                                        "text": " "
                                    }
                                ]
                            },
                            "expression": {
                                "kind": "LogicalAndExpression",
                                "fullStart": 797,
                                "fullEnd": 836,
                                "start": 797,
                                "end": 836,
                                "fullWidth": 39,
                                "width": 39,
                                "left": {
                                    "kind": "EqualsExpression",
                                    "fullStart": 797,
                                    "fullEnd": 817,
                                    "start": 797,
                                    "end": 816,
                                    "fullWidth": 20,
                                    "width": 19,
                                    "left": {
                                        "kind": "MemberAccessExpression",
                                        "fullStart": 797,
                                        "fullEnd": 811,
                                        "start": 797,
                                        "end": 810,
                                        "fullWidth": 14,
                                        "width": 13,
                                        "expression": {
                                            "kind": "IdentifierName",
                                            "fullStart": 797,
                                            "fullEnd": 803,
                                            "start": 797,
                                            "end": 803,
                                            "fullWidth": 6,
                                            "width": 6,
                                            "text": "newArr",
                                            "value": "newArr",
                                            "valueText": "newArr"
                                        },
                                        "dotToken": {
                                            "kind": "DotToken",
                                            "fullStart": 803,
                                            "fullEnd": 804,
                                            "start": 803,
                                            "end": 804,
                                            "fullWidth": 1,
                                            "width": 1,
                                            "text": ".",
                                            "value": ".",
                                            "valueText": "."
                                        },
                                        "name": {
                                            "kind": "IdentifierName",
                                            "fullStart": 804,
                                            "fullEnd": 811,
                                            "start": 804,
                                            "end": 810,
                                            "fullWidth": 7,
                                            "width": 6,
                                            "text": "length",
                                            "value": "length",
                                            "valueText": "length",
                                            "hasTrailingTrivia": true,
                                            "trailingTrivia": [
                                                {
                                                    "kind": "WhitespaceTrivia",
                                                    "text": " "
                                                }
                                            ]
                                        }
                                    },
                                    "operatorToken": {
                                        "kind": "EqualsEqualsEqualsToken",
                                        "fullStart": 811,
                                        "fullEnd": 815,
                                        "start": 811,
                                        "end": 814,
                                        "fullWidth": 4,
                                        "width": 3,
                                        "text": "===",
                                        "value": "===",
                                        "valueText": "===",
                                        "hasTrailingTrivia": true,
                                        "trailingTrivia": [
                                            {
                                                "kind": "WhitespaceTrivia",
                                                "text": " "
                                            }
                                        ]
                                    },
                                    "right": {
                                        "kind": "NumericLiteral",
                                        "fullStart": 815,
                                        "fullEnd": 817,
                                        "start": 815,
                                        "end": 816,
                                        "fullWidth": 2,
                                        "width": 1,
                                        "text": "1",
                                        "value": 1,
                                        "valueText": "1",
                                        "hasTrailingTrivia": true,
                                        "trailingTrivia": [
                                            {
                                                "kind": "WhitespaceTrivia",
                                                "text": " "
                                            }
                                        ]
                                    }
                                },
                                "operatorToken": {
                                    "kind": "AmpersandAmpersandToken",
                                    "fullStart": 817,
                                    "fullEnd": 820,
                                    "start": 817,
                                    "end": 819,
                                    "fullWidth": 3,
                                    "width": 2,
                                    "text": "&&",
                                    "value": "&&",
                                    "valueText": "&&",
                                    "hasTrailingTrivia": true,
                                    "trailingTrivia": [
                                        {
                                            "kind": "WhitespaceTrivia",
                                            "text": " "
                                        }
                                    ]
                                },
                                "right": {
                                    "kind": "EqualsExpression",
                                    "fullStart": 820,
                                    "fullEnd": 836,
                                    "start": 820,
                                    "end": 836,
                                    "fullWidth": 16,
                                    "width": 16,
                                    "left": {
                                        "kind": "ElementAccessExpression",
                                        "fullStart": 820,
                                        "fullEnd": 830,
                                        "start": 820,
                                        "end": 829,
                                        "fullWidth": 10,
                                        "width": 9,
                                        "expression": {
                                            "kind": "IdentifierName",
                                            "fullStart": 820,
                                            "fullEnd": 826,
                                            "start": 820,
                                            "end": 826,
                                            "fullWidth": 6,
                                            "width": 6,
                                            "text": "newArr",
                                            "value": "newArr",
                                            "valueText": "newArr"
                                        },
                                        "openBracketToken": {
                                            "kind": "OpenBracketToken",
                                            "fullStart": 826,
                                            "fullEnd": 827,
                                            "start": 826,
                                            "end": 827,
                                            "fullWidth": 1,
                                            "width": 1,
                                            "text": "[",
                                            "value": "[",
                                            "valueText": "["
                                        },
                                        "argumentExpression": {
                                            "kind": "NumericLiteral",
                                            "fullStart": 827,
                                            "fullEnd": 828,
                                            "start": 827,
                                            "end": 828,
                                            "fullWidth": 1,
                                            "width": 1,
                                            "text": "0",
                                            "value": 0,
                                            "valueText": "0"
                                        },
                                        "closeBracketToken": {
                                            "kind": "CloseBracketToken",
                                            "fullStart": 828,
                                            "fullEnd": 830,
                                            "start": 828,
                                            "end": 829,
                                            "fullWidth": 2,
                                            "width": 1,
                                            "text": "]",
                                            "value": "]",
                                            "valueText": "]",
                                            "hasTrailingTrivia": true,
                                            "trailingTrivia": [
                                                {
                                                    "kind": "WhitespaceTrivia",
                                                    "text": " "
                                                }
                                            ]
                                        }
                                    },
                                    "operatorToken": {
                                        "kind": "EqualsEqualsEqualsToken",
                                        "fullStart": 830,
                                        "fullEnd": 834,
                                        "start": 830,
                                        "end": 833,
                                        "fullWidth": 4,
                                        "width": 3,
                                        "text": "===",
                                        "value": "===",
                                        "valueText": "===",
                                        "hasTrailingTrivia": true,
                                        "trailingTrivia": [
                                            {
                                                "kind": "WhitespaceTrivia",
                                                "text": " "
                                            }
                                        ]
                                    },
                                    "right": {
                                        "kind": "NumericLiteral",
                                        "fullStart": 834,
                                        "fullEnd": 836,
                                        "start": 834,
                                        "end": 836,
                                        "fullWidth": 2,
                                        "width": 2,
                                        "text": "11",
                                        "value": 11,
                                        "valueText": "11"
                                    }
                                }
                            },
                            "semicolonToken": {
                                "kind": "SemicolonToken",
                                "fullStart": 836,
                                "fullEnd": 839,
                                "start": 836,
                                "end": 837,
                                "fullWidth": 3,
                                "width": 1,
                                "text": ";",
                                "value": ";",
                                "valueText": ";",
                                "hasTrailingTrivia": true,
                                "hasTrailingNewLine": true,
                                "trailingTrivia": [
                                    {
                                        "kind": "NewLineTrivia",
                                        "text": "\r\n"
                                    }
                                ]
                            }
                        }
                    ],
                    "closeBraceToken": {
                        "kind": "CloseBraceToken",
                        "fullStart": 839,
                        "fullEnd": 846,
                        "start": 843,
                        "end": 844,
                        "fullWidth": 7,
                        "width": 1,
                        "text": "}",
                        "value": "}",
                        "valueText": "}",
                        "hasLeadingTrivia": true,
                        "hasTrailingTrivia": true,
                        "hasTrailingNewLine": true,
                        "leadingTrivia": [
                            {
                                "kind": "WhitespaceTrivia",
                                "text": "    "
                            }
                        ],
                        "trailingTrivia": [
                            {
                                "kind": "NewLineTrivia",
                                "text": "\r\n"
                            }
                        ]
                    }
                }
            },
            {
                "kind": "ExpressionStatement",
                "fullStart": 846,
                "fullEnd": 870,
                "start": 846,
                "end": 868,
                "fullWidth": 24,
                "width": 22,
                "expression": {
                    "kind": "InvocationExpression",
                    "fullStart": 846,
                    "fullEnd": 867,
                    "start": 846,
                    "end": 867,
                    "fullWidth": 21,
                    "width": 21,
                    "expression": {
                        "kind": "IdentifierName",
                        "fullStart": 846,
                        "fullEnd": 857,
                        "start": 846,
                        "end": 857,
                        "fullWidth": 11,
                        "width": 11,
                        "text": "runTestCase",
                        "value": "runTestCase",
                        "valueText": "runTestCase"
                    },
                    "argumentList": {
                        "kind": "ArgumentList",
                        "fullStart": 857,
                        "fullEnd": 867,
                        "start": 857,
                        "end": 867,
                        "fullWidth": 10,
                        "width": 10,
                        "openParenToken": {
                            "kind": "OpenParenToken",
                            "fullStart": 857,
                            "fullEnd": 858,
                            "start": 857,
                            "end": 858,
                            "fullWidth": 1,
                            "width": 1,
                            "text": "(",
                            "value": "(",
                            "valueText": "("
                        },
                        "arguments": [
                            {
                                "kind": "IdentifierName",
                                "fullStart": 858,
                                "fullEnd": 866,
                                "start": 858,
                                "end": 866,
                                "fullWidth": 8,
                                "width": 8,
                                "text": "testcase",
                                "value": "testcase",
                                "valueText": "testcase"
                            }
                        ],
                        "closeParenToken": {
                            "kind": "CloseParenToken",
                            "fullStart": 866,
                            "fullEnd": 867,
                            "start": 866,
                            "end": 867,
                            "fullWidth": 1,
                            "width": 1,
                            "text": ")",
                            "value": ")",
                            "valueText": ")"
                        }
                    }
                },
                "semicolonToken": {
                    "kind": "SemicolonToken",
                    "fullStart": 867,
                    "fullEnd": 870,
                    "start": 867,
                    "end": 868,
                    "fullWidth": 3,
                    "width": 1,
                    "text": ";",
                    "value": ";",
                    "valueText": ";",
                    "hasTrailingTrivia": true,
                    "hasTrailingNewLine": true,
                    "trailingTrivia": [
                        {
                            "kind": "NewLineTrivia",
                            "text": "\r\n"
                        }
                    ]
                }
            }
        ],
        "endOfFileToken": {
            "kind": "EndOfFileToken",
            "fullStart": 870,
            "fullEnd": 870,
            "start": 870,
            "end": 870,
            "fullWidth": 0,
            "width": 0,
            "text": ""
        }
    },
    "lineMap": {
        "lineStarts": [
            0,
            67,
            152,
            232,
            308,
            380,
            385,
            440,
            532,
            537,
            539,
            541,
            564,
            566,
            612,
            638,
            649,
            651,
            710,
            712,
            780,
            782,
            839,
            846,
            870
        ],
        "length": 870
    }
}<|MERGE_RESOLUTION|>--- conflicted
+++ resolved
@@ -583,12 +583,8 @@
                                         "start": 663,
                                         "end": 707,
                                         "fullWidth": 44,
-<<<<<<< HEAD
                                         "width": 44,
-                                        "identifier": {
-=======
                                         "propertyName": {
->>>>>>> 85e84683
                                             "kind": "IdentifierName",
                                             "fullStart": 663,
                                             "fullEnd": 667,
@@ -958,12 +954,8 @@
                                         "start": 724,
                                         "end": 777,
                                         "fullWidth": 53,
-<<<<<<< HEAD
                                         "width": 53,
-                                        "identifier": {
-=======
                                         "propertyName": {
->>>>>>> 85e84683
                                             "kind": "IdentifierName",
                                             "fullStart": 724,
                                             "fullEnd": 731,
