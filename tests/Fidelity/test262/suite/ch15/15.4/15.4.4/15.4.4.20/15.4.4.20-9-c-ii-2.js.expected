--- conflicted
+++ resolved
@@ -561,11 +561,8 @@
                                             "start": 615,
                                             "end": 618,
                                             "fullWidth": 3,
-<<<<<<< HEAD
                                             "width": 3,
-=======
                                             "modifiers": [],
->>>>>>> e3c38734
                                             "identifier": {
                                                 "kind": "IdentifierName",
                                                 "fullStart": 615,
@@ -605,11 +602,8 @@
                                             "start": 620,
                                             "end": 623,
                                             "fullWidth": 3,
-<<<<<<< HEAD
                                             "width": 3,
-=======
                                             "modifiers": [],
->>>>>>> e3c38734
                                             "identifier": {
                                                 "kind": "IdentifierName",
                                                 "fullStart": 620,
@@ -649,11 +643,8 @@
                                             "start": 625,
                                             "end": 628,
                                             "fullWidth": 3,
-<<<<<<< HEAD
                                             "width": 3,
-=======
                                             "modifiers": [],
->>>>>>> e3c38734
                                             "identifier": {
                                                 "kind": "IdentifierName",
                                                 "fullStart": 625,
