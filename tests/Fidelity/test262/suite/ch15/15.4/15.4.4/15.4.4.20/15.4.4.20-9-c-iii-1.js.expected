{
    "isDeclaration": false,
    "languageVersion": "EcmaScript5",
    "parseOptions": {
        "allowAutomaticSemicolonInsertion": true
    },
    "sourceUnit": {
        "kind": "SourceUnit",
        "fullStart": 0,
        "fullEnd": 1082,
        "start": 557,
        "end": 1082,
        "fullWidth": 1082,
        "width": 525,
        "isIncrementallyUnusable": true,
        "moduleElements": [
            {
                "kind": "FunctionDeclaration",
                "fullStart": 0,
                "fullEnd": 1058,
                "start": 557,
                "end": 1056,
                "fullWidth": 1058,
                "width": 499,
                "isIncrementallyUnusable": true,
                "modifiers": [],
                "functionKeyword": {
                    "kind": "FunctionKeyword",
                    "fullStart": 0,
                    "fullEnd": 566,
                    "start": 557,
                    "end": 565,
                    "fullWidth": 566,
                    "width": 8,
                    "text": "function",
                    "value": "function",
                    "valueText": "function",
                    "hasLeadingTrivia": true,
                    "hasLeadingComment": true,
                    "hasLeadingNewLine": true,
                    "hasTrailingTrivia": true,
                    "leadingTrivia": [
                        {
                            "kind": "SingleLineCommentTrivia",
                            "text": "/// Copyright (c) 2012 Ecma International.  All rights reserved. "
                        },
                        {
                            "kind": "NewLineTrivia",
                            "text": "\r\n"
                        },
                        {
                            "kind": "SingleLineCommentTrivia",
                            "text": "/// Ecma International makes this code available under the terms and conditions set"
                        },
                        {
                            "kind": "NewLineTrivia",
                            "text": "\r\n"
                        },
                        {
                            "kind": "SingleLineCommentTrivia",
                            "text": "/// forth on http://hg.ecmascript.org/tests/test262/raw-file/tip/LICENSE (the "
                        },
                        {
                            "kind": "NewLineTrivia",
                            "text": "\r\n"
                        },
                        {
                            "kind": "SingleLineCommentTrivia",
                            "text": "/// \"Use Terms\").   Any redistribution of this code must retain the above "
                        },
                        {
                            "kind": "NewLineTrivia",
                            "text": "\r\n"
                        },
                        {
                            "kind": "SingleLineCommentTrivia",
                            "text": "/// copyright and this notice and otherwise comply with the Use Terms."
                        },
                        {
                            "kind": "NewLineTrivia",
                            "text": "\r\n"
                        },
                        {
                            "kind": "MultiLineCommentTrivia",
                            "text": "/**\r\n * @path ch15/15.4/15.4.4/15.4.4.20/15.4.4.20-9-c-iii-1.js\r\n * @description Array.prototype.filter - getOwnPropertyDescriptor(all true) of returned array element\r\n */"
                        },
                        {
                            "kind": "NewLineTrivia",
                            "text": "\r\n"
                        },
                        {
                            "kind": "NewLineTrivia",
                            "text": "\r\n"
                        },
                        {
                            "kind": "NewLineTrivia",
                            "text": "\r\n"
                        }
                    ],
                    "trailingTrivia": [
                        {
                            "kind": "WhitespaceTrivia",
                            "text": " "
                        }
                    ]
                },
                "identifier": {
                    "kind": "IdentifierName",
                    "fullStart": 566,
                    "fullEnd": 574,
                    "start": 566,
                    "end": 574,
                    "fullWidth": 8,
                    "width": 8,
                    "text": "testcase",
                    "value": "testcase",
                    "valueText": "testcase"
                },
                "callSignature": {
                    "kind": "CallSignature",
                    "fullStart": 574,
                    "fullEnd": 577,
                    "start": 574,
                    "end": 576,
                    "fullWidth": 3,
                    "width": 2,
                    "parameterList": {
                        "kind": "ParameterList",
                        "fullStart": 574,
                        "fullEnd": 577,
                        "start": 574,
                        "end": 576,
                        "fullWidth": 3,
                        "width": 2,
                        "openParenToken": {
                            "kind": "OpenParenToken",
                            "fullStart": 574,
                            "fullEnd": 575,
                            "start": 574,
                            "end": 575,
                            "fullWidth": 1,
                            "width": 1,
                            "text": "(",
                            "value": "(",
                            "valueText": "("
                        },
                        "parameters": [],
                        "closeParenToken": {
                            "kind": "CloseParenToken",
                            "fullStart": 575,
                            "fullEnd": 577,
                            "start": 575,
                            "end": 576,
                            "fullWidth": 2,
                            "width": 1,
                            "text": ")",
                            "value": ")",
                            "valueText": ")",
                            "hasTrailingTrivia": true,
                            "trailingTrivia": [
                                {
                                    "kind": "WhitespaceTrivia",
                                    "text": " "
                                }
                            ]
                        }
                    }
                },
                "block": {
                    "kind": "Block",
                    "fullStart": 577,
                    "fullEnd": 1058,
                    "start": 577,
                    "end": 1056,
                    "fullWidth": 481,
                    "width": 479,
                    "isIncrementallyUnusable": true,
                    "openBraceToken": {
                        "kind": "OpenBraceToken",
                        "fullStart": 577,
                        "fullEnd": 580,
                        "start": 577,
                        "end": 578,
                        "fullWidth": 3,
                        "width": 1,
                        "text": "{",
                        "value": "{",
                        "valueText": "{",
                        "hasTrailingTrivia": true,
                        "hasTrailingNewLine": true,
                        "trailingTrivia": [
                            {
                                "kind": "NewLineTrivia",
                                "text": "\r\n"
                            }
                        ]
                    },
                    "statements": [
                        {
                            "kind": "FunctionDeclaration",
                            "fullStart": 580,
                            "fullEnd": 697,
                            "start": 586,
                            "end": 695,
                            "fullWidth": 117,
                            "width": 109,
                            "modifiers": [],
                            "functionKeyword": {
                                "kind": "FunctionKeyword",
                                "fullStart": 580,
                                "fullEnd": 595,
                                "start": 586,
                                "end": 594,
                                "fullWidth": 15,
                                "width": 8,
                                "text": "function",
                                "value": "function",
                                "valueText": "function",
                                "hasLeadingTrivia": true,
                                "hasLeadingNewLine": true,
                                "hasTrailingTrivia": true,
                                "leadingTrivia": [
                                    {
                                        "kind": "WhitespaceTrivia",
                                        "text": "  "
                                    },
                                    {
                                        "kind": "NewLineTrivia",
                                        "text": "\r\n"
                                    },
                                    {
                                        "kind": "WhitespaceTrivia",
                                        "text": "  "
                                    }
                                ],
                                "trailingTrivia": [
                                    {
                                        "kind": "WhitespaceTrivia",
                                        "text": " "
                                    }
                                ]
                            },
                            "identifier": {
                                "kind": "IdentifierName",
                                "fullStart": 595,
                                "fullEnd": 605,
                                "start": 595,
                                "end": 605,
                                "fullWidth": 10,
                                "width": 10,
                                "text": "callbackfn",
                                "value": "callbackfn",
                                "valueText": "callbackfn"
                            },
                            "callSignature": {
                                "kind": "CallSignature",
                                "fullStart": 605,
                                "fullEnd": 620,
                                "start": 605,
                                "end": 620,
                                "fullWidth": 15,
                                "width": 15,
                                "parameterList": {
                                    "kind": "ParameterList",
                                    "fullStart": 605,
                                    "fullEnd": 620,
                                    "start": 605,
                                    "end": 620,
                                    "fullWidth": 15,
                                    "width": 15,
                                    "openParenToken": {
                                        "kind": "OpenParenToken",
                                        "fullStart": 605,
                                        "fullEnd": 606,
                                        "start": 605,
                                        "end": 606,
                                        "fullWidth": 1,
                                        "width": 1,
                                        "text": "(",
                                        "value": "(",
                                        "valueText": "("
                                    },
                                    "parameters": [
                                        {
                                            "kind": "Parameter",
                                            "fullStart": 606,
                                            "fullEnd": 609,
                                            "start": 606,
                                            "end": 609,
                                            "fullWidth": 3,
                                            "width": 3,
                                            "modifiers": [],
                                            "identifier": {
                                                "kind": "IdentifierName",
                                                "fullStart": 606,
                                                "fullEnd": 609,
                                                "start": 606,
                                                "end": 609,
                                                "fullWidth": 3,
                                                "width": 3,
                                                "text": "val",
                                                "value": "val",
                                                "valueText": "val"
                                            }
                                        },
                                        {
                                            "kind": "CommaToken",
                                            "fullStart": 609,
                                            "fullEnd": 611,
                                            "start": 609,
                                            "end": 610,
                                            "fullWidth": 2,
                                            "width": 1,
                                            "text": ",",
                                            "value": ",",
                                            "valueText": ",",
                                            "hasTrailingTrivia": true,
                                            "trailingTrivia": [
                                                {
                                                    "kind": "WhitespaceTrivia",
                                                    "text": " "
                                                }
                                            ]
                                        },
                                        {
                                            "kind": "Parameter",
                                            "fullStart": 611,
                                            "fullEnd": 614,
                                            "start": 611,
                                            "end": 614,
                                            "fullWidth": 3,
                                            "width": 3,
                                            "modifiers": [],
                                            "identifier": {
                                                "kind": "IdentifierName",
                                                "fullStart": 611,
                                                "fullEnd": 614,
                                                "start": 611,
                                                "end": 614,
                                                "fullWidth": 3,
                                                "width": 3,
                                                "text": "idx",
                                                "value": "idx",
                                                "valueText": "idx"
                                            }
                                        },
                                        {
                                            "kind": "CommaToken",
                                            "fullStart": 614,
                                            "fullEnd": 616,
                                            "start": 614,
                                            "end": 615,
                                            "fullWidth": 2,
                                            "width": 1,
                                            "text": ",",
                                            "value": ",",
                                            "valueText": ",",
                                            "hasTrailingTrivia": true,
                                            "trailingTrivia": [
                                                {
                                                    "kind": "WhitespaceTrivia",
                                                    "text": " "
                                                }
                                            ]
                                        },
                                        {
                                            "kind": "Parameter",
                                            "fullStart": 616,
                                            "fullEnd": 619,
                                            "start": 616,
                                            "end": 619,
                                            "fullWidth": 3,
                                            "width": 3,
                                            "modifiers": [],
                                            "identifier": {
                                                "kind": "IdentifierName",
                                                "fullStart": 616,
                                                "fullEnd": 619,
                                                "start": 616,
                                                "end": 619,
                                                "fullWidth": 3,
                                                "width": 3,
                                                "text": "obj",
                                                "value": "obj",
                                                "valueText": "obj"
                                            }
                                        }
                                    ],
                                    "closeParenToken": {
                                        "kind": "CloseParenToken",
                                        "fullStart": 619,
                                        "fullEnd": 620,
                                        "start": 619,
                                        "end": 620,
                                        "fullWidth": 1,
                                        "width": 1,
                                        "text": ")",
                                        "value": ")",
                                        "valueText": ")"
                                    }
                                }
                            },
                            "block": {
                                "kind": "Block",
                                "fullStart": 620,
                                "fullEnd": 697,
                                "start": 620,
                                "end": 695,
                                "fullWidth": 77,
                                "width": 75,
                                "openBraceToken": {
                                    "kind": "OpenBraceToken",
                                    "fullStart": 620,
                                    "fullEnd": 623,
                                    "start": 620,
                                    "end": 621,
                                    "fullWidth": 3,
                                    "width": 1,
                                    "text": "{",
                                    "value": "{",
                                    "valueText": "{",
                                    "hasTrailingTrivia": true,
                                    "hasTrailingNewLine": true,
                                    "trailingTrivia": [
                                        {
                                            "kind": "NewLineTrivia",
                                            "text": "\r\n"
                                        }
                                    ]
                                },
                                "statements": [
                                    {
                                        "kind": "IfStatement",
                                        "fullStart": 623,
                                        "fullEnd": 692,
                                        "start": 627,
                                        "end": 690,
                                        "fullWidth": 69,
                                        "width": 63,
                                        "ifKeyword": {
                                            "kind": "IfKeyword",
                                            "fullStart": 623,
                                            "fullEnd": 629,
                                            "start": 627,
                                            "end": 629,
                                            "fullWidth": 6,
                                            "width": 2,
                                            "text": "if",
                                            "value": "if",
                                            "valueText": "if",
                                            "hasLeadingTrivia": true,
                                            "leadingTrivia": [
                                                {
                                                    "kind": "WhitespaceTrivia",
                                                    "text": "    "
                                                }
                                            ]
                                        },
                                        "openParenToken": {
                                            "kind": "OpenParenToken",
                                            "fullStart": 629,
                                            "fullEnd": 630,
                                            "start": 629,
                                            "end": 630,
                                            "fullWidth": 1,
                                            "width": 1,
                                            "text": "(",
                                            "value": "(",
                                            "valueText": "("
                                        },
                                        "condition": {
                                            "kind": "ModuloExpression",
                                            "fullStart": 630,
                                            "fullEnd": 637,
                                            "start": 630,
                                            "end": 637,
                                            "fullWidth": 7,
                                            "width": 7,
                                            "left": {
                                                "kind": "IdentifierName",
                                                "fullStart": 630,
                                                "fullEnd": 634,
                                                "start": 630,
                                                "end": 633,
                                                "fullWidth": 4,
                                                "width": 3,
                                                "text": "val",
                                                "value": "val",
                                                "valueText": "val",
                                                "hasTrailingTrivia": true,
                                                "trailingTrivia": [
                                                    {
                                                        "kind": "WhitespaceTrivia",
                                                        "text": " "
                                                    }
                                                ]
                                            },
                                            "operatorToken": {
                                                "kind": "PercentToken",
                                                "fullStart": 634,
                                                "fullEnd": 636,
                                                "start": 634,
                                                "end": 635,
                                                "fullWidth": 2,
                                                "width": 1,
                                                "text": "%",
                                                "value": "%",
                                                "valueText": "%",
                                                "hasTrailingTrivia": true,
                                                "trailingTrivia": [
                                                    {
                                                        "kind": "WhitespaceTrivia",
                                                        "text": " "
                                                    }
                                                ]
                                            },
                                            "right": {
                                                "kind": "NumericLiteral",
                                                "fullStart": 636,
                                                "fullEnd": 637,
                                                "start": 636,
                                                "end": 637,
                                                "fullWidth": 1,
                                                "width": 1,
                                                "text": "2",
                                                "value": 2,
                                                "valueText": "2"
                                            }
                                        },
                                        "closeParenToken": {
                                            "kind": "CloseParenToken",
                                            "fullStart": 637,
                                            "fullEnd": 640,
                                            "start": 637,
                                            "end": 638,
                                            "fullWidth": 3,
                                            "width": 1,
                                            "text": ")",
                                            "value": ")",
                                            "valueText": ")",
                                            "hasTrailingTrivia": true,
                                            "hasTrailingNewLine": true,
                                            "trailingTrivia": [
                                                {
                                                    "kind": "NewLineTrivia",
                                                    "text": "\r\n"
                                                }
                                            ]
                                        },
                                        "statement": {
                                            "kind": "ReturnStatement",
                                            "fullStart": 640,
                                            "fullEnd": 661,
                                            "start": 646,
                                            "end": 658,
                                            "fullWidth": 21,
                                            "width": 12,
                                            "returnKeyword": {
                                                "kind": "ReturnKeyword",
                                                "fullStart": 640,
                                                "fullEnd": 653,
                                                "start": 646,
                                                "end": 652,
                                                "fullWidth": 13,
                                                "width": 6,
                                                "text": "return",
                                                "value": "return",
                                                "valueText": "return",
                                                "hasLeadingTrivia": true,
                                                "hasTrailingTrivia": true,
                                                "leadingTrivia": [
                                                    {
                                                        "kind": "WhitespaceTrivia",
                                                        "text": "      "
                                                    }
                                                ],
                                                "trailingTrivia": [
                                                    {
                                                        "kind": "WhitespaceTrivia",
                                                        "text": " "
                                                    }
                                                ]
                                            },
                                            "expression": {
                                                "kind": "TrueKeyword",
                                                "fullStart": 653,
                                                "fullEnd": 657,
                                                "start": 653,
                                                "end": 657,
                                                "fullWidth": 4,
                                                "width": 4,
                                                "text": "true",
                                                "value": true,
                                                "valueText": "true"
                                            },
                                            "semicolonToken": {
                                                "kind": "SemicolonToken",
                                                "fullStart": 657,
                                                "fullEnd": 661,
                                                "start": 657,
                                                "end": 658,
                                                "fullWidth": 4,
                                                "width": 1,
                                                "text": ";",
                                                "value": ";",
                                                "valueText": ";",
                                                "hasTrailingTrivia": true,
                                                "hasTrailingNewLine": true,
                                                "trailingTrivia": [
                                                    {
                                                        "kind": "WhitespaceTrivia",
                                                        "text": " "
                                                    },
                                                    {
                                                        "kind": "NewLineTrivia",
                                                        "text": "\r\n"
                                                    }
                                                ]
                                            }
                                        },
                                        "elseClause": {
                                            "kind": "ElseClause",
                                            "fullStart": 661,
                                            "fullEnd": 692,
                                            "start": 665,
                                            "end": 690,
                                            "fullWidth": 31,
                                            "width": 25,
                                            "elseKeyword": {
                                                "kind": "ElseKeyword",
                                                "fullStart": 661,
                                                "fullEnd": 671,
                                                "start": 665,
                                                "end": 669,
                                                "fullWidth": 10,
                                                "width": 4,
                                                "text": "else",
                                                "value": "else",
                                                "valueText": "else",
                                                "hasLeadingTrivia": true,
                                                "hasTrailingTrivia": true,
                                                "hasTrailingNewLine": true,
                                                "leadingTrivia": [
                                                    {
                                                        "kind": "WhitespaceTrivia",
                                                        "text": "    "
                                                    }
                                                ],
                                                "trailingTrivia": [
                                                    {
                                                        "kind": "NewLineTrivia",
                                                        "text": "\r\n"
                                                    }
                                                ]
                                            },
                                            "statement": {
                                                "kind": "ReturnStatement",
                                                "fullStart": 671,
                                                "fullEnd": 692,
                                                "start": 677,
                                                "end": 690,
                                                "fullWidth": 21,
                                                "width": 13,
                                                "returnKeyword": {
                                                    "kind": "ReturnKeyword",
                                                    "fullStart": 671,
                                                    "fullEnd": 684,
                                                    "start": 677,
                                                    "end": 683,
                                                    "fullWidth": 13,
                                                    "width": 6,
                                                    "text": "return",
                                                    "value": "return",
                                                    "valueText": "return",
                                                    "hasLeadingTrivia": true,
                                                    "hasTrailingTrivia": true,
                                                    "leadingTrivia": [
                                                        {
                                                            "kind": "WhitespaceTrivia",
                                                            "text": "      "
                                                        }
                                                    ],
                                                    "trailingTrivia": [
                                                        {
                                                            "kind": "WhitespaceTrivia",
                                                            "text": " "
                                                        }
                                                    ]
                                                },
                                                "expression": {
                                                    "kind": "FalseKeyword",
                                                    "fullStart": 684,
                                                    "fullEnd": 689,
                                                    "start": 684,
                                                    "end": 689,
                                                    "fullWidth": 5,
                                                    "width": 5,
                                                    "text": "false",
                                                    "value": false,
                                                    "valueText": "false"
                                                },
                                                "semicolonToken": {
                                                    "kind": "SemicolonToken",
                                                    "fullStart": 689,
                                                    "fullEnd": 692,
                                                    "start": 689,
                                                    "end": 690,
                                                    "fullWidth": 3,
                                                    "width": 1,
                                                    "text": ";",
                                                    "value": ";",
                                                    "valueText": ";",
                                                    "hasTrailingTrivia": true,
                                                    "hasTrailingNewLine": true,
                                                    "trailingTrivia": [
                                                        {
                                                            "kind": "NewLineTrivia",
                                                            "text": "\r\n"
                                                        }
                                                    ]
                                                }
                                            }
                                        }
                                    }
                                ],
                                "closeBraceToken": {
                                    "kind": "CloseBraceToken",
                                    "fullStart": 692,
                                    "fullEnd": 697,
                                    "start": 694,
                                    "end": 695,
                                    "fullWidth": 5,
                                    "width": 1,
                                    "text": "}",
                                    "value": "}",
                                    "valueText": "}",
                                    "hasLeadingTrivia": true,
                                    "hasTrailingTrivia": true,
                                    "hasTrailingNewLine": true,
                                    "leadingTrivia": [
                                        {
                                            "kind": "WhitespaceTrivia",
                                            "text": "  "
                                        }
                                    ],
                                    "trailingTrivia": [
                                        {
                                            "kind": "NewLineTrivia",
                                            "text": "\r\n"
                                        }
                                    ]
                                }
                            }
                        },
                        {
                            "kind": "VariableStatement",
                            "fullStart": 697,
                            "fullEnd": 726,
                            "start": 699,
                            "end": 724,
                            "fullWidth": 29,
                            "width": 25,
                            "modifiers": [],
                            "variableDeclaration": {
                                "kind": "VariableDeclaration",
                                "fullStart": 697,
                                "fullEnd": 723,
                                "start": 699,
                                "end": 723,
                                "fullWidth": 26,
                                "width": 24,
                                "varKeyword": {
                                    "kind": "VarKeyword",
                                    "fullStart": 697,
                                    "fullEnd": 703,
                                    "start": 699,
                                    "end": 702,
                                    "fullWidth": 6,
                                    "width": 3,
                                    "text": "var",
                                    "value": "var",
                                    "valueText": "var",
                                    "hasLeadingTrivia": true,
                                    "hasTrailingTrivia": true,
                                    "leadingTrivia": [
                                        {
                                            "kind": "WhitespaceTrivia",
                                            "text": "  "
                                        }
                                    ],
                                    "trailingTrivia": [
                                        {
                                            "kind": "WhitespaceTrivia",
                                            "text": " "
                                        }
                                    ]
                                },
                                "variableDeclarators": [
                                    {
                                        "kind": "VariableDeclarator",
                                        "fullStart": 703,
                                        "fullEnd": 723,
                                        "start": 703,
                                        "end": 723,
                                        "fullWidth": 20,
<<<<<<< HEAD
                                        "width": 20,
                                        "identifier": {
=======
                                        "propertyName": {
>>>>>>> 85e84683
                                            "kind": "IdentifierName",
                                            "fullStart": 703,
                                            "fullEnd": 710,
                                            "start": 703,
                                            "end": 709,
                                            "fullWidth": 7,
                                            "width": 6,
                                            "text": "srcArr",
                                            "value": "srcArr",
                                            "valueText": "srcArr",
                                            "hasTrailingTrivia": true,
                                            "trailingTrivia": [
                                                {
                                                    "kind": "WhitespaceTrivia",
                                                    "text": " "
                                                }
                                            ]
                                        },
                                        "equalsValueClause": {
                                            "kind": "EqualsValueClause",
                                            "fullStart": 710,
                                            "fullEnd": 723,
                                            "start": 710,
                                            "end": 723,
                                            "fullWidth": 13,
                                            "width": 13,
                                            "equalsToken": {
                                                "kind": "EqualsToken",
                                                "fullStart": 710,
                                                "fullEnd": 712,
                                                "start": 710,
                                                "end": 711,
                                                "fullWidth": 2,
                                                "width": 1,
                                                "text": "=",
                                                "value": "=",
                                                "valueText": "=",
                                                "hasTrailingTrivia": true,
                                                "trailingTrivia": [
                                                    {
                                                        "kind": "WhitespaceTrivia",
                                                        "text": " "
                                                    }
                                                ]
                                            },
                                            "value": {
                                                "kind": "ArrayLiteralExpression",
                                                "fullStart": 712,
                                                "fullEnd": 723,
                                                "start": 712,
                                                "end": 723,
                                                "fullWidth": 11,
                                                "width": 11,
                                                "openBracketToken": {
                                                    "kind": "OpenBracketToken",
                                                    "fullStart": 712,
                                                    "fullEnd": 713,
                                                    "start": 712,
                                                    "end": 713,
                                                    "fullWidth": 1,
                                                    "width": 1,
                                                    "text": "[",
                                                    "value": "[",
                                                    "valueText": "["
                                                },
                                                "expressions": [
                                                    {
                                                        "kind": "NumericLiteral",
                                                        "fullStart": 713,
                                                        "fullEnd": 714,
                                                        "start": 713,
                                                        "end": 714,
                                                        "fullWidth": 1,
                                                        "width": 1,
                                                        "text": "0",
                                                        "value": 0,
                                                        "valueText": "0"
                                                    },
                                                    {
                                                        "kind": "CommaToken",
                                                        "fullStart": 714,
                                                        "fullEnd": 715,
                                                        "start": 714,
                                                        "end": 715,
                                                        "fullWidth": 1,
                                                        "width": 1,
                                                        "text": ",",
                                                        "value": ",",
                                                        "valueText": ","
                                                    },
                                                    {
                                                        "kind": "NumericLiteral",
                                                        "fullStart": 715,
                                                        "fullEnd": 716,
                                                        "start": 715,
                                                        "end": 716,
                                                        "fullWidth": 1,
                                                        "width": 1,
                                                        "text": "1",
                                                        "value": 1,
                                                        "valueText": "1"
                                                    },
                                                    {
                                                        "kind": "CommaToken",
                                                        "fullStart": 716,
                                                        "fullEnd": 717,
                                                        "start": 716,
                                                        "end": 717,
                                                        "fullWidth": 1,
                                                        "width": 1,
                                                        "text": ",",
                                                        "value": ",",
                                                        "valueText": ","
                                                    },
                                                    {
                                                        "kind": "NumericLiteral",
                                                        "fullStart": 717,
                                                        "fullEnd": 718,
                                                        "start": 717,
                                                        "end": 718,
                                                        "fullWidth": 1,
                                                        "width": 1,
                                                        "text": "2",
                                                        "value": 2,
                                                        "valueText": "2"
                                                    },
                                                    {
                                                        "kind": "CommaToken",
                                                        "fullStart": 718,
                                                        "fullEnd": 719,
                                                        "start": 718,
                                                        "end": 719,
                                                        "fullWidth": 1,
                                                        "width": 1,
                                                        "text": ",",
                                                        "value": ",",
                                                        "valueText": ","
                                                    },
                                                    {
                                                        "kind": "NumericLiteral",
                                                        "fullStart": 719,
                                                        "fullEnd": 720,
                                                        "start": 719,
                                                        "end": 720,
                                                        "fullWidth": 1,
                                                        "width": 1,
                                                        "text": "3",
                                                        "value": 3,
                                                        "valueText": "3"
                                                    },
                                                    {
                                                        "kind": "CommaToken",
                                                        "fullStart": 720,
                                                        "fullEnd": 721,
                                                        "start": 720,
                                                        "end": 721,
                                                        "fullWidth": 1,
                                                        "width": 1,
                                                        "text": ",",
                                                        "value": ",",
                                                        "valueText": ","
                                                    },
                                                    {
                                                        "kind": "NumericLiteral",
                                                        "fullStart": 721,
                                                        "fullEnd": 722,
                                                        "start": 721,
                                                        "end": 722,
                                                        "fullWidth": 1,
                                                        "width": 1,
                                                        "text": "4",
                                                        "value": 4,
                                                        "valueText": "4"
                                                    }
                                                ],
                                                "closeBracketToken": {
                                                    "kind": "CloseBracketToken",
                                                    "fullStart": 722,
                                                    "fullEnd": 723,
                                                    "start": 722,
                                                    "end": 723,
                                                    "fullWidth": 1,
                                                    "width": 1,
                                                    "text": "]",
                                                    "value": "]",
                                                    "valueText": "]"
                                                }
                                            }
                                        }
                                    }
                                ]
                            },
                            "semicolonToken": {
                                "kind": "SemicolonToken",
                                "fullStart": 723,
                                "fullEnd": 726,
                                "start": 723,
                                "end": 724,
                                "fullWidth": 3,
                                "width": 1,
                                "text": ";",
                                "value": ";",
                                "valueText": ";",
                                "hasTrailingTrivia": true,
                                "hasTrailingNewLine": true,
                                "trailingTrivia": [
                                    {
                                        "kind": "NewLineTrivia",
                                        "text": "\r\n"
                                    }
                                ]
                            }
                        },
                        {
                            "kind": "VariableStatement",
                            "fullStart": 726,
                            "fullEnd": 769,
                            "start": 728,
                            "end": 767,
                            "fullWidth": 43,
                            "width": 39,
                            "modifiers": [],
                            "variableDeclaration": {
                                "kind": "VariableDeclaration",
                                "fullStart": 726,
                                "fullEnd": 766,
                                "start": 728,
                                "end": 766,
                                "fullWidth": 40,
                                "width": 38,
                                "varKeyword": {
                                    "kind": "VarKeyword",
                                    "fullStart": 726,
                                    "fullEnd": 732,
                                    "start": 728,
                                    "end": 731,
                                    "fullWidth": 6,
                                    "width": 3,
                                    "text": "var",
                                    "value": "var",
                                    "valueText": "var",
                                    "hasLeadingTrivia": true,
                                    "hasTrailingTrivia": true,
                                    "leadingTrivia": [
                                        {
                                            "kind": "WhitespaceTrivia",
                                            "text": "  "
                                        }
                                    ],
                                    "trailingTrivia": [
                                        {
                                            "kind": "WhitespaceTrivia",
                                            "text": " "
                                        }
                                    ]
                                },
                                "variableDeclarators": [
                                    {
                                        "kind": "VariableDeclarator",
                                        "fullStart": 732,
                                        "fullEnd": 766,
                                        "start": 732,
                                        "end": 766,
                                        "fullWidth": 34,
<<<<<<< HEAD
                                        "width": 34,
                                        "identifier": {
=======
                                        "propertyName": {
>>>>>>> 85e84683
                                            "kind": "IdentifierName",
                                            "fullStart": 732,
                                            "fullEnd": 739,
                                            "start": 732,
                                            "end": 738,
                                            "fullWidth": 7,
                                            "width": 6,
                                            "text": "resArr",
                                            "value": "resArr",
                                            "valueText": "resArr",
                                            "hasTrailingTrivia": true,
                                            "trailingTrivia": [
                                                {
                                                    "kind": "WhitespaceTrivia",
                                                    "text": " "
                                                }
                                            ]
                                        },
                                        "equalsValueClause": {
                                            "kind": "EqualsValueClause",
                                            "fullStart": 739,
                                            "fullEnd": 766,
                                            "start": 739,
                                            "end": 766,
                                            "fullWidth": 27,
                                            "width": 27,
                                            "equalsToken": {
                                                "kind": "EqualsToken",
                                                "fullStart": 739,
                                                "fullEnd": 741,
                                                "start": 739,
                                                "end": 740,
                                                "fullWidth": 2,
                                                "width": 1,
                                                "text": "=",
                                                "value": "=",
                                                "valueText": "=",
                                                "hasTrailingTrivia": true,
                                                "trailingTrivia": [
                                                    {
                                                        "kind": "WhitespaceTrivia",
                                                        "text": " "
                                                    }
                                                ]
                                            },
                                            "value": {
                                                "kind": "InvocationExpression",
                                                "fullStart": 741,
                                                "fullEnd": 766,
                                                "start": 741,
                                                "end": 766,
                                                "fullWidth": 25,
                                                "width": 25,
                                                "expression": {
                                                    "kind": "MemberAccessExpression",
                                                    "fullStart": 741,
                                                    "fullEnd": 754,
                                                    "start": 741,
                                                    "end": 754,
                                                    "fullWidth": 13,
                                                    "width": 13,
                                                    "expression": {
                                                        "kind": "IdentifierName",
                                                        "fullStart": 741,
                                                        "fullEnd": 747,
                                                        "start": 741,
                                                        "end": 747,
                                                        "fullWidth": 6,
                                                        "width": 6,
                                                        "text": "srcArr",
                                                        "value": "srcArr",
                                                        "valueText": "srcArr"
                                                    },
                                                    "dotToken": {
                                                        "kind": "DotToken",
                                                        "fullStart": 747,
                                                        "fullEnd": 748,
                                                        "start": 747,
                                                        "end": 748,
                                                        "fullWidth": 1,
                                                        "width": 1,
                                                        "text": ".",
                                                        "value": ".",
                                                        "valueText": "."
                                                    },
                                                    "name": {
                                                        "kind": "IdentifierName",
                                                        "fullStart": 748,
                                                        "fullEnd": 754,
                                                        "start": 748,
                                                        "end": 754,
                                                        "fullWidth": 6,
                                                        "width": 6,
                                                        "text": "filter",
                                                        "value": "filter",
                                                        "valueText": "filter"
                                                    }
                                                },
                                                "argumentList": {
                                                    "kind": "ArgumentList",
                                                    "fullStart": 754,
                                                    "fullEnd": 766,
                                                    "start": 754,
                                                    "end": 766,
                                                    "fullWidth": 12,
                                                    "width": 12,
                                                    "openParenToken": {
                                                        "kind": "OpenParenToken",
                                                        "fullStart": 754,
                                                        "fullEnd": 755,
                                                        "start": 754,
                                                        "end": 755,
                                                        "fullWidth": 1,
                                                        "width": 1,
                                                        "text": "(",
                                                        "value": "(",
                                                        "valueText": "("
                                                    },
                                                    "arguments": [
                                                        {
                                                            "kind": "IdentifierName",
                                                            "fullStart": 755,
                                                            "fullEnd": 765,
                                                            "start": 755,
                                                            "end": 765,
                                                            "fullWidth": 10,
                                                            "width": 10,
                                                            "text": "callbackfn",
                                                            "value": "callbackfn",
                                                            "valueText": "callbackfn"
                                                        }
                                                    ],
                                                    "closeParenToken": {
                                                        "kind": "CloseParenToken",
                                                        "fullStart": 765,
                                                        "fullEnd": 766,
                                                        "start": 765,
                                                        "end": 766,
                                                        "fullWidth": 1,
                                                        "width": 1,
                                                        "text": ")",
                                                        "value": ")",
                                                        "valueText": ")"
                                                    }
                                                }
                                            }
                                        }
                                    }
                                ]
                            },
                            "semicolonToken": {
                                "kind": "SemicolonToken",
                                "fullStart": 766,
                                "fullEnd": 769,
                                "start": 766,
                                "end": 767,
                                "fullWidth": 3,
                                "width": 1,
                                "text": ";",
                                "value": ";",
                                "valueText": ";",
                                "hasTrailingTrivia": true,
                                "hasTrailingNewLine": true,
                                "trailingTrivia": [
                                    {
                                        "kind": "NewLineTrivia",
                                        "text": "\r\n"
                                    }
                                ]
                            }
                        },
                        {
                            "kind": "IfStatement",
                            "fullStart": 769,
                            "fullEnd": 1054,
                            "start": 771,
                            "end": 1052,
                            "fullWidth": 285,
                            "width": 281,
                            "isIncrementallyUnusable": true,
                            "ifKeyword": {
                                "kind": "IfKeyword",
                                "fullStart": 769,
                                "fullEnd": 774,
                                "start": 771,
                                "end": 773,
                                "fullWidth": 5,
                                "width": 2,
                                "text": "if",
                                "value": "if",
                                "valueText": "if",
                                "hasLeadingTrivia": true,
                                "hasTrailingTrivia": true,
                                "leadingTrivia": [
                                    {
                                        "kind": "WhitespaceTrivia",
                                        "text": "  "
                                    }
                                ],
                                "trailingTrivia": [
                                    {
                                        "kind": "WhitespaceTrivia",
                                        "text": " "
                                    }
                                ]
                            },
                            "openParenToken": {
                                "kind": "OpenParenToken",
                                "fullStart": 774,
                                "fullEnd": 775,
                                "start": 774,
                                "end": 775,
                                "fullWidth": 1,
                                "width": 1,
                                "text": "(",
                                "value": "(",
                                "valueText": "("
                            },
                            "condition": {
                                "kind": "GreaterThanExpression",
                                "fullStart": 775,
                                "fullEnd": 792,
                                "start": 775,
                                "end": 792,
                                "fullWidth": 17,
                                "width": 17,
                                "left": {
                                    "kind": "MemberAccessExpression",
                                    "fullStart": 775,
                                    "fullEnd": 789,
                                    "start": 775,
                                    "end": 788,
                                    "fullWidth": 14,
                                    "width": 13,
                                    "expression": {
                                        "kind": "IdentifierName",
                                        "fullStart": 775,
                                        "fullEnd": 781,
                                        "start": 775,
                                        "end": 781,
                                        "fullWidth": 6,
                                        "width": 6,
                                        "text": "resArr",
                                        "value": "resArr",
                                        "valueText": "resArr"
                                    },
                                    "dotToken": {
                                        "kind": "DotToken",
                                        "fullStart": 781,
                                        "fullEnd": 782,
                                        "start": 781,
                                        "end": 782,
                                        "fullWidth": 1,
                                        "width": 1,
                                        "text": ".",
                                        "value": ".",
                                        "valueText": "."
                                    },
                                    "name": {
                                        "kind": "IdentifierName",
                                        "fullStart": 782,
                                        "fullEnd": 789,
                                        "start": 782,
                                        "end": 788,
                                        "fullWidth": 7,
                                        "width": 6,
                                        "text": "length",
                                        "value": "length",
                                        "valueText": "length",
                                        "hasTrailingTrivia": true,
                                        "trailingTrivia": [
                                            {
                                                "kind": "WhitespaceTrivia",
                                                "text": " "
                                            }
                                        ]
                                    }
                                },
                                "operatorToken": {
                                    "kind": "GreaterThanToken",
                                    "fullStart": 789,
                                    "fullEnd": 791,
                                    "start": 789,
                                    "end": 790,
                                    "fullWidth": 2,
                                    "width": 1,
                                    "text": ">",
                                    "value": ">",
                                    "valueText": ">",
                                    "hasTrailingTrivia": true,
                                    "trailingTrivia": [
                                        {
                                            "kind": "WhitespaceTrivia",
                                            "text": " "
                                        }
                                    ]
                                },
                                "right": {
                                    "kind": "NumericLiteral",
                                    "fullStart": 791,
                                    "fullEnd": 792,
                                    "start": 791,
                                    "end": 792,
                                    "fullWidth": 1,
                                    "width": 1,
                                    "text": "0",
                                    "value": 0,
                                    "valueText": "0"
                                }
                            },
                            "closeParenToken": {
                                "kind": "CloseParenToken",
                                "fullStart": 792,
                                "fullEnd": 793,
                                "start": 792,
                                "end": 793,
                                "fullWidth": 1,
                                "width": 1,
                                "text": ")",
                                "value": ")",
                                "valueText": ")"
                            },
                            "statement": {
                                "kind": "Block",
                                "fullStart": 793,
                                "fullEnd": 1054,
                                "start": 793,
                                "end": 1052,
                                "fullWidth": 261,
                                "width": 259,
                                "isIncrementallyUnusable": true,
                                "openBraceToken": {
                                    "kind": "OpenBraceToken",
                                    "fullStart": 793,
                                    "fullEnd": 796,
                                    "start": 793,
                                    "end": 794,
                                    "fullWidth": 3,
                                    "width": 1,
                                    "text": "{",
                                    "value": "{",
                                    "valueText": "{",
                                    "hasTrailingTrivia": true,
                                    "hasTrailingNewLine": true,
                                    "trailingTrivia": [
                                        {
                                            "kind": "NewLineTrivia",
                                            "text": "\r\n"
                                        }
                                    ]
                                },
                                "statements": [
                                    {
                                        "kind": "VariableStatement",
                                        "fullStart": 796,
                                        "fullEnd": 857,
                                        "start": 801,
                                        "end": 854,
                                        "fullWidth": 61,
                                        "width": 53,
                                        "isIncrementallyUnusable": true,
                                        "modifiers": [],
                                        "variableDeclaration": {
                                            "kind": "VariableDeclaration",
                                            "fullStart": 796,
                                            "fullEnd": 857,
                                            "start": 801,
                                            "end": 854,
                                            "fullWidth": 61,
                                            "width": 53,
                                            "varKeyword": {
                                                "kind": "VarKeyword",
                                                "fullStart": 796,
                                                "fullEnd": 805,
                                                "start": 801,
                                                "end": 804,
                                                "fullWidth": 9,
                                                "width": 3,
                                                "text": "var",
                                                "value": "var",
                                                "valueText": "var",
                                                "hasLeadingTrivia": true,
                                                "hasTrailingTrivia": true,
                                                "leadingTrivia": [
                                                    {
                                                        "kind": "WhitespaceTrivia",
                                                        "text": "     "
                                                    }
                                                ],
                                                "trailingTrivia": [
                                                    {
                                                        "kind": "WhitespaceTrivia",
                                                        "text": " "
                                                    }
                                                ]
                                            },
                                            "variableDeclarators": [
                                                {
                                                    "kind": "VariableDeclarator",
                                                    "fullStart": 805,
                                                    "fullEnd": 857,
                                                    "start": 805,
                                                    "end": 854,
                                                    "fullWidth": 52,
<<<<<<< HEAD
                                                    "width": 49,
                                                    "identifier": {
=======
                                                    "propertyName": {
>>>>>>> 85e84683
                                                        "kind": "IdentifierName",
                                                        "fullStart": 805,
                                                        "fullEnd": 810,
                                                        "start": 805,
                                                        "end": 809,
                                                        "fullWidth": 5,
                                                        "width": 4,
                                                        "text": "desc",
                                                        "value": "desc",
                                                        "valueText": "desc",
                                                        "hasTrailingTrivia": true,
                                                        "trailingTrivia": [
                                                            {
                                                                "kind": "WhitespaceTrivia",
                                                                "text": " "
                                                            }
                                                        ]
                                                    },
                                                    "equalsValueClause": {
                                                        "kind": "EqualsValueClause",
                                                        "fullStart": 810,
                                                        "fullEnd": 857,
                                                        "start": 810,
                                                        "end": 854,
                                                        "fullWidth": 47,
                                                        "width": 44,
                                                        "equalsToken": {
                                                            "kind": "EqualsToken",
                                                            "fullStart": 810,
                                                            "fullEnd": 812,
                                                            "start": 810,
                                                            "end": 811,
                                                            "fullWidth": 2,
                                                            "width": 1,
                                                            "text": "=",
                                                            "value": "=",
                                                            "valueText": "=",
                                                            "hasTrailingTrivia": true,
                                                            "trailingTrivia": [
                                                                {
                                                                    "kind": "WhitespaceTrivia",
                                                                    "text": " "
                                                                }
                                                            ]
                                                        },
                                                        "value": {
                                                            "kind": "InvocationExpression",
                                                            "fullStart": 812,
                                                            "fullEnd": 857,
                                                            "start": 812,
                                                            "end": 854,
                                                            "fullWidth": 45,
                                                            "width": 42,
                                                            "expression": {
                                                                "kind": "MemberAccessExpression",
                                                                "fullStart": 812,
                                                                "fullEnd": 843,
                                                                "start": 812,
                                                                "end": 843,
                                                                "fullWidth": 31,
                                                                "width": 31,
                                                                "expression": {
                                                                    "kind": "IdentifierName",
                                                                    "fullStart": 812,
                                                                    "fullEnd": 818,
                                                                    "start": 812,
                                                                    "end": 818,
                                                                    "fullWidth": 6,
                                                                    "width": 6,
                                                                    "text": "Object",
                                                                    "value": "Object",
                                                                    "valueText": "Object"
                                                                },
                                                                "dotToken": {
                                                                    "kind": "DotToken",
                                                                    "fullStart": 818,
                                                                    "fullEnd": 819,
                                                                    "start": 818,
                                                                    "end": 819,
                                                                    "fullWidth": 1,
                                                                    "width": 1,
                                                                    "text": ".",
                                                                    "value": ".",
                                                                    "valueText": "."
                                                                },
                                                                "name": {
                                                                    "kind": "IdentifierName",
                                                                    "fullStart": 819,
                                                                    "fullEnd": 843,
                                                                    "start": 819,
                                                                    "end": 843,
                                                                    "fullWidth": 24,
                                                                    "width": 24,
                                                                    "text": "getOwnPropertyDescriptor",
                                                                    "value": "getOwnPropertyDescriptor",
                                                                    "valueText": "getOwnPropertyDescriptor"
                                                                }
                                                            },
                                                            "argumentList": {
                                                                "kind": "ArgumentList",
                                                                "fullStart": 843,
                                                                "fullEnd": 857,
                                                                "start": 843,
                                                                "end": 854,
                                                                "fullWidth": 14,
                                                                "width": 11,
                                                                "openParenToken": {
                                                                    "kind": "OpenParenToken",
                                                                    "fullStart": 843,
                                                                    "fullEnd": 844,
                                                                    "start": 843,
                                                                    "end": 844,
                                                                    "fullWidth": 1,
                                                                    "width": 1,
                                                                    "text": "(",
                                                                    "value": "(",
                                                                    "valueText": "("
                                                                },
                                                                "arguments": [
                                                                    {
                                                                        "kind": "IdentifierName",
                                                                        "fullStart": 844,
                                                                        "fullEnd": 850,
                                                                        "start": 844,
                                                                        "end": 850,
                                                                        "fullWidth": 6,
                                                                        "width": 6,
                                                                        "text": "resArr",
                                                                        "value": "resArr",
                                                                        "valueText": "resArr"
                                                                    },
                                                                    {
                                                                        "kind": "CommaToken",
                                                                        "fullStart": 850,
                                                                        "fullEnd": 852,
                                                                        "start": 850,
                                                                        "end": 851,
                                                                        "fullWidth": 2,
                                                                        "width": 1,
                                                                        "text": ",",
                                                                        "value": ",",
                                                                        "valueText": ",",
                                                                        "hasTrailingTrivia": true,
                                                                        "trailingTrivia": [
                                                                            {
                                                                                "kind": "WhitespaceTrivia",
                                                                                "text": " "
                                                                            }
                                                                        ]
                                                                    },
                                                                    {
                                                                        "kind": "NumericLiteral",
                                                                        "fullStart": 852,
                                                                        "fullEnd": 853,
                                                                        "start": 852,
                                                                        "end": 853,
                                                                        "fullWidth": 1,
                                                                        "width": 1,
                                                                        "text": "1",
                                                                        "value": 1,
                                                                        "valueText": "1"
                                                                    }
                                                                ],
                                                                "closeParenToken": {
                                                                    "kind": "CloseParenToken",
                                                                    "fullStart": 853,
                                                                    "fullEnd": 857,
                                                                    "start": 853,
                                                                    "end": 854,
                                                                    "fullWidth": 4,
                                                                    "width": 1,
                                                                    "text": ")",
                                                                    "value": ")",
                                                                    "valueText": ")",
                                                                    "hasTrailingTrivia": true,
                                                                    "hasTrailingNewLine": true,
                                                                    "trailingTrivia": [
                                                                        {
                                                                            "kind": "WhitespaceTrivia",
                                                                            "text": " "
                                                                        },
                                                                        {
                                                                            "kind": "NewLineTrivia",
                                                                            "text": "\r\n"
                                                                        }
                                                                    ]
                                                                }
                                                            }
                                                        }
                                                    }
                                                }
                                            ]
                                        },
                                        "semicolonToken": {
                                            "kind": "SemicolonToken",
                                            "fullStart": -1,
                                            "fullEnd": -1,
                                            "start": -1,
                                            "end": -1,
                                            "fullWidth": 0,
                                            "width": 0,
                                            "text": ""
                                        }
                                    },
                                    {
                                        "kind": "IfStatement",
                                        "fullStart": 857,
                                        "fullEnd": 1049,
                                        "start": 862,
                                        "end": 1047,
                                        "fullWidth": 192,
                                        "width": 185,
                                        "ifKeyword": {
                                            "kind": "IfKeyword",
                                            "fullStart": 857,
                                            "fullEnd": 864,
                                            "start": 862,
                                            "end": 864,
                                            "fullWidth": 7,
                                            "width": 2,
                                            "text": "if",
                                            "value": "if",
                                            "valueText": "if",
                                            "hasLeadingTrivia": true,
                                            "leadingTrivia": [
                                                {
                                                    "kind": "WhitespaceTrivia",
                                                    "text": "     "
                                                }
                                            ]
                                        },
                                        "openParenToken": {
                                            "kind": "OpenParenToken",
                                            "fullStart": 864,
                                            "fullEnd": 865,
                                            "start": 864,
                                            "end": 865,
                                            "fullWidth": 1,
                                            "width": 1,
                                            "text": "(",
                                            "value": "(",
                                            "valueText": "("
                                        },
                                        "condition": {
                                            "kind": "LogicalAndExpression",
                                            "fullStart": 865,
                                            "fullEnd": 1015,
                                            "start": 865,
                                            "end": 1015,
                                            "fullWidth": 150,
                                            "width": 150,
                                            "left": {
                                                "kind": "LogicalAndExpression",
                                                "fullStart": 865,
                                                "fullEnd": 978,
                                                "start": 865,
                                                "end": 977,
                                                "fullWidth": 113,
                                                "width": 112,
                                                "left": {
                                                    "kind": "LogicalAndExpression",
                                                    "fullStart": 865,
                                                    "fullEnd": 942,
                                                    "start": 865,
                                                    "end": 941,
                                                    "fullWidth": 77,
                                                    "width": 76,
                                                    "left": {
                                                        "kind": "EqualsExpression",
                                                        "fullStart": 865,
                                                        "fullEnd": 882,
                                                        "start": 865,
                                                        "end": 881,
                                                        "fullWidth": 17,
                                                        "width": 16,
                                                        "left": {
                                                            "kind": "MemberAccessExpression",
                                                            "fullStart": 865,
                                                            "fullEnd": 876,
                                                            "start": 865,
                                                            "end": 875,
                                                            "fullWidth": 11,
                                                            "width": 10,
                                                            "expression": {
                                                                "kind": "IdentifierName",
                                                                "fullStart": 865,
                                                                "fullEnd": 869,
                                                                "start": 865,
                                                                "end": 869,
                                                                "fullWidth": 4,
                                                                "width": 4,
                                                                "text": "desc",
                                                                "value": "desc",
                                                                "valueText": "desc"
                                                            },
                                                            "dotToken": {
                                                                "kind": "DotToken",
                                                                "fullStart": 869,
                                                                "fullEnd": 870,
                                                                "start": 869,
                                                                "end": 870,
                                                                "fullWidth": 1,
                                                                "width": 1,
                                                                "text": ".",
                                                                "value": ".",
                                                                "valueText": "."
                                                            },
                                                            "name": {
                                                                "kind": "IdentifierName",
                                                                "fullStart": 870,
                                                                "fullEnd": 876,
                                                                "start": 870,
                                                                "end": 875,
                                                                "fullWidth": 6,
                                                                "width": 5,
                                                                "text": "value",
                                                                "value": "value",
                                                                "valueText": "value",
                                                                "hasTrailingTrivia": true,
                                                                "trailingTrivia": [
                                                                    {
                                                                        "kind": "WhitespaceTrivia",
                                                                        "text": " "
                                                                    }
                                                                ]
                                                            }
                                                        },
                                                        "operatorToken": {
                                                            "kind": "EqualsEqualsEqualsToken",
                                                            "fullStart": 876,
                                                            "fullEnd": 880,
                                                            "start": 876,
                                                            "end": 879,
                                                            "fullWidth": 4,
                                                            "width": 3,
                                                            "text": "===",
                                                            "value": "===",
                                                            "valueText": "===",
                                                            "hasTrailingTrivia": true,
                                                            "trailingTrivia": [
                                                                {
                                                                    "kind": "WhitespaceTrivia",
                                                                    "text": " "
                                                                }
                                                            ]
                                                        },
                                                        "right": {
                                                            "kind": "NumericLiteral",
                                                            "fullStart": 880,
                                                            "fullEnd": 882,
                                                            "start": 880,
                                                            "end": 881,
                                                            "fullWidth": 2,
                                                            "width": 1,
                                                            "text": "3",
                                                            "value": 3,
                                                            "valueText": "3",
                                                            "hasTrailingTrivia": true,
                                                            "trailingTrivia": [
                                                                {
                                                                    "kind": "WhitespaceTrivia",
                                                                    "text": " "
                                                                }
                                                            ]
                                                        }
                                                    },
                                                    "operatorToken": {
                                                        "kind": "AmpersandAmpersandToken",
                                                        "fullStart": 882,
                                                        "fullEnd": 912,
                                                        "start": 882,
                                                        "end": 884,
                                                        "fullWidth": 30,
                                                        "width": 2,
                                                        "text": "&&",
                                                        "value": "&&",
                                                        "valueText": "&&",
                                                        "hasTrailingTrivia": true,
                                                        "hasTrailingComment": true,
                                                        "hasTrailingNewLine": true,
                                                        "trailingTrivia": [
                                                            {
                                                                "kind": "WhitespaceTrivia",
                                                                "text": "        "
                                                            },
                                                            {
                                                                "kind": "SingleLineCommentTrivia",
                                                                "text": "//srcArr[1] = true"
                                                            },
                                                            {
                                                                "kind": "NewLineTrivia",
                                                                "text": "\r\n"
                                                            }
                                                        ]
                                                    },
                                                    "right": {
                                                        "kind": "EqualsExpression",
                                                        "fullStart": 912,
                                                        "fullEnd": 942,
                                                        "start": 919,
                                                        "end": 941,
                                                        "fullWidth": 30,
                                                        "width": 22,
                                                        "left": {
                                                            "kind": "MemberAccessExpression",
                                                            "fullStart": 912,
                                                            "fullEnd": 933,
                                                            "start": 919,
                                                            "end": 932,
                                                            "fullWidth": 21,
                                                            "width": 13,
                                                            "expression": {
                                                                "kind": "IdentifierName",
                                                                "fullStart": 912,
                                                                "fullEnd": 923,
                                                                "start": 919,
                                                                "end": 923,
                                                                "fullWidth": 11,
                                                                "width": 4,
                                                                "text": "desc",
                                                                "value": "desc",
                                                                "valueText": "desc",
                                                                "hasLeadingTrivia": true,
                                                                "leadingTrivia": [
                                                                    {
                                                                        "kind": "WhitespaceTrivia",
                                                                        "text": "       "
                                                                    }
                                                                ]
                                                            },
                                                            "dotToken": {
                                                                "kind": "DotToken",
                                                                "fullStart": 923,
                                                                "fullEnd": 924,
                                                                "start": 923,
                                                                "end": 924,
                                                                "fullWidth": 1,
                                                                "width": 1,
                                                                "text": ".",
                                                                "value": ".",
                                                                "valueText": "."
                                                            },
                                                            "name": {
                                                                "kind": "IdentifierName",
                                                                "fullStart": 924,
                                                                "fullEnd": 933,
                                                                "start": 924,
                                                                "end": 932,
                                                                "fullWidth": 9,
                                                                "width": 8,
                                                                "text": "writable",
                                                                "value": "writable",
                                                                "valueText": "writable",
                                                                "hasTrailingTrivia": true,
                                                                "trailingTrivia": [
                                                                    {
                                                                        "kind": "WhitespaceTrivia",
                                                                        "text": " "
                                                                    }
                                                                ]
                                                            }
                                                        },
                                                        "operatorToken": {
                                                            "kind": "EqualsEqualsEqualsToken",
                                                            "fullStart": 933,
                                                            "fullEnd": 937,
                                                            "start": 933,
                                                            "end": 936,
                                                            "fullWidth": 4,
                                                            "width": 3,
                                                            "text": "===",
                                                            "value": "===",
                                                            "valueText": "===",
                                                            "hasTrailingTrivia": true,
                                                            "trailingTrivia": [
                                                                {
                                                                    "kind": "WhitespaceTrivia",
                                                                    "text": " "
                                                                }
                                                            ]
                                                        },
                                                        "right": {
                                                            "kind": "TrueKeyword",
                                                            "fullStart": 937,
                                                            "fullEnd": 942,
                                                            "start": 937,
                                                            "end": 941,
                                                            "fullWidth": 5,
                                                            "width": 4,
                                                            "text": "true",
                                                            "value": true,
                                                            "valueText": "true",
                                                            "hasTrailingTrivia": true,
                                                            "trailingTrivia": [
                                                                {
                                                                    "kind": "WhitespaceTrivia",
                                                                    "text": " "
                                                                }
                                                            ]
                                                        }
                                                    }
                                                },
                                                "operatorToken": {
                                                    "kind": "AmpersandAmpersandToken",
                                                    "fullStart": 942,
                                                    "fullEnd": 946,
                                                    "start": 942,
                                                    "end": 944,
                                                    "fullWidth": 4,
                                                    "width": 2,
                                                    "text": "&&",
                                                    "value": "&&",
                                                    "valueText": "&&",
                                                    "hasTrailingTrivia": true,
                                                    "hasTrailingNewLine": true,
                                                    "trailingTrivia": [
                                                        {
                                                            "kind": "NewLineTrivia",
                                                            "text": "\r\n"
                                                        }
                                                    ]
                                                },
                                                "right": {
                                                    "kind": "EqualsExpression",
                                                    "fullStart": 946,
                                                    "fullEnd": 978,
                                                    "start": 953,
                                                    "end": 977,
                                                    "fullWidth": 32,
                                                    "width": 24,
                                                    "left": {
                                                        "kind": "MemberAccessExpression",
                                                        "fullStart": 946,
                                                        "fullEnd": 969,
                                                        "start": 953,
                                                        "end": 968,
                                                        "fullWidth": 23,
                                                        "width": 15,
                                                        "expression": {
                                                            "kind": "IdentifierName",
                                                            "fullStart": 946,
                                                            "fullEnd": 957,
                                                            "start": 953,
                                                            "end": 957,
                                                            "fullWidth": 11,
                                                            "width": 4,
                                                            "text": "desc",
                                                            "value": "desc",
                                                            "valueText": "desc",
                                                            "hasLeadingTrivia": true,
                                                            "leadingTrivia": [
                                                                {
                                                                    "kind": "WhitespaceTrivia",
                                                                    "text": "       "
                                                                }
                                                            ]
                                                        },
                                                        "dotToken": {
                                                            "kind": "DotToken",
                                                            "fullStart": 957,
                                                            "fullEnd": 958,
                                                            "start": 957,
                                                            "end": 958,
                                                            "fullWidth": 1,
                                                            "width": 1,
                                                            "text": ".",
                                                            "value": ".",
                                                            "valueText": "."
                                                        },
                                                        "name": {
                                                            "kind": "IdentifierName",
                                                            "fullStart": 958,
                                                            "fullEnd": 969,
                                                            "start": 958,
                                                            "end": 968,
                                                            "fullWidth": 11,
                                                            "width": 10,
                                                            "text": "enumerable",
                                                            "value": "enumerable",
                                                            "valueText": "enumerable",
                                                            "hasTrailingTrivia": true,
                                                            "trailingTrivia": [
                                                                {
                                                                    "kind": "WhitespaceTrivia",
                                                                    "text": " "
                                                                }
                                                            ]
                                                        }
                                                    },
                                                    "operatorToken": {
                                                        "kind": "EqualsEqualsEqualsToken",
                                                        "fullStart": 969,
                                                        "fullEnd": 973,
                                                        "start": 969,
                                                        "end": 972,
                                                        "fullWidth": 4,
                                                        "width": 3,
                                                        "text": "===",
                                                        "value": "===",
                                                        "valueText": "===",
                                                        "hasTrailingTrivia": true,
                                                        "trailingTrivia": [
                                                            {
                                                                "kind": "WhitespaceTrivia",
                                                                "text": " "
                                                            }
                                                        ]
                                                    },
                                                    "right": {
                                                        "kind": "TrueKeyword",
                                                        "fullStart": 973,
                                                        "fullEnd": 978,
                                                        "start": 973,
                                                        "end": 977,
                                                        "fullWidth": 5,
                                                        "width": 4,
                                                        "text": "true",
                                                        "value": true,
                                                        "valueText": "true",
                                                        "hasTrailingTrivia": true,
                                                        "trailingTrivia": [
                                                            {
                                                                "kind": "WhitespaceTrivia",
                                                                "text": " "
                                                            }
                                                        ]
                                                    }
                                                }
                                            },
                                            "operatorToken": {
                                                "kind": "AmpersandAmpersandToken",
                                                "fullStart": 978,
                                                "fullEnd": 982,
                                                "start": 978,
                                                "end": 980,
                                                "fullWidth": 4,
                                                "width": 2,
                                                "text": "&&",
                                                "value": "&&",
                                                "valueText": "&&",
                                                "hasTrailingTrivia": true,
                                                "hasTrailingNewLine": true,
                                                "trailingTrivia": [
                                                    {
                                                        "kind": "NewLineTrivia",
                                                        "text": "\r\n"
                                                    }
                                                ]
                                            },
                                            "right": {
                                                "kind": "EqualsExpression",
                                                "fullStart": 982,
                                                "fullEnd": 1015,
                                                "start": 989,
                                                "end": 1015,
                                                "fullWidth": 33,
                                                "width": 26,
                                                "left": {
                                                    "kind": "MemberAccessExpression",
                                                    "fullStart": 982,
                                                    "fullEnd": 1007,
                                                    "start": 989,
                                                    "end": 1006,
                                                    "fullWidth": 25,
                                                    "width": 17,
                                                    "expression": {
                                                        "kind": "IdentifierName",
                                                        "fullStart": 982,
                                                        "fullEnd": 993,
                                                        "start": 989,
                                                        "end": 993,
                                                        "fullWidth": 11,
                                                        "width": 4,
                                                        "text": "desc",
                                                        "value": "desc",
                                                        "valueText": "desc",
                                                        "hasLeadingTrivia": true,
                                                        "leadingTrivia": [
                                                            {
                                                                "kind": "WhitespaceTrivia",
                                                                "text": "       "
                                                            }
                                                        ]
                                                    },
                                                    "dotToken": {
                                                        "kind": "DotToken",
                                                        "fullStart": 993,
                                                        "fullEnd": 994,
                                                        "start": 993,
                                                        "end": 994,
                                                        "fullWidth": 1,
                                                        "width": 1,
                                                        "text": ".",
                                                        "value": ".",
                                                        "valueText": "."
                                                    },
                                                    "name": {
                                                        "kind": "IdentifierName",
                                                        "fullStart": 994,
                                                        "fullEnd": 1007,
                                                        "start": 994,
                                                        "end": 1006,
                                                        "fullWidth": 13,
                                                        "width": 12,
                                                        "text": "configurable",
                                                        "value": "configurable",
                                                        "valueText": "configurable",
                                                        "hasTrailingTrivia": true,
                                                        "trailingTrivia": [
                                                            {
                                                                "kind": "WhitespaceTrivia",
                                                                "text": " "
                                                            }
                                                        ]
                                                    }
                                                },
                                                "operatorToken": {
                                                    "kind": "EqualsEqualsEqualsToken",
                                                    "fullStart": 1007,
                                                    "fullEnd": 1011,
                                                    "start": 1007,
                                                    "end": 1010,
                                                    "fullWidth": 4,
                                                    "width": 3,
                                                    "text": "===",
                                                    "value": "===",
                                                    "valueText": "===",
                                                    "hasTrailingTrivia": true,
                                                    "trailingTrivia": [
                                                        {
                                                            "kind": "WhitespaceTrivia",
                                                            "text": " "
                                                        }
                                                    ]
                                                },
                                                "right": {
                                                    "kind": "TrueKeyword",
                                                    "fullStart": 1011,
                                                    "fullEnd": 1015,
                                                    "start": 1011,
                                                    "end": 1015,
                                                    "fullWidth": 4,
                                                    "width": 4,
                                                    "text": "true",
                                                    "value": true,
                                                    "valueText": "true"
                                                }
                                            }
                                        },
                                        "closeParenToken": {
                                            "kind": "CloseParenToken",
                                            "fullStart": 1015,
                                            "fullEnd": 1016,
                                            "start": 1015,
                                            "end": 1016,
                                            "fullWidth": 1,
                                            "width": 1,
                                            "text": ")",
                                            "value": ")",
                                            "valueText": ")"
                                        },
                                        "statement": {
                                            "kind": "Block",
                                            "fullStart": 1016,
                                            "fullEnd": 1049,
                                            "start": 1016,
                                            "end": 1047,
                                            "fullWidth": 33,
                                            "width": 31,
                                            "openBraceToken": {
                                                "kind": "OpenBraceToken",
                                                "fullStart": 1016,
                                                "fullEnd": 1019,
                                                "start": 1016,
                                                "end": 1017,
                                                "fullWidth": 3,
                                                "width": 1,
                                                "text": "{",
                                                "value": "{",
                                                "valueText": "{",
                                                "hasTrailingTrivia": true,
                                                "hasTrailingNewLine": true,
                                                "trailingTrivia": [
                                                    {
                                                        "kind": "NewLineTrivia",
                                                        "text": "\r\n"
                                                    }
                                                ]
                                            },
                                            "statements": [
                                                {
                                                    "kind": "ReturnStatement",
                                                    "fullStart": 1019,
                                                    "fullEnd": 1042,
                                                    "start": 1028,
                                                    "end": 1040,
                                                    "fullWidth": 23,
                                                    "width": 12,
                                                    "returnKeyword": {
                                                        "kind": "ReturnKeyword",
                                                        "fullStart": 1019,
                                                        "fullEnd": 1035,
                                                        "start": 1028,
                                                        "end": 1034,
                                                        "fullWidth": 16,
                                                        "width": 6,
                                                        "text": "return",
                                                        "value": "return",
                                                        "valueText": "return",
                                                        "hasLeadingTrivia": true,
                                                        "hasTrailingTrivia": true,
                                                        "leadingTrivia": [
                                                            {
                                                                "kind": "WhitespaceTrivia",
                                                                "text": "         "
                                                            }
                                                        ],
                                                        "trailingTrivia": [
                                                            {
                                                                "kind": "WhitespaceTrivia",
                                                                "text": " "
                                                            }
                                                        ]
                                                    },
                                                    "expression": {
                                                        "kind": "TrueKeyword",
                                                        "fullStart": 1035,
                                                        "fullEnd": 1039,
                                                        "start": 1035,
                                                        "end": 1039,
                                                        "fullWidth": 4,
                                                        "width": 4,
                                                        "text": "true",
                                                        "value": true,
                                                        "valueText": "true"
                                                    },
                                                    "semicolonToken": {
                                                        "kind": "SemicolonToken",
                                                        "fullStart": 1039,
                                                        "fullEnd": 1042,
                                                        "start": 1039,
                                                        "end": 1040,
                                                        "fullWidth": 3,
                                                        "width": 1,
                                                        "text": ";",
                                                        "value": ";",
                                                        "valueText": ";",
                                                        "hasTrailingTrivia": true,
                                                        "hasTrailingNewLine": true,
                                                        "trailingTrivia": [
                                                            {
                                                                "kind": "NewLineTrivia",
                                                                "text": "\r\n"
                                                            }
                                                        ]
                                                    }
                                                }
                                            ],
                                            "closeBraceToken": {
                                                "kind": "CloseBraceToken",
                                                "fullStart": 1042,
                                                "fullEnd": 1049,
                                                "start": 1046,
                                                "end": 1047,
                                                "fullWidth": 7,
                                                "width": 1,
                                                "text": "}",
                                                "value": "}",
                                                "valueText": "}",
                                                "hasLeadingTrivia": true,
                                                "hasTrailingTrivia": true,
                                                "hasTrailingNewLine": true,
                                                "leadingTrivia": [
                                                    {
                                                        "kind": "WhitespaceTrivia",
                                                        "text": "    "
                                                    }
                                                ],
                                                "trailingTrivia": [
                                                    {
                                                        "kind": "NewLineTrivia",
                                                        "text": "\r\n"
                                                    }
                                                ]
                                            }
                                        }
                                    }
                                ],
                                "closeBraceToken": {
                                    "kind": "CloseBraceToken",
                                    "fullStart": 1049,
                                    "fullEnd": 1054,
                                    "start": 1051,
                                    "end": 1052,
                                    "fullWidth": 5,
                                    "width": 1,
                                    "text": "}",
                                    "value": "}",
                                    "valueText": "}",
                                    "hasLeadingTrivia": true,
                                    "hasTrailingTrivia": true,
                                    "hasTrailingNewLine": true,
                                    "leadingTrivia": [
                                        {
                                            "kind": "WhitespaceTrivia",
                                            "text": "  "
                                        }
                                    ],
                                    "trailingTrivia": [
                                        {
                                            "kind": "NewLineTrivia",
                                            "text": "\r\n"
                                        }
                                    ]
                                }
                            }
                        }
                    ],
                    "closeBraceToken": {
                        "kind": "CloseBraceToken",
                        "fullStart": 1054,
                        "fullEnd": 1058,
                        "start": 1055,
                        "end": 1056,
                        "fullWidth": 4,
                        "width": 1,
                        "text": "}",
                        "value": "}",
                        "valueText": "}",
                        "hasLeadingTrivia": true,
                        "hasTrailingTrivia": true,
                        "hasTrailingNewLine": true,
                        "leadingTrivia": [
                            {
                                "kind": "WhitespaceTrivia",
                                "text": " "
                            }
                        ],
                        "trailingTrivia": [
                            {
                                "kind": "NewLineTrivia",
                                "text": "\r\n"
                            }
                        ]
                    }
                }
            },
            {
                "kind": "ExpressionStatement",
                "fullStart": 1058,
                "fullEnd": 1082,
                "start": 1058,
                "end": 1080,
                "fullWidth": 24,
                "width": 22,
                "expression": {
                    "kind": "InvocationExpression",
                    "fullStart": 1058,
                    "fullEnd": 1079,
                    "start": 1058,
                    "end": 1079,
                    "fullWidth": 21,
                    "width": 21,
                    "expression": {
                        "kind": "IdentifierName",
                        "fullStart": 1058,
                        "fullEnd": 1069,
                        "start": 1058,
                        "end": 1069,
                        "fullWidth": 11,
                        "width": 11,
                        "text": "runTestCase",
                        "value": "runTestCase",
                        "valueText": "runTestCase"
                    },
                    "argumentList": {
                        "kind": "ArgumentList",
                        "fullStart": 1069,
                        "fullEnd": 1079,
                        "start": 1069,
                        "end": 1079,
                        "fullWidth": 10,
                        "width": 10,
                        "openParenToken": {
                            "kind": "OpenParenToken",
                            "fullStart": 1069,
                            "fullEnd": 1070,
                            "start": 1069,
                            "end": 1070,
                            "fullWidth": 1,
                            "width": 1,
                            "text": "(",
                            "value": "(",
                            "valueText": "("
                        },
                        "arguments": [
                            {
                                "kind": "IdentifierName",
                                "fullStart": 1070,
                                "fullEnd": 1078,
                                "start": 1070,
                                "end": 1078,
                                "fullWidth": 8,
                                "width": 8,
                                "text": "testcase",
                                "value": "testcase",
                                "valueText": "testcase"
                            }
                        ],
                        "closeParenToken": {
                            "kind": "CloseParenToken",
                            "fullStart": 1078,
                            "fullEnd": 1079,
                            "start": 1078,
                            "end": 1079,
                            "fullWidth": 1,
                            "width": 1,
                            "text": ")",
                            "value": ")",
                            "valueText": ")"
                        }
                    }
                },
                "semicolonToken": {
                    "kind": "SemicolonToken",
                    "fullStart": 1079,
                    "fullEnd": 1082,
                    "start": 1079,
                    "end": 1080,
                    "fullWidth": 3,
                    "width": 1,
                    "text": ";",
                    "value": ";",
                    "valueText": ";",
                    "hasTrailingTrivia": true,
                    "hasTrailingNewLine": true,
                    "trailingTrivia": [
                        {
                            "kind": "NewLineTrivia",
                            "text": "\r\n"
                        }
                    ]
                }
            }
        ],
        "endOfFileToken": {
            "kind": "EndOfFileToken",
            "fullStart": 1082,
            "fullEnd": 1082,
            "start": 1082,
            "end": 1082,
            "fullWidth": 0,
            "width": 0,
            "text": ""
        }
    },
    "lineMap": {
        "lineStarts": [
            0,
            67,
            152,
            232,
            308,
            380,
            385,
            445,
            548,
            553,
            555,
            557,
            580,
            584,
            623,
            640,
            661,
            671,
            692,
            697,
            726,
            769,
            796,
            857,
            912,
            946,
            982,
            1019,
            1042,
            1049,
            1054,
            1058,
            1082
        ],
        "length": 1082
    }
}<|MERGE_RESOLUTION|>--- conflicted
+++ resolved
@@ -803,12 +803,8 @@
                                         "start": 703,
                                         "end": 723,
                                         "fullWidth": 20,
-<<<<<<< HEAD
                                         "width": 20,
-                                        "identifier": {
-=======
                                         "propertyName": {
->>>>>>> 85e84683
                                             "kind": "IdentifierName",
                                             "fullStart": 703,
                                             "fullEnd": 710,
@@ -1073,12 +1069,8 @@
                                         "start": 732,
                                         "end": 766,
                                         "fullWidth": 34,
-<<<<<<< HEAD
                                         "width": 34,
-                                        "identifier": {
-=======
                                         "propertyName": {
->>>>>>> 85e84683
                                             "kind": "IdentifierName",
                                             "fullStart": 732,
                                             "fullEnd": 739,
@@ -1483,12 +1475,8 @@
                                                     "start": 805,
                                                     "end": 854,
                                                     "fullWidth": 52,
-<<<<<<< HEAD
                                                     "width": 49,
-                                                    "identifier": {
-=======
                                                     "propertyName": {
->>>>>>> 85e84683
                                                         "kind": "IdentifierName",
                                                         "fullStart": 805,
                                                         "fullEnd": 810,
