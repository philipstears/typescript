--- conflicted
+++ resolved
@@ -473,12 +473,8 @@
                                         "start": 647,
                                         "end": 679,
                                         "fullWidth": 32,
-<<<<<<< HEAD
                                         "width": 32,
-                                        "identifier": {
-=======
                                         "propertyName": {
->>>>>>> 85e84683
                                             "kind": "IdentifierName",
                                             "fullStart": 647,
                                             "fullEnd": 654,
