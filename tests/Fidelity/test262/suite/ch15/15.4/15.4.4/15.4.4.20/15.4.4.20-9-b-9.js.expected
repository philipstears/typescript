{
    "isDeclaration": false,
    "languageVersion": "EcmaScript5",
    "parseOptions": {
        "allowAutomaticSemicolonInsertion": true
    },
    "sourceUnit": {
        "kind": "SourceUnit",
        "fullStart": 0,
        "fullEnd": 1205,
        "start": 566,
        "end": 1205,
        "fullWidth": 1205,
        "width": 639,
        "isIncrementallyUnusable": true,
        "moduleElements": [
            {
                "kind": "FunctionDeclaration",
                "fullStart": 0,
                "fullEnd": 1181,
                "start": 566,
                "end": 1179,
                "fullWidth": 1181,
                "width": 613,
                "isIncrementallyUnusable": true,
                "modifiers": [],
                "functionKeyword": {
                    "kind": "FunctionKeyword",
                    "fullStart": 0,
                    "fullEnd": 575,
                    "start": 566,
                    "end": 574,
                    "fullWidth": 575,
                    "width": 8,
                    "text": "function",
                    "value": "function",
                    "valueText": "function",
                    "hasLeadingTrivia": true,
                    "hasLeadingComment": true,
                    "hasLeadingNewLine": true,
                    "hasTrailingTrivia": true,
                    "leadingTrivia": [
                        {
                            "kind": "SingleLineCommentTrivia",
                            "text": "/// Copyright (c) 2012 Ecma International.  All rights reserved. "
                        },
                        {
                            "kind": "NewLineTrivia",
                            "text": "\r\n"
                        },
                        {
                            "kind": "SingleLineCommentTrivia",
                            "text": "/// Ecma International makes this code available under the terms and conditions set"
                        },
                        {
                            "kind": "NewLineTrivia",
                            "text": "\r\n"
                        },
                        {
                            "kind": "SingleLineCommentTrivia",
                            "text": "/// forth on http://hg.ecmascript.org/tests/test262/raw-file/tip/LICENSE (the "
                        },
                        {
                            "kind": "NewLineTrivia",
                            "text": "\r\n"
                        },
                        {
                            "kind": "SingleLineCommentTrivia",
                            "text": "/// \"Use Terms\").   Any redistribution of this code must retain the above "
                        },
                        {
                            "kind": "NewLineTrivia",
                            "text": "\r\n"
                        },
                        {
                            "kind": "SingleLineCommentTrivia",
                            "text": "/// copyright and this notice and otherwise comply with the Use Terms."
                        },
                        {
                            "kind": "NewLineTrivia",
                            "text": "\r\n"
                        },
                        {
                            "kind": "MultiLineCommentTrivia",
                            "text": "/**\r\n * @path ch15/15.4/15.4.4/15.4.4.20/15.4.4.20-9-b-9.js\r\n * @description Array.prototype.filter - deleting own property causes index property not to be visited on an Array\r\n */"
                        },
                        {
                            "kind": "NewLineTrivia",
                            "text": "\r\n"
                        },
                        {
                            "kind": "NewLineTrivia",
                            "text": "\r\n"
                        },
                        {
                            "kind": "NewLineTrivia",
                            "text": "\r\n"
                        }
                    ],
                    "trailingTrivia": [
                        {
                            "kind": "WhitespaceTrivia",
                            "text": " "
                        }
                    ]
                },
                "identifier": {
                    "kind": "IdentifierName",
                    "fullStart": 575,
                    "fullEnd": 583,
                    "start": 575,
                    "end": 583,
                    "fullWidth": 8,
                    "width": 8,
                    "text": "testcase",
                    "value": "testcase",
                    "valueText": "testcase"
                },
                "callSignature": {
                    "kind": "CallSignature",
                    "fullStart": 583,
                    "fullEnd": 586,
                    "start": 583,
                    "end": 585,
                    "fullWidth": 3,
                    "width": 2,
                    "parameterList": {
                        "kind": "ParameterList",
                        "fullStart": 583,
                        "fullEnd": 586,
                        "start": 583,
                        "end": 585,
                        "fullWidth": 3,
                        "width": 2,
                        "openParenToken": {
                            "kind": "OpenParenToken",
                            "fullStart": 583,
                            "fullEnd": 584,
                            "start": 583,
                            "end": 584,
                            "fullWidth": 1,
                            "width": 1,
                            "text": "(",
                            "value": "(",
                            "valueText": "("
                        },
                        "parameters": [],
                        "closeParenToken": {
                            "kind": "CloseParenToken",
                            "fullStart": 584,
                            "fullEnd": 586,
                            "start": 584,
                            "end": 585,
                            "fullWidth": 2,
                            "width": 1,
                            "text": ")",
                            "value": ")",
                            "valueText": ")",
                            "hasTrailingTrivia": true,
                            "trailingTrivia": [
                                {
                                    "kind": "WhitespaceTrivia",
                                    "text": " "
                                }
                            ]
                        }
                    }
                },
                "block": {
                    "kind": "Block",
                    "fullStart": 586,
                    "fullEnd": 1181,
                    "start": 586,
                    "end": 1179,
                    "fullWidth": 595,
                    "width": 593,
                    "isIncrementallyUnusable": true,
                    "openBraceToken": {
                        "kind": "OpenBraceToken",
                        "fullStart": 586,
                        "fullEnd": 589,
                        "start": 586,
                        "end": 587,
                        "fullWidth": 3,
                        "width": 1,
                        "text": "{",
                        "value": "{",
                        "valueText": "{",
                        "hasTrailingTrivia": true,
                        "hasTrailingNewLine": true,
                        "trailingTrivia": [
                            {
                                "kind": "NewLineTrivia",
                                "text": "\r\n"
                            }
                        ]
                    },
                    "statements": [
                        {
                            "kind": "FunctionDeclaration",
                            "fullStart": 589,
                            "fullEnd": 674,
                            "start": 599,
                            "end": 672,
                            "fullWidth": 85,
                            "width": 73,
                            "modifiers": [],
                            "functionKeyword": {
                                "kind": "FunctionKeyword",
                                "fullStart": 589,
                                "fullEnd": 608,
                                "start": 599,
                                "end": 607,
                                "fullWidth": 19,
                                "width": 8,
                                "text": "function",
                                "value": "function",
                                "valueText": "function",
                                "hasLeadingTrivia": true,
                                "hasLeadingNewLine": true,
                                "hasTrailingTrivia": true,
                                "leadingTrivia": [
                                    {
                                        "kind": "NewLineTrivia",
                                        "text": "\r\n"
                                    },
                                    {
                                        "kind": "WhitespaceTrivia",
                                        "text": "        "
                                    }
                                ],
                                "trailingTrivia": [
                                    {
                                        "kind": "WhitespaceTrivia",
                                        "text": " "
                                    }
                                ]
                            },
                            "identifier": {
                                "kind": "IdentifierName",
                                "fullStart": 608,
                                "fullEnd": 618,
                                "start": 608,
                                "end": 618,
                                "fullWidth": 10,
                                "width": 10,
                                "text": "callbackfn",
                                "value": "callbackfn",
                                "valueText": "callbackfn"
                            },
                            "callSignature": {
                                "kind": "CallSignature",
                                "fullStart": 618,
                                "fullEnd": 634,
                                "start": 618,
                                "end": 633,
                                "fullWidth": 16,
                                "width": 15,
                                "parameterList": {
                                    "kind": "ParameterList",
                                    "fullStart": 618,
                                    "fullEnd": 634,
                                    "start": 618,
                                    "end": 633,
                                    "fullWidth": 16,
                                    "width": 15,
                                    "openParenToken": {
                                        "kind": "OpenParenToken",
                                        "fullStart": 618,
                                        "fullEnd": 619,
                                        "start": 618,
                                        "end": 619,
                                        "fullWidth": 1,
                                        "width": 1,
                                        "text": "(",
                                        "value": "(",
                                        "valueText": "("
                                    },
                                    "parameters": [
                                        {
                                            "kind": "Parameter",
                                            "fullStart": 619,
                                            "fullEnd": 622,
                                            "start": 619,
                                            "end": 622,
                                            "fullWidth": 3,
                                            "width": 3,
                                            "modifiers": [],
                                            "identifier": {
                                                "kind": "IdentifierName",
                                                "fullStart": 619,
                                                "fullEnd": 622,
                                                "start": 619,
                                                "end": 622,
                                                "fullWidth": 3,
                                                "width": 3,
                                                "text": "val",
                                                "value": "val",
                                                "valueText": "val"
                                            }
                                        },
                                        {
                                            "kind": "CommaToken",
                                            "fullStart": 622,
                                            "fullEnd": 624,
                                            "start": 622,
                                            "end": 623,
                                            "fullWidth": 2,
                                            "width": 1,
                                            "text": ",",
                                            "value": ",",
                                            "valueText": ",",
                                            "hasTrailingTrivia": true,
                                            "trailingTrivia": [
                                                {
                                                    "kind": "WhitespaceTrivia",
                                                    "text": " "
                                                }
                                            ]
                                        },
                                        {
                                            "kind": "Parameter",
                                            "fullStart": 624,
                                            "fullEnd": 627,
                                            "start": 624,
                                            "end": 627,
                                            "fullWidth": 3,
                                            "width": 3,
                                            "modifiers": [],
                                            "identifier": {
                                                "kind": "IdentifierName",
                                                "fullStart": 624,
                                                "fullEnd": 627,
                                                "start": 624,
                                                "end": 627,
                                                "fullWidth": 3,
                                                "width": 3,
                                                "text": "idx",
                                                "value": "idx",
                                                "valueText": "idx"
                                            }
                                        },
                                        {
                                            "kind": "CommaToken",
                                            "fullStart": 627,
                                            "fullEnd": 629,
                                            "start": 627,
                                            "end": 628,
                                            "fullWidth": 2,
                                            "width": 1,
                                            "text": ",",
                                            "value": ",",
                                            "valueText": ",",
                                            "hasTrailingTrivia": true,
                                            "trailingTrivia": [
                                                {
                                                    "kind": "WhitespaceTrivia",
                                                    "text": " "
                                                }
                                            ]
                                        },
                                        {
                                            "kind": "Parameter",
                                            "fullStart": 629,
                                            "fullEnd": 632,
                                            "start": 629,
                                            "end": 632,
                                            "fullWidth": 3,
                                            "width": 3,
                                            "modifiers": [],
                                            "identifier": {
                                                "kind": "IdentifierName",
                                                "fullStart": 629,
                                                "fullEnd": 632,
                                                "start": 629,
                                                "end": 632,
                                                "fullWidth": 3,
                                                "width": 3,
                                                "text": "obj",
                                                "value": "obj",
                                                "valueText": "obj"
                                            }
                                        }
                                    ],
                                    "closeParenToken": {
                                        "kind": "CloseParenToken",
                                        "fullStart": 632,
                                        "fullEnd": 634,
                                        "start": 632,
                                        "end": 633,
                                        "fullWidth": 2,
                                        "width": 1,
                                        "text": ")",
                                        "value": ")",
                                        "valueText": ")",
                                        "hasTrailingTrivia": true,
                                        "trailingTrivia": [
                                            {
                                                "kind": "WhitespaceTrivia",
                                                "text": " "
                                            }
                                        ]
                                    }
                                }
                            },
                            "block": {
                                "kind": "Block",
                                "fullStart": 634,
                                "fullEnd": 674,
                                "start": 634,
                                "end": 672,
                                "fullWidth": 40,
                                "width": 38,
                                "openBraceToken": {
                                    "kind": "OpenBraceToken",
                                    "fullStart": 634,
                                    "fullEnd": 637,
                                    "start": 634,
                                    "end": 635,
                                    "fullWidth": 3,
                                    "width": 1,
                                    "text": "{",
                                    "value": "{",
                                    "valueText": "{",
                                    "hasTrailingTrivia": true,
                                    "hasTrailingNewLine": true,
                                    "trailingTrivia": [
                                        {
                                            "kind": "NewLineTrivia",
                                            "text": "\r\n"
                                        }
                                    ]
                                },
                                "statements": [
                                    {
                                        "kind": "ReturnStatement",
                                        "fullStart": 637,
                                        "fullEnd": 663,
                                        "start": 649,
                                        "end": 661,
                                        "fullWidth": 26,
                                        "width": 12,
                                        "returnKeyword": {
                                            "kind": "ReturnKeyword",
                                            "fullStart": 637,
                                            "fullEnd": 656,
                                            "start": 649,
                                            "end": 655,
                                            "fullWidth": 19,
                                            "width": 6,
                                            "text": "return",
                                            "value": "return",
                                            "valueText": "return",
                                            "hasLeadingTrivia": true,
                                            "hasTrailingTrivia": true,
                                            "leadingTrivia": [
                                                {
                                                    "kind": "WhitespaceTrivia",
                                                    "text": "            "
                                                }
                                            ],
                                            "trailingTrivia": [
                                                {
                                                    "kind": "WhitespaceTrivia",
                                                    "text": " "
                                                }
                                            ]
                                        },
                                        "expression": {
                                            "kind": "TrueKeyword",
                                            "fullStart": 656,
                                            "fullEnd": 660,
                                            "start": 656,
                                            "end": 660,
                                            "fullWidth": 4,
                                            "width": 4,
                                            "text": "true",
                                            "value": true,
                                            "valueText": "true"
                                        },
                                        "semicolonToken": {
                                            "kind": "SemicolonToken",
                                            "fullStart": 660,
                                            "fullEnd": 663,
                                            "start": 660,
                                            "end": 661,
                                            "fullWidth": 3,
                                            "width": 1,
                                            "text": ";",
                                            "value": ";",
                                            "valueText": ";",
                                            "hasTrailingTrivia": true,
                                            "hasTrailingNewLine": true,
                                            "trailingTrivia": [
                                                {
                                                    "kind": "NewLineTrivia",
                                                    "text": "\r\n"
                                                }
                                            ]
                                        }
                                    }
                                ],
                                "closeBraceToken": {
                                    "kind": "CloseBraceToken",
                                    "fullStart": 663,
                                    "fullEnd": 674,
                                    "start": 671,
                                    "end": 672,
                                    "fullWidth": 11,
                                    "width": 1,
                                    "text": "}",
                                    "value": "}",
                                    "valueText": "}",
                                    "hasLeadingTrivia": true,
                                    "hasTrailingTrivia": true,
                                    "hasTrailingNewLine": true,
                                    "leadingTrivia": [
                                        {
                                            "kind": "WhitespaceTrivia",
                                            "text": "        "
                                        }
                                    ],
                                    "trailingTrivia": [
                                        {
                                            "kind": "NewLineTrivia",
                                            "text": "\r\n"
                                        }
                                    ]
                                }
                            }
                        },
                        {
                            "kind": "VariableStatement",
                            "fullStart": 674,
                            "fullEnd": 701,
                            "start": 682,
                            "end": 699,
                            "fullWidth": 27,
                            "width": 17,
                            "modifiers": [],
                            "variableDeclaration": {
                                "kind": "VariableDeclaration",
                                "fullStart": 674,
                                "fullEnd": 698,
                                "start": 682,
                                "end": 698,
                                "fullWidth": 24,
                                "width": 16,
                                "varKeyword": {
                                    "kind": "VarKeyword",
                                    "fullStart": 674,
                                    "fullEnd": 686,
                                    "start": 682,
                                    "end": 685,
                                    "fullWidth": 12,
                                    "width": 3,
                                    "text": "var",
                                    "value": "var",
                                    "valueText": "var",
                                    "hasLeadingTrivia": true,
                                    "hasTrailingTrivia": true,
                                    "leadingTrivia": [
                                        {
                                            "kind": "WhitespaceTrivia",
                                            "text": "        "
                                        }
                                    ],
                                    "trailingTrivia": [
                                        {
                                            "kind": "WhitespaceTrivia",
                                            "text": " "
                                        }
                                    ]
                                },
                                "variableDeclarators": [
                                    {
                                        "kind": "VariableDeclarator",
                                        "fullStart": 686,
                                        "fullEnd": 698,
                                        "start": 686,
                                        "end": 698,
                                        "fullWidth": 12,
<<<<<<< HEAD
                                        "width": 12,
                                        "identifier": {
=======
                                        "propertyName": {
>>>>>>> 85e84683
                                            "kind": "IdentifierName",
                                            "fullStart": 686,
                                            "fullEnd": 690,
                                            "start": 686,
                                            "end": 689,
                                            "fullWidth": 4,
                                            "width": 3,
                                            "text": "arr",
                                            "value": "arr",
                                            "valueText": "arr",
                                            "hasTrailingTrivia": true,
                                            "trailingTrivia": [
                                                {
                                                    "kind": "WhitespaceTrivia",
                                                    "text": " "
                                                }
                                            ]
                                        },
                                        "equalsValueClause": {
                                            "kind": "EqualsValueClause",
                                            "fullStart": 690,
                                            "fullEnd": 698,
                                            "start": 690,
                                            "end": 698,
                                            "fullWidth": 8,
                                            "width": 8,
                                            "equalsToken": {
                                                "kind": "EqualsToken",
                                                "fullStart": 690,
                                                "fullEnd": 692,
                                                "start": 690,
                                                "end": 691,
                                                "fullWidth": 2,
                                                "width": 1,
                                                "text": "=",
                                                "value": "=",
                                                "valueText": "=",
                                                "hasTrailingTrivia": true,
                                                "trailingTrivia": [
                                                    {
                                                        "kind": "WhitespaceTrivia",
                                                        "text": " "
                                                    }
                                                ]
                                            },
                                            "value": {
                                                "kind": "ArrayLiteralExpression",
                                                "fullStart": 692,
                                                "fullEnd": 698,
                                                "start": 692,
                                                "end": 698,
                                                "fullWidth": 6,
                                                "width": 6,
                                                "openBracketToken": {
                                                    "kind": "OpenBracketToken",
                                                    "fullStart": 692,
                                                    "fullEnd": 693,
                                                    "start": 692,
                                                    "end": 693,
                                                    "fullWidth": 1,
                                                    "width": 1,
                                                    "text": "[",
                                                    "value": "[",
                                                    "valueText": "["
                                                },
                                                "expressions": [
                                                    {
                                                        "kind": "NumericLiteral",
                                                        "fullStart": 693,
                                                        "fullEnd": 694,
                                                        "start": 693,
                                                        "end": 694,
                                                        "fullWidth": 1,
                                                        "width": 1,
                                                        "text": "1",
                                                        "value": 1,
                                                        "valueText": "1"
                                                    },
                                                    {
                                                        "kind": "CommaToken",
                                                        "fullStart": 694,
                                                        "fullEnd": 696,
                                                        "start": 694,
                                                        "end": 695,
                                                        "fullWidth": 2,
                                                        "width": 1,
                                                        "text": ",",
                                                        "value": ",",
                                                        "valueText": ",",
                                                        "hasTrailingTrivia": true,
                                                        "trailingTrivia": [
                                                            {
                                                                "kind": "WhitespaceTrivia",
                                                                "text": " "
                                                            }
                                                        ]
                                                    },
                                                    {
                                                        "kind": "NumericLiteral",
                                                        "fullStart": 696,
                                                        "fullEnd": 697,
                                                        "start": 696,
                                                        "end": 697,
                                                        "fullWidth": 1,
                                                        "width": 1,
                                                        "text": "2",
                                                        "value": 2,
                                                        "valueText": "2"
                                                    }
                                                ],
                                                "closeBracketToken": {
                                                    "kind": "CloseBracketToken",
                                                    "fullStart": 697,
                                                    "fullEnd": 698,
                                                    "start": 697,
                                                    "end": 698,
                                                    "fullWidth": 1,
                                                    "width": 1,
                                                    "text": "]",
                                                    "value": "]",
                                                    "valueText": "]"
                                                }
                                            }
                                        }
                                    }
                                ]
                            },
                            "semicolonToken": {
                                "kind": "SemicolonToken",
                                "fullStart": 698,
                                "fullEnd": 701,
                                "start": 698,
                                "end": 699,
                                "fullWidth": 3,
                                "width": 1,
                                "text": ";",
                                "value": ";",
                                "valueText": ";",
                                "hasTrailingTrivia": true,
                                "hasTrailingNewLine": true,
                                "trailingTrivia": [
                                    {
                                        "kind": "NewLineTrivia",
                                        "text": "\r\n"
                                    }
                                ]
                            }
                        },
                        {
                            "kind": "ExpressionStatement",
                            "fullStart": 701,
                            "fullEnd": 871,
                            "start": 711,
                            "end": 869,
                            "fullWidth": 170,
                            "width": 158,
                            "isIncrementallyUnusable": true,
                            "expression": {
                                "kind": "InvocationExpression",
                                "fullStart": 701,
                                "fullEnd": 868,
                                "start": 711,
                                "end": 868,
                                "fullWidth": 167,
                                "width": 157,
                                "isIncrementallyUnusable": true,
                                "expression": {
                                    "kind": "MemberAccessExpression",
                                    "fullStart": 701,
                                    "fullEnd": 732,
                                    "start": 711,
                                    "end": 732,
                                    "fullWidth": 31,
                                    "width": 21,
                                    "expression": {
                                        "kind": "IdentifierName",
                                        "fullStart": 701,
                                        "fullEnd": 717,
                                        "start": 711,
                                        "end": 717,
                                        "fullWidth": 16,
                                        "width": 6,
                                        "text": "Object",
                                        "value": "Object",
                                        "valueText": "Object",
                                        "hasLeadingTrivia": true,
                                        "hasLeadingNewLine": true,
                                        "leadingTrivia": [
                                            {
                                                "kind": "NewLineTrivia",
                                                "text": "\r\n"
                                            },
                                            {
                                                "kind": "WhitespaceTrivia",
                                                "text": "        "
                                            }
                                        ]
                                    },
                                    "dotToken": {
                                        "kind": "DotToken",
                                        "fullStart": 717,
                                        "fullEnd": 718,
                                        "start": 717,
                                        "end": 718,
                                        "fullWidth": 1,
                                        "width": 1,
                                        "text": ".",
                                        "value": ".",
                                        "valueText": "."
                                    },
                                    "name": {
                                        "kind": "IdentifierName",
                                        "fullStart": 718,
                                        "fullEnd": 732,
                                        "start": 718,
                                        "end": 732,
                                        "fullWidth": 14,
                                        "width": 14,
                                        "text": "defineProperty",
                                        "value": "defineProperty",
                                        "valueText": "defineProperty"
                                    }
                                },
                                "argumentList": {
                                    "kind": "ArgumentList",
                                    "fullStart": 732,
                                    "fullEnd": 868,
                                    "start": 732,
                                    "end": 868,
                                    "fullWidth": 136,
                                    "width": 136,
                                    "isIncrementallyUnusable": true,
                                    "openParenToken": {
                                        "kind": "OpenParenToken",
                                        "fullStart": 732,
                                        "fullEnd": 733,
                                        "start": 732,
                                        "end": 733,
                                        "fullWidth": 1,
                                        "width": 1,
                                        "text": "(",
                                        "value": "(",
                                        "valueText": "("
                                    },
                                    "arguments": [
                                        {
                                            "kind": "IdentifierName",
                                            "fullStart": 733,
                                            "fullEnd": 736,
                                            "start": 733,
                                            "end": 736,
                                            "fullWidth": 3,
                                            "width": 3,
                                            "text": "arr",
                                            "value": "arr",
                                            "valueText": "arr"
                                        },
                                        {
                                            "kind": "CommaToken",
                                            "fullStart": 736,
                                            "fullEnd": 738,
                                            "start": 736,
                                            "end": 737,
                                            "fullWidth": 2,
                                            "width": 1,
                                            "text": ",",
                                            "value": ",",
                                            "valueText": ",",
                                            "hasTrailingTrivia": true,
                                            "trailingTrivia": [
                                                {
                                                    "kind": "WhitespaceTrivia",
                                                    "text": " "
                                                }
                                            ]
                                        },
                                        {
                                            "kind": "StringLiteral",
                                            "fullStart": 738,
                                            "fullEnd": 741,
                                            "start": 738,
                                            "end": 741,
                                            "fullWidth": 3,
                                            "width": 3,
                                            "text": "\"1\"",
                                            "value": "1",
                                            "valueText": "1"
                                        },
                                        {
                                            "kind": "CommaToken",
                                            "fullStart": 741,
                                            "fullEnd": 743,
                                            "start": 741,
                                            "end": 742,
                                            "fullWidth": 2,
                                            "width": 1,
                                            "text": ",",
                                            "value": ",",
                                            "valueText": ",",
                                            "hasTrailingTrivia": true,
                                            "trailingTrivia": [
                                                {
                                                    "kind": "WhitespaceTrivia",
                                                    "text": " "
                                                }
                                            ]
                                        },
                                        {
                                            "kind": "ObjectLiteralExpression",
                                            "fullStart": 743,
                                            "fullEnd": 867,
                                            "start": 743,
                                            "end": 867,
                                            "fullWidth": 124,
                                            "width": 124,
                                            "isIncrementallyUnusable": true,
                                            "openBraceToken": {
                                                "kind": "OpenBraceToken",
                                                "fullStart": 743,
                                                "fullEnd": 746,
                                                "start": 743,
                                                "end": 744,
                                                "fullWidth": 3,
                                                "width": 1,
                                                "text": "{",
                                                "value": "{",
                                                "valueText": "{",
                                                "hasTrailingTrivia": true,
                                                "hasTrailingNewLine": true,
                                                "trailingTrivia": [
                                                    {
                                                        "kind": "NewLineTrivia",
                                                        "text": "\r\n"
                                                    }
                                                ]
                                            },
                                            "propertyAssignments": [
                                                {
                                                    "kind": "SimplePropertyAssignment",
                                                    "fullStart": 746,
                                                    "fullEnd": 823,
                                                    "start": 758,
                                                    "end": 823,
                                                    "fullWidth": 77,
                                                    "width": 65,
                                                    "isIncrementallyUnusable": true,
                                                    "propertyName": {
                                                        "kind": "IdentifierName",
                                                        "fullStart": 746,
                                                        "fullEnd": 761,
                                                        "start": 758,
                                                        "end": 761,
                                                        "fullWidth": 15,
                                                        "width": 3,
                                                        "text": "get",
                                                        "value": "get",
                                                        "valueText": "get",
                                                        "hasLeadingTrivia": true,
                                                        "leadingTrivia": [
                                                            {
                                                                "kind": "WhitespaceTrivia",
                                                                "text": "            "
                                                            }
                                                        ]
                                                    },
                                                    "colonToken": {
                                                        "kind": "ColonToken",
                                                        "fullStart": 761,
                                                        "fullEnd": 763,
                                                        "start": 761,
                                                        "end": 762,
                                                        "fullWidth": 2,
                                                        "width": 1,
                                                        "text": ":",
                                                        "value": ":",
                                                        "valueText": ":",
                                                        "hasTrailingTrivia": true,
                                                        "trailingTrivia": [
                                                            {
                                                                "kind": "WhitespaceTrivia",
                                                                "text": " "
                                                            }
                                                        ]
                                                    },
                                                    "expression": {
                                                        "kind": "FunctionExpression",
                                                        "fullStart": 763,
                                                        "fullEnd": 823,
                                                        "start": 763,
                                                        "end": 823,
                                                        "fullWidth": 60,
                                                        "width": 60,
                                                        "functionKeyword": {
                                                            "kind": "FunctionKeyword",
                                                            "fullStart": 763,
                                                            "fullEnd": 772,
                                                            "start": 763,
                                                            "end": 771,
                                                            "fullWidth": 9,
                                                            "width": 8,
                                                            "text": "function",
                                                            "value": "function",
                                                            "valueText": "function",
                                                            "hasTrailingTrivia": true,
                                                            "trailingTrivia": [
                                                                {
                                                                    "kind": "WhitespaceTrivia",
                                                                    "text": " "
                                                                }
                                                            ]
                                                        },
                                                        "callSignature": {
                                                            "kind": "CallSignature",
                                                            "fullStart": 772,
                                                            "fullEnd": 775,
                                                            "start": 772,
                                                            "end": 774,
                                                            "fullWidth": 3,
                                                            "width": 2,
                                                            "parameterList": {
                                                                "kind": "ParameterList",
                                                                "fullStart": 772,
                                                                "fullEnd": 775,
                                                                "start": 772,
                                                                "end": 774,
                                                                "fullWidth": 3,
                                                                "width": 2,
                                                                "openParenToken": {
                                                                    "kind": "OpenParenToken",
                                                                    "fullStart": 772,
                                                                    "fullEnd": 773,
                                                                    "start": 772,
                                                                    "end": 773,
                                                                    "fullWidth": 1,
                                                                    "width": 1,
                                                                    "text": "(",
                                                                    "value": "(",
                                                                    "valueText": "("
                                                                },
                                                                "parameters": [],
                                                                "closeParenToken": {
                                                                    "kind": "CloseParenToken",
                                                                    "fullStart": 773,
                                                                    "fullEnd": 775,
                                                                    "start": 773,
                                                                    "end": 774,
                                                                    "fullWidth": 2,
                                                                    "width": 1,
                                                                    "text": ")",
                                                                    "value": ")",
                                                                    "valueText": ")",
                                                                    "hasTrailingTrivia": true,
                                                                    "trailingTrivia": [
                                                                        {
                                                                            "kind": "WhitespaceTrivia",
                                                                            "text": " "
                                                                        }
                                                                    ]
                                                                }
                                                            }
                                                        },
                                                        "block": {
                                                            "kind": "Block",
                                                            "fullStart": 775,
                                                            "fullEnd": 823,
                                                            "start": 775,
                                                            "end": 823,
                                                            "fullWidth": 48,
                                                            "width": 48,
                                                            "openBraceToken": {
                                                                "kind": "OpenBraceToken",
                                                                "fullStart": 775,
                                                                "fullEnd": 778,
                                                                "start": 775,
                                                                "end": 776,
                                                                "fullWidth": 3,
                                                                "width": 1,
                                                                "text": "{",
                                                                "value": "{",
                                                                "valueText": "{",
                                                                "hasTrailingTrivia": true,
                                                                "hasTrailingNewLine": true,
                                                                "trailingTrivia": [
                                                                    {
                                                                        "kind": "NewLineTrivia",
                                                                        "text": "\r\n"
                                                                    }
                                                                ]
                                                            },
                                                            "statements": [
                                                                {
                                                                    "kind": "ReturnStatement",
                                                                    "fullStart": 778,
                                                                    "fullEnd": 810,
                                                                    "start": 794,
                                                                    "end": 808,
                                                                    "fullWidth": 32,
                                                                    "width": 14,
                                                                    "returnKeyword": {
                                                                        "kind": "ReturnKeyword",
                                                                        "fullStart": 778,
                                                                        "fullEnd": 801,
                                                                        "start": 794,
                                                                        "end": 800,
                                                                        "fullWidth": 23,
                                                                        "width": 6,
                                                                        "text": "return",
                                                                        "value": "return",
                                                                        "valueText": "return",
                                                                        "hasLeadingTrivia": true,
                                                                        "hasTrailingTrivia": true,
                                                                        "leadingTrivia": [
                                                                            {
                                                                                "kind": "WhitespaceTrivia",
                                                                                "text": "                "
                                                                            }
                                                                        ],
                                                                        "trailingTrivia": [
                                                                            {
                                                                                "kind": "WhitespaceTrivia",
                                                                                "text": " "
                                                                            }
                                                                        ]
                                                                    },
                                                                    "expression": {
                                                                        "kind": "StringLiteral",
                                                                        "fullStart": 801,
                                                                        "fullEnd": 807,
                                                                        "start": 801,
                                                                        "end": 807,
                                                                        "fullWidth": 6,
                                                                        "width": 6,
                                                                        "text": "\"6.99\"",
                                                                        "value": "6.99",
                                                                        "valueText": "6.99"
                                                                    },
                                                                    "semicolonToken": {
                                                                        "kind": "SemicolonToken",
                                                                        "fullStart": 807,
                                                                        "fullEnd": 810,
                                                                        "start": 807,
                                                                        "end": 808,
                                                                        "fullWidth": 3,
                                                                        "width": 1,
                                                                        "text": ";",
                                                                        "value": ";",
                                                                        "valueText": ";",
                                                                        "hasTrailingTrivia": true,
                                                                        "hasTrailingNewLine": true,
                                                                        "trailingTrivia": [
                                                                            {
                                                                                "kind": "NewLineTrivia",
                                                                                "text": "\r\n"
                                                                            }
                                                                        ]
                                                                    }
                                                                }
                                                            ],
                                                            "closeBraceToken": {
                                                                "kind": "CloseBraceToken",
                                                                "fullStart": 810,
                                                                "fullEnd": 823,
                                                                "start": 822,
                                                                "end": 823,
                                                                "fullWidth": 13,
                                                                "width": 1,
                                                                "text": "}",
                                                                "value": "}",
                                                                "valueText": "}",
                                                                "hasLeadingTrivia": true,
                                                                "leadingTrivia": [
                                                                    {
                                                                        "kind": "WhitespaceTrivia",
                                                                        "text": "            "
                                                                    }
                                                                ]
                                                            }
                                                        }
                                                    }
                                                },
                                                {
                                                    "kind": "CommaToken",
                                                    "fullStart": 823,
                                                    "fullEnd": 826,
                                                    "start": 823,
                                                    "end": 824,
                                                    "fullWidth": 3,
                                                    "width": 1,
                                                    "text": ",",
                                                    "value": ",",
                                                    "valueText": ",",
                                                    "hasTrailingTrivia": true,
                                                    "hasTrailingNewLine": true,
                                                    "trailingTrivia": [
                                                        {
                                                            "kind": "NewLineTrivia",
                                                            "text": "\r\n"
                                                        }
                                                    ]
                                                },
                                                {
                                                    "kind": "SimplePropertyAssignment",
                                                    "fullStart": 826,
                                                    "fullEnd": 858,
                                                    "start": 838,
                                                    "end": 856,
                                                    "fullWidth": 32,
                                                    "width": 18,
                                                    "propertyName": {
                                                        "kind": "IdentifierName",
                                                        "fullStart": 826,
                                                        "fullEnd": 850,
                                                        "start": 838,
                                                        "end": 850,
                                                        "fullWidth": 24,
                                                        "width": 12,
                                                        "text": "configurable",
                                                        "value": "configurable",
                                                        "valueText": "configurable",
                                                        "hasLeadingTrivia": true,
                                                        "leadingTrivia": [
                                                            {
                                                                "kind": "WhitespaceTrivia",
                                                                "text": "            "
                                                            }
                                                        ]
                                                    },
                                                    "colonToken": {
                                                        "kind": "ColonToken",
                                                        "fullStart": 850,
                                                        "fullEnd": 852,
                                                        "start": 850,
                                                        "end": 851,
                                                        "fullWidth": 2,
                                                        "width": 1,
                                                        "text": ":",
                                                        "value": ":",
                                                        "valueText": ":",
                                                        "hasTrailingTrivia": true,
                                                        "trailingTrivia": [
                                                            {
                                                                "kind": "WhitespaceTrivia",
                                                                "text": " "
                                                            }
                                                        ]
                                                    },
                                                    "expression": {
                                                        "kind": "TrueKeyword",
                                                        "fullStart": 852,
                                                        "fullEnd": 858,
                                                        "start": 852,
                                                        "end": 856,
                                                        "fullWidth": 6,
                                                        "width": 4,
                                                        "text": "true",
                                                        "value": true,
                                                        "valueText": "true",
                                                        "hasTrailingTrivia": true,
                                                        "hasTrailingNewLine": true,
                                                        "trailingTrivia": [
                                                            {
                                                                "kind": "NewLineTrivia",
                                                                "text": "\r\n"
                                                            }
                                                        ]
                                                    }
                                                }
                                            ],
                                            "closeBraceToken": {
                                                "kind": "CloseBraceToken",
                                                "fullStart": 858,
                                                "fullEnd": 867,
                                                "start": 866,
                                                "end": 867,
                                                "fullWidth": 9,
                                                "width": 1,
                                                "text": "}",
                                                "value": "}",
                                                "valueText": "}",
                                                "hasLeadingTrivia": true,
                                                "leadingTrivia": [
                                                    {
                                                        "kind": "WhitespaceTrivia",
                                                        "text": "        "
                                                    }
                                                ]
                                            }
                                        }
                                    ],
                                    "closeParenToken": {
                                        "kind": "CloseParenToken",
                                        "fullStart": 867,
                                        "fullEnd": 868,
                                        "start": 867,
                                        "end": 868,
                                        "fullWidth": 1,
                                        "width": 1,
                                        "text": ")",
                                        "value": ")",
                                        "valueText": ")"
                                    }
                                }
                            },
                            "semicolonToken": {
                                "kind": "SemicolonToken",
                                "fullStart": 868,
                                "fullEnd": 871,
                                "start": 868,
                                "end": 869,
                                "fullWidth": 3,
                                "width": 1,
                                "text": ";",
                                "value": ";",
                                "valueText": ";",
                                "hasTrailingTrivia": true,
                                "hasTrailingNewLine": true,
                                "trailingTrivia": [
                                    {
                                        "kind": "NewLineTrivia",
                                        "text": "\r\n"
                                    }
                                ]
                            }
                        },
                        {
                            "kind": "ExpressionStatement",
                            "fullStart": 871,
                            "fullEnd": 1068,
                            "start": 881,
                            "end": 1066,
                            "fullWidth": 197,
                            "width": 185,
                            "isIncrementallyUnusable": true,
                            "expression": {
                                "kind": "InvocationExpression",
                                "fullStart": 871,
                                "fullEnd": 1065,
                                "start": 881,
                                "end": 1065,
                                "fullWidth": 194,
                                "width": 184,
                                "isIncrementallyUnusable": true,
                                "expression": {
                                    "kind": "MemberAccessExpression",
                                    "fullStart": 871,
                                    "fullEnd": 902,
                                    "start": 881,
                                    "end": 902,
                                    "fullWidth": 31,
                                    "width": 21,
                                    "expression": {
                                        "kind": "IdentifierName",
                                        "fullStart": 871,
                                        "fullEnd": 887,
                                        "start": 881,
                                        "end": 887,
                                        "fullWidth": 16,
                                        "width": 6,
                                        "text": "Object",
                                        "value": "Object",
                                        "valueText": "Object",
                                        "hasLeadingTrivia": true,
                                        "hasLeadingNewLine": true,
                                        "leadingTrivia": [
                                            {
                                                "kind": "NewLineTrivia",
                                                "text": "\r\n"
                                            },
                                            {
                                                "kind": "WhitespaceTrivia",
                                                "text": "        "
                                            }
                                        ]
                                    },
                                    "dotToken": {
                                        "kind": "DotToken",
                                        "fullStart": 887,
                                        "fullEnd": 888,
                                        "start": 887,
                                        "end": 888,
                                        "fullWidth": 1,
                                        "width": 1,
                                        "text": ".",
                                        "value": ".",
                                        "valueText": "."
                                    },
                                    "name": {
                                        "kind": "IdentifierName",
                                        "fullStart": 888,
                                        "fullEnd": 902,
                                        "start": 888,
                                        "end": 902,
                                        "fullWidth": 14,
                                        "width": 14,
                                        "text": "defineProperty",
                                        "value": "defineProperty",
                                        "valueText": "defineProperty"
                                    }
                                },
                                "argumentList": {
                                    "kind": "ArgumentList",
                                    "fullStart": 902,
                                    "fullEnd": 1065,
                                    "start": 902,
                                    "end": 1065,
                                    "fullWidth": 163,
                                    "width": 163,
                                    "isIncrementallyUnusable": true,
                                    "openParenToken": {
                                        "kind": "OpenParenToken",
                                        "fullStart": 902,
                                        "fullEnd": 903,
                                        "start": 902,
                                        "end": 903,
                                        "fullWidth": 1,
                                        "width": 1,
                                        "text": "(",
                                        "value": "(",
                                        "valueText": "("
                                    },
                                    "arguments": [
                                        {
                                            "kind": "IdentifierName",
                                            "fullStart": 903,
                                            "fullEnd": 906,
                                            "start": 903,
                                            "end": 906,
                                            "fullWidth": 3,
                                            "width": 3,
                                            "text": "arr",
                                            "value": "arr",
                                            "valueText": "arr"
                                        },
                                        {
                                            "kind": "CommaToken",
                                            "fullStart": 906,
                                            "fullEnd": 908,
                                            "start": 906,
                                            "end": 907,
                                            "fullWidth": 2,
                                            "width": 1,
                                            "text": ",",
                                            "value": ",",
                                            "valueText": ",",
                                            "hasTrailingTrivia": true,
                                            "trailingTrivia": [
                                                {
                                                    "kind": "WhitespaceTrivia",
                                                    "text": " "
                                                }
                                            ]
                                        },
                                        {
                                            "kind": "StringLiteral",
                                            "fullStart": 908,
                                            "fullEnd": 911,
                                            "start": 908,
                                            "end": 911,
                                            "fullWidth": 3,
                                            "width": 3,
                                            "text": "\"0\"",
                                            "value": "0",
                                            "valueText": "0"
                                        },
                                        {
                                            "kind": "CommaToken",
                                            "fullStart": 911,
                                            "fullEnd": 913,
                                            "start": 911,
                                            "end": 912,
                                            "fullWidth": 2,
                                            "width": 1,
                                            "text": ",",
                                            "value": ",",
                                            "valueText": ",",
                                            "hasTrailingTrivia": true,
                                            "trailingTrivia": [
                                                {
                                                    "kind": "WhitespaceTrivia",
                                                    "text": " "
                                                }
                                            ]
                                        },
                                        {
                                            "kind": "ObjectLiteralExpression",
                                            "fullStart": 913,
                                            "fullEnd": 1064,
                                            "start": 913,
                                            "end": 1064,
                                            "fullWidth": 151,
                                            "width": 151,
                                            "isIncrementallyUnusable": true,
                                            "openBraceToken": {
                                                "kind": "OpenBraceToken",
                                                "fullStart": 913,
                                                "fullEnd": 916,
                                                "start": 913,
                                                "end": 914,
                                                "fullWidth": 3,
                                                "width": 1,
                                                "text": "{",
                                                "value": "{",
                                                "valueText": "{",
                                                "hasTrailingTrivia": true,
                                                "hasTrailingNewLine": true,
                                                "trailingTrivia": [
                                                    {
                                                        "kind": "NewLineTrivia",
                                                        "text": "\r\n"
                                                    }
                                                ]
                                            },
                                            "propertyAssignments": [
                                                {
                                                    "kind": "SimplePropertyAssignment",
                                                    "fullStart": 916,
                                                    "fullEnd": 1020,
                                                    "start": 928,
                                                    "end": 1020,
                                                    "fullWidth": 104,
                                                    "width": 92,
                                                    "isIncrementallyUnusable": true,
                                                    "propertyName": {
                                                        "kind": "IdentifierName",
                                                        "fullStart": 916,
                                                        "fullEnd": 931,
                                                        "start": 928,
                                                        "end": 931,
                                                        "fullWidth": 15,
                                                        "width": 3,
                                                        "text": "get",
                                                        "value": "get",
                                                        "valueText": "get",
                                                        "hasLeadingTrivia": true,
                                                        "leadingTrivia": [
                                                            {
                                                                "kind": "WhitespaceTrivia",
                                                                "text": "            "
                                                            }
                                                        ]
                                                    },
                                                    "colonToken": {
                                                        "kind": "ColonToken",
                                                        "fullStart": 931,
                                                        "fullEnd": 933,
                                                        "start": 931,
                                                        "end": 932,
                                                        "fullWidth": 2,
                                                        "width": 1,
                                                        "text": ":",
                                                        "value": ":",
                                                        "valueText": ":",
                                                        "hasTrailingTrivia": true,
                                                        "trailingTrivia": [
                                                            {
                                                                "kind": "WhitespaceTrivia",
                                                                "text": " "
                                                            }
                                                        ]
                                                    },
                                                    "expression": {
                                                        "kind": "FunctionExpression",
                                                        "fullStart": 933,
                                                        "fullEnd": 1020,
                                                        "start": 933,
                                                        "end": 1020,
                                                        "fullWidth": 87,
                                                        "width": 87,
                                                        "functionKeyword": {
                                                            "kind": "FunctionKeyword",
                                                            "fullStart": 933,
                                                            "fullEnd": 942,
                                                            "start": 933,
                                                            "end": 941,
                                                            "fullWidth": 9,
                                                            "width": 8,
                                                            "text": "function",
                                                            "value": "function",
                                                            "valueText": "function",
                                                            "hasTrailingTrivia": true,
                                                            "trailingTrivia": [
                                                                {
                                                                    "kind": "WhitespaceTrivia",
                                                                    "text": " "
                                                                }
                                                            ]
                                                        },
                                                        "callSignature": {
                                                            "kind": "CallSignature",
                                                            "fullStart": 942,
                                                            "fullEnd": 945,
                                                            "start": 942,
                                                            "end": 944,
                                                            "fullWidth": 3,
                                                            "width": 2,
                                                            "parameterList": {
                                                                "kind": "ParameterList",
                                                                "fullStart": 942,
                                                                "fullEnd": 945,
                                                                "start": 942,
                                                                "end": 944,
                                                                "fullWidth": 3,
                                                                "width": 2,
                                                                "openParenToken": {
                                                                    "kind": "OpenParenToken",
                                                                    "fullStart": 942,
                                                                    "fullEnd": 943,
                                                                    "start": 942,
                                                                    "end": 943,
                                                                    "fullWidth": 1,
                                                                    "width": 1,
                                                                    "text": "(",
                                                                    "value": "(",
                                                                    "valueText": "("
                                                                },
                                                                "parameters": [],
                                                                "closeParenToken": {
                                                                    "kind": "CloseParenToken",
                                                                    "fullStart": 943,
                                                                    "fullEnd": 945,
                                                                    "start": 943,
                                                                    "end": 944,
                                                                    "fullWidth": 2,
                                                                    "width": 1,
                                                                    "text": ")",
                                                                    "value": ")",
                                                                    "valueText": ")",
                                                                    "hasTrailingTrivia": true,
                                                                    "trailingTrivia": [
                                                                        {
                                                                            "kind": "WhitespaceTrivia",
                                                                            "text": " "
                                                                        }
                                                                    ]
                                                                }
                                                            }
                                                        },
                                                        "block": {
                                                            "kind": "Block",
                                                            "fullStart": 945,
                                                            "fullEnd": 1020,
                                                            "start": 945,
                                                            "end": 1020,
                                                            "fullWidth": 75,
                                                            "width": 75,
                                                            "openBraceToken": {
                                                                "kind": "OpenBraceToken",
                                                                "fullStart": 945,
                                                                "fullEnd": 948,
                                                                "start": 945,
                                                                "end": 946,
                                                                "fullWidth": 3,
                                                                "width": 1,
                                                                "text": "{",
                                                                "value": "{",
                                                                "valueText": "{",
                                                                "hasTrailingTrivia": true,
                                                                "hasTrailingNewLine": true,
                                                                "trailingTrivia": [
                                                                    {
                                                                        "kind": "NewLineTrivia",
                                                                        "text": "\r\n"
                                                                    }
                                                                ]
                                                            },
                                                            "statements": [
                                                                {
                                                                    "kind": "ExpressionStatement",
                                                                    "fullStart": 948,
                                                                    "fullEnd": 980,
                                                                    "start": 964,
                                                                    "end": 978,
                                                                    "fullWidth": 32,
                                                                    "width": 14,
                                                                    "expression": {
                                                                        "kind": "DeleteExpression",
                                                                        "fullStart": 948,
                                                                        "fullEnd": 977,
                                                                        "start": 964,
                                                                        "end": 977,
                                                                        "fullWidth": 29,
                                                                        "width": 13,
                                                                        "deleteKeyword": {
                                                                            "kind": "DeleteKeyword",
                                                                            "fullStart": 948,
                                                                            "fullEnd": 971,
                                                                            "start": 964,
                                                                            "end": 970,
                                                                            "fullWidth": 23,
                                                                            "width": 6,
                                                                            "text": "delete",
                                                                            "value": "delete",
                                                                            "valueText": "delete",
                                                                            "hasLeadingTrivia": true,
                                                                            "hasTrailingTrivia": true,
                                                                            "leadingTrivia": [
                                                                                {
                                                                                    "kind": "WhitespaceTrivia",
                                                                                    "text": "                "
                                                                                }
                                                                            ],
                                                                            "trailingTrivia": [
                                                                                {
                                                                                    "kind": "WhitespaceTrivia",
                                                                                    "text": " "
                                                                                }
                                                                            ]
                                                                        },
                                                                        "expression": {
                                                                            "kind": "ElementAccessExpression",
                                                                            "fullStart": 971,
                                                                            "fullEnd": 977,
                                                                            "start": 971,
                                                                            "end": 977,
                                                                            "fullWidth": 6,
                                                                            "width": 6,
                                                                            "expression": {
                                                                                "kind": "IdentifierName",
                                                                                "fullStart": 971,
                                                                                "fullEnd": 974,
                                                                                "start": 971,
                                                                                "end": 974,
                                                                                "fullWidth": 3,
                                                                                "width": 3,
                                                                                "text": "arr",
                                                                                "value": "arr",
                                                                                "valueText": "arr"
                                                                            },
                                                                            "openBracketToken": {
                                                                                "kind": "OpenBracketToken",
                                                                                "fullStart": 974,
                                                                                "fullEnd": 975,
                                                                                "start": 974,
                                                                                "end": 975,
                                                                                "fullWidth": 1,
                                                                                "width": 1,
                                                                                "text": "[",
                                                                                "value": "[",
                                                                                "valueText": "["
                                                                            },
                                                                            "argumentExpression": {
                                                                                "kind": "NumericLiteral",
                                                                                "fullStart": 975,
                                                                                "fullEnd": 976,
                                                                                "start": 975,
                                                                                "end": 976,
                                                                                "fullWidth": 1,
                                                                                "width": 1,
                                                                                "text": "1",
                                                                                "value": 1,
                                                                                "valueText": "1"
                                                                            },
                                                                            "closeBracketToken": {
                                                                                "kind": "CloseBracketToken",
                                                                                "fullStart": 976,
                                                                                "fullEnd": 977,
                                                                                "start": 976,
                                                                                "end": 977,
                                                                                "fullWidth": 1,
                                                                                "width": 1,
                                                                                "text": "]",
                                                                                "value": "]",
                                                                                "valueText": "]"
                                                                            }
                                                                        }
                                                                    },
                                                                    "semicolonToken": {
                                                                        "kind": "SemicolonToken",
                                                                        "fullStart": 977,
                                                                        "fullEnd": 980,
                                                                        "start": 977,
                                                                        "end": 978,
                                                                        "fullWidth": 3,
                                                                        "width": 1,
                                                                        "text": ";",
                                                                        "value": ";",
                                                                        "valueText": ";",
                                                                        "hasTrailingTrivia": true,
                                                                        "hasTrailingNewLine": true,
                                                                        "trailingTrivia": [
                                                                            {
                                                                                "kind": "NewLineTrivia",
                                                                                "text": "\r\n"
                                                                            }
                                                                        ]
                                                                    }
                                                                },
                                                                {
                                                                    "kind": "ReturnStatement",
                                                                    "fullStart": 980,
                                                                    "fullEnd": 1007,
                                                                    "start": 996,
                                                                    "end": 1005,
                                                                    "fullWidth": 27,
                                                                    "width": 9,
                                                                    "returnKeyword": {
                                                                        "kind": "ReturnKeyword",
                                                                        "fullStart": 980,
                                                                        "fullEnd": 1003,
                                                                        "start": 996,
                                                                        "end": 1002,
                                                                        "fullWidth": 23,
                                                                        "width": 6,
                                                                        "text": "return",
                                                                        "value": "return",
                                                                        "valueText": "return",
                                                                        "hasLeadingTrivia": true,
                                                                        "hasTrailingTrivia": true,
                                                                        "leadingTrivia": [
                                                                            {
                                                                                "kind": "WhitespaceTrivia",
                                                                                "text": "                "
                                                                            }
                                                                        ],
                                                                        "trailingTrivia": [
                                                                            {
                                                                                "kind": "WhitespaceTrivia",
                                                                                "text": " "
                                                                            }
                                                                        ]
                                                                    },
                                                                    "expression": {
                                                                        "kind": "NumericLiteral",
                                                                        "fullStart": 1003,
                                                                        "fullEnd": 1004,
                                                                        "start": 1003,
                                                                        "end": 1004,
                                                                        "fullWidth": 1,
                                                                        "width": 1,
                                                                        "text": "0",
                                                                        "value": 0,
                                                                        "valueText": "0"
                                                                    },
                                                                    "semicolonToken": {
                                                                        "kind": "SemicolonToken",
                                                                        "fullStart": 1004,
                                                                        "fullEnd": 1007,
                                                                        "start": 1004,
                                                                        "end": 1005,
                                                                        "fullWidth": 3,
                                                                        "width": 1,
                                                                        "text": ";",
                                                                        "value": ";",
                                                                        "valueText": ";",
                                                                        "hasTrailingTrivia": true,
                                                                        "hasTrailingNewLine": true,
                                                                        "trailingTrivia": [
                                                                            {
                                                                                "kind": "NewLineTrivia",
                                                                                "text": "\r\n"
                                                                            }
                                                                        ]
                                                                    }
                                                                }
                                                            ],
                                                            "closeBraceToken": {
                                                                "kind": "CloseBraceToken",
                                                                "fullStart": 1007,
                                                                "fullEnd": 1020,
                                                                "start": 1019,
                                                                "end": 1020,
                                                                "fullWidth": 13,
                                                                "width": 1,
                                                                "text": "}",
                                                                "value": "}",
                                                                "valueText": "}",
                                                                "hasLeadingTrivia": true,
                                                                "leadingTrivia": [
                                                                    {
                                                                        "kind": "WhitespaceTrivia",
                                                                        "text": "            "
                                                                    }
                                                                ]
                                                            }
                                                        }
                                                    }
                                                },
                                                {
                                                    "kind": "CommaToken",
                                                    "fullStart": 1020,
                                                    "fullEnd": 1023,
                                                    "start": 1020,
                                                    "end": 1021,
                                                    "fullWidth": 3,
                                                    "width": 1,
                                                    "text": ",",
                                                    "value": ",",
                                                    "valueText": ",",
                                                    "hasTrailingTrivia": true,
                                                    "hasTrailingNewLine": true,
                                                    "trailingTrivia": [
                                                        {
                                                            "kind": "NewLineTrivia",
                                                            "text": "\r\n"
                                                        }
                                                    ]
                                                },
                                                {
                                                    "kind": "SimplePropertyAssignment",
                                                    "fullStart": 1023,
                                                    "fullEnd": 1055,
                                                    "start": 1035,
                                                    "end": 1053,
                                                    "fullWidth": 32,
                                                    "width": 18,
                                                    "propertyName": {
                                                        "kind": "IdentifierName",
                                                        "fullStart": 1023,
                                                        "fullEnd": 1047,
                                                        "start": 1035,
                                                        "end": 1047,
                                                        "fullWidth": 24,
                                                        "width": 12,
                                                        "text": "configurable",
                                                        "value": "configurable",
                                                        "valueText": "configurable",
                                                        "hasLeadingTrivia": true,
                                                        "leadingTrivia": [
                                                            {
                                                                "kind": "WhitespaceTrivia",
                                                                "text": "            "
                                                            }
                                                        ]
                                                    },
                                                    "colonToken": {
                                                        "kind": "ColonToken",
                                                        "fullStart": 1047,
                                                        "fullEnd": 1049,
                                                        "start": 1047,
                                                        "end": 1048,
                                                        "fullWidth": 2,
                                                        "width": 1,
                                                        "text": ":",
                                                        "value": ":",
                                                        "valueText": ":",
                                                        "hasTrailingTrivia": true,
                                                        "trailingTrivia": [
                                                            {
                                                                "kind": "WhitespaceTrivia",
                                                                "text": " "
                                                            }
                                                        ]
                                                    },
                                                    "expression": {
                                                        "kind": "TrueKeyword",
                                                        "fullStart": 1049,
                                                        "fullEnd": 1055,
                                                        "start": 1049,
                                                        "end": 1053,
                                                        "fullWidth": 6,
                                                        "width": 4,
                                                        "text": "true",
                                                        "value": true,
                                                        "valueText": "true",
                                                        "hasTrailingTrivia": true,
                                                        "hasTrailingNewLine": true,
                                                        "trailingTrivia": [
                                                            {
                                                                "kind": "NewLineTrivia",
                                                                "text": "\r\n"
                                                            }
                                                        ]
                                                    }
                                                }
                                            ],
                                            "closeBraceToken": {
                                                "kind": "CloseBraceToken",
                                                "fullStart": 1055,
                                                "fullEnd": 1064,
                                                "start": 1063,
                                                "end": 1064,
                                                "fullWidth": 9,
                                                "width": 1,
                                                "text": "}",
                                                "value": "}",
                                                "valueText": "}",
                                                "hasLeadingTrivia": true,
                                                "leadingTrivia": [
                                                    {
                                                        "kind": "WhitespaceTrivia",
                                                        "text": "        "
                                                    }
                                                ]
                                            }
                                        }
                                    ],
                                    "closeParenToken": {
                                        "kind": "CloseParenToken",
                                        "fullStart": 1064,
                                        "fullEnd": 1065,
                                        "start": 1064,
                                        "end": 1065,
                                        "fullWidth": 1,
                                        "width": 1,
                                        "text": ")",
                                        "value": ")",
                                        "valueText": ")"
                                    }
                                }
                            },
                            "semicolonToken": {
                                "kind": "SemicolonToken",
                                "fullStart": 1065,
                                "fullEnd": 1068,
                                "start": 1065,
                                "end": 1066,
                                "fullWidth": 3,
                                "width": 1,
                                "text": ";",
                                "value": ";",
                                "valueText": ";",
                                "hasTrailingTrivia": true,
                                "hasTrailingNewLine": true,
                                "trailingTrivia": [
                                    {
                                        "kind": "NewLineTrivia",
                                        "text": "\r\n"
                                    }
                                ]
                            }
                        },
                        {
                            "kind": "VariableStatement",
                            "fullStart": 1068,
                            "fullEnd": 1116,
                            "start": 1078,
                            "end": 1114,
                            "fullWidth": 48,
                            "width": 36,
                            "modifiers": [],
                            "variableDeclaration": {
                                "kind": "VariableDeclaration",
                                "fullStart": 1068,
                                "fullEnd": 1113,
                                "start": 1078,
                                "end": 1113,
                                "fullWidth": 45,
                                "width": 35,
                                "varKeyword": {
                                    "kind": "VarKeyword",
                                    "fullStart": 1068,
                                    "fullEnd": 1082,
                                    "start": 1078,
                                    "end": 1081,
                                    "fullWidth": 14,
                                    "width": 3,
                                    "text": "var",
                                    "value": "var",
                                    "valueText": "var",
                                    "hasLeadingTrivia": true,
                                    "hasLeadingNewLine": true,
                                    "hasTrailingTrivia": true,
                                    "leadingTrivia": [
                                        {
                                            "kind": "NewLineTrivia",
                                            "text": "\r\n"
                                        },
                                        {
                                            "kind": "WhitespaceTrivia",
                                            "text": "        "
                                        }
                                    ],
                                    "trailingTrivia": [
                                        {
                                            "kind": "WhitespaceTrivia",
                                            "text": " "
                                        }
                                    ]
                                },
                                "variableDeclarators": [
                                    {
                                        "kind": "VariableDeclarator",
                                        "fullStart": 1082,
                                        "fullEnd": 1113,
                                        "start": 1082,
                                        "end": 1113,
                                        "fullWidth": 31,
<<<<<<< HEAD
                                        "width": 31,
                                        "identifier": {
=======
                                        "propertyName": {
>>>>>>> 85e84683
                                            "kind": "IdentifierName",
                                            "fullStart": 1082,
                                            "fullEnd": 1089,
                                            "start": 1082,
                                            "end": 1088,
                                            "fullWidth": 7,
                                            "width": 6,
                                            "text": "newArr",
                                            "value": "newArr",
                                            "valueText": "newArr",
                                            "hasTrailingTrivia": true,
                                            "trailingTrivia": [
                                                {
                                                    "kind": "WhitespaceTrivia",
                                                    "text": " "
                                                }
                                            ]
                                        },
                                        "equalsValueClause": {
                                            "kind": "EqualsValueClause",
                                            "fullStart": 1089,
                                            "fullEnd": 1113,
                                            "start": 1089,
                                            "end": 1113,
                                            "fullWidth": 24,
                                            "width": 24,
                                            "equalsToken": {
                                                "kind": "EqualsToken",
                                                "fullStart": 1089,
                                                "fullEnd": 1091,
                                                "start": 1089,
                                                "end": 1090,
                                                "fullWidth": 2,
                                                "width": 1,
                                                "text": "=",
                                                "value": "=",
                                                "valueText": "=",
                                                "hasTrailingTrivia": true,
                                                "trailingTrivia": [
                                                    {
                                                        "kind": "WhitespaceTrivia",
                                                        "text": " "
                                                    }
                                                ]
                                            },
                                            "value": {
                                                "kind": "InvocationExpression",
                                                "fullStart": 1091,
                                                "fullEnd": 1113,
                                                "start": 1091,
                                                "end": 1113,
                                                "fullWidth": 22,
                                                "width": 22,
                                                "expression": {
                                                    "kind": "MemberAccessExpression",
                                                    "fullStart": 1091,
                                                    "fullEnd": 1101,
                                                    "start": 1091,
                                                    "end": 1101,
                                                    "fullWidth": 10,
                                                    "width": 10,
                                                    "expression": {
                                                        "kind": "IdentifierName",
                                                        "fullStart": 1091,
                                                        "fullEnd": 1094,
                                                        "start": 1091,
                                                        "end": 1094,
                                                        "fullWidth": 3,
                                                        "width": 3,
                                                        "text": "arr",
                                                        "value": "arr",
                                                        "valueText": "arr"
                                                    },
                                                    "dotToken": {
                                                        "kind": "DotToken",
                                                        "fullStart": 1094,
                                                        "fullEnd": 1095,
                                                        "start": 1094,
                                                        "end": 1095,
                                                        "fullWidth": 1,
                                                        "width": 1,
                                                        "text": ".",
                                                        "value": ".",
                                                        "valueText": "."
                                                    },
                                                    "name": {
                                                        "kind": "IdentifierName",
                                                        "fullStart": 1095,
                                                        "fullEnd": 1101,
                                                        "start": 1095,
                                                        "end": 1101,
                                                        "fullWidth": 6,
                                                        "width": 6,
                                                        "text": "filter",
                                                        "value": "filter",
                                                        "valueText": "filter"
                                                    }
                                                },
                                                "argumentList": {
                                                    "kind": "ArgumentList",
                                                    "fullStart": 1101,
                                                    "fullEnd": 1113,
                                                    "start": 1101,
                                                    "end": 1113,
                                                    "fullWidth": 12,
                                                    "width": 12,
                                                    "openParenToken": {
                                                        "kind": "OpenParenToken",
                                                        "fullStart": 1101,
                                                        "fullEnd": 1102,
                                                        "start": 1101,
                                                        "end": 1102,
                                                        "fullWidth": 1,
                                                        "width": 1,
                                                        "text": "(",
                                                        "value": "(",
                                                        "valueText": "("
                                                    },
                                                    "arguments": [
                                                        {
                                                            "kind": "IdentifierName",
                                                            "fullStart": 1102,
                                                            "fullEnd": 1112,
                                                            "start": 1102,
                                                            "end": 1112,
                                                            "fullWidth": 10,
                                                            "width": 10,
                                                            "text": "callbackfn",
                                                            "value": "callbackfn",
                                                            "valueText": "callbackfn"
                                                        }
                                                    ],
                                                    "closeParenToken": {
                                                        "kind": "CloseParenToken",
                                                        "fullStart": 1112,
                                                        "fullEnd": 1113,
                                                        "start": 1112,
                                                        "end": 1113,
                                                        "fullWidth": 1,
                                                        "width": 1,
                                                        "text": ")",
                                                        "value": ")",
                                                        "valueText": ")"
                                                    }
                                                }
                                            }
                                        }
                                    }
                                ]
                            },
                            "semicolonToken": {
                                "kind": "SemicolonToken",
                                "fullStart": 1113,
                                "fullEnd": 1116,
                                "start": 1113,
                                "end": 1114,
                                "fullWidth": 3,
                                "width": 1,
                                "text": ";",
                                "value": ";",
                                "valueText": ";",
                                "hasTrailingTrivia": true,
                                "hasTrailingNewLine": true,
                                "trailingTrivia": [
                                    {
                                        "kind": "NewLineTrivia",
                                        "text": "\r\n"
                                    }
                                ]
                            }
                        },
                        {
                            "kind": "ReturnStatement",
                            "fullStart": 1116,
                            "fullEnd": 1174,
                            "start": 1126,
                            "end": 1172,
                            "fullWidth": 58,
                            "width": 46,
                            "returnKeyword": {
                                "kind": "ReturnKeyword",
                                "fullStart": 1116,
                                "fullEnd": 1133,
                                "start": 1126,
                                "end": 1132,
                                "fullWidth": 17,
                                "width": 6,
                                "text": "return",
                                "value": "return",
                                "valueText": "return",
                                "hasLeadingTrivia": true,
                                "hasLeadingNewLine": true,
                                "hasTrailingTrivia": true,
                                "leadingTrivia": [
                                    {
                                        "kind": "NewLineTrivia",
                                        "text": "\r\n"
                                    },
                                    {
                                        "kind": "WhitespaceTrivia",
                                        "text": "        "
                                    }
                                ],
                                "trailingTrivia": [
                                    {
                                        "kind": "WhitespaceTrivia",
                                        "text": " "
                                    }
                                ]
                            },
                            "expression": {
                                "kind": "LogicalAndExpression",
                                "fullStart": 1133,
                                "fullEnd": 1171,
                                "start": 1133,
                                "end": 1171,
                                "fullWidth": 38,
                                "width": 38,
                                "left": {
                                    "kind": "EqualsExpression",
                                    "fullStart": 1133,
                                    "fullEnd": 1153,
                                    "start": 1133,
                                    "end": 1152,
                                    "fullWidth": 20,
                                    "width": 19,
                                    "left": {
                                        "kind": "MemberAccessExpression",
                                        "fullStart": 1133,
                                        "fullEnd": 1147,
                                        "start": 1133,
                                        "end": 1146,
                                        "fullWidth": 14,
                                        "width": 13,
                                        "expression": {
                                            "kind": "IdentifierName",
                                            "fullStart": 1133,
                                            "fullEnd": 1139,
                                            "start": 1133,
                                            "end": 1139,
                                            "fullWidth": 6,
                                            "width": 6,
                                            "text": "newArr",
                                            "value": "newArr",
                                            "valueText": "newArr"
                                        },
                                        "dotToken": {
                                            "kind": "DotToken",
                                            "fullStart": 1139,
                                            "fullEnd": 1140,
                                            "start": 1139,
                                            "end": 1140,
                                            "fullWidth": 1,
                                            "width": 1,
                                            "text": ".",
                                            "value": ".",
                                            "valueText": "."
                                        },
                                        "name": {
                                            "kind": "IdentifierName",
                                            "fullStart": 1140,
                                            "fullEnd": 1147,
                                            "start": 1140,
                                            "end": 1146,
                                            "fullWidth": 7,
                                            "width": 6,
                                            "text": "length",
                                            "value": "length",
                                            "valueText": "length",
                                            "hasTrailingTrivia": true,
                                            "trailingTrivia": [
                                                {
                                                    "kind": "WhitespaceTrivia",
                                                    "text": " "
                                                }
                                            ]
                                        }
                                    },
                                    "operatorToken": {
                                        "kind": "EqualsEqualsEqualsToken",
                                        "fullStart": 1147,
                                        "fullEnd": 1151,
                                        "start": 1147,
                                        "end": 1150,
                                        "fullWidth": 4,
                                        "width": 3,
                                        "text": "===",
                                        "value": "===",
                                        "valueText": "===",
                                        "hasTrailingTrivia": true,
                                        "trailingTrivia": [
                                            {
                                                "kind": "WhitespaceTrivia",
                                                "text": " "
                                            }
                                        ]
                                    },
                                    "right": {
                                        "kind": "NumericLiteral",
                                        "fullStart": 1151,
                                        "fullEnd": 1153,
                                        "start": 1151,
                                        "end": 1152,
                                        "fullWidth": 2,
                                        "width": 1,
                                        "text": "1",
                                        "value": 1,
                                        "valueText": "1",
                                        "hasTrailingTrivia": true,
                                        "trailingTrivia": [
                                            {
                                                "kind": "WhitespaceTrivia",
                                                "text": " "
                                            }
                                        ]
                                    }
                                },
                                "operatorToken": {
                                    "kind": "AmpersandAmpersandToken",
                                    "fullStart": 1153,
                                    "fullEnd": 1156,
                                    "start": 1153,
                                    "end": 1155,
                                    "fullWidth": 3,
                                    "width": 2,
                                    "text": "&&",
                                    "value": "&&",
                                    "valueText": "&&",
                                    "hasTrailingTrivia": true,
                                    "trailingTrivia": [
                                        {
                                            "kind": "WhitespaceTrivia",
                                            "text": " "
                                        }
                                    ]
                                },
                                "right": {
                                    "kind": "EqualsExpression",
                                    "fullStart": 1156,
                                    "fullEnd": 1171,
                                    "start": 1156,
                                    "end": 1171,
                                    "fullWidth": 15,
                                    "width": 15,
                                    "left": {
                                        "kind": "ElementAccessExpression",
                                        "fullStart": 1156,
                                        "fullEnd": 1166,
                                        "start": 1156,
                                        "end": 1165,
                                        "fullWidth": 10,
                                        "width": 9,
                                        "expression": {
                                            "kind": "IdentifierName",
                                            "fullStart": 1156,
                                            "fullEnd": 1162,
                                            "start": 1156,
                                            "end": 1162,
                                            "fullWidth": 6,
                                            "width": 6,
                                            "text": "newArr",
                                            "value": "newArr",
                                            "valueText": "newArr"
                                        },
                                        "openBracketToken": {
                                            "kind": "OpenBracketToken",
                                            "fullStart": 1162,
                                            "fullEnd": 1163,
                                            "start": 1162,
                                            "end": 1163,
                                            "fullWidth": 1,
                                            "width": 1,
                                            "text": "[",
                                            "value": "[",
                                            "valueText": "["
                                        },
                                        "argumentExpression": {
                                            "kind": "NumericLiteral",
                                            "fullStart": 1163,
                                            "fullEnd": 1164,
                                            "start": 1163,
                                            "end": 1164,
                                            "fullWidth": 1,
                                            "width": 1,
                                            "text": "0",
                                            "value": 0,
                                            "valueText": "0"
                                        },
                                        "closeBracketToken": {
                                            "kind": "CloseBracketToken",
                                            "fullStart": 1164,
                                            "fullEnd": 1166,
                                            "start": 1164,
                                            "end": 1165,
                                            "fullWidth": 2,
                                            "width": 1,
                                            "text": "]",
                                            "value": "]",
                                            "valueText": "]",
                                            "hasTrailingTrivia": true,
                                            "trailingTrivia": [
                                                {
                                                    "kind": "WhitespaceTrivia",
                                                    "text": " "
                                                }
                                            ]
                                        }
                                    },
                                    "operatorToken": {
                                        "kind": "EqualsEqualsEqualsToken",
                                        "fullStart": 1166,
                                        "fullEnd": 1170,
                                        "start": 1166,
                                        "end": 1169,
                                        "fullWidth": 4,
                                        "width": 3,
                                        "text": "===",
                                        "value": "===",
                                        "valueText": "===",
                                        "hasTrailingTrivia": true,
                                        "trailingTrivia": [
                                            {
                                                "kind": "WhitespaceTrivia",
                                                "text": " "
                                            }
                                        ]
                                    },
                                    "right": {
                                        "kind": "NumericLiteral",
                                        "fullStart": 1170,
                                        "fullEnd": 1171,
                                        "start": 1170,
                                        "end": 1171,
                                        "fullWidth": 1,
                                        "width": 1,
                                        "text": "0",
                                        "value": 0,
                                        "valueText": "0"
                                    }
                                }
                            },
                            "semicolonToken": {
                                "kind": "SemicolonToken",
                                "fullStart": 1171,
                                "fullEnd": 1174,
                                "start": 1171,
                                "end": 1172,
                                "fullWidth": 3,
                                "width": 1,
                                "text": ";",
                                "value": ";",
                                "valueText": ";",
                                "hasTrailingTrivia": true,
                                "hasTrailingNewLine": true,
                                "trailingTrivia": [
                                    {
                                        "kind": "NewLineTrivia",
                                        "text": "\r\n"
                                    }
                                ]
                            }
                        }
                    ],
                    "closeBraceToken": {
                        "kind": "CloseBraceToken",
                        "fullStart": 1174,
                        "fullEnd": 1181,
                        "start": 1178,
                        "end": 1179,
                        "fullWidth": 7,
                        "width": 1,
                        "text": "}",
                        "value": "}",
                        "valueText": "}",
                        "hasLeadingTrivia": true,
                        "hasTrailingTrivia": true,
                        "hasTrailingNewLine": true,
                        "leadingTrivia": [
                            {
                                "kind": "WhitespaceTrivia",
                                "text": "    "
                            }
                        ],
                        "trailingTrivia": [
                            {
                                "kind": "NewLineTrivia",
                                "text": "\r\n"
                            }
                        ]
                    }
                }
            },
            {
                "kind": "ExpressionStatement",
                "fullStart": 1181,
                "fullEnd": 1205,
                "start": 1181,
                "end": 1203,
                "fullWidth": 24,
                "width": 22,
                "expression": {
                    "kind": "InvocationExpression",
                    "fullStart": 1181,
                    "fullEnd": 1202,
                    "start": 1181,
                    "end": 1202,
                    "fullWidth": 21,
                    "width": 21,
                    "expression": {
                        "kind": "IdentifierName",
                        "fullStart": 1181,
                        "fullEnd": 1192,
                        "start": 1181,
                        "end": 1192,
                        "fullWidth": 11,
                        "width": 11,
                        "text": "runTestCase",
                        "value": "runTestCase",
                        "valueText": "runTestCase"
                    },
                    "argumentList": {
                        "kind": "ArgumentList",
                        "fullStart": 1192,
                        "fullEnd": 1202,
                        "start": 1192,
                        "end": 1202,
                        "fullWidth": 10,
                        "width": 10,
                        "openParenToken": {
                            "kind": "OpenParenToken",
                            "fullStart": 1192,
                            "fullEnd": 1193,
                            "start": 1192,
                            "end": 1193,
                            "fullWidth": 1,
                            "width": 1,
                            "text": "(",
                            "value": "(",
                            "valueText": "("
                        },
                        "arguments": [
                            {
                                "kind": "IdentifierName",
                                "fullStart": 1193,
                                "fullEnd": 1201,
                                "start": 1193,
                                "end": 1201,
                                "fullWidth": 8,
                                "width": 8,
                                "text": "testcase",
                                "value": "testcase",
                                "valueText": "testcase"
                            }
                        ],
                        "closeParenToken": {
                            "kind": "CloseParenToken",
                            "fullStart": 1201,
                            "fullEnd": 1202,
                            "start": 1201,
                            "end": 1202,
                            "fullWidth": 1,
                            "width": 1,
                            "text": ")",
                            "value": ")",
                            "valueText": ")"
                        }
                    }
                },
                "semicolonToken": {
                    "kind": "SemicolonToken",
                    "fullStart": 1202,
                    "fullEnd": 1205,
                    "start": 1202,
                    "end": 1203,
                    "fullWidth": 3,
                    "width": 1,
                    "text": ";",
                    "value": ";",
                    "valueText": ";",
                    "hasTrailingTrivia": true,
                    "hasTrailingNewLine": true,
                    "trailingTrivia": [
                        {
                            "kind": "NewLineTrivia",
                            "text": "\r\n"
                        }
                    ]
                }
            }
        ],
        "endOfFileToken": {
            "kind": "EndOfFileToken",
            "fullStart": 1205,
            "fullEnd": 1205,
            "start": 1205,
            "end": 1205,
            "fullWidth": 0,
            "width": 0,
            "text": ""
        }
    },
    "lineMap": {
        "lineStarts": [
            0,
            67,
            152,
            232,
            308,
            380,
            385,
            441,
            557,
            562,
            564,
            566,
            589,
            591,
            637,
            663,
            674,
            701,
            703,
            746,
            778,
            810,
            826,
            858,
            871,
            873,
            916,
            948,
            980,
            1007,
            1023,
            1055,
            1068,
            1070,
            1116,
            1118,
            1174,
            1181,
            1205
        ],
        "length": 1205
    }
}<|MERGE_RESOLUTION|>--- conflicted
+++ resolved
@@ -580,12 +580,8 @@
                                         "start": 686,
                                         "end": 698,
                                         "fullWidth": 12,
-<<<<<<< HEAD
                                         "width": 12,
-                                        "identifier": {
-=======
                                         "propertyName": {
->>>>>>> 85e84683
                                             "kind": "IdentifierName",
                                             "fullStart": 686,
                                             "fullEnd": 690,
@@ -2063,12 +2059,8 @@
                                         "start": 1082,
                                         "end": 1113,
                                         "fullWidth": 31,
-<<<<<<< HEAD
                                         "width": 31,
-                                        "identifier": {
-=======
                                         "propertyName": {
->>>>>>> 85e84683
                                             "kind": "IdentifierName",
                                             "fullStart": 1082,
                                             "fullEnd": 1089,
