{
    "isDeclaration": false,
    "languageVersion": "EcmaScript5",
    "parseOptions": {
        "allowAutomaticSemicolonInsertion": true
    },
    "sourceUnit": {
        "kind": "SourceUnit",
        "fullStart": 0,
        "fullEnd": 1228,
        "start": 572,
        "end": 1228,
        "fullWidth": 1228,
        "width": 656,
        "isIncrementallyUnusable": true,
        "moduleElements": [
            {
                "kind": "FunctionDeclaration",
                "fullStart": 0,
                "fullEnd": 1204,
                "start": 572,
                "end": 1202,
                "fullWidth": 1204,
                "width": 630,
                "isIncrementallyUnusable": true,
                "modifiers": [],
                "functionKeyword": {
                    "kind": "FunctionKeyword",
                    "fullStart": 0,
                    "fullEnd": 581,
                    "start": 572,
                    "end": 580,
                    "fullWidth": 581,
                    "width": 8,
                    "text": "function",
                    "value": "function",
                    "valueText": "function",
                    "hasLeadingTrivia": true,
                    "hasLeadingComment": true,
                    "hasLeadingNewLine": true,
                    "hasTrailingTrivia": true,
                    "leadingTrivia": [
                        {
                            "kind": "SingleLineCommentTrivia",
                            "text": "/// Copyright (c) 2012 Ecma International.  All rights reserved. "
                        },
                        {
                            "kind": "NewLineTrivia",
                            "text": "\r\n"
                        },
                        {
                            "kind": "SingleLineCommentTrivia",
                            "text": "/// Ecma International makes this code available under the terms and conditions set"
                        },
                        {
                            "kind": "NewLineTrivia",
                            "text": "\r\n"
                        },
                        {
                            "kind": "SingleLineCommentTrivia",
                            "text": "/// forth on http://hg.ecmascript.org/tests/test262/raw-file/tip/LICENSE (the "
                        },
                        {
                            "kind": "NewLineTrivia",
                            "text": "\r\n"
                        },
                        {
                            "kind": "SingleLineCommentTrivia",
                            "text": "/// \"Use Terms\").   Any redistribution of this code must retain the above "
                        },
                        {
                            "kind": "NewLineTrivia",
                            "text": "\r\n"
                        },
                        {
                            "kind": "SingleLineCommentTrivia",
                            "text": "/// copyright and this notice and otherwise comply with the Use Terms."
                        },
                        {
                            "kind": "NewLineTrivia",
                            "text": "\r\n"
                        },
                        {
                            "kind": "MultiLineCommentTrivia",
                            "text": "/**\r\n * @path ch15/15.4/15.4.4/15.4.4.20/15.4.4.20-9-b-5.js\r\n * @description Array.prototype.filter - properties added into own object after current position are visited on an Array\r\n */"
                        },
                        {
                            "kind": "NewLineTrivia",
                            "text": "\r\n"
                        },
                        {
                            "kind": "NewLineTrivia",
                            "text": "\r\n"
                        },
                        {
                            "kind": "NewLineTrivia",
                            "text": "\r\n"
                        }
                    ],
                    "trailingTrivia": [
                        {
                            "kind": "WhitespaceTrivia",
                            "text": " "
                        }
                    ]
                },
                "identifier": {
                    "kind": "IdentifierName",
                    "fullStart": 581,
                    "fullEnd": 589,
                    "start": 581,
                    "end": 589,
                    "fullWidth": 8,
                    "width": 8,
                    "text": "testcase",
                    "value": "testcase",
                    "valueText": "testcase"
                },
                "callSignature": {
                    "kind": "CallSignature",
                    "fullStart": 589,
                    "fullEnd": 592,
                    "start": 589,
                    "end": 591,
                    "fullWidth": 3,
                    "width": 2,
                    "parameterList": {
                        "kind": "ParameterList",
                        "fullStart": 589,
                        "fullEnd": 592,
                        "start": 589,
                        "end": 591,
                        "fullWidth": 3,
                        "width": 2,
                        "openParenToken": {
                            "kind": "OpenParenToken",
                            "fullStart": 589,
                            "fullEnd": 590,
                            "start": 589,
                            "end": 590,
                            "fullWidth": 1,
                            "width": 1,
                            "text": "(",
                            "value": "(",
                            "valueText": "("
                        },
                        "parameters": [],
                        "closeParenToken": {
                            "kind": "CloseParenToken",
                            "fullStart": 590,
                            "fullEnd": 592,
                            "start": 590,
                            "end": 591,
                            "fullWidth": 2,
                            "width": 1,
                            "text": ")",
                            "value": ")",
                            "valueText": ")",
                            "hasTrailingTrivia": true,
                            "trailingTrivia": [
                                {
                                    "kind": "WhitespaceTrivia",
                                    "text": " "
                                }
                            ]
                        }
                    }
                },
                "block": {
                    "kind": "Block",
                    "fullStart": 592,
                    "fullEnd": 1204,
                    "start": 592,
                    "end": 1202,
                    "fullWidth": 612,
                    "width": 610,
                    "isIncrementallyUnusable": true,
                    "openBraceToken": {
                        "kind": "OpenBraceToken",
                        "fullStart": 592,
                        "fullEnd": 595,
                        "start": 592,
                        "end": 593,
                        "fullWidth": 3,
                        "width": 1,
                        "text": "{",
                        "value": "{",
                        "valueText": "{",
                        "hasTrailingTrivia": true,
                        "hasTrailingNewLine": true,
                        "trailingTrivia": [
                            {
                                "kind": "NewLineTrivia",
                                "text": "\r\n"
                            }
                        ]
                    },
                    "statements": [
                        {
                            "kind": "FunctionDeclaration",
                            "fullStart": 595,
                            "fullEnd": 678,
                            "start": 603,
                            "end": 676,
                            "fullWidth": 83,
                            "width": 73,
                            "modifiers": [],
                            "functionKeyword": {
                                "kind": "FunctionKeyword",
                                "fullStart": 595,
                                "fullEnd": 612,
                                "start": 603,
                                "end": 611,
                                "fullWidth": 17,
                                "width": 8,
                                "text": "function",
                                "value": "function",
                                "valueText": "function",
                                "hasLeadingTrivia": true,
                                "hasTrailingTrivia": true,
                                "leadingTrivia": [
                                    {
                                        "kind": "WhitespaceTrivia",
                                        "text": "        "
                                    }
                                ],
                                "trailingTrivia": [
                                    {
                                        "kind": "WhitespaceTrivia",
                                        "text": " "
                                    }
                                ]
                            },
                            "identifier": {
                                "kind": "IdentifierName",
                                "fullStart": 612,
                                "fullEnd": 622,
                                "start": 612,
                                "end": 622,
                                "fullWidth": 10,
                                "width": 10,
                                "text": "callbackfn",
                                "value": "callbackfn",
                                "valueText": "callbackfn"
                            },
                            "callSignature": {
                                "kind": "CallSignature",
                                "fullStart": 622,
                                "fullEnd": 638,
                                "start": 622,
                                "end": 637,
                                "fullWidth": 16,
                                "width": 15,
                                "parameterList": {
                                    "kind": "ParameterList",
                                    "fullStart": 622,
                                    "fullEnd": 638,
                                    "start": 622,
                                    "end": 637,
                                    "fullWidth": 16,
                                    "width": 15,
                                    "openParenToken": {
                                        "kind": "OpenParenToken",
                                        "fullStart": 622,
                                        "fullEnd": 623,
                                        "start": 622,
                                        "end": 623,
                                        "fullWidth": 1,
                                        "width": 1,
                                        "text": "(",
                                        "value": "(",
                                        "valueText": "("
                                    },
                                    "parameters": [
                                        {
                                            "kind": "Parameter",
                                            "fullStart": 623,
                                            "fullEnd": 626,
                                            "start": 623,
                                            "end": 626,
                                            "fullWidth": 3,
                                            "width": 3,
                                            "modifiers": [],
                                            "identifier": {
                                                "kind": "IdentifierName",
                                                "fullStart": 623,
                                                "fullEnd": 626,
                                                "start": 623,
                                                "end": 626,
                                                "fullWidth": 3,
                                                "width": 3,
                                                "text": "val",
                                                "value": "val",
                                                "valueText": "val"
                                            }
                                        },
                                        {
                                            "kind": "CommaToken",
                                            "fullStart": 626,
                                            "fullEnd": 628,
                                            "start": 626,
                                            "end": 627,
                                            "fullWidth": 2,
                                            "width": 1,
                                            "text": ",",
                                            "value": ",",
                                            "valueText": ",",
                                            "hasTrailingTrivia": true,
                                            "trailingTrivia": [
                                                {
                                                    "kind": "WhitespaceTrivia",
                                                    "text": " "
                                                }
                                            ]
                                        },
                                        {
                                            "kind": "Parameter",
                                            "fullStart": 628,
                                            "fullEnd": 631,
                                            "start": 628,
                                            "end": 631,
                                            "fullWidth": 3,
                                            "width": 3,
                                            "modifiers": [],
                                            "identifier": {
                                                "kind": "IdentifierName",
                                                "fullStart": 628,
                                                "fullEnd": 631,
                                                "start": 628,
                                                "end": 631,
                                                "fullWidth": 3,
                                                "width": 3,
                                                "text": "idx",
                                                "value": "idx",
                                                "valueText": "idx"
                                            }
                                        },
                                        {
                                            "kind": "CommaToken",
                                            "fullStart": 631,
                                            "fullEnd": 633,
                                            "start": 631,
                                            "end": 632,
                                            "fullWidth": 2,
                                            "width": 1,
                                            "text": ",",
                                            "value": ",",
                                            "valueText": ",",
                                            "hasTrailingTrivia": true,
                                            "trailingTrivia": [
                                                {
                                                    "kind": "WhitespaceTrivia",
                                                    "text": " "
                                                }
                                            ]
                                        },
                                        {
                                            "kind": "Parameter",
                                            "fullStart": 633,
                                            "fullEnd": 636,
                                            "start": 633,
                                            "end": 636,
                                            "fullWidth": 3,
                                            "width": 3,
                                            "modifiers": [],
                                            "identifier": {
                                                "kind": "IdentifierName",
                                                "fullStart": 633,
                                                "fullEnd": 636,
                                                "start": 633,
                                                "end": 636,
                                                "fullWidth": 3,
                                                "width": 3,
                                                "text": "obj",
                                                "value": "obj",
                                                "valueText": "obj"
                                            }
                                        }
                                    ],
                                    "closeParenToken": {
                                        "kind": "CloseParenToken",
                                        "fullStart": 636,
                                        "fullEnd": 638,
                                        "start": 636,
                                        "end": 637,
                                        "fullWidth": 2,
                                        "width": 1,
                                        "text": ")",
                                        "value": ")",
                                        "valueText": ")",
                                        "hasTrailingTrivia": true,
                                        "trailingTrivia": [
                                            {
                                                "kind": "WhitespaceTrivia",
                                                "text": " "
                                            }
                                        ]
                                    }
                                }
                            },
                            "block": {
                                "kind": "Block",
                                "fullStart": 638,
                                "fullEnd": 678,
                                "start": 638,
                                "end": 676,
                                "fullWidth": 40,
                                "width": 38,
                                "openBraceToken": {
                                    "kind": "OpenBraceToken",
                                    "fullStart": 638,
                                    "fullEnd": 641,
                                    "start": 638,
                                    "end": 639,
                                    "fullWidth": 3,
                                    "width": 1,
                                    "text": "{",
                                    "value": "{",
                                    "valueText": "{",
                                    "hasTrailingTrivia": true,
                                    "hasTrailingNewLine": true,
                                    "trailingTrivia": [
                                        {
                                            "kind": "NewLineTrivia",
                                            "text": "\r\n"
                                        }
                                    ]
                                },
                                "statements": [
                                    {
                                        "kind": "ReturnStatement",
                                        "fullStart": 641,
                                        "fullEnd": 667,
                                        "start": 653,
                                        "end": 665,
                                        "fullWidth": 26,
                                        "width": 12,
                                        "returnKeyword": {
                                            "kind": "ReturnKeyword",
                                            "fullStart": 641,
                                            "fullEnd": 660,
                                            "start": 653,
                                            "end": 659,
                                            "fullWidth": 19,
                                            "width": 6,
                                            "text": "return",
                                            "value": "return",
                                            "valueText": "return",
                                            "hasLeadingTrivia": true,
                                            "hasTrailingTrivia": true,
                                            "leadingTrivia": [
                                                {
                                                    "kind": "WhitespaceTrivia",
                                                    "text": "            "
                                                }
                                            ],
                                            "trailingTrivia": [
                                                {
                                                    "kind": "WhitespaceTrivia",
                                                    "text": " "
                                                }
                                            ]
                                        },
                                        "expression": {
                                            "kind": "TrueKeyword",
                                            "fullStart": 660,
                                            "fullEnd": 664,
                                            "start": 660,
                                            "end": 664,
                                            "fullWidth": 4,
                                            "width": 4,
                                            "text": "true",
                                            "value": true,
                                            "valueText": "true"
                                        },
                                        "semicolonToken": {
                                            "kind": "SemicolonToken",
                                            "fullStart": 664,
                                            "fullEnd": 667,
                                            "start": 664,
                                            "end": 665,
                                            "fullWidth": 3,
                                            "width": 1,
                                            "text": ";",
                                            "value": ";",
                                            "valueText": ";",
                                            "hasTrailingTrivia": true,
                                            "hasTrailingNewLine": true,
                                            "trailingTrivia": [
                                                {
                                                    "kind": "NewLineTrivia",
                                                    "text": "\r\n"
                                                }
                                            ]
                                        }
                                    }
                                ],
                                "closeBraceToken": {
                                    "kind": "CloseBraceToken",
                                    "fullStart": 667,
                                    "fullEnd": 678,
                                    "start": 675,
                                    "end": 676,
                                    "fullWidth": 11,
                                    "width": 1,
                                    "text": "}",
                                    "value": "}",
                                    "valueText": "}",
                                    "hasLeadingTrivia": true,
                                    "hasTrailingTrivia": true,
                                    "hasTrailingNewLine": true,
                                    "leadingTrivia": [
                                        {
                                            "kind": "WhitespaceTrivia",
                                            "text": "        "
                                        }
                                    ],
                                    "trailingTrivia": [
                                        {
                                            "kind": "NewLineTrivia",
                                            "text": "\r\n"
                                        }
                                    ]
                                }
                            }
                        },
                        {
                            "kind": "VariableStatement",
                            "fullStart": 678,
                            "fullEnd": 709,
                            "start": 688,
                            "end": 707,
                            "fullWidth": 31,
                            "width": 19,
                            "isIncrementallyUnusable": true,
                            "modifiers": [],
                            "variableDeclaration": {
                                "kind": "VariableDeclaration",
                                "fullStart": 678,
                                "fullEnd": 706,
                                "start": 688,
                                "end": 706,
                                "fullWidth": 28,
                                "width": 18,
                                "isIncrementallyUnusable": true,
                                "varKeyword": {
                                    "kind": "VarKeyword",
                                    "fullStart": 678,
                                    "fullEnd": 692,
                                    "start": 688,
                                    "end": 691,
                                    "fullWidth": 14,
                                    "width": 3,
                                    "text": "var",
                                    "value": "var",
                                    "valueText": "var",
                                    "hasLeadingTrivia": true,
                                    "hasLeadingNewLine": true,
                                    "hasTrailingTrivia": true,
                                    "leadingTrivia": [
                                        {
                                            "kind": "NewLineTrivia",
                                            "text": "\r\n"
                                        },
                                        {
                                            "kind": "WhitespaceTrivia",
                                            "text": "        "
                                        }
                                    ],
                                    "trailingTrivia": [
                                        {
                                            "kind": "WhitespaceTrivia",
                                            "text": " "
                                        }
                                    ]
                                },
                                "variableDeclarators": [
                                    {
                                        "kind": "VariableDeclarator",
                                        "fullStart": 692,
                                        "fullEnd": 706,
                                        "start": 692,
                                        "end": 706,
                                        "fullWidth": 14,
                                        "width": 14,
                                        "isIncrementallyUnusable": true,
                                        "propertyName": {
                                            "kind": "IdentifierName",
                                            "fullStart": 692,
                                            "fullEnd": 696,
                                            "start": 692,
                                            "end": 695,
                                            "fullWidth": 4,
                                            "width": 3,
                                            "text": "arr",
                                            "value": "arr",
                                            "valueText": "arr",
                                            "hasTrailingTrivia": true,
                                            "trailingTrivia": [
                                                {
                                                    "kind": "WhitespaceTrivia",
                                                    "text": " "
                                                }
                                            ]
                                        },
                                        "equalsValueClause": {
                                            "kind": "EqualsValueClause",
                                            "fullStart": 696,
                                            "fullEnd": 706,
                                            "start": 696,
                                            "end": 706,
                                            "fullWidth": 10,
                                            "width": 10,
                                            "isIncrementallyUnusable": true,
                                            "equalsToken": {
                                                "kind": "EqualsToken",
                                                "fullStart": 696,
                                                "fullEnd": 698,
                                                "start": 696,
                                                "end": 697,
                                                "fullWidth": 2,
                                                "width": 1,
                                                "text": "=",
                                                "value": "=",
                                                "valueText": "=",
                                                "hasTrailingTrivia": true,
                                                "trailingTrivia": [
                                                    {
                                                        "kind": "WhitespaceTrivia",
                                                        "text": " "
                                                    }
                                                ]
                                            },
                                            "value": {
                                                "kind": "ArrayLiteralExpression",
                                                "fullStart": 698,
                                                "fullEnd": 706,
                                                "start": 698,
                                                "end": 706,
                                                "fullWidth": 8,
                                                "width": 8,
                                                "isIncrementallyUnusable": true,
                                                "openBracketToken": {
                                                    "kind": "OpenBracketToken",
                                                    "fullStart": 698,
                                                    "fullEnd": 699,
                                                    "start": 698,
                                                    "end": 699,
                                                    "fullWidth": 1,
                                                    "width": 1,
                                                    "text": "[",
                                                    "value": "[",
                                                    "valueText": "["
                                                },
                                                "expressions": [
                                                    {
                                                        "kind": "NumericLiteral",
                                                        "fullStart": 699,
                                                        "fullEnd": 700,
                                                        "start": 699,
                                                        "end": 700,
                                                        "fullWidth": 1,
                                                        "width": 1,
                                                        "text": "0",
                                                        "value": 0,
                                                        "valueText": "0"
                                                    },
                                                    {
                                                        "kind": "CommaToken",
                                                        "fullStart": 700,
                                                        "fullEnd": 702,
                                                        "start": 700,
                                                        "end": 701,
                                                        "fullWidth": 2,
                                                        "width": 1,
                                                        "text": ",",
                                                        "value": ",",
                                                        "valueText": ",",
                                                        "hasTrailingTrivia": true,
                                                        "trailingTrivia": [
                                                            {
                                                                "kind": "WhitespaceTrivia",
                                                                "text": " "
                                                            }
                                                        ]
                                                    },
                                                    {
                                                        "kind": "OmittedExpression",
                                                        "fullStart": -1,
                                                        "fullEnd": -1,
                                                        "start": -1,
                                                        "end": -1,
                                                        "fullWidth": 0,
                                                        "width": 0,
                                                        "isIncrementallyUnusable": true
                                                    },
                                                    {
                                                        "kind": "CommaToken",
                                                        "fullStart": 702,
                                                        "fullEnd": 704,
                                                        "start": 702,
                                                        "end": 703,
                                                        "fullWidth": 2,
                                                        "width": 1,
                                                        "text": ",",
                                                        "value": ",",
                                                        "valueText": ",",
                                                        "hasTrailingTrivia": true,
                                                        "trailingTrivia": [
                                                            {
                                                                "kind": "WhitespaceTrivia",
                                                                "text": " "
                                                            }
                                                        ]
                                                    },
                                                    {
                                                        "kind": "NumericLiteral",
                                                        "fullStart": 704,
                                                        "fullEnd": 705,
                                                        "start": 704,
                                                        "end": 705,
                                                        "fullWidth": 1,
                                                        "width": 1,
                                                        "text": "2",
                                                        "value": 2,
                                                        "valueText": "2"
                                                    }
                                                ],
                                                "closeBracketToken": {
                                                    "kind": "CloseBracketToken",
                                                    "fullStart": 705,
                                                    "fullEnd": 706,
                                                    "start": 705,
                                                    "end": 706,
                                                    "fullWidth": 1,
                                                    "width": 1,
                                                    "text": "]",
                                                    "value": "]",
                                                    "valueText": "]"
                                                }
                                            }
                                        }
                                    }
                                ]
                            },
                            "semicolonToken": {
                                "kind": "SemicolonToken",
                                "fullStart": 706,
                                "fullEnd": 709,
                                "start": 706,
                                "end": 707,
                                "fullWidth": 3,
                                "width": 1,
                                "text": ";",
                                "value": ";",
                                "valueText": ";",
                                "hasTrailingTrivia": true,
                                "hasTrailingNewLine": true,
                                "trailingTrivia": [
                                    {
                                        "kind": "NewLineTrivia",
                                        "text": "\r\n"
                                    }
                                ]
                            }
                        },
                        {
                            "kind": "ExpressionStatement",
                            "fullStart": 709,
                            "fullEnd": 1088,
                            "start": 719,
                            "end": 1086,
                            "fullWidth": 379,
                            "width": 367,
                            "isIncrementallyUnusable": true,
                            "expression": {
                                "kind": "InvocationExpression",
                                "fullStart": 709,
                                "fullEnd": 1085,
                                "start": 719,
                                "end": 1085,
                                "fullWidth": 376,
                                "width": 366,
                                "isIncrementallyUnusable": true,
                                "expression": {
                                    "kind": "MemberAccessExpression",
                                    "fullStart": 709,
                                    "fullEnd": 740,
                                    "start": 719,
                                    "end": 740,
                                    "fullWidth": 31,
                                    "width": 21,
                                    "expression": {
                                        "kind": "IdentifierName",
                                        "fullStart": 709,
                                        "fullEnd": 725,
                                        "start": 719,
                                        "end": 725,
                                        "fullWidth": 16,
                                        "width": 6,
                                        "text": "Object",
                                        "value": "Object",
                                        "valueText": "Object",
                                        "hasLeadingTrivia": true,
                                        "hasLeadingNewLine": true,
                                        "leadingTrivia": [
                                            {
                                                "kind": "NewLineTrivia",
                                                "text": "\r\n"
                                            },
                                            {
                                                "kind": "WhitespaceTrivia",
                                                "text": "        "
                                            }
                                        ]
                                    },
                                    "dotToken": {
                                        "kind": "DotToken",
                                        "fullStart": 725,
                                        "fullEnd": 726,
                                        "start": 725,
                                        "end": 726,
                                        "fullWidth": 1,
                                        "width": 1,
                                        "text": ".",
                                        "value": ".",
                                        "valueText": "."
                                    },
                                    "name": {
                                        "kind": "IdentifierName",
                                        "fullStart": 726,
                                        "fullEnd": 740,
                                        "start": 726,
                                        "end": 740,
                                        "fullWidth": 14,
                                        "width": 14,
                                        "text": "defineProperty",
                                        "value": "defineProperty",
                                        "valueText": "defineProperty"
                                    }
                                },
                                "argumentList": {
                                    "kind": "ArgumentList",
                                    "fullStart": 740,
                                    "fullEnd": 1085,
                                    "start": 740,
                                    "end": 1085,
                                    "fullWidth": 345,
                                    "width": 345,
                                    "isIncrementallyUnusable": true,
                                    "openParenToken": {
                                        "kind": "OpenParenToken",
                                        "fullStart": 740,
                                        "fullEnd": 741,
                                        "start": 740,
                                        "end": 741,
                                        "fullWidth": 1,
                                        "width": 1,
                                        "text": "(",
                                        "value": "(",
                                        "valueText": "("
                                    },
                                    "arguments": [
                                        {
                                            "kind": "IdentifierName",
                                            "fullStart": 741,
                                            "fullEnd": 744,
                                            "start": 741,
                                            "end": 744,
                                            "fullWidth": 3,
                                            "width": 3,
                                            "text": "arr",
                                            "value": "arr",
                                            "valueText": "arr"
                                        },
                                        {
                                            "kind": "CommaToken",
                                            "fullStart": 744,
                                            "fullEnd": 746,
                                            "start": 744,
                                            "end": 745,
                                            "fullWidth": 2,
                                            "width": 1,
                                            "text": ",",
                                            "value": ",",
                                            "valueText": ",",
                                            "hasTrailingTrivia": true,
                                            "trailingTrivia": [
                                                {
                                                    "kind": "WhitespaceTrivia",
                                                    "text": " "
                                                }
                                            ]
                                        },
                                        {
                                            "kind": "StringLiteral",
                                            "fullStart": 746,
                                            "fullEnd": 749,
                                            "start": 746,
                                            "end": 749,
                                            "fullWidth": 3,
                                            "width": 3,
                                            "text": "\"0\"",
                                            "value": "0",
                                            "valueText": "0"
                                        },
                                        {
                                            "kind": "CommaToken",
                                            "fullStart": 749,
                                            "fullEnd": 751,
                                            "start": 749,
                                            "end": 750,
                                            "fullWidth": 2,
                                            "width": 1,
                                            "text": ",",
                                            "value": ",",
                                            "valueText": ",",
                                            "hasTrailingTrivia": true,
                                            "trailingTrivia": [
                                                {
                                                    "kind": "WhitespaceTrivia",
                                                    "text": " "
                                                }
                                            ]
                                        },
                                        {
                                            "kind": "ObjectLiteralExpression",
                                            "fullStart": 751,
                                            "fullEnd": 1084,
                                            "start": 751,
                                            "end": 1084,
                                            "fullWidth": 333,
                                            "width": 333,
                                            "isIncrementallyUnusable": true,
                                            "openBraceToken": {
                                                "kind": "OpenBraceToken",
                                                "fullStart": 751,
                                                "fullEnd": 754,
                                                "start": 751,
                                                "end": 752,
                                                "fullWidth": 3,
                                                "width": 1,
                                                "text": "{",
                                                "value": "{",
                                                "valueText": "{",
                                                "hasTrailingTrivia": true,
                                                "hasTrailingNewLine": true,
                                                "trailingTrivia": [
                                                    {
                                                        "kind": "NewLineTrivia",
                                                        "text": "\r\n"
                                                    }
                                                ]
                                            },
                                            "propertyAssignments": [
                                                {
                                                    "kind": "SimplePropertyAssignment",
                                                    "fullStart": 754,
                                                    "fullEnd": 1040,
                                                    "start": 766,
                                                    "end": 1040,
                                                    "fullWidth": 286,
                                                    "width": 274,
                                                    "isIncrementallyUnusable": true,
                                                    "propertyName": {
                                                        "kind": "IdentifierName",
                                                        "fullStart": 754,
                                                        "fullEnd": 769,
                                                        "start": 766,
                                                        "end": 769,
                                                        "fullWidth": 15,
                                                        "width": 3,
                                                        "text": "get",
                                                        "value": "get",
                                                        "valueText": "get",
                                                        "hasLeadingTrivia": true,
                                                        "leadingTrivia": [
                                                            {
                                                                "kind": "WhitespaceTrivia",
                                                                "text": "            "
                                                            }
                                                        ]
                                                    },
                                                    "colonToken": {
                                                        "kind": "ColonToken",
                                                        "fullStart": 769,
                                                        "fullEnd": 771,
                                                        "start": 769,
                                                        "end": 770,
                                                        "fullWidth": 2,
                                                        "width": 1,
                                                        "text": ":",
                                                        "value": ":",
                                                        "valueText": ":",
                                                        "hasTrailingTrivia": true,
                                                        "trailingTrivia": [
                                                            {
                                                                "kind": "WhitespaceTrivia",
                                                                "text": " "
                                                            }
                                                        ]
                                                    },
                                                    "expression": {
                                                        "kind": "FunctionExpression",
                                                        "fullStart": 771,
                                                        "fullEnd": 1040,
                                                        "start": 771,
                                                        "end": 1040,
                                                        "fullWidth": 269,
                                                        "width": 269,
                                                        "isIncrementallyUnusable": true,
                                                        "functionKeyword": {
                                                            "kind": "FunctionKeyword",
                                                            "fullStart": 771,
                                                            "fullEnd": 780,
                                                            "start": 771,
                                                            "end": 779,
                                                            "fullWidth": 9,
                                                            "width": 8,
                                                            "text": "function",
                                                            "value": "function",
                                                            "valueText": "function",
                                                            "hasTrailingTrivia": true,
                                                            "trailingTrivia": [
                                                                {
                                                                    "kind": "WhitespaceTrivia",
                                                                    "text": " "
                                                                }
                                                            ]
                                                        },
                                                        "callSignature": {
                                                            "kind": "CallSignature",
                                                            "fullStart": 780,
                                                            "fullEnd": 783,
                                                            "start": 780,
                                                            "end": 782,
                                                            "fullWidth": 3,
                                                            "width": 2,
                                                            "parameterList": {
                                                                "kind": "ParameterList",
                                                                "fullStart": 780,
                                                                "fullEnd": 783,
                                                                "start": 780,
                                                                "end": 782,
                                                                "fullWidth": 3,
                                                                "width": 2,
                                                                "openParenToken": {
                                                                    "kind": "OpenParenToken",
                                                                    "fullStart": 780,
                                                                    "fullEnd": 781,
                                                                    "start": 780,
                                                                    "end": 781,
                                                                    "fullWidth": 1,
                                                                    "width": 1,
                                                                    "text": "(",
                                                                    "value": "(",
                                                                    "valueText": "("
                                                                },
                                                                "parameters": [],
                                                                "closeParenToken": {
                                                                    "kind": "CloseParenToken",
                                                                    "fullStart": 781,
                                                                    "fullEnd": 783,
                                                                    "start": 781,
                                                                    "end": 782,
                                                                    "fullWidth": 2,
                                                                    "width": 1,
                                                                    "text": ")",
                                                                    "value": ")",
                                                                    "valueText": ")",
                                                                    "hasTrailingTrivia": true,
                                                                    "trailingTrivia": [
                                                                        {
                                                                            "kind": "WhitespaceTrivia",
                                                                            "text": " "
                                                                        }
                                                                    ]
                                                                }
                                                            }
                                                        },
                                                        "block": {
                                                            "kind": "Block",
                                                            "fullStart": 783,
                                                            "fullEnd": 1040,
                                                            "start": 783,
                                                            "end": 1040,
                                                            "fullWidth": 257,
                                                            "width": 257,
                                                            "isIncrementallyUnusable": true,
                                                            "openBraceToken": {
                                                                "kind": "OpenBraceToken",
                                                                "fullStart": 783,
                                                                "fullEnd": 786,
                                                                "start": 783,
                                                                "end": 784,
                                                                "fullWidth": 3,
                                                                "width": 1,
                                                                "text": "{",
                                                                "value": "{",
                                                                "valueText": "{",
                                                                "hasTrailingTrivia": true,
                                                                "hasTrailingNewLine": true,
                                                                "trailingTrivia": [
                                                                    {
                                                                        "kind": "NewLineTrivia",
                                                                        "text": "\r\n"
                                                                    }
                                                                ]
                                                            },
                                                            "statements": [
                                                                {
                                                                    "kind": "ExpressionStatement",
                                                                    "fullStart": 786,
                                                                    "fullEnd": 1000,
                                                                    "start": 802,
                                                                    "end": 998,
                                                                    "fullWidth": 214,
                                                                    "width": 196,
                                                                    "isIncrementallyUnusable": true,
                                                                    "expression": {
                                                                        "kind": "InvocationExpression",
                                                                        "fullStart": 786,
                                                                        "fullEnd": 997,
                                                                        "start": 802,
                                                                        "end": 997,
                                                                        "fullWidth": 211,
                                                                        "width": 195,
                                                                        "isIncrementallyUnusable": true,
                                                                        "expression": {
                                                                            "kind": "MemberAccessExpression",
                                                                            "fullStart": 786,
                                                                            "fullEnd": 823,
                                                                            "start": 802,
                                                                            "end": 823,
                                                                            "fullWidth": 37,
                                                                            "width": 21,
                                                                            "expression": {
                                                                                "kind": "IdentifierName",
                                                                                "fullStart": 786,
                                                                                "fullEnd": 808,
                                                                                "start": 802,
                                                                                "end": 808,
                                                                                "fullWidth": 22,
                                                                                "width": 6,
                                                                                "text": "Object",
                                                                                "value": "Object",
                                                                                "valueText": "Object",
                                                                                "hasLeadingTrivia": true,
                                                                                "leadingTrivia": [
                                                                                    {
                                                                                        "kind": "WhitespaceTrivia",
                                                                                        "text": "                "
                                                                                    }
                                                                                ]
                                                                            },
                                                                            "dotToken": {
                                                                                "kind": "DotToken",
                                                                                "fullStart": 808,
                                                                                "fullEnd": 809,
                                                                                "start": 808,
                                                                                "end": 809,
                                                                                "fullWidth": 1,
                                                                                "width": 1,
                                                                                "text": ".",
                                                                                "value": ".",
                                                                                "valueText": "."
                                                                            },
                                                                            "name": {
                                                                                "kind": "IdentifierName",
                                                                                "fullStart": 809,
                                                                                "fullEnd": 823,
                                                                                "start": 809,
                                                                                "end": 823,
                                                                                "fullWidth": 14,
                                                                                "width": 14,
                                                                                "text": "defineProperty",
                                                                                "value": "defineProperty",
                                                                                "valueText": "defineProperty"
                                                                            }
                                                                        },
                                                                        "argumentList": {
                                                                            "kind": "ArgumentList",
                                                                            "fullStart": 823,
                                                                            "fullEnd": 997,
                                                                            "start": 823,
                                                                            "end": 997,
                                                                            "fullWidth": 174,
                                                                            "width": 174,
                                                                            "isIncrementallyUnusable": true,
                                                                            "openParenToken": {
                                                                                "kind": "OpenParenToken",
                                                                                "fullStart": 823,
                                                                                "fullEnd": 824,
                                                                                "start": 823,
                                                                                "end": 824,
                                                                                "fullWidth": 1,
                                                                                "width": 1,
                                                                                "text": "(",
                                                                                "value": "(",
                                                                                "valueText": "("
                                                                            },
                                                                            "arguments": [
                                                                                {
                                                                                    "kind": "IdentifierName",
                                                                                    "fullStart": 824,
                                                                                    "fullEnd": 827,
                                                                                    "start": 824,
                                                                                    "end": 827,
                                                                                    "fullWidth": 3,
                                                                                    "width": 3,
                                                                                    "text": "arr",
                                                                                    "value": "arr",
                                                                                    "valueText": "arr"
                                                                                },
                                                                                {
                                                                                    "kind": "CommaToken",
                                                                                    "fullStart": 827,
                                                                                    "fullEnd": 829,
                                                                                    "start": 827,
                                                                                    "end": 828,
                                                                                    "fullWidth": 2,
                                                                                    "width": 1,
                                                                                    "text": ",",
                                                                                    "value": ",",
                                                                                    "valueText": ",",
                                                                                    "hasTrailingTrivia": true,
                                                                                    "trailingTrivia": [
                                                                                        {
                                                                                            "kind": "WhitespaceTrivia",
                                                                                            "text": " "
                                                                                        }
                                                                                    ]
                                                                                },
                                                                                {
                                                                                    "kind": "StringLiteral",
                                                                                    "fullStart": 829,
                                                                                    "fullEnd": 832,
                                                                                    "start": 829,
                                                                                    "end": 832,
                                                                                    "fullWidth": 3,
                                                                                    "width": 3,
                                                                                    "text": "\"1\"",
                                                                                    "value": "1",
                                                                                    "valueText": "1"
                                                                                },
                                                                                {
                                                                                    "kind": "CommaToken",
                                                                                    "fullStart": 832,
                                                                                    "fullEnd": 834,
                                                                                    "start": 832,
                                                                                    "end": 833,
                                                                                    "fullWidth": 2,
                                                                                    "width": 1,
                                                                                    "text": ",",
                                                                                    "value": ",",
                                                                                    "valueText": ",",
                                                                                    "hasTrailingTrivia": true,
                                                                                    "trailingTrivia": [
                                                                                        {
                                                                                            "kind": "WhitespaceTrivia",
                                                                                            "text": " "
                                                                                        }
                                                                                    ]
                                                                                },
                                                                                {
                                                                                    "kind": "ObjectLiteralExpression",
                                                                                    "fullStart": 834,
                                                                                    "fullEnd": 996,
                                                                                    "start": 834,
                                                                                    "end": 996,
                                                                                    "fullWidth": 162,
                                                                                    "width": 162,
                                                                                    "isIncrementallyUnusable": true,
                                                                                    "openBraceToken": {
                                                                                        "kind": "OpenBraceToken",
                                                                                        "fullStart": 834,
                                                                                        "fullEnd": 837,
                                                                                        "start": 834,
                                                                                        "end": 835,
                                                                                        "fullWidth": 3,
                                                                                        "width": 1,
                                                                                        "text": "{",
                                                                                        "value": "{",
                                                                                        "valueText": "{",
                                                                                        "hasTrailingTrivia": true,
                                                                                        "hasTrailingNewLine": true,
                                                                                        "trailingTrivia": [
                                                                                            {
                                                                                                "kind": "NewLineTrivia",
                                                                                                "text": "\r\n"
                                                                                            }
                                                                                        ]
                                                                                    },
                                                                                    "propertyAssignments": [
                                                                                        {
                                                                                            "kind": "SimplePropertyAssignment",
                                                                                            "fullStart": 837,
                                                                                            "fullEnd": 936,
                                                                                            "start": 857,
                                                                                            "end": 936,
                                                                                            "fullWidth": 99,
                                                                                            "width": 79,
                                                                                            "isIncrementallyUnusable": true,
                                                                                            "propertyName": {
                                                                                                "kind": "IdentifierName",
                                                                                                "fullStart": 837,
                                                                                                "fullEnd": 860,
                                                                                                "start": 857,
                                                                                                "end": 860,
                                                                                                "fullWidth": 23,
                                                                                                "width": 3,
                                                                                                "text": "get",
                                                                                                "value": "get",
                                                                                                "valueText": "get",
                                                                                                "hasLeadingTrivia": true,
                                                                                                "leadingTrivia": [
                                                                                                    {
                                                                                                        "kind": "WhitespaceTrivia",
                                                                                                        "text": "                    "
                                                                                                    }
                                                                                                ]
                                                                                            },
                                                                                            "colonToken": {
                                                                                                "kind": "ColonToken",
                                                                                                "fullStart": 860,
                                                                                                "fullEnd": 862,
                                                                                                "start": 860,
                                                                                                "end": 861,
                                                                                                "fullWidth": 2,
                                                                                                "width": 1,
                                                                                                "text": ":",
                                                                                                "value": ":",
                                                                                                "valueText": ":",
                                                                                                "hasTrailingTrivia": true,
                                                                                                "trailingTrivia": [
                                                                                                    {
                                                                                                        "kind": "WhitespaceTrivia",
                                                                                                        "text": " "
                                                                                                    }
                                                                                                ]
                                                                                            },
                                                                                            "expression": {
                                                                                                "kind": "FunctionExpression",
                                                                                                "fullStart": 862,
                                                                                                "fullEnd": 936,
                                                                                                "start": 862,
                                                                                                "end": 936,
                                                                                                "fullWidth": 74,
                                                                                                "width": 74,
                                                                                                "functionKeyword": {
                                                                                                    "kind": "FunctionKeyword",
                                                                                                    "fullStart": 862,
                                                                                                    "fullEnd": 871,
                                                                                                    "start": 862,
                                                                                                    "end": 870,
                                                                                                    "fullWidth": 9,
                                                                                                    "width": 8,
                                                                                                    "text": "function",
                                                                                                    "value": "function",
                                                                                                    "valueText": "function",
                                                                                                    "hasTrailingTrivia": true,
                                                                                                    "trailingTrivia": [
                                                                                                        {
                                                                                                            "kind": "WhitespaceTrivia",
                                                                                                            "text": " "
                                                                                                        }
                                                                                                    ]
                                                                                                },
                                                                                                "callSignature": {
                                                                                                    "kind": "CallSignature",
                                                                                                    "fullStart": 871,
                                                                                                    "fullEnd": 874,
                                                                                                    "start": 871,
                                                                                                    "end": 873,
                                                                                                    "fullWidth": 3,
                                                                                                    "width": 2,
                                                                                                    "parameterList": {
                                                                                                        "kind": "ParameterList",
                                                                                                        "fullStart": 871,
                                                                                                        "fullEnd": 874,
                                                                                                        "start": 871,
                                                                                                        "end": 873,
                                                                                                        "fullWidth": 3,
                                                                                                        "width": 2,
                                                                                                        "openParenToken": {
                                                                                                            "kind": "OpenParenToken",
                                                                                                            "fullStart": 871,
                                                                                                            "fullEnd": 872,
                                                                                                            "start": 871,
                                                                                                            "end": 872,
                                                                                                            "fullWidth": 1,
                                                                                                            "width": 1,
                                                                                                            "text": "(",
                                                                                                            "value": "(",
                                                                                                            "valueText": "("
                                                                                                        },
                                                                                                        "parameters": [],
                                                                                                        "closeParenToken": {
                                                                                                            "kind": "CloseParenToken",
                                                                                                            "fullStart": 872,
                                                                                                            "fullEnd": 874,
                                                                                                            "start": 872,
                                                                                                            "end": 873,
                                                                                                            "fullWidth": 2,
                                                                                                            "width": 1,
                                                                                                            "text": ")",
                                                                                                            "value": ")",
                                                                                                            "valueText": ")",
                                                                                                            "hasTrailingTrivia": true,
                                                                                                            "trailingTrivia": [
                                                                                                                {
                                                                                                                    "kind": "WhitespaceTrivia",
                                                                                                                    "text": " "
                                                                                                                }
                                                                                                            ]
                                                                                                        }
                                                                                                    }
                                                                                                },
                                                                                                "block": {
                                                                                                    "kind": "Block",
                                                                                                    "fullStart": 874,
                                                                                                    "fullEnd": 936,
                                                                                                    "start": 874,
                                                                                                    "end": 936,
                                                                                                    "fullWidth": 62,
                                                                                                    "width": 62,
                                                                                                    "openBraceToken": {
                                                                                                        "kind": "OpenBraceToken",
                                                                                                        "fullStart": 874,
                                                                                                        "fullEnd": 877,
                                                                                                        "start": 874,
                                                                                                        "end": 875,
                                                                                                        "fullWidth": 3,
                                                                                                        "width": 1,
                                                                                                        "text": "{",
                                                                                                        "value": "{",
                                                                                                        "valueText": "{",
                                                                                                        "hasTrailingTrivia": true,
                                                                                                        "hasTrailingNewLine": true,
                                                                                                        "trailingTrivia": [
                                                                                                            {
                                                                                                                "kind": "NewLineTrivia",
                                                                                                                "text": "\r\n"
                                                                                                            }
                                                                                                        ]
                                                                                                    },
                                                                                                    "statements": [
                                                                                                        {
                                                                                                            "kind": "ReturnStatement",
                                                                                                            "fullStart": 877,
                                                                                                            "fullEnd": 915,
                                                                                                            "start": 901,
                                                                                                            "end": 913,
                                                                                                            "fullWidth": 38,
                                                                                                            "width": 12,
                                                                                                            "returnKeyword": {
                                                                                                                "kind": "ReturnKeyword",
                                                                                                                "fullStart": 877,
                                                                                                                "fullEnd": 908,
                                                                                                                "start": 901,
                                                                                                                "end": 907,
                                                                                                                "fullWidth": 31,
                                                                                                                "width": 6,
                                                                                                                "text": "return",
                                                                                                                "value": "return",
                                                                                                                "valueText": "return",
                                                                                                                "hasLeadingTrivia": true,
                                                                                                                "hasTrailingTrivia": true,
                                                                                                                "leadingTrivia": [
                                                                                                                    {
                                                                                                                        "kind": "WhitespaceTrivia",
                                                                                                                        "text": "                        "
                                                                                                                    }
                                                                                                                ],
                                                                                                                "trailingTrivia": [
                                                                                                                    {
                                                                                                                        "kind": "WhitespaceTrivia",
                                                                                                                        "text": " "
                                                                                                                    }
                                                                                                                ]
                                                                                                            },
                                                                                                            "expression": {
                                                                                                                "kind": "NumericLiteral",
                                                                                                                "fullStart": 908,
                                                                                                                "fullEnd": 912,
                                                                                                                "start": 908,
                                                                                                                "end": 912,
                                                                                                                "fullWidth": 4,
                                                                                                                "width": 4,
                                                                                                                "text": "6.99",
                                                                                                                "value": 6.99,
                                                                                                                "valueText": "6.99"
                                                                                                            },
                                                                                                            "semicolonToken": {
                                                                                                                "kind": "SemicolonToken",
                                                                                                                "fullStart": 912,
                                                                                                                "fullEnd": 915,
                                                                                                                "start": 912,
                                                                                                                "end": 913,
                                                                                                                "fullWidth": 3,
                                                                                                                "width": 1,
                                                                                                                "text": ";",
                                                                                                                "value": ";",
                                                                                                                "valueText": ";",
                                                                                                                "hasTrailingTrivia": true,
                                                                                                                "hasTrailingNewLine": true,
                                                                                                                "trailingTrivia": [
                                                                                                                    {
                                                                                                                        "kind": "NewLineTrivia",
                                                                                                                        "text": "\r\n"
                                                                                                                    }
                                                                                                                ]
                                                                                                            }
                                                                                                        }
                                                                                                    ],
                                                                                                    "closeBraceToken": {
                                                                                                        "kind": "CloseBraceToken",
                                                                                                        "fullStart": 915,
                                                                                                        "fullEnd": 936,
                                                                                                        "start": 935,
                                                                                                        "end": 936,
                                                                                                        "fullWidth": 21,
                                                                                                        "width": 1,
                                                                                                        "text": "}",
                                                                                                        "value": "}",
                                                                                                        "valueText": "}",
                                                                                                        "hasLeadingTrivia": true,
                                                                                                        "leadingTrivia": [
                                                                                                            {
                                                                                                                "kind": "WhitespaceTrivia",
                                                                                                                "text": "                    "
                                                                                                            }
                                                                                                        ]
                                                                                                    }
                                                                                                }
                                                                                            }
                                                                                        },
                                                                                        {
                                                                                            "kind": "CommaToken",
                                                                                            "fullStart": 936,
                                                                                            "fullEnd": 939,
                                                                                            "start": 936,
                                                                                            "end": 937,
                                                                                            "fullWidth": 3,
                                                                                            "width": 1,
                                                                                            "text": ",",
                                                                                            "value": ",",
                                                                                            "valueText": ",",
                                                                                            "hasTrailingTrivia": true,
                                                                                            "hasTrailingNewLine": true,
                                                                                            "trailingTrivia": [
                                                                                                {
                                                                                                    "kind": "NewLineTrivia",
                                                                                                    "text": "\r\n"
                                                                                                }
                                                                                            ]
                                                                                        },
                                                                                        {
                                                                                            "kind": "SimplePropertyAssignment",
                                                                                            "fullStart": 939,
                                                                                            "fullEnd": 979,
                                                                                            "start": 959,
                                                                                            "end": 977,
                                                                                            "fullWidth": 40,
                                                                                            "width": 18,
                                                                                            "propertyName": {
                                                                                                "kind": "IdentifierName",
                                                                                                "fullStart": 939,
                                                                                                "fullEnd": 971,
                                                                                                "start": 959,
                                                                                                "end": 971,
                                                                                                "fullWidth": 32,
                                                                                                "width": 12,
                                                                                                "text": "configurable",
                                                                                                "value": "configurable",
                                                                                                "valueText": "configurable",
                                                                                                "hasLeadingTrivia": true,
                                                                                                "leadingTrivia": [
                                                                                                    {
                                                                                                        "kind": "WhitespaceTrivia",
                                                                                                        "text": "                    "
                                                                                                    }
                                                                                                ]
                                                                                            },
                                                                                            "colonToken": {
                                                                                                "kind": "ColonToken",
                                                                                                "fullStart": 971,
                                                                                                "fullEnd": 973,
                                                                                                "start": 971,
                                                                                                "end": 972,
                                                                                                "fullWidth": 2,
                                                                                                "width": 1,
                                                                                                "text": ":",
                                                                                                "value": ":",
                                                                                                "valueText": ":",
                                                                                                "hasTrailingTrivia": true,
                                                                                                "trailingTrivia": [
                                                                                                    {
                                                                                                        "kind": "WhitespaceTrivia",
                                                                                                        "text": " "
                                                                                                    }
                                                                                                ]
                                                                                            },
                                                                                            "expression": {
                                                                                                "kind": "TrueKeyword",
                                                                                                "fullStart": 973,
                                                                                                "fullEnd": 979,
                                                                                                "start": 973,
                                                                                                "end": 977,
                                                                                                "fullWidth": 6,
                                                                                                "width": 4,
                                                                                                "text": "true",
                                                                                                "value": true,
                                                                                                "valueText": "true",
                                                                                                "hasTrailingTrivia": true,
                                                                                                "hasTrailingNewLine": true,
                                                                                                "trailingTrivia": [
                                                                                                    {
                                                                                                        "kind": "NewLineTrivia",
                                                                                                        "text": "\r\n"
                                                                                                    }
                                                                                                ]
                                                                                            }
                                                                                        }
                                                                                    ],
                                                                                    "closeBraceToken": {
                                                                                        "kind": "CloseBraceToken",
                                                                                        "fullStart": 979,
                                                                                        "fullEnd": 996,
                                                                                        "start": 995,
                                                                                        "end": 996,
                                                                                        "fullWidth": 17,
                                                                                        "width": 1,
                                                                                        "text": "}",
                                                                                        "value": "}",
                                                                                        "valueText": "}",
                                                                                        "hasLeadingTrivia": true,
                                                                                        "leadingTrivia": [
                                                                                            {
                                                                                                "kind": "WhitespaceTrivia",
                                                                                                "text": "                "
                                                                                            }
                                                                                        ]
                                                                                    }
                                                                                }
                                                                            ],
                                                                            "closeParenToken": {
                                                                                "kind": "CloseParenToken",
                                                                                "fullStart": 996,
                                                                                "fullEnd": 997,
                                                                                "start": 996,
                                                                                "end": 997,
                                                                                "fullWidth": 1,
                                                                                "width": 1,
                                                                                "text": ")",
                                                                                "value": ")",
                                                                                "valueText": ")"
                                                                            }
                                                                        }
                                                                    },
                                                                    "semicolonToken": {
                                                                        "kind": "SemicolonToken",
                                                                        "fullStart": 997,
                                                                        "fullEnd": 1000,
                                                                        "start": 997,
                                                                        "end": 998,
                                                                        "fullWidth": 3,
                                                                        "width": 1,
                                                                        "text": ";",
                                                                        "value": ";",
                                                                        "valueText": ";",
                                                                        "hasTrailingTrivia": true,
                                                                        "hasTrailingNewLine": true,
                                                                        "trailingTrivia": [
                                                                            {
                                                                                "kind": "NewLineTrivia",
                                                                                "text": "\r\n"
                                                                            }
                                                                        ]
                                                                    }
                                                                },
                                                                {
                                                                    "kind": "ReturnStatement",
                                                                    "fullStart": 1000,
                                                                    "fullEnd": 1027,
                                                                    "start": 1016,
                                                                    "end": 1025,
                                                                    "fullWidth": 27,
                                                                    "width": 9,
                                                                    "returnKeyword": {
                                                                        "kind": "ReturnKeyword",
                                                                        "fullStart": 1000,
                                                                        "fullEnd": 1023,
                                                                        "start": 1016,
                                                                        "end": 1022,
                                                                        "fullWidth": 23,
                                                                        "width": 6,
                                                                        "text": "return",
                                                                        "value": "return",
                                                                        "valueText": "return",
                                                                        "hasLeadingTrivia": true,
                                                                        "hasTrailingTrivia": true,
                                                                        "leadingTrivia": [
                                                                            {
                                                                                "kind": "WhitespaceTrivia",
                                                                                "text": "                "
                                                                            }
                                                                        ],
                                                                        "trailingTrivia": [
                                                                            {
                                                                                "kind": "WhitespaceTrivia",
                                                                                "text": " "
                                                                            }
                                                                        ]
                                                                    },
                                                                    "expression": {
                                                                        "kind": "NumericLiteral",
                                                                        "fullStart": 1023,
                                                                        "fullEnd": 1024,
                                                                        "start": 1023,
                                                                        "end": 1024,
                                                                        "fullWidth": 1,
                                                                        "width": 1,
                                                                        "text": "0",
                                                                        "value": 0,
                                                                        "valueText": "0"
                                                                    },
                                                                    "semicolonToken": {
                                                                        "kind": "SemicolonToken",
                                                                        "fullStart": 1024,
                                                                        "fullEnd": 1027,
                                                                        "start": 1024,
                                                                        "end": 1025,
                                                                        "fullWidth": 3,
                                                                        "width": 1,
                                                                        "text": ";",
                                                                        "value": ";",
                                                                        "valueText": ";",
                                                                        "hasTrailingTrivia": true,
                                                                        "hasTrailingNewLine": true,
                                                                        "trailingTrivia": [
                                                                            {
                                                                                "kind": "NewLineTrivia",
                                                                                "text": "\r\n"
                                                                            }
                                                                        ]
                                                                    }
                                                                }
                                                            ],
                                                            "closeBraceToken": {
                                                                "kind": "CloseBraceToken",
                                                                "fullStart": 1027,
                                                                "fullEnd": 1040,
                                                                "start": 1039,
                                                                "end": 1040,
                                                                "fullWidth": 13,
                                                                "width": 1,
                                                                "text": "}",
                                                                "value": "}",
                                                                "valueText": "}",
                                                                "hasLeadingTrivia": true,
                                                                "leadingTrivia": [
                                                                    {
                                                                        "kind": "WhitespaceTrivia",
                                                                        "text": "            "
                                                                    }
                                                                ]
                                                            }
                                                        }
                                                    }
                                                },
                                                {
                                                    "kind": "CommaToken",
                                                    "fullStart": 1040,
                                                    "fullEnd": 1043,
                                                    "start": 1040,
                                                    "end": 1041,
                                                    "fullWidth": 3,
                                                    "width": 1,
                                                    "text": ",",
                                                    "value": ",",
                                                    "valueText": ",",
                                                    "hasTrailingTrivia": true,
                                                    "hasTrailingNewLine": true,
                                                    "trailingTrivia": [
                                                        {
                                                            "kind": "NewLineTrivia",
                                                            "text": "\r\n"
                                                        }
                                                    ]
                                                },
                                                {
                                                    "kind": "SimplePropertyAssignment",
                                                    "fullStart": 1043,
                                                    "fullEnd": 1075,
                                                    "start": 1055,
                                                    "end": 1073,
                                                    "fullWidth": 32,
                                                    "width": 18,
                                                    "propertyName": {
                                                        "kind": "IdentifierName",
                                                        "fullStart": 1043,
                                                        "fullEnd": 1067,
                                                        "start": 1055,
                                                        "end": 1067,
                                                        "fullWidth": 24,
                                                        "width": 12,
                                                        "text": "configurable",
                                                        "value": "configurable",
                                                        "valueText": "configurable",
                                                        "hasLeadingTrivia": true,
                                                        "leadingTrivia": [
                                                            {
                                                                "kind": "WhitespaceTrivia",
                                                                "text": "            "
                                                            }
                                                        ]
                                                    },
                                                    "colonToken": {
                                                        "kind": "ColonToken",
                                                        "fullStart": 1067,
                                                        "fullEnd": 1069,
                                                        "start": 1067,
                                                        "end": 1068,
                                                        "fullWidth": 2,
                                                        "width": 1,
                                                        "text": ":",
                                                        "value": ":",
                                                        "valueText": ":",
                                                        "hasTrailingTrivia": true,
                                                        "trailingTrivia": [
                                                            {
                                                                "kind": "WhitespaceTrivia",
                                                                "text": " "
                                                            }
                                                        ]
                                                    },
                                                    "expression": {
                                                        "kind": "TrueKeyword",
                                                        "fullStart": 1069,
                                                        "fullEnd": 1075,
                                                        "start": 1069,
                                                        "end": 1073,
                                                        "fullWidth": 6,
                                                        "width": 4,
                                                        "text": "true",
                                                        "value": true,
                                                        "valueText": "true",
                                                        "hasTrailingTrivia": true,
                                                        "hasTrailingNewLine": true,
                                                        "trailingTrivia": [
                                                            {
                                                                "kind": "NewLineTrivia",
                                                                "text": "\r\n"
                                                            }
                                                        ]
                                                    }
                                                }
                                            ],
                                            "closeBraceToken": {
                                                "kind": "CloseBraceToken",
                                                "fullStart": 1075,
                                                "fullEnd": 1084,
                                                "start": 1083,
                                                "end": 1084,
                                                "fullWidth": 9,
                                                "width": 1,
                                                "text": "}",
                                                "value": "}",
                                                "valueText": "}",
                                                "hasLeadingTrivia": true,
                                                "leadingTrivia": [
                                                    {
                                                        "kind": "WhitespaceTrivia",
                                                        "text": "        "
                                                    }
                                                ]
                                            }
                                        }
                                    ],
                                    "closeParenToken": {
                                        "kind": "CloseParenToken",
                                        "fullStart": 1084,
                                        "fullEnd": 1085,
                                        "start": 1084,
                                        "end": 1085,
                                        "fullWidth": 1,
                                        "width": 1,
                                        "text": ")",
                                        "value": ")",
                                        "valueText": ")"
                                    }
                                }
                            },
                            "semicolonToken": {
                                "kind": "SemicolonToken",
                                "fullStart": 1085,
                                "fullEnd": 1088,
                                "start": 1085,
                                "end": 1086,
                                "fullWidth": 3,
                                "width": 1,
                                "text": ";",
                                "value": ";",
                                "valueText": ";",
                                "hasTrailingTrivia": true,
                                "hasTrailingNewLine": true,
                                "trailingTrivia": [
                                    {
                                        "kind": "NewLineTrivia",
                                        "text": "\r\n"
                                    }
                                ]
                            }
                        },
                        {
                            "kind": "VariableStatement",
                            "fullStart": 1088,
                            "fullEnd": 1136,
                            "start": 1098,
                            "end": 1134,
                            "fullWidth": 48,
                            "width": 36,
                            "modifiers": [],
                            "variableDeclaration": {
                                "kind": "VariableDeclaration",
                                "fullStart": 1088,
                                "fullEnd": 1133,
                                "start": 1098,
                                "end": 1133,
                                "fullWidth": 45,
                                "width": 35,
                                "varKeyword": {
                                    "kind": "VarKeyword",
                                    "fullStart": 1088,
                                    "fullEnd": 1102,
                                    "start": 1098,
                                    "end": 1101,
                                    "fullWidth": 14,
                                    "width": 3,
                                    "text": "var",
                                    "value": "var",
                                    "valueText": "var",
                                    "hasLeadingTrivia": true,
                                    "hasLeadingNewLine": true,
                                    "hasTrailingTrivia": true,
                                    "leadingTrivia": [
                                        {
                                            "kind": "NewLineTrivia",
                                            "text": "\r\n"
                                        },
                                        {
                                            "kind": "WhitespaceTrivia",
                                            "text": "        "
                                        }
                                    ],
                                    "trailingTrivia": [
                                        {
                                            "kind": "WhitespaceTrivia",
                                            "text": " "
                                        }
                                    ]
                                },
                                "variableDeclarators": [
                                    {
                                        "kind": "VariableDeclarator",
                                        "fullStart": 1102,
                                        "fullEnd": 1133,
                                        "start": 1102,
                                        "end": 1133,
                                        "fullWidth": 31,
<<<<<<< HEAD
                                        "width": 31,
                                        "identifier": {
=======
                                        "propertyName": {
>>>>>>> 85e84683
                                            "kind": "IdentifierName",
                                            "fullStart": 1102,
                                            "fullEnd": 1109,
                                            "start": 1102,
                                            "end": 1108,
                                            "fullWidth": 7,
                                            "width": 6,
                                            "text": "newArr",
                                            "value": "newArr",
                                            "valueText": "newArr",
                                            "hasTrailingTrivia": true,
                                            "trailingTrivia": [
                                                {
                                                    "kind": "WhitespaceTrivia",
                                                    "text": " "
                                                }
                                            ]
                                        },
                                        "equalsValueClause": {
                                            "kind": "EqualsValueClause",
                                            "fullStart": 1109,
                                            "fullEnd": 1133,
                                            "start": 1109,
                                            "end": 1133,
                                            "fullWidth": 24,
                                            "width": 24,
                                            "equalsToken": {
                                                "kind": "EqualsToken",
                                                "fullStart": 1109,
                                                "fullEnd": 1111,
                                                "start": 1109,
                                                "end": 1110,
                                                "fullWidth": 2,
                                                "width": 1,
                                                "text": "=",
                                                "value": "=",
                                                "valueText": "=",
                                                "hasTrailingTrivia": true,
                                                "trailingTrivia": [
                                                    {
                                                        "kind": "WhitespaceTrivia",
                                                        "text": " "
                                                    }
                                                ]
                                            },
                                            "value": {
                                                "kind": "InvocationExpression",
                                                "fullStart": 1111,
                                                "fullEnd": 1133,
                                                "start": 1111,
                                                "end": 1133,
                                                "fullWidth": 22,
                                                "width": 22,
                                                "expression": {
                                                    "kind": "MemberAccessExpression",
                                                    "fullStart": 1111,
                                                    "fullEnd": 1121,
                                                    "start": 1111,
                                                    "end": 1121,
                                                    "fullWidth": 10,
                                                    "width": 10,
                                                    "expression": {
                                                        "kind": "IdentifierName",
                                                        "fullStart": 1111,
                                                        "fullEnd": 1114,
                                                        "start": 1111,
                                                        "end": 1114,
                                                        "fullWidth": 3,
                                                        "width": 3,
                                                        "text": "arr",
                                                        "value": "arr",
                                                        "valueText": "arr"
                                                    },
                                                    "dotToken": {
                                                        "kind": "DotToken",
                                                        "fullStart": 1114,
                                                        "fullEnd": 1115,
                                                        "start": 1114,
                                                        "end": 1115,
                                                        "fullWidth": 1,
                                                        "width": 1,
                                                        "text": ".",
                                                        "value": ".",
                                                        "valueText": "."
                                                    },
                                                    "name": {
                                                        "kind": "IdentifierName",
                                                        "fullStart": 1115,
                                                        "fullEnd": 1121,
                                                        "start": 1115,
                                                        "end": 1121,
                                                        "fullWidth": 6,
                                                        "width": 6,
                                                        "text": "filter",
                                                        "value": "filter",
                                                        "valueText": "filter"
                                                    }
                                                },
                                                "argumentList": {
                                                    "kind": "ArgumentList",
                                                    "fullStart": 1121,
                                                    "fullEnd": 1133,
                                                    "start": 1121,
                                                    "end": 1133,
                                                    "fullWidth": 12,
                                                    "width": 12,
                                                    "openParenToken": {
                                                        "kind": "OpenParenToken",
                                                        "fullStart": 1121,
                                                        "fullEnd": 1122,
                                                        "start": 1121,
                                                        "end": 1122,
                                                        "fullWidth": 1,
                                                        "width": 1,
                                                        "text": "(",
                                                        "value": "(",
                                                        "valueText": "("
                                                    },
                                                    "arguments": [
                                                        {
                                                            "kind": "IdentifierName",
                                                            "fullStart": 1122,
                                                            "fullEnd": 1132,
                                                            "start": 1122,
                                                            "end": 1132,
                                                            "fullWidth": 10,
                                                            "width": 10,
                                                            "text": "callbackfn",
                                                            "value": "callbackfn",
                                                            "valueText": "callbackfn"
                                                        }
                                                    ],
                                                    "closeParenToken": {
                                                        "kind": "CloseParenToken",
                                                        "fullStart": 1132,
                                                        "fullEnd": 1133,
                                                        "start": 1132,
                                                        "end": 1133,
                                                        "fullWidth": 1,
                                                        "width": 1,
                                                        "text": ")",
                                                        "value": ")",
                                                        "valueText": ")"
                                                    }
                                                }
                                            }
                                        }
                                    }
                                ]
                            },
                            "semicolonToken": {
                                "kind": "SemicolonToken",
                                "fullStart": 1133,
                                "fullEnd": 1136,
                                "start": 1133,
                                "end": 1134,
                                "fullWidth": 3,
                                "width": 1,
                                "text": ";",
                                "value": ";",
                                "valueText": ";",
                                "hasTrailingTrivia": true,
                                "hasTrailingNewLine": true,
                                "trailingTrivia": [
                                    {
                                        "kind": "NewLineTrivia",
                                        "text": "\r\n"
                                    }
                                ]
                            }
                        },
                        {
                            "kind": "ReturnStatement",
                            "fullStart": 1136,
                            "fullEnd": 1197,
                            "start": 1146,
                            "end": 1195,
                            "fullWidth": 61,
                            "width": 49,
                            "returnKeyword": {
                                "kind": "ReturnKeyword",
                                "fullStart": 1136,
                                "fullEnd": 1153,
                                "start": 1146,
                                "end": 1152,
                                "fullWidth": 17,
                                "width": 6,
                                "text": "return",
                                "value": "return",
                                "valueText": "return",
                                "hasLeadingTrivia": true,
                                "hasLeadingNewLine": true,
                                "hasTrailingTrivia": true,
                                "leadingTrivia": [
                                    {
                                        "kind": "NewLineTrivia",
                                        "text": "\r\n"
                                    },
                                    {
                                        "kind": "WhitespaceTrivia",
                                        "text": "        "
                                    }
                                ],
                                "trailingTrivia": [
                                    {
                                        "kind": "WhitespaceTrivia",
                                        "text": " "
                                    }
                                ]
                            },
                            "expression": {
                                "kind": "LogicalAndExpression",
                                "fullStart": 1153,
                                "fullEnd": 1194,
                                "start": 1153,
                                "end": 1194,
                                "fullWidth": 41,
                                "width": 41,
                                "left": {
                                    "kind": "EqualsExpression",
                                    "fullStart": 1153,
                                    "fullEnd": 1173,
                                    "start": 1153,
                                    "end": 1172,
                                    "fullWidth": 20,
                                    "width": 19,
                                    "left": {
                                        "kind": "MemberAccessExpression",
                                        "fullStart": 1153,
                                        "fullEnd": 1167,
                                        "start": 1153,
                                        "end": 1166,
                                        "fullWidth": 14,
                                        "width": 13,
                                        "expression": {
                                            "kind": "IdentifierName",
                                            "fullStart": 1153,
                                            "fullEnd": 1159,
                                            "start": 1153,
                                            "end": 1159,
                                            "fullWidth": 6,
                                            "width": 6,
                                            "text": "newArr",
                                            "value": "newArr",
                                            "valueText": "newArr"
                                        },
                                        "dotToken": {
                                            "kind": "DotToken",
                                            "fullStart": 1159,
                                            "fullEnd": 1160,
                                            "start": 1159,
                                            "end": 1160,
                                            "fullWidth": 1,
                                            "width": 1,
                                            "text": ".",
                                            "value": ".",
                                            "valueText": "."
                                        },
                                        "name": {
                                            "kind": "IdentifierName",
                                            "fullStart": 1160,
                                            "fullEnd": 1167,
                                            "start": 1160,
                                            "end": 1166,
                                            "fullWidth": 7,
                                            "width": 6,
                                            "text": "length",
                                            "value": "length",
                                            "valueText": "length",
                                            "hasTrailingTrivia": true,
                                            "trailingTrivia": [
                                                {
                                                    "kind": "WhitespaceTrivia",
                                                    "text": " "
                                                }
                                            ]
                                        }
                                    },
                                    "operatorToken": {
                                        "kind": "EqualsEqualsEqualsToken",
                                        "fullStart": 1167,
                                        "fullEnd": 1171,
                                        "start": 1167,
                                        "end": 1170,
                                        "fullWidth": 4,
                                        "width": 3,
                                        "text": "===",
                                        "value": "===",
                                        "valueText": "===",
                                        "hasTrailingTrivia": true,
                                        "trailingTrivia": [
                                            {
                                                "kind": "WhitespaceTrivia",
                                                "text": " "
                                            }
                                        ]
                                    },
                                    "right": {
                                        "kind": "NumericLiteral",
                                        "fullStart": 1171,
                                        "fullEnd": 1173,
                                        "start": 1171,
                                        "end": 1172,
                                        "fullWidth": 2,
                                        "width": 1,
                                        "text": "3",
                                        "value": 3,
                                        "valueText": "3",
                                        "hasTrailingTrivia": true,
                                        "trailingTrivia": [
                                            {
                                                "kind": "WhitespaceTrivia",
                                                "text": " "
                                            }
                                        ]
                                    }
                                },
                                "operatorToken": {
                                    "kind": "AmpersandAmpersandToken",
                                    "fullStart": 1173,
                                    "fullEnd": 1176,
                                    "start": 1173,
                                    "end": 1175,
                                    "fullWidth": 3,
                                    "width": 2,
                                    "text": "&&",
                                    "value": "&&",
                                    "valueText": "&&",
                                    "hasTrailingTrivia": true,
                                    "trailingTrivia": [
                                        {
                                            "kind": "WhitespaceTrivia",
                                            "text": " "
                                        }
                                    ]
                                },
                                "right": {
                                    "kind": "EqualsExpression",
                                    "fullStart": 1176,
                                    "fullEnd": 1194,
                                    "start": 1176,
                                    "end": 1194,
                                    "fullWidth": 18,
                                    "width": 18,
                                    "left": {
                                        "kind": "ElementAccessExpression",
                                        "fullStart": 1176,
                                        "fullEnd": 1186,
                                        "start": 1176,
                                        "end": 1185,
                                        "fullWidth": 10,
                                        "width": 9,
                                        "expression": {
                                            "kind": "IdentifierName",
                                            "fullStart": 1176,
                                            "fullEnd": 1182,
                                            "start": 1176,
                                            "end": 1182,
                                            "fullWidth": 6,
                                            "width": 6,
                                            "text": "newArr",
                                            "value": "newArr",
                                            "valueText": "newArr"
                                        },
                                        "openBracketToken": {
                                            "kind": "OpenBracketToken",
                                            "fullStart": 1182,
                                            "fullEnd": 1183,
                                            "start": 1182,
                                            "end": 1183,
                                            "fullWidth": 1,
                                            "width": 1,
                                            "text": "[",
                                            "value": "[",
                                            "valueText": "["
                                        },
                                        "argumentExpression": {
                                            "kind": "NumericLiteral",
                                            "fullStart": 1183,
                                            "fullEnd": 1184,
                                            "start": 1183,
                                            "end": 1184,
                                            "fullWidth": 1,
                                            "width": 1,
                                            "text": "1",
                                            "value": 1,
                                            "valueText": "1"
                                        },
                                        "closeBracketToken": {
                                            "kind": "CloseBracketToken",
                                            "fullStart": 1184,
                                            "fullEnd": 1186,
                                            "start": 1184,
                                            "end": 1185,
                                            "fullWidth": 2,
                                            "width": 1,
                                            "text": "]",
                                            "value": "]",
                                            "valueText": "]",
                                            "hasTrailingTrivia": true,
                                            "trailingTrivia": [
                                                {
                                                    "kind": "WhitespaceTrivia",
                                                    "text": " "
                                                }
                                            ]
                                        }
                                    },
                                    "operatorToken": {
                                        "kind": "EqualsEqualsEqualsToken",
                                        "fullStart": 1186,
                                        "fullEnd": 1190,
                                        "start": 1186,
                                        "end": 1189,
                                        "fullWidth": 4,
                                        "width": 3,
                                        "text": "===",
                                        "value": "===",
                                        "valueText": "===",
                                        "hasTrailingTrivia": true,
                                        "trailingTrivia": [
                                            {
                                                "kind": "WhitespaceTrivia",
                                                "text": " "
                                            }
                                        ]
                                    },
                                    "right": {
                                        "kind": "NumericLiteral",
                                        "fullStart": 1190,
                                        "fullEnd": 1194,
                                        "start": 1190,
                                        "end": 1194,
                                        "fullWidth": 4,
                                        "width": 4,
                                        "text": "6.99",
                                        "value": 6.99,
                                        "valueText": "6.99"
                                    }
                                }
                            },
                            "semicolonToken": {
                                "kind": "SemicolonToken",
                                "fullStart": 1194,
                                "fullEnd": 1197,
                                "start": 1194,
                                "end": 1195,
                                "fullWidth": 3,
                                "width": 1,
                                "text": ";",
                                "value": ";",
                                "valueText": ";",
                                "hasTrailingTrivia": true,
                                "hasTrailingNewLine": true,
                                "trailingTrivia": [
                                    {
                                        "kind": "NewLineTrivia",
                                        "text": "\r\n"
                                    }
                                ]
                            }
                        }
                    ],
                    "closeBraceToken": {
                        "kind": "CloseBraceToken",
                        "fullStart": 1197,
                        "fullEnd": 1204,
                        "start": 1201,
                        "end": 1202,
                        "fullWidth": 7,
                        "width": 1,
                        "text": "}",
                        "value": "}",
                        "valueText": "}",
                        "hasLeadingTrivia": true,
                        "hasTrailingTrivia": true,
                        "hasTrailingNewLine": true,
                        "leadingTrivia": [
                            {
                                "kind": "WhitespaceTrivia",
                                "text": "    "
                            }
                        ],
                        "trailingTrivia": [
                            {
                                "kind": "NewLineTrivia",
                                "text": "\r\n"
                            }
                        ]
                    }
                }
            },
            {
                "kind": "ExpressionStatement",
                "fullStart": 1204,
                "fullEnd": 1228,
                "start": 1204,
                "end": 1226,
                "fullWidth": 24,
                "width": 22,
                "expression": {
                    "kind": "InvocationExpression",
                    "fullStart": 1204,
                    "fullEnd": 1225,
                    "start": 1204,
                    "end": 1225,
                    "fullWidth": 21,
                    "width": 21,
                    "expression": {
                        "kind": "IdentifierName",
                        "fullStart": 1204,
                        "fullEnd": 1215,
                        "start": 1204,
                        "end": 1215,
                        "fullWidth": 11,
                        "width": 11,
                        "text": "runTestCase",
                        "value": "runTestCase",
                        "valueText": "runTestCase"
                    },
                    "argumentList": {
                        "kind": "ArgumentList",
                        "fullStart": 1215,
                        "fullEnd": 1225,
                        "start": 1215,
                        "end": 1225,
                        "fullWidth": 10,
                        "width": 10,
                        "openParenToken": {
                            "kind": "OpenParenToken",
                            "fullStart": 1215,
                            "fullEnd": 1216,
                            "start": 1215,
                            "end": 1216,
                            "fullWidth": 1,
                            "width": 1,
                            "text": "(",
                            "value": "(",
                            "valueText": "("
                        },
                        "arguments": [
                            {
                                "kind": "IdentifierName",
                                "fullStart": 1216,
                                "fullEnd": 1224,
                                "start": 1216,
                                "end": 1224,
                                "fullWidth": 8,
                                "width": 8,
                                "text": "testcase",
                                "value": "testcase",
                                "valueText": "testcase"
                            }
                        ],
                        "closeParenToken": {
                            "kind": "CloseParenToken",
                            "fullStart": 1224,
                            "fullEnd": 1225,
                            "start": 1224,
                            "end": 1225,
                            "fullWidth": 1,
                            "width": 1,
                            "text": ")",
                            "value": ")",
                            "valueText": ")"
                        }
                    }
                },
                "semicolonToken": {
                    "kind": "SemicolonToken",
                    "fullStart": 1225,
                    "fullEnd": 1228,
                    "start": 1225,
                    "end": 1226,
                    "fullWidth": 3,
                    "width": 1,
                    "text": ";",
                    "value": ";",
                    "valueText": ";",
                    "hasTrailingTrivia": true,
                    "hasTrailingNewLine": true,
                    "trailingTrivia": [
                        {
                            "kind": "NewLineTrivia",
                            "text": "\r\n"
                        }
                    ]
                }
            }
        ],
        "endOfFileToken": {
            "kind": "EndOfFileToken",
            "fullStart": 1228,
            "fullEnd": 1228,
            "start": 1228,
            "end": 1228,
            "fullWidth": 0,
            "width": 0,
            "text": ""
        }
    },
    "lineMap": {
        "lineStarts": [
            0,
            67,
            152,
            232,
            308,
            380,
            385,
            441,
            563,
            568,
            570,
            572,
            595,
            641,
            667,
            678,
            680,
            709,
            711,
            754,
            786,
            837,
            877,
            915,
            939,
            979,
            1000,
            1027,
            1043,
            1075,
            1088,
            1090,
            1136,
            1138,
            1197,
            1204,
            1228
        ],
        "length": 1228
    }
}<|MERGE_RESOLUTION|>--- conflicted
+++ resolved
@@ -1969,12 +1969,8 @@
                                         "start": 1102,
                                         "end": 1133,
                                         "fullWidth": 31,
-<<<<<<< HEAD
                                         "width": 31,
-                                        "identifier": {
-=======
                                         "propertyName": {
->>>>>>> 85e84683
                                             "kind": "IdentifierName",
                                             "fullStart": 1102,
                                             "fullEnd": 1109,
