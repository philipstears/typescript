--- conflicted
+++ resolved
@@ -417,11 +417,8 @@
                                             "start": 579,
                                             "end": 582,
                                             "fullWidth": 3,
-<<<<<<< HEAD
                                             "width": 3,
-=======
                                             "modifiers": [],
->>>>>>> e3c38734
                                             "identifier": {
                                                 "kind": "IdentifierName",
                                                 "fullStart": 579,
@@ -461,11 +458,8 @@
                                             "start": 584,
                                             "end": 587,
                                             "fullWidth": 3,
-<<<<<<< HEAD
                                             "width": 3,
-=======
                                             "modifiers": [],
->>>>>>> e3c38734
                                             "identifier": {
                                                 "kind": "IdentifierName",
                                                 "fullStart": 584,
@@ -505,11 +499,8 @@
                                             "start": 589,
                                             "end": 592,
                                             "fullWidth": 3,
-<<<<<<< HEAD
                                             "width": 3,
-=======
                                             "modifiers": [],
->>>>>>> e3c38734
                                             "identifier": {
                                                 "kind": "IdentifierName",
                                                 "fullStart": 589,
