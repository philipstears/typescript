--- conflicted
+++ resolved
@@ -706,12 +706,8 @@
                                         "start": 723,
                                         "end": 749,
                                         "fullWidth": 26,
-<<<<<<< HEAD
                                         "width": 26,
-                                        "identifier": {
-=======
                                         "propertyName": {
->>>>>>> 85e84683
                                             "kind": "IdentifierName",
                                             "fullStart": 723,
                                             "fullEnd": 727,
@@ -1005,12 +1001,8 @@
                                         "start": 764,
                                         "end": 826,
                                         "fullWidth": 62,
-<<<<<<< HEAD
                                         "width": 62,
-                                        "identifier": {
-=======
                                         "propertyName": {
->>>>>>> 85e84683
                                             "kind": "IdentifierName",
                                             "fullStart": 764,
                                             "fullEnd": 771,
