--- conflicted
+++ resolved
@@ -583,12 +583,8 @@
                                         "start": 704,
                                         "end": 739,
                                         "fullWidth": 35,
-<<<<<<< HEAD
                                         "width": 35,
-                                        "identifier": {
-=======
                                         "propertyName": {
->>>>>>> 85e84683
                                             "kind": "IdentifierName",
                                             "fullStart": 704,
                                             "fullEnd": 708,
@@ -953,12 +949,8 @@
                                         "start": 754,
                                         "end": 807,
                                         "fullWidth": 53,
-<<<<<<< HEAD
                                         "width": 53,
-                                        "identifier": {
-=======
                                         "propertyName": {
->>>>>>> 85e84683
                                             "kind": "IdentifierName",
                                             "fullStart": 754,
                                             "fullEnd": 761,
