--- conflicted
+++ resolved
@@ -737,11 +737,8 @@
                                             "start": 615,
                                             "end": 618,
                                             "fullWidth": 3,
-<<<<<<< HEAD
                                             "width": 3,
-=======
                                             "modifiers": [],
->>>>>>> e3c38734
                                             "identifier": {
                                                 "kind": "IdentifierName",
                                                 "fullStart": 615,
@@ -781,11 +778,8 @@
                                             "start": 620,
                                             "end": 623,
                                             "fullWidth": 3,
-<<<<<<< HEAD
                                             "width": 3,
-=======
                                             "modifiers": [],
->>>>>>> e3c38734
                                             "identifier": {
                                                 "kind": "IdentifierName",
                                                 "fullStart": 620,
@@ -825,11 +819,8 @@
                                             "start": 625,
                                             "end": 628,
                                             "fullWidth": 3,
-<<<<<<< HEAD
                                             "width": 3,
-=======
                                             "modifiers": [],
->>>>>>> e3c38734
                                             "identifier": {
                                                 "kind": "IdentifierName",
                                                 "fullStart": 625,
