{
    "isDeclaration": false,
    "languageVersion": "EcmaScript5",
    "parseOptions": {
        "allowAutomaticSemicolonInsertion": true
    },
    "sourceUnit": {
        "kind": "SourceUnit",
        "fullStart": 0,
        "fullEnd": 1051,
        "start": 591,
        "end": 1051,
        "fullWidth": 1051,
        "width": 460,
        "isIncrementallyUnusable": true,
        "moduleElements": [
            {
                "kind": "FunctionDeclaration",
                "fullStart": 0,
                "fullEnd": 1027,
                "start": 591,
                "end": 1025,
                "fullWidth": 1027,
                "width": 434,
                "isIncrementallyUnusable": true,
                "modifiers": [],
                "functionKeyword": {
                    "kind": "FunctionKeyword",
                    "fullStart": 0,
                    "fullEnd": 600,
                    "start": 591,
                    "end": 599,
                    "fullWidth": 600,
                    "width": 8,
                    "text": "function",
                    "value": "function",
                    "valueText": "function",
                    "hasLeadingTrivia": true,
                    "hasLeadingComment": true,
                    "hasLeadingNewLine": true,
                    "hasTrailingTrivia": true,
                    "leadingTrivia": [
                        {
                            "kind": "SingleLineCommentTrivia",
                            "text": "/// Copyright (c) 2012 Ecma International.  All rights reserved. "
                        },
                        {
                            "kind": "NewLineTrivia",
                            "text": "\r\n"
                        },
                        {
                            "kind": "SingleLineCommentTrivia",
                            "text": "/// Ecma International makes this code available under the terms and conditions set"
                        },
                        {
                            "kind": "NewLineTrivia",
                            "text": "\r\n"
                        },
                        {
                            "kind": "SingleLineCommentTrivia",
                            "text": "/// forth on http://hg.ecmascript.org/tests/test262/raw-file/tip/LICENSE (the "
                        },
                        {
                            "kind": "NewLineTrivia",
                            "text": "\r\n"
                        },
                        {
                            "kind": "SingleLineCommentTrivia",
                            "text": "/// \"Use Terms\").   Any redistribution of this code must retain the above "
                        },
                        {
                            "kind": "NewLineTrivia",
                            "text": "\r\n"
                        },
                        {
                            "kind": "SingleLineCommentTrivia",
                            "text": "/// copyright and this notice and otherwise comply with the Use Terms."
                        },
                        {
                            "kind": "NewLineTrivia",
                            "text": "\r\n"
                        },
                        {
                            "kind": "MultiLineCommentTrivia",
                            "text": "/**\r\n * @path ch15/15.4/15.4.4/15.4.4.20/15.4.4.20-9-c-i-17.js\r\n * @description Array.prototype.filter - element to be retrieved is own accessor property without a get function on an Array-like object\r\n */"
                        },
                        {
                            "kind": "NewLineTrivia",
                            "text": "\r\n"
                        },
                        {
                            "kind": "NewLineTrivia",
                            "text": "\r\n"
                        },
                        {
                            "kind": "NewLineTrivia",
                            "text": "\r\n"
                        }
                    ],
                    "trailingTrivia": [
                        {
                            "kind": "WhitespaceTrivia",
                            "text": " "
                        }
                    ]
                },
                "identifier": {
                    "kind": "IdentifierName",
                    "fullStart": 600,
                    "fullEnd": 608,
                    "start": 600,
                    "end": 608,
                    "fullWidth": 8,
                    "width": 8,
                    "text": "testcase",
                    "value": "testcase",
                    "valueText": "testcase"
                },
                "callSignature": {
                    "kind": "CallSignature",
                    "fullStart": 608,
                    "fullEnd": 611,
                    "start": 608,
                    "end": 610,
                    "fullWidth": 3,
                    "width": 2,
                    "parameterList": {
                        "kind": "ParameterList",
                        "fullStart": 608,
                        "fullEnd": 611,
                        "start": 608,
                        "end": 610,
                        "fullWidth": 3,
                        "width": 2,
                        "openParenToken": {
                            "kind": "OpenParenToken",
                            "fullStart": 608,
                            "fullEnd": 609,
                            "start": 608,
                            "end": 609,
                            "fullWidth": 1,
                            "width": 1,
                            "text": "(",
                            "value": "(",
                            "valueText": "("
                        },
                        "parameters": [],
                        "closeParenToken": {
                            "kind": "CloseParenToken",
                            "fullStart": 609,
                            "fullEnd": 611,
                            "start": 609,
                            "end": 610,
                            "fullWidth": 2,
                            "width": 1,
                            "text": ")",
                            "value": ")",
                            "valueText": ")",
                            "hasTrailingTrivia": true,
                            "trailingTrivia": [
                                {
                                    "kind": "WhitespaceTrivia",
                                    "text": " "
                                }
                            ]
                        }
                    }
                },
                "block": {
                    "kind": "Block",
                    "fullStart": 611,
                    "fullEnd": 1027,
                    "start": 611,
                    "end": 1025,
                    "fullWidth": 416,
                    "width": 414,
                    "isIncrementallyUnusable": true,
                    "openBraceToken": {
                        "kind": "OpenBraceToken",
                        "fullStart": 611,
                        "fullEnd": 614,
                        "start": 611,
                        "end": 612,
                        "fullWidth": 3,
                        "width": 1,
                        "text": "{",
                        "value": "{",
                        "valueText": "{",
                        "hasTrailingTrivia": true,
                        "hasTrailingNewLine": true,
                        "trailingTrivia": [
                            {
                                "kind": "NewLineTrivia",
                                "text": "\r\n"
                            }
                        ]
                    },
                    "statements": [
                        {
                            "kind": "FunctionDeclaration",
                            "fullStart": 614,
                            "fullEnd": 725,
                            "start": 624,
                            "end": 723,
                            "fullWidth": 111,
                            "width": 99,
                            "modifiers": [],
                            "functionKeyword": {
                                "kind": "FunctionKeyword",
                                "fullStart": 614,
                                "fullEnd": 633,
                                "start": 624,
                                "end": 632,
                                "fullWidth": 19,
                                "width": 8,
                                "text": "function",
                                "value": "function",
                                "valueText": "function",
                                "hasLeadingTrivia": true,
                                "hasLeadingNewLine": true,
                                "hasTrailingTrivia": true,
                                "leadingTrivia": [
                                    {
                                        "kind": "NewLineTrivia",
                                        "text": "\r\n"
                                    },
                                    {
                                        "kind": "WhitespaceTrivia",
                                        "text": "        "
                                    }
                                ],
                                "trailingTrivia": [
                                    {
                                        "kind": "WhitespaceTrivia",
                                        "text": " "
                                    }
                                ]
                            },
                            "identifier": {
                                "kind": "IdentifierName",
                                "fullStart": 633,
                                "fullEnd": 643,
                                "start": 633,
                                "end": 643,
                                "fullWidth": 10,
                                "width": 10,
                                "text": "callbackfn",
                                "value": "callbackfn",
                                "valueText": "callbackfn"
                            },
                            "callSignature": {
                                "kind": "CallSignature",
                                "fullStart": 643,
                                "fullEnd": 659,
                                "start": 643,
                                "end": 658,
                                "fullWidth": 16,
                                "width": 15,
                                "parameterList": {
                                    "kind": "ParameterList",
                                    "fullStart": 643,
                                    "fullEnd": 659,
                                    "start": 643,
                                    "end": 658,
                                    "fullWidth": 16,
                                    "width": 15,
                                    "openParenToken": {
                                        "kind": "OpenParenToken",
                                        "fullStart": 643,
                                        "fullEnd": 644,
                                        "start": 643,
                                        "end": 644,
                                        "fullWidth": 1,
                                        "width": 1,
                                        "text": "(",
                                        "value": "(",
                                        "valueText": "("
                                    },
                                    "parameters": [
                                        {
                                            "kind": "Parameter",
                                            "fullStart": 644,
                                            "fullEnd": 647,
                                            "start": 644,
                                            "end": 647,
                                            "fullWidth": 3,
                                            "width": 3,
                                            "modifiers": [],
                                            "identifier": {
                                                "kind": "IdentifierName",
                                                "fullStart": 644,
                                                "fullEnd": 647,
                                                "start": 644,
                                                "end": 647,
                                                "fullWidth": 3,
                                                "width": 3,
                                                "text": "val",
                                                "value": "val",
                                                "valueText": "val"
                                            }
                                        },
                                        {
                                            "kind": "CommaToken",
                                            "fullStart": 647,
                                            "fullEnd": 649,
                                            "start": 647,
                                            "end": 648,
                                            "fullWidth": 2,
                                            "width": 1,
                                            "text": ",",
                                            "value": ",",
                                            "valueText": ",",
                                            "hasTrailingTrivia": true,
                                            "trailingTrivia": [
                                                {
                                                    "kind": "WhitespaceTrivia",
                                                    "text": " "
                                                }
                                            ]
                                        },
                                        {
                                            "kind": "Parameter",
                                            "fullStart": 649,
                                            "fullEnd": 652,
                                            "start": 649,
                                            "end": 652,
                                            "fullWidth": 3,
                                            "width": 3,
                                            "modifiers": [],
                                            "identifier": {
                                                "kind": "IdentifierName",
                                                "fullStart": 649,
                                                "fullEnd": 652,
                                                "start": 649,
                                                "end": 652,
                                                "fullWidth": 3,
                                                "width": 3,
                                                "text": "idx",
                                                "value": "idx",
                                                "valueText": "idx"
                                            }
                                        },
                                        {
                                            "kind": "CommaToken",
                                            "fullStart": 652,
                                            "fullEnd": 654,
                                            "start": 652,
                                            "end": 653,
                                            "fullWidth": 2,
                                            "width": 1,
                                            "text": ",",
                                            "value": ",",
                                            "valueText": ",",
                                            "hasTrailingTrivia": true,
                                            "trailingTrivia": [
                                                {
                                                    "kind": "WhitespaceTrivia",
                                                    "text": " "
                                                }
                                            ]
                                        },
                                        {
                                            "kind": "Parameter",
                                            "fullStart": 654,
                                            "fullEnd": 657,
                                            "start": 654,
                                            "end": 657,
                                            "fullWidth": 3,
                                            "width": 3,
                                            "modifiers": [],
                                            "identifier": {
                                                "kind": "IdentifierName",
                                                "fullStart": 654,
                                                "fullEnd": 657,
                                                "start": 654,
                                                "end": 657,
                                                "fullWidth": 3,
                                                "width": 3,
                                                "text": "obj",
                                                "value": "obj",
                                                "valueText": "obj"
                                            }
                                        }
                                    ],
                                    "closeParenToken": {
                                        "kind": "CloseParenToken",
                                        "fullStart": 657,
                                        "fullEnd": 659,
                                        "start": 657,
                                        "end": 658,
                                        "fullWidth": 2,
                                        "width": 1,
                                        "text": ")",
                                        "value": ")",
                                        "valueText": ")",
                                        "hasTrailingTrivia": true,
                                        "trailingTrivia": [
                                            {
                                                "kind": "WhitespaceTrivia",
                                                "text": " "
                                            }
                                        ]
                                    }
                                }
                            },
                            "block": {
                                "kind": "Block",
                                "fullStart": 659,
                                "fullEnd": 725,
                                "start": 659,
                                "end": 723,
                                "fullWidth": 66,
                                "width": 64,
                                "openBraceToken": {
                                    "kind": "OpenBraceToken",
                                    "fullStart": 659,
                                    "fullEnd": 662,
                                    "start": 659,
                                    "end": 660,
                                    "fullWidth": 3,
                                    "width": 1,
                                    "text": "{",
                                    "value": "{",
                                    "valueText": "{",
                                    "hasTrailingTrivia": true,
                                    "hasTrailingNewLine": true,
                                    "trailingTrivia": [
                                        {
                                            "kind": "NewLineTrivia",
                                            "text": "\r\n"
                                        }
                                    ]
                                },
                                "statements": [
                                    {
                                        "kind": "ReturnStatement",
                                        "fullStart": 662,
                                        "fullEnd": 714,
                                        "start": 674,
                                        "end": 712,
                                        "fullWidth": 52,
                                        "width": 38,
                                        "returnKeyword": {
                                            "kind": "ReturnKeyword",
                                            "fullStart": 662,
                                            "fullEnd": 681,
                                            "start": 674,
                                            "end": 680,
                                            "fullWidth": 19,
                                            "width": 6,
                                            "text": "return",
                                            "value": "return",
                                            "valueText": "return",
                                            "hasLeadingTrivia": true,
                                            "hasTrailingTrivia": true,
                                            "leadingTrivia": [
                                                {
                                                    "kind": "WhitespaceTrivia",
                                                    "text": "            "
                                                }
                                            ],
                                            "trailingTrivia": [
                                                {
                                                    "kind": "WhitespaceTrivia",
                                                    "text": " "
                                                }
                                            ]
                                        },
                                        "expression": {
                                            "kind": "LogicalAndExpression",
                                            "fullStart": 681,
                                            "fullEnd": 711,
                                            "start": 681,
                                            "end": 711,
                                            "fullWidth": 30,
                                            "width": 30,
                                            "left": {
                                                "kind": "EqualsExpression",
                                                "fullStart": 681,
                                                "fullEnd": 699,
                                                "start": 681,
                                                "end": 698,
                                                "fullWidth": 18,
                                                "width": 17,
                                                "left": {
                                                    "kind": "IdentifierName",
                                                    "fullStart": 681,
                                                    "fullEnd": 691,
                                                    "start": 681,
                                                    "end": 690,
                                                    "fullWidth": 10,
                                                    "width": 9,
                                                    "text": "undefined",
                                                    "value": "undefined",
                                                    "valueText": "undefined",
                                                    "hasTrailingTrivia": true,
                                                    "trailingTrivia": [
                                                        {
                                                            "kind": "WhitespaceTrivia",
                                                            "text": " "
                                                        }
                                                    ]
                                                },
                                                "operatorToken": {
                                                    "kind": "EqualsEqualsEqualsToken",
                                                    "fullStart": 691,
                                                    "fullEnd": 695,
                                                    "start": 691,
                                                    "end": 694,
                                                    "fullWidth": 4,
                                                    "width": 3,
                                                    "text": "===",
                                                    "value": "===",
                                                    "valueText": "===",
                                                    "hasTrailingTrivia": true,
                                                    "trailingTrivia": [
                                                        {
                                                            "kind": "WhitespaceTrivia",
                                                            "text": " "
                                                        }
                                                    ]
                                                },
                                                "right": {
                                                    "kind": "IdentifierName",
                                                    "fullStart": 695,
                                                    "fullEnd": 699,
                                                    "start": 695,
                                                    "end": 698,
                                                    "fullWidth": 4,
                                                    "width": 3,
                                                    "text": "val",
                                                    "value": "val",
                                                    "valueText": "val",
                                                    "hasTrailingTrivia": true,
                                                    "trailingTrivia": [
                                                        {
                                                            "kind": "WhitespaceTrivia",
                                                            "text": " "
                                                        }
                                                    ]
                                                }
                                            },
                                            "operatorToken": {
                                                "kind": "AmpersandAmpersandToken",
                                                "fullStart": 699,
                                                "fullEnd": 702,
                                                "start": 699,
                                                "end": 701,
                                                "fullWidth": 3,
                                                "width": 2,
                                                "text": "&&",
                                                "value": "&&",
                                                "valueText": "&&",
                                                "hasTrailingTrivia": true,
                                                "trailingTrivia": [
                                                    {
                                                        "kind": "WhitespaceTrivia",
                                                        "text": " "
                                                    }
                                                ]
                                            },
                                            "right": {
                                                "kind": "EqualsExpression",
                                                "fullStart": 702,
                                                "fullEnd": 711,
                                                "start": 702,
                                                "end": 711,
                                                "fullWidth": 9,
                                                "width": 9,
                                                "left": {
                                                    "kind": "IdentifierName",
                                                    "fullStart": 702,
                                                    "fullEnd": 706,
                                                    "start": 702,
                                                    "end": 705,
                                                    "fullWidth": 4,
                                                    "width": 3,
                                                    "text": "idx",
                                                    "value": "idx",
                                                    "valueText": "idx",
                                                    "hasTrailingTrivia": true,
                                                    "trailingTrivia": [
                                                        {
                                                            "kind": "WhitespaceTrivia",
                                                            "text": " "
                                                        }
                                                    ]
                                                },
                                                "operatorToken": {
                                                    "kind": "EqualsEqualsEqualsToken",
                                                    "fullStart": 706,
                                                    "fullEnd": 710,
                                                    "start": 706,
                                                    "end": 709,
                                                    "fullWidth": 4,
                                                    "width": 3,
                                                    "text": "===",
                                                    "value": "===",
                                                    "valueText": "===",
                                                    "hasTrailingTrivia": true,
                                                    "trailingTrivia": [
                                                        {
                                                            "kind": "WhitespaceTrivia",
                                                            "text": " "
                                                        }
                                                    ]
                                                },
                                                "right": {
                                                    "kind": "NumericLiteral",
                                                    "fullStart": 710,
                                                    "fullEnd": 711,
                                                    "start": 710,
                                                    "end": 711,
                                                    "fullWidth": 1,
                                                    "width": 1,
                                                    "text": "1",
                                                    "value": 1,
                                                    "valueText": "1"
                                                }
                                            }
                                        },
                                        "semicolonToken": {
                                            "kind": "SemicolonToken",
                                            "fullStart": 711,
                                            "fullEnd": 714,
                                            "start": 711,
                                            "end": 712,
                                            "fullWidth": 3,
                                            "width": 1,
                                            "text": ";",
                                            "value": ";",
                                            "valueText": ";",
                                            "hasTrailingTrivia": true,
                                            "hasTrailingNewLine": true,
                                            "trailingTrivia": [
                                                {
                                                    "kind": "NewLineTrivia",
                                                    "text": "\r\n"
                                                }
                                            ]
                                        }
                                    }
                                ],
                                "closeBraceToken": {
                                    "kind": "CloseBraceToken",
                                    "fullStart": 714,
                                    "fullEnd": 725,
                                    "start": 722,
                                    "end": 723,
                                    "fullWidth": 11,
                                    "width": 1,
                                    "text": "}",
                                    "value": "}",
                                    "valueText": "}",
                                    "hasLeadingTrivia": true,
                                    "hasTrailingTrivia": true,
                                    "hasTrailingNewLine": true,
                                    "leadingTrivia": [
                                        {
                                            "kind": "WhitespaceTrivia",
                                            "text": "        "
                                        }
                                    ],
                                    "trailingTrivia": [
                                        {
                                            "kind": "NewLineTrivia",
                                            "text": "\r\n"
                                        }
                                    ]
                                }
                            }
                        },
                        {
                            "kind": "VariableStatement",
                            "fullStart": 725,
                            "fullEnd": 761,
                            "start": 735,
                            "end": 759,
                            "fullWidth": 36,
                            "width": 24,
                            "modifiers": [],
                            "variableDeclaration": {
                                "kind": "VariableDeclaration",
                                "fullStart": 725,
                                "fullEnd": 758,
                                "start": 735,
                                "end": 758,
                                "fullWidth": 33,
                                "width": 23,
                                "varKeyword": {
                                    "kind": "VarKeyword",
                                    "fullStart": 725,
                                    "fullEnd": 739,
                                    "start": 735,
                                    "end": 738,
                                    "fullWidth": 14,
                                    "width": 3,
                                    "text": "var",
                                    "value": "var",
                                    "valueText": "var",
                                    "hasLeadingTrivia": true,
                                    "hasLeadingNewLine": true,
                                    "hasTrailingTrivia": true,
                                    "leadingTrivia": [
                                        {
                                            "kind": "NewLineTrivia",
                                            "text": "\r\n"
                                        },
                                        {
                                            "kind": "WhitespaceTrivia",
                                            "text": "        "
                                        }
                                    ],
                                    "trailingTrivia": [
                                        {
                                            "kind": "WhitespaceTrivia",
                                            "text": " "
                                        }
                                    ]
                                },
                                "variableDeclarators": [
                                    {
                                        "kind": "VariableDeclarator",
                                        "fullStart": 739,
                                        "fullEnd": 758,
                                        "start": 739,
                                        "end": 758,
                                        "fullWidth": 19,
<<<<<<< HEAD
                                        "width": 19,
                                        "identifier": {
=======
                                        "propertyName": {
>>>>>>> 85e84683
                                            "kind": "IdentifierName",
                                            "fullStart": 739,
                                            "fullEnd": 743,
                                            "start": 739,
                                            "end": 742,
                                            "fullWidth": 4,
                                            "width": 3,
                                            "text": "obj",
                                            "value": "obj",
                                            "valueText": "obj",
                                            "hasTrailingTrivia": true,
                                            "trailingTrivia": [
                                                {
                                                    "kind": "WhitespaceTrivia",
                                                    "text": " "
                                                }
                                            ]
                                        },
                                        "equalsValueClause": {
                                            "kind": "EqualsValueClause",
                                            "fullStart": 743,
                                            "fullEnd": 758,
                                            "start": 743,
                                            "end": 758,
                                            "fullWidth": 15,
                                            "width": 15,
                                            "equalsToken": {
                                                "kind": "EqualsToken",
                                                "fullStart": 743,
                                                "fullEnd": 745,
                                                "start": 743,
                                                "end": 744,
                                                "fullWidth": 2,
                                                "width": 1,
                                                "text": "=",
                                                "value": "=",
                                                "valueText": "=",
                                                "hasTrailingTrivia": true,
                                                "trailingTrivia": [
                                                    {
                                                        "kind": "WhitespaceTrivia",
                                                        "text": " "
                                                    }
                                                ]
                                            },
                                            "value": {
                                                "kind": "ObjectLiteralExpression",
                                                "fullStart": 745,
                                                "fullEnd": 758,
                                                "start": 745,
                                                "end": 758,
                                                "fullWidth": 13,
                                                "width": 13,
                                                "openBraceToken": {
                                                    "kind": "OpenBraceToken",
                                                    "fullStart": 745,
                                                    "fullEnd": 747,
                                                    "start": 745,
                                                    "end": 746,
                                                    "fullWidth": 2,
                                                    "width": 1,
                                                    "text": "{",
                                                    "value": "{",
                                                    "valueText": "{",
                                                    "hasTrailingTrivia": true,
                                                    "trailingTrivia": [
                                                        {
                                                            "kind": "WhitespaceTrivia",
                                                            "text": " "
                                                        }
                                                    ]
                                                },
                                                "propertyAssignments": [
                                                    {
                                                        "kind": "SimplePropertyAssignment",
                                                        "fullStart": 747,
                                                        "fullEnd": 757,
                                                        "start": 747,
                                                        "end": 756,
                                                        "fullWidth": 10,
                                                        "width": 9,
                                                        "propertyName": {
                                                            "kind": "IdentifierName",
                                                            "fullStart": 747,
                                                            "fullEnd": 753,
                                                            "start": 747,
                                                            "end": 753,
                                                            "fullWidth": 6,
                                                            "width": 6,
                                                            "text": "length",
                                                            "value": "length",
                                                            "valueText": "length"
                                                        },
                                                        "colonToken": {
                                                            "kind": "ColonToken",
                                                            "fullStart": 753,
                                                            "fullEnd": 755,
                                                            "start": 753,
                                                            "end": 754,
                                                            "fullWidth": 2,
                                                            "width": 1,
                                                            "text": ":",
                                                            "value": ":",
                                                            "valueText": ":",
                                                            "hasTrailingTrivia": true,
                                                            "trailingTrivia": [
                                                                {
                                                                    "kind": "WhitespaceTrivia",
                                                                    "text": " "
                                                                }
                                                            ]
                                                        },
                                                        "expression": {
                                                            "kind": "NumericLiteral",
                                                            "fullStart": 755,
                                                            "fullEnd": 757,
                                                            "start": 755,
                                                            "end": 756,
                                                            "fullWidth": 2,
                                                            "width": 1,
                                                            "text": "2",
                                                            "value": 2,
                                                            "valueText": "2",
                                                            "hasTrailingTrivia": true,
                                                            "trailingTrivia": [
                                                                {
                                                                    "kind": "WhitespaceTrivia",
                                                                    "text": " "
                                                                }
                                                            ]
                                                        }
                                                    }
                                                ],
                                                "closeBraceToken": {
                                                    "kind": "CloseBraceToken",
                                                    "fullStart": 757,
                                                    "fullEnd": 758,
                                                    "start": 757,
                                                    "end": 758,
                                                    "fullWidth": 1,
                                                    "width": 1,
                                                    "text": "}",
                                                    "value": "}",
                                                    "valueText": "}"
                                                }
                                            }
                                        }
                                    }
                                ]
                            },
                            "semicolonToken": {
                                "kind": "SemicolonToken",
                                "fullStart": 758,
                                "fullEnd": 761,
                                "start": 758,
                                "end": 759,
                                "fullWidth": 3,
                                "width": 1,
                                "text": ";",
                                "value": ";",
                                "valueText": ";",
                                "hasTrailingTrivia": true,
                                "hasTrailingNewLine": true,
                                "trailingTrivia": [
                                    {
                                        "kind": "NewLineTrivia",
                                        "text": "\r\n"
                                    }
                                ]
                            }
                        },
                        {
                            "kind": "ExpressionStatement",
                            "fullStart": 761,
                            "fullEnd": 884,
                            "start": 769,
                            "end": 882,
                            "fullWidth": 123,
                            "width": 113,
                            "isIncrementallyUnusable": true,
                            "expression": {
                                "kind": "InvocationExpression",
                                "fullStart": 761,
                                "fullEnd": 881,
                                "start": 769,
                                "end": 881,
                                "fullWidth": 120,
                                "width": 112,
                                "isIncrementallyUnusable": true,
                                "expression": {
                                    "kind": "MemberAccessExpression",
                                    "fullStart": 761,
                                    "fullEnd": 790,
                                    "start": 769,
                                    "end": 790,
                                    "fullWidth": 29,
                                    "width": 21,
                                    "expression": {
                                        "kind": "IdentifierName",
                                        "fullStart": 761,
                                        "fullEnd": 775,
                                        "start": 769,
                                        "end": 775,
                                        "fullWidth": 14,
                                        "width": 6,
                                        "text": "Object",
                                        "value": "Object",
                                        "valueText": "Object",
                                        "hasLeadingTrivia": true,
                                        "leadingTrivia": [
                                            {
                                                "kind": "WhitespaceTrivia",
                                                "text": "        "
                                            }
                                        ]
                                    },
                                    "dotToken": {
                                        "kind": "DotToken",
                                        "fullStart": 775,
                                        "fullEnd": 776,
                                        "start": 775,
                                        "end": 776,
                                        "fullWidth": 1,
                                        "width": 1,
                                        "text": ".",
                                        "value": ".",
                                        "valueText": "."
                                    },
                                    "name": {
                                        "kind": "IdentifierName",
                                        "fullStart": 776,
                                        "fullEnd": 790,
                                        "start": 776,
                                        "end": 790,
                                        "fullWidth": 14,
                                        "width": 14,
                                        "text": "defineProperty",
                                        "value": "defineProperty",
                                        "valueText": "defineProperty"
                                    }
                                },
                                "argumentList": {
                                    "kind": "ArgumentList",
                                    "fullStart": 790,
                                    "fullEnd": 881,
                                    "start": 790,
                                    "end": 881,
                                    "fullWidth": 91,
                                    "width": 91,
                                    "isIncrementallyUnusable": true,
                                    "openParenToken": {
                                        "kind": "OpenParenToken",
                                        "fullStart": 790,
                                        "fullEnd": 791,
                                        "start": 790,
                                        "end": 791,
                                        "fullWidth": 1,
                                        "width": 1,
                                        "text": "(",
                                        "value": "(",
                                        "valueText": "("
                                    },
                                    "arguments": [
                                        {
                                            "kind": "IdentifierName",
                                            "fullStart": 791,
                                            "fullEnd": 794,
                                            "start": 791,
                                            "end": 794,
                                            "fullWidth": 3,
                                            "width": 3,
                                            "text": "obj",
                                            "value": "obj",
                                            "valueText": "obj"
                                        },
                                        {
                                            "kind": "CommaToken",
                                            "fullStart": 794,
                                            "fullEnd": 796,
                                            "start": 794,
                                            "end": 795,
                                            "fullWidth": 2,
                                            "width": 1,
                                            "text": ",",
                                            "value": ",",
                                            "valueText": ",",
                                            "hasTrailingTrivia": true,
                                            "trailingTrivia": [
                                                {
                                                    "kind": "WhitespaceTrivia",
                                                    "text": " "
                                                }
                                            ]
                                        },
                                        {
                                            "kind": "StringLiteral",
                                            "fullStart": 796,
                                            "fullEnd": 799,
                                            "start": 796,
                                            "end": 799,
                                            "fullWidth": 3,
                                            "width": 3,
                                            "text": "\"1\"",
                                            "value": "1",
                                            "valueText": "1"
                                        },
                                        {
                                            "kind": "CommaToken",
                                            "fullStart": 799,
                                            "fullEnd": 801,
                                            "start": 799,
                                            "end": 800,
                                            "fullWidth": 2,
                                            "width": 1,
                                            "text": ",",
                                            "value": ",",
                                            "valueText": ",",
                                            "hasTrailingTrivia": true,
                                            "trailingTrivia": [
                                                {
                                                    "kind": "WhitespaceTrivia",
                                                    "text": " "
                                                }
                                            ]
                                        },
                                        {
                                            "kind": "ObjectLiteralExpression",
                                            "fullStart": 801,
                                            "fullEnd": 880,
                                            "start": 801,
                                            "end": 880,
                                            "fullWidth": 79,
                                            "width": 79,
                                            "isIncrementallyUnusable": true,
                                            "openBraceToken": {
                                                "kind": "OpenBraceToken",
                                                "fullStart": 801,
                                                "fullEnd": 804,
                                                "start": 801,
                                                "end": 802,
                                                "fullWidth": 3,
                                                "width": 1,
                                                "text": "{",
                                                "value": "{",
                                                "valueText": "{",
                                                "hasTrailingTrivia": true,
                                                "hasTrailingNewLine": true,
                                                "trailingTrivia": [
                                                    {
                                                        "kind": "NewLineTrivia",
                                                        "text": "\r\n"
                                                    }
                                                ]
                                            },
                                            "propertyAssignments": [
                                                {
                                                    "kind": "SimplePropertyAssignment",
                                                    "fullStart": 804,
                                                    "fullEnd": 836,
                                                    "start": 816,
                                                    "end": 836,
                                                    "fullWidth": 32,
                                                    "width": 20,
                                                    "isIncrementallyUnusable": true,
                                                    "propertyName": {
                                                        "kind": "IdentifierName",
                                                        "fullStart": 804,
                                                        "fullEnd": 819,
                                                        "start": 816,
                                                        "end": 819,
                                                        "fullWidth": 15,
                                                        "width": 3,
                                                        "text": "set",
                                                        "value": "set",
                                                        "valueText": "set",
                                                        "hasLeadingTrivia": true,
                                                        "leadingTrivia": [
                                                            {
                                                                "kind": "WhitespaceTrivia",
                                                                "text": "            "
                                                            }
                                                        ]
                                                    },
                                                    "colonToken": {
                                                        "kind": "ColonToken",
                                                        "fullStart": 819,
                                                        "fullEnd": 821,
                                                        "start": 819,
                                                        "end": 820,
                                                        "fullWidth": 2,
                                                        "width": 1,
                                                        "text": ":",
                                                        "value": ":",
                                                        "valueText": ":",
                                                        "hasTrailingTrivia": true,
                                                        "trailingTrivia": [
                                                            {
                                                                "kind": "WhitespaceTrivia",
                                                                "text": " "
                                                            }
                                                        ]
                                                    },
                                                    "expression": {
                                                        "kind": "FunctionExpression",
                                                        "fullStart": 821,
                                                        "fullEnd": 836,
                                                        "start": 821,
                                                        "end": 836,
                                                        "fullWidth": 15,
                                                        "width": 15,
                                                        "functionKeyword": {
                                                            "kind": "FunctionKeyword",
                                                            "fullStart": 821,
                                                            "fullEnd": 830,
                                                            "start": 821,
                                                            "end": 829,
                                                            "fullWidth": 9,
                                                            "width": 8,
                                                            "text": "function",
                                                            "value": "function",
                                                            "valueText": "function",
                                                            "hasTrailingTrivia": true,
                                                            "trailingTrivia": [
                                                                {
                                                                    "kind": "WhitespaceTrivia",
                                                                    "text": " "
                                                                }
                                                            ]
                                                        },
                                                        "callSignature": {
                                                            "kind": "CallSignature",
                                                            "fullStart": 830,
                                                            "fullEnd": 833,
                                                            "start": 830,
                                                            "end": 832,
                                                            "fullWidth": 3,
                                                            "width": 2,
                                                            "parameterList": {
                                                                "kind": "ParameterList",
                                                                "fullStart": 830,
                                                                "fullEnd": 833,
                                                                "start": 830,
                                                                "end": 832,
                                                                "fullWidth": 3,
                                                                "width": 2,
                                                                "openParenToken": {
                                                                    "kind": "OpenParenToken",
                                                                    "fullStart": 830,
                                                                    "fullEnd": 831,
                                                                    "start": 830,
                                                                    "end": 831,
                                                                    "fullWidth": 1,
                                                                    "width": 1,
                                                                    "text": "(",
                                                                    "value": "(",
                                                                    "valueText": "("
                                                                },
                                                                "parameters": [],
                                                                "closeParenToken": {
                                                                    "kind": "CloseParenToken",
                                                                    "fullStart": 831,
                                                                    "fullEnd": 833,
                                                                    "start": 831,
                                                                    "end": 832,
                                                                    "fullWidth": 2,
                                                                    "width": 1,
                                                                    "text": ")",
                                                                    "value": ")",
                                                                    "valueText": ")",
                                                                    "hasTrailingTrivia": true,
                                                                    "trailingTrivia": [
                                                                        {
                                                                            "kind": "WhitespaceTrivia",
                                                                            "text": " "
                                                                        }
                                                                    ]
                                                                }
                                                            }
                                                        },
                                                        "block": {
                                                            "kind": "Block",
                                                            "fullStart": 833,
                                                            "fullEnd": 836,
                                                            "start": 833,
                                                            "end": 836,
                                                            "fullWidth": 3,
                                                            "width": 3,
                                                            "openBraceToken": {
                                                                "kind": "OpenBraceToken",
                                                                "fullStart": 833,
                                                                "fullEnd": 835,
                                                                "start": 833,
                                                                "end": 834,
                                                                "fullWidth": 2,
                                                                "width": 1,
                                                                "text": "{",
                                                                "value": "{",
                                                                "valueText": "{",
                                                                "hasTrailingTrivia": true,
                                                                "trailingTrivia": [
                                                                    {
                                                                        "kind": "WhitespaceTrivia",
                                                                        "text": " "
                                                                    }
                                                                ]
                                                            },
                                                            "statements": [],
                                                            "closeBraceToken": {
                                                                "kind": "CloseBraceToken",
                                                                "fullStart": 835,
                                                                "fullEnd": 836,
                                                                "start": 835,
                                                                "end": 836,
                                                                "fullWidth": 1,
                                                                "width": 1,
                                                                "text": "}",
                                                                "value": "}",
                                                                "valueText": "}"
                                                            }
                                                        }
                                                    }
                                                },
                                                {
                                                    "kind": "CommaToken",
                                                    "fullStart": 836,
                                                    "fullEnd": 839,
                                                    "start": 836,
                                                    "end": 837,
                                                    "fullWidth": 3,
                                                    "width": 1,
                                                    "text": ",",
                                                    "value": ",",
                                                    "valueText": ",",
                                                    "hasTrailingTrivia": true,
                                                    "hasTrailingNewLine": true,
                                                    "trailingTrivia": [
                                                        {
                                                            "kind": "NewLineTrivia",
                                                            "text": "\r\n"
                                                        }
                                                    ]
                                                },
                                                {
                                                    "kind": "SimplePropertyAssignment",
                                                    "fullStart": 839,
                                                    "fullEnd": 871,
                                                    "start": 851,
                                                    "end": 869,
                                                    "fullWidth": 32,
                                                    "width": 18,
                                                    "propertyName": {
                                                        "kind": "IdentifierName",
                                                        "fullStart": 839,
                                                        "fullEnd": 863,
                                                        "start": 851,
                                                        "end": 863,
                                                        "fullWidth": 24,
                                                        "width": 12,
                                                        "text": "configurable",
                                                        "value": "configurable",
                                                        "valueText": "configurable",
                                                        "hasLeadingTrivia": true,
                                                        "leadingTrivia": [
                                                            {
                                                                "kind": "WhitespaceTrivia",
                                                                "text": "            "
                                                            }
                                                        ]
                                                    },
                                                    "colonToken": {
                                                        "kind": "ColonToken",
                                                        "fullStart": 863,
                                                        "fullEnd": 865,
                                                        "start": 863,
                                                        "end": 864,
                                                        "fullWidth": 2,
                                                        "width": 1,
                                                        "text": ":",
                                                        "value": ":",
                                                        "valueText": ":",
                                                        "hasTrailingTrivia": true,
                                                        "trailingTrivia": [
                                                            {
                                                                "kind": "WhitespaceTrivia",
                                                                "text": " "
                                                            }
                                                        ]
                                                    },
                                                    "expression": {
                                                        "kind": "TrueKeyword",
                                                        "fullStart": 865,
                                                        "fullEnd": 871,
                                                        "start": 865,
                                                        "end": 869,
                                                        "fullWidth": 6,
                                                        "width": 4,
                                                        "text": "true",
                                                        "value": true,
                                                        "valueText": "true",
                                                        "hasTrailingTrivia": true,
                                                        "hasTrailingNewLine": true,
                                                        "trailingTrivia": [
                                                            {
                                                                "kind": "NewLineTrivia",
                                                                "text": "\r\n"
                                                            }
                                                        ]
                                                    }
                                                }
                                            ],
                                            "closeBraceToken": {
                                                "kind": "CloseBraceToken",
                                                "fullStart": 871,
                                                "fullEnd": 880,
                                                "start": 879,
                                                "end": 880,
                                                "fullWidth": 9,
                                                "width": 1,
                                                "text": "}",
                                                "value": "}",
                                                "valueText": "}",
                                                "hasLeadingTrivia": true,
                                                "leadingTrivia": [
                                                    {
                                                        "kind": "WhitespaceTrivia",
                                                        "text": "        "
                                                    }
                                                ]
                                            }
                                        }
                                    ],
                                    "closeParenToken": {
                                        "kind": "CloseParenToken",
                                        "fullStart": 880,
                                        "fullEnd": 881,
                                        "start": 880,
                                        "end": 881,
                                        "fullWidth": 1,
                                        "width": 1,
                                        "text": ")",
                                        "value": ")",
                                        "valueText": ")"
                                    }
                                }
                            },
                            "semicolonToken": {
                                "kind": "SemicolonToken",
                                "fullStart": 881,
                                "fullEnd": 884,
                                "start": 881,
                                "end": 882,
                                "fullWidth": 3,
                                "width": 1,
                                "text": ";",
                                "value": ";",
                                "valueText": ";",
                                "hasTrailingTrivia": true,
                                "hasTrailingNewLine": true,
                                "trailingTrivia": [
                                    {
                                        "kind": "NewLineTrivia",
                                        "text": "\r\n"
                                    }
                                ]
                            }
                        },
                        {
                            "kind": "VariableStatement",
                            "fullStart": 884,
                            "fullEnd": 954,
                            "start": 894,
                            "end": 952,
                            "fullWidth": 70,
                            "width": 58,
                            "modifiers": [],
                            "variableDeclaration": {
                                "kind": "VariableDeclaration",
                                "fullStart": 884,
                                "fullEnd": 951,
                                "start": 894,
                                "end": 951,
                                "fullWidth": 67,
                                "width": 57,
                                "varKeyword": {
                                    "kind": "VarKeyword",
                                    "fullStart": 884,
                                    "fullEnd": 898,
                                    "start": 894,
                                    "end": 897,
                                    "fullWidth": 14,
                                    "width": 3,
                                    "text": "var",
                                    "value": "var",
                                    "valueText": "var",
                                    "hasLeadingTrivia": true,
                                    "hasLeadingNewLine": true,
                                    "hasTrailingTrivia": true,
                                    "leadingTrivia": [
                                        {
                                            "kind": "NewLineTrivia",
                                            "text": "\r\n"
                                        },
                                        {
                                            "kind": "WhitespaceTrivia",
                                            "text": "        "
                                        }
                                    ],
                                    "trailingTrivia": [
                                        {
                                            "kind": "WhitespaceTrivia",
                                            "text": " "
                                        }
                                    ]
                                },
                                "variableDeclarators": [
                                    {
                                        "kind": "VariableDeclarator",
                                        "fullStart": 898,
                                        "fullEnd": 951,
                                        "start": 898,
                                        "end": 951,
                                        "fullWidth": 53,
<<<<<<< HEAD
                                        "width": 53,
                                        "identifier": {
=======
                                        "propertyName": {
>>>>>>> 85e84683
                                            "kind": "IdentifierName",
                                            "fullStart": 898,
                                            "fullEnd": 905,
                                            "start": 898,
                                            "end": 904,
                                            "fullWidth": 7,
                                            "width": 6,
                                            "text": "newArr",
                                            "value": "newArr",
                                            "valueText": "newArr",
                                            "hasTrailingTrivia": true,
                                            "trailingTrivia": [
                                                {
                                                    "kind": "WhitespaceTrivia",
                                                    "text": " "
                                                }
                                            ]
                                        },
                                        "equalsValueClause": {
                                            "kind": "EqualsValueClause",
                                            "fullStart": 905,
                                            "fullEnd": 951,
                                            "start": 905,
                                            "end": 951,
                                            "fullWidth": 46,
                                            "width": 46,
                                            "equalsToken": {
                                                "kind": "EqualsToken",
                                                "fullStart": 905,
                                                "fullEnd": 907,
                                                "start": 905,
                                                "end": 906,
                                                "fullWidth": 2,
                                                "width": 1,
                                                "text": "=",
                                                "value": "=",
                                                "valueText": "=",
                                                "hasTrailingTrivia": true,
                                                "trailingTrivia": [
                                                    {
                                                        "kind": "WhitespaceTrivia",
                                                        "text": " "
                                                    }
                                                ]
                                            },
                                            "value": {
                                                "kind": "InvocationExpression",
                                                "fullStart": 907,
                                                "fullEnd": 951,
                                                "start": 907,
                                                "end": 951,
                                                "fullWidth": 44,
                                                "width": 44,
                                                "expression": {
                                                    "kind": "MemberAccessExpression",
                                                    "fullStart": 907,
                                                    "fullEnd": 934,
                                                    "start": 907,
                                                    "end": 934,
                                                    "fullWidth": 27,
                                                    "width": 27,
                                                    "expression": {
                                                        "kind": "MemberAccessExpression",
                                                        "fullStart": 907,
                                                        "fullEnd": 929,
                                                        "start": 907,
                                                        "end": 929,
                                                        "fullWidth": 22,
                                                        "width": 22,
                                                        "expression": {
                                                            "kind": "MemberAccessExpression",
                                                            "fullStart": 907,
                                                            "fullEnd": 922,
                                                            "start": 907,
                                                            "end": 922,
                                                            "fullWidth": 15,
                                                            "width": 15,
                                                            "expression": {
                                                                "kind": "IdentifierName",
                                                                "fullStart": 907,
                                                                "fullEnd": 912,
                                                                "start": 907,
                                                                "end": 912,
                                                                "fullWidth": 5,
                                                                "width": 5,
                                                                "text": "Array",
                                                                "value": "Array",
                                                                "valueText": "Array"
                                                            },
                                                            "dotToken": {
                                                                "kind": "DotToken",
                                                                "fullStart": 912,
                                                                "fullEnd": 913,
                                                                "start": 912,
                                                                "end": 913,
                                                                "fullWidth": 1,
                                                                "width": 1,
                                                                "text": ".",
                                                                "value": ".",
                                                                "valueText": "."
                                                            },
                                                            "name": {
                                                                "kind": "IdentifierName",
                                                                "fullStart": 913,
                                                                "fullEnd": 922,
                                                                "start": 913,
                                                                "end": 922,
                                                                "fullWidth": 9,
                                                                "width": 9,
                                                                "text": "prototype",
                                                                "value": "prototype",
                                                                "valueText": "prototype"
                                                            }
                                                        },
                                                        "dotToken": {
                                                            "kind": "DotToken",
                                                            "fullStart": 922,
                                                            "fullEnd": 923,
                                                            "start": 922,
                                                            "end": 923,
                                                            "fullWidth": 1,
                                                            "width": 1,
                                                            "text": ".",
                                                            "value": ".",
                                                            "valueText": "."
                                                        },
                                                        "name": {
                                                            "kind": "IdentifierName",
                                                            "fullStart": 923,
                                                            "fullEnd": 929,
                                                            "start": 923,
                                                            "end": 929,
                                                            "fullWidth": 6,
                                                            "width": 6,
                                                            "text": "filter",
                                                            "value": "filter",
                                                            "valueText": "filter"
                                                        }
                                                    },
                                                    "dotToken": {
                                                        "kind": "DotToken",
                                                        "fullStart": 929,
                                                        "fullEnd": 930,
                                                        "start": 929,
                                                        "end": 930,
                                                        "fullWidth": 1,
                                                        "width": 1,
                                                        "text": ".",
                                                        "value": ".",
                                                        "valueText": "."
                                                    },
                                                    "name": {
                                                        "kind": "IdentifierName",
                                                        "fullStart": 930,
                                                        "fullEnd": 934,
                                                        "start": 930,
                                                        "end": 934,
                                                        "fullWidth": 4,
                                                        "width": 4,
                                                        "text": "call",
                                                        "value": "call",
                                                        "valueText": "call"
                                                    }
                                                },
                                                "argumentList": {
                                                    "kind": "ArgumentList",
                                                    "fullStart": 934,
                                                    "fullEnd": 951,
                                                    "start": 934,
                                                    "end": 951,
                                                    "fullWidth": 17,
                                                    "width": 17,
                                                    "openParenToken": {
                                                        "kind": "OpenParenToken",
                                                        "fullStart": 934,
                                                        "fullEnd": 935,
                                                        "start": 934,
                                                        "end": 935,
                                                        "fullWidth": 1,
                                                        "width": 1,
                                                        "text": "(",
                                                        "value": "(",
                                                        "valueText": "("
                                                    },
                                                    "arguments": [
                                                        {
                                                            "kind": "IdentifierName",
                                                            "fullStart": 935,
                                                            "fullEnd": 938,
                                                            "start": 935,
                                                            "end": 938,
                                                            "fullWidth": 3,
                                                            "width": 3,
                                                            "text": "obj",
                                                            "value": "obj",
                                                            "valueText": "obj"
                                                        },
                                                        {
                                                            "kind": "CommaToken",
                                                            "fullStart": 938,
                                                            "fullEnd": 940,
                                                            "start": 938,
                                                            "end": 939,
                                                            "fullWidth": 2,
                                                            "width": 1,
                                                            "text": ",",
                                                            "value": ",",
                                                            "valueText": ",",
                                                            "hasTrailingTrivia": true,
                                                            "trailingTrivia": [
                                                                {
                                                                    "kind": "WhitespaceTrivia",
                                                                    "text": " "
                                                                }
                                                            ]
                                                        },
                                                        {
                                                            "kind": "IdentifierName",
                                                            "fullStart": 940,
                                                            "fullEnd": 950,
                                                            "start": 940,
                                                            "end": 950,
                                                            "fullWidth": 10,
                                                            "width": 10,
                                                            "text": "callbackfn",
                                                            "value": "callbackfn",
                                                            "valueText": "callbackfn"
                                                        }
                                                    ],
                                                    "closeParenToken": {
                                                        "kind": "CloseParenToken",
                                                        "fullStart": 950,
                                                        "fullEnd": 951,
                                                        "start": 950,
                                                        "end": 951,
                                                        "fullWidth": 1,
                                                        "width": 1,
                                                        "text": ")",
                                                        "value": ")",
                                                        "valueText": ")"
                                                    }
                                                }
                                            }
                                        }
                                    }
                                ]
                            },
                            "semicolonToken": {
                                "kind": "SemicolonToken",
                                "fullStart": 951,
                                "fullEnd": 954,
                                "start": 951,
                                "end": 952,
                                "fullWidth": 3,
                                "width": 1,
                                "text": ";",
                                "value": ";",
                                "valueText": ";",
                                "hasTrailingTrivia": true,
                                "hasTrailingNewLine": true,
                                "trailingTrivia": [
                                    {
                                        "kind": "NewLineTrivia",
                                        "text": "\r\n"
                                    }
                                ]
                            }
                        },
                        {
                            "kind": "ReturnStatement",
                            "fullStart": 954,
                            "fullEnd": 1020,
                            "start": 964,
                            "end": 1018,
                            "fullWidth": 66,
                            "width": 54,
                            "returnKeyword": {
                                "kind": "ReturnKeyword",
                                "fullStart": 954,
                                "fullEnd": 971,
                                "start": 964,
                                "end": 970,
                                "fullWidth": 17,
                                "width": 6,
                                "text": "return",
                                "value": "return",
                                "valueText": "return",
                                "hasLeadingTrivia": true,
                                "hasLeadingNewLine": true,
                                "hasTrailingTrivia": true,
                                "leadingTrivia": [
                                    {
                                        "kind": "NewLineTrivia",
                                        "text": "\r\n"
                                    },
                                    {
                                        "kind": "WhitespaceTrivia",
                                        "text": "        "
                                    }
                                ],
                                "trailingTrivia": [
                                    {
                                        "kind": "WhitespaceTrivia",
                                        "text": " "
                                    }
                                ]
                            },
                            "expression": {
                                "kind": "LogicalAndExpression",
                                "fullStart": 971,
                                "fullEnd": 1017,
                                "start": 971,
                                "end": 1017,
                                "fullWidth": 46,
                                "width": 46,
                                "left": {
                                    "kind": "EqualsExpression",
                                    "fullStart": 971,
                                    "fullEnd": 991,
                                    "start": 971,
                                    "end": 990,
                                    "fullWidth": 20,
                                    "width": 19,
                                    "left": {
                                        "kind": "MemberAccessExpression",
                                        "fullStart": 971,
                                        "fullEnd": 985,
                                        "start": 971,
                                        "end": 984,
                                        "fullWidth": 14,
                                        "width": 13,
                                        "expression": {
                                            "kind": "IdentifierName",
                                            "fullStart": 971,
                                            "fullEnd": 977,
                                            "start": 971,
                                            "end": 977,
                                            "fullWidth": 6,
                                            "width": 6,
                                            "text": "newArr",
                                            "value": "newArr",
                                            "valueText": "newArr"
                                        },
                                        "dotToken": {
                                            "kind": "DotToken",
                                            "fullStart": 977,
                                            "fullEnd": 978,
                                            "start": 977,
                                            "end": 978,
                                            "fullWidth": 1,
                                            "width": 1,
                                            "text": ".",
                                            "value": ".",
                                            "valueText": "."
                                        },
                                        "name": {
                                            "kind": "IdentifierName",
                                            "fullStart": 978,
                                            "fullEnd": 985,
                                            "start": 978,
                                            "end": 984,
                                            "fullWidth": 7,
                                            "width": 6,
                                            "text": "length",
                                            "value": "length",
                                            "valueText": "length",
                                            "hasTrailingTrivia": true,
                                            "trailingTrivia": [
                                                {
                                                    "kind": "WhitespaceTrivia",
                                                    "text": " "
                                                }
                                            ]
                                        }
                                    },
                                    "operatorToken": {
                                        "kind": "EqualsEqualsEqualsToken",
                                        "fullStart": 985,
                                        "fullEnd": 989,
                                        "start": 985,
                                        "end": 988,
                                        "fullWidth": 4,
                                        "width": 3,
                                        "text": "===",
                                        "value": "===",
                                        "valueText": "===",
                                        "hasTrailingTrivia": true,
                                        "trailingTrivia": [
                                            {
                                                "kind": "WhitespaceTrivia",
                                                "text": " "
                                            }
                                        ]
                                    },
                                    "right": {
                                        "kind": "NumericLiteral",
                                        "fullStart": 989,
                                        "fullEnd": 991,
                                        "start": 989,
                                        "end": 990,
                                        "fullWidth": 2,
                                        "width": 1,
                                        "text": "1",
                                        "value": 1,
                                        "valueText": "1",
                                        "hasTrailingTrivia": true,
                                        "trailingTrivia": [
                                            {
                                                "kind": "WhitespaceTrivia",
                                                "text": " "
                                            }
                                        ]
                                    }
                                },
                                "operatorToken": {
                                    "kind": "AmpersandAmpersandToken",
                                    "fullStart": 991,
                                    "fullEnd": 994,
                                    "start": 991,
                                    "end": 993,
                                    "fullWidth": 3,
                                    "width": 2,
                                    "text": "&&",
                                    "value": "&&",
                                    "valueText": "&&",
                                    "hasTrailingTrivia": true,
                                    "trailingTrivia": [
                                        {
                                            "kind": "WhitespaceTrivia",
                                            "text": " "
                                        }
                                    ]
                                },
                                "right": {
                                    "kind": "EqualsExpression",
                                    "fullStart": 994,
                                    "fullEnd": 1017,
                                    "start": 994,
                                    "end": 1017,
                                    "fullWidth": 23,
                                    "width": 23,
                                    "left": {
                                        "kind": "ElementAccessExpression",
                                        "fullStart": 994,
                                        "fullEnd": 1004,
                                        "start": 994,
                                        "end": 1003,
                                        "fullWidth": 10,
                                        "width": 9,
                                        "expression": {
                                            "kind": "IdentifierName",
                                            "fullStart": 994,
                                            "fullEnd": 1000,
                                            "start": 994,
                                            "end": 1000,
                                            "fullWidth": 6,
                                            "width": 6,
                                            "text": "newArr",
                                            "value": "newArr",
                                            "valueText": "newArr"
                                        },
                                        "openBracketToken": {
                                            "kind": "OpenBracketToken",
                                            "fullStart": 1000,
                                            "fullEnd": 1001,
                                            "start": 1000,
                                            "end": 1001,
                                            "fullWidth": 1,
                                            "width": 1,
                                            "text": "[",
                                            "value": "[",
                                            "valueText": "["
                                        },
                                        "argumentExpression": {
                                            "kind": "NumericLiteral",
                                            "fullStart": 1001,
                                            "fullEnd": 1002,
                                            "start": 1001,
                                            "end": 1002,
                                            "fullWidth": 1,
                                            "width": 1,
                                            "text": "0",
                                            "value": 0,
                                            "valueText": "0"
                                        },
                                        "closeBracketToken": {
                                            "kind": "CloseBracketToken",
                                            "fullStart": 1002,
                                            "fullEnd": 1004,
                                            "start": 1002,
                                            "end": 1003,
                                            "fullWidth": 2,
                                            "width": 1,
                                            "text": "]",
                                            "value": "]",
                                            "valueText": "]",
                                            "hasTrailingTrivia": true,
                                            "trailingTrivia": [
                                                {
                                                    "kind": "WhitespaceTrivia",
                                                    "text": " "
                                                }
                                            ]
                                        }
                                    },
                                    "operatorToken": {
                                        "kind": "EqualsEqualsEqualsToken",
                                        "fullStart": 1004,
                                        "fullEnd": 1008,
                                        "start": 1004,
                                        "end": 1007,
                                        "fullWidth": 4,
                                        "width": 3,
                                        "text": "===",
                                        "value": "===",
                                        "valueText": "===",
                                        "hasTrailingTrivia": true,
                                        "trailingTrivia": [
                                            {
                                                "kind": "WhitespaceTrivia",
                                                "text": " "
                                            }
                                        ]
                                    },
                                    "right": {
                                        "kind": "IdentifierName",
                                        "fullStart": 1008,
                                        "fullEnd": 1017,
                                        "start": 1008,
                                        "end": 1017,
                                        "fullWidth": 9,
                                        "width": 9,
                                        "text": "undefined",
                                        "value": "undefined",
                                        "valueText": "undefined"
                                    }
                                }
                            },
                            "semicolonToken": {
                                "kind": "SemicolonToken",
                                "fullStart": 1017,
                                "fullEnd": 1020,
                                "start": 1017,
                                "end": 1018,
                                "fullWidth": 3,
                                "width": 1,
                                "text": ";",
                                "value": ";",
                                "valueText": ";",
                                "hasTrailingTrivia": true,
                                "hasTrailingNewLine": true,
                                "trailingTrivia": [
                                    {
                                        "kind": "NewLineTrivia",
                                        "text": "\r\n"
                                    }
                                ]
                            }
                        }
                    ],
                    "closeBraceToken": {
                        "kind": "CloseBraceToken",
                        "fullStart": 1020,
                        "fullEnd": 1027,
                        "start": 1024,
                        "end": 1025,
                        "fullWidth": 7,
                        "width": 1,
                        "text": "}",
                        "value": "}",
                        "valueText": "}",
                        "hasLeadingTrivia": true,
                        "hasTrailingTrivia": true,
                        "hasTrailingNewLine": true,
                        "leadingTrivia": [
                            {
                                "kind": "WhitespaceTrivia",
                                "text": "    "
                            }
                        ],
                        "trailingTrivia": [
                            {
                                "kind": "NewLineTrivia",
                                "text": "\r\n"
                            }
                        ]
                    }
                }
            },
            {
                "kind": "ExpressionStatement",
                "fullStart": 1027,
                "fullEnd": 1051,
                "start": 1027,
                "end": 1049,
                "fullWidth": 24,
                "width": 22,
                "expression": {
                    "kind": "InvocationExpression",
                    "fullStart": 1027,
                    "fullEnd": 1048,
                    "start": 1027,
                    "end": 1048,
                    "fullWidth": 21,
                    "width": 21,
                    "expression": {
                        "kind": "IdentifierName",
                        "fullStart": 1027,
                        "fullEnd": 1038,
                        "start": 1027,
                        "end": 1038,
                        "fullWidth": 11,
                        "width": 11,
                        "text": "runTestCase",
                        "value": "runTestCase",
                        "valueText": "runTestCase"
                    },
                    "argumentList": {
                        "kind": "ArgumentList",
                        "fullStart": 1038,
                        "fullEnd": 1048,
                        "start": 1038,
                        "end": 1048,
                        "fullWidth": 10,
                        "width": 10,
                        "openParenToken": {
                            "kind": "OpenParenToken",
                            "fullStart": 1038,
                            "fullEnd": 1039,
                            "start": 1038,
                            "end": 1039,
                            "fullWidth": 1,
                            "width": 1,
                            "text": "(",
                            "value": "(",
                            "valueText": "("
                        },
                        "arguments": [
                            {
                                "kind": "IdentifierName",
                                "fullStart": 1039,
                                "fullEnd": 1047,
                                "start": 1039,
                                "end": 1047,
                                "fullWidth": 8,
                                "width": 8,
                                "text": "testcase",
                                "value": "testcase",
                                "valueText": "testcase"
                            }
                        ],
                        "closeParenToken": {
                            "kind": "CloseParenToken",
                            "fullStart": 1047,
                            "fullEnd": 1048,
                            "start": 1047,
                            "end": 1048,
                            "fullWidth": 1,
                            "width": 1,
                            "text": ")",
                            "value": ")",
                            "valueText": ")"
                        }
                    }
                },
                "semicolonToken": {
                    "kind": "SemicolonToken",
                    "fullStart": 1048,
                    "fullEnd": 1051,
                    "start": 1048,
                    "end": 1049,
                    "fullWidth": 3,
                    "width": 1,
                    "text": ";",
                    "value": ";",
                    "valueText": ";",
                    "hasTrailingTrivia": true,
                    "hasTrailingNewLine": true,
                    "trailingTrivia": [
                        {
                            "kind": "NewLineTrivia",
                            "text": "\r\n"
                        }
                    ]
                }
            }
        ],
        "endOfFileToken": {
            "kind": "EndOfFileToken",
            "fullStart": 1051,
            "fullEnd": 1051,
            "start": 1051,
            "end": 1051,
            "fullWidth": 0,
            "width": 0,
            "text": ""
        }
    },
    "lineMap": {
        "lineStarts": [
            0,
            67,
            152,
            232,
            308,
            380,
            385,
            444,
            582,
            587,
            589,
            591,
            614,
            616,
            662,
            714,
            725,
            727,
            761,
            804,
            839,
            871,
            884,
            886,
            954,
            956,
            1020,
            1027,
            1051
        ],
        "length": 1051
    }
}<|MERGE_RESOLUTION|>--- conflicted
+++ resolved
@@ -726,12 +726,8 @@
                                         "start": 739,
                                         "end": 758,
                                         "fullWidth": 19,
-<<<<<<< HEAD
                                         "width": 19,
-                                        "identifier": {
-=======
                                         "propertyName": {
->>>>>>> 85e84683
                                             "kind": "IdentifierName",
                                             "fullStart": 739,
                                             "fullEnd": 743,
@@ -1454,12 +1450,8 @@
                                         "start": 898,
                                         "end": 951,
                                         "fullWidth": 53,
-<<<<<<< HEAD
                                         "width": 53,
-                                        "identifier": {
-=======
                                         "propertyName": {
->>>>>>> 85e84683
                                             "kind": "IdentifierName",
                                             "fullStart": 898,
                                             "fullEnd": 905,
