{
    "isDeclaration": false,
    "languageVersion": "EcmaScript5",
    "parseOptions": {
        "allowAutomaticSemicolonInsertion": true
    },
    "sourceUnit": {
        "kind": "SourceUnit",
        "fullStart": 0,
        "fullEnd": 891,
        "start": 528,
        "end": 891,
        "fullWidth": 891,
        "width": 363,
        "isIncrementallyUnusable": true,
        "moduleElements": [
            {
                "kind": "FunctionDeclaration",
                "fullStart": 0,
                "fullEnd": 867,
                "start": 528,
                "end": 865,
                "fullWidth": 867,
                "width": 337,
                "modifiers": [],
                "functionKeyword": {
                    "kind": "FunctionKeyword",
                    "fullStart": 0,
                    "fullEnd": 537,
                    "start": 528,
                    "end": 536,
                    "fullWidth": 537,
                    "width": 8,
                    "text": "function",
                    "value": "function",
                    "valueText": "function",
                    "hasLeadingTrivia": true,
                    "hasLeadingComment": true,
                    "hasLeadingNewLine": true,
                    "hasTrailingTrivia": true,
                    "leadingTrivia": [
                        {
                            "kind": "SingleLineCommentTrivia",
                            "text": "/// Copyright (c) 2012 Ecma International.  All rights reserved. "
                        },
                        {
                            "kind": "NewLineTrivia",
                            "text": "\r\n"
                        },
                        {
                            "kind": "SingleLineCommentTrivia",
                            "text": "/// Ecma International makes this code available under the terms and conditions set"
                        },
                        {
                            "kind": "NewLineTrivia",
                            "text": "\r\n"
                        },
                        {
                            "kind": "SingleLineCommentTrivia",
                            "text": "/// forth on http://hg.ecmascript.org/tests/test262/raw-file/tip/LICENSE (the "
                        },
                        {
                            "kind": "NewLineTrivia",
                            "text": "\r\n"
                        },
                        {
                            "kind": "SingleLineCommentTrivia",
                            "text": "/// \"Use Terms\").   Any redistribution of this code must retain the above "
                        },
                        {
                            "kind": "NewLineTrivia",
                            "text": "\r\n"
                        },
                        {
                            "kind": "SingleLineCommentTrivia",
                            "text": "/// copyright and this notice and otherwise comply with the Use Terms."
                        },
                        {
                            "kind": "NewLineTrivia",
                            "text": "\r\n"
                        },
                        {
                            "kind": "MultiLineCommentTrivia",
                            "text": "/**\r\n * @path ch15/15.4/15.4.4/15.4.4.20/15.4.4.20-5-13.js\r\n * @description Array.prototype.filter - Number Object can be used as thisArg\r\n */"
                        },
                        {
                            "kind": "NewLineTrivia",
                            "text": "\r\n"
                        },
                        {
                            "kind": "NewLineTrivia",
                            "text": "\r\n"
                        },
                        {
                            "kind": "NewLineTrivia",
                            "text": "\r\n"
                        }
                    ],
                    "trailingTrivia": [
                        {
                            "kind": "WhitespaceTrivia",
                            "text": " "
                        }
                    ]
                },
                "identifier": {
                    "kind": "IdentifierName",
                    "fullStart": 537,
                    "fullEnd": 545,
                    "start": 537,
                    "end": 545,
                    "fullWidth": 8,
                    "width": 8,
                    "text": "testcase",
                    "value": "testcase",
                    "valueText": "testcase"
                },
                "callSignature": {
                    "kind": "CallSignature",
                    "fullStart": 545,
                    "fullEnd": 548,
                    "start": 545,
                    "end": 547,
                    "fullWidth": 3,
                    "width": 2,
                    "parameterList": {
                        "kind": "ParameterList",
                        "fullStart": 545,
                        "fullEnd": 548,
                        "start": 545,
                        "end": 547,
                        "fullWidth": 3,
                        "width": 2,
                        "openParenToken": {
                            "kind": "OpenParenToken",
                            "fullStart": 545,
                            "fullEnd": 546,
                            "start": 545,
                            "end": 546,
                            "fullWidth": 1,
                            "width": 1,
                            "text": "(",
                            "value": "(",
                            "valueText": "("
                        },
                        "parameters": [],
                        "closeParenToken": {
                            "kind": "CloseParenToken",
                            "fullStart": 546,
                            "fullEnd": 548,
                            "start": 546,
                            "end": 547,
                            "fullWidth": 2,
                            "width": 1,
                            "text": ")",
                            "value": ")",
                            "valueText": ")",
                            "hasTrailingTrivia": true,
                            "trailingTrivia": [
                                {
                                    "kind": "WhitespaceTrivia",
                                    "text": " "
                                }
                            ]
                        }
                    }
                },
                "block": {
                    "kind": "Block",
                    "fullStart": 548,
                    "fullEnd": 867,
                    "start": 548,
                    "end": 865,
                    "fullWidth": 319,
                    "width": 317,
                    "openBraceToken": {
                        "kind": "OpenBraceToken",
                        "fullStart": 548,
                        "fullEnd": 551,
                        "start": 548,
                        "end": 549,
                        "fullWidth": 3,
                        "width": 1,
                        "text": "{",
                        "value": "{",
                        "valueText": "{",
                        "hasTrailingTrivia": true,
                        "hasTrailingNewLine": true,
                        "trailingTrivia": [
                            {
                                "kind": "NewLineTrivia",
                                "text": "\r\n"
                            }
                        ]
                    },
                    "statements": [
                        {
                            "kind": "VariableStatement",
                            "fullStart": 551,
                            "fullEnd": 584,
                            "start": 561,
                            "end": 582,
                            "fullWidth": 33,
                            "width": 21,
                            "modifiers": [],
                            "variableDeclaration": {
                                "kind": "VariableDeclaration",
                                "fullStart": 551,
                                "fullEnd": 581,
                                "start": 561,
                                "end": 581,
                                "fullWidth": 30,
                                "width": 20,
                                "varKeyword": {
                                    "kind": "VarKeyword",
                                    "fullStart": 551,
                                    "fullEnd": 565,
                                    "start": 561,
                                    "end": 564,
                                    "fullWidth": 14,
                                    "width": 3,
                                    "text": "var",
                                    "value": "var",
                                    "valueText": "var",
                                    "hasLeadingTrivia": true,
                                    "hasLeadingNewLine": true,
                                    "hasTrailingTrivia": true,
                                    "leadingTrivia": [
                                        {
                                            "kind": "NewLineTrivia",
                                            "text": "\r\n"
                                        },
                                        {
                                            "kind": "WhitespaceTrivia",
                                            "text": "        "
                                        }
                                    ],
                                    "trailingTrivia": [
                                        {
                                            "kind": "WhitespaceTrivia",
                                            "text": " "
                                        }
                                    ]
                                },
                                "variableDeclarators": [
                                    {
                                        "kind": "VariableDeclarator",
                                        "fullStart": 565,
                                        "fullEnd": 581,
                                        "start": 565,
                                        "end": 581,
                                        "fullWidth": 16,
<<<<<<< HEAD
                                        "width": 16,
                                        "identifier": {
=======
                                        "propertyName": {
>>>>>>> 85e84683
                                            "kind": "IdentifierName",
                                            "fullStart": 565,
                                            "fullEnd": 574,
                                            "start": 565,
                                            "end": 573,
                                            "fullWidth": 9,
                                            "width": 8,
                                            "text": "accessed",
                                            "value": "accessed",
                                            "valueText": "accessed",
                                            "hasTrailingTrivia": true,
                                            "trailingTrivia": [
                                                {
                                                    "kind": "WhitespaceTrivia",
                                                    "text": " "
                                                }
                                            ]
                                        },
                                        "equalsValueClause": {
                                            "kind": "EqualsValueClause",
                                            "fullStart": 574,
                                            "fullEnd": 581,
                                            "start": 574,
                                            "end": 581,
                                            "fullWidth": 7,
                                            "width": 7,
                                            "equalsToken": {
                                                "kind": "EqualsToken",
                                                "fullStart": 574,
                                                "fullEnd": 576,
                                                "start": 574,
                                                "end": 575,
                                                "fullWidth": 2,
                                                "width": 1,
                                                "text": "=",
                                                "value": "=",
                                                "valueText": "=",
                                                "hasTrailingTrivia": true,
                                                "trailingTrivia": [
                                                    {
                                                        "kind": "WhitespaceTrivia",
                                                        "text": " "
                                                    }
                                                ]
                                            },
                                            "value": {
                                                "kind": "FalseKeyword",
                                                "fullStart": 576,
                                                "fullEnd": 581,
                                                "start": 576,
                                                "end": 581,
                                                "fullWidth": 5,
                                                "width": 5,
                                                "text": "false",
                                                "value": false,
                                                "valueText": "false"
                                            }
                                        }
                                    }
                                ]
                            },
                            "semicolonToken": {
                                "kind": "SemicolonToken",
                                "fullStart": 581,
                                "fullEnd": 584,
                                "start": 581,
                                "end": 582,
                                "fullWidth": 3,
                                "width": 1,
                                "text": ";",
                                "value": ";",
                                "valueText": ";",
                                "hasTrailingTrivia": true,
                                "hasTrailingNewLine": true,
                                "trailingTrivia": [
                                    {
                                        "kind": "NewLineTrivia",
                                        "text": "\r\n"
                                    }
                                ]
                            }
                        },
                        {
                            "kind": "VariableStatement",
                            "fullStart": 584,
                            "fullEnd": 623,
                            "start": 592,
                            "end": 621,
                            "fullWidth": 39,
                            "width": 29,
                            "modifiers": [],
                            "variableDeclaration": {
                                "kind": "VariableDeclaration",
                                "fullStart": 584,
                                "fullEnd": 620,
                                "start": 592,
                                "end": 620,
                                "fullWidth": 36,
                                "width": 28,
                                "varKeyword": {
                                    "kind": "VarKeyword",
                                    "fullStart": 584,
                                    "fullEnd": 596,
                                    "start": 592,
                                    "end": 595,
                                    "fullWidth": 12,
                                    "width": 3,
                                    "text": "var",
                                    "value": "var",
                                    "valueText": "var",
                                    "hasLeadingTrivia": true,
                                    "hasTrailingTrivia": true,
                                    "leadingTrivia": [
                                        {
                                            "kind": "WhitespaceTrivia",
                                            "text": "        "
                                        }
                                    ],
                                    "trailingTrivia": [
                                        {
                                            "kind": "WhitespaceTrivia",
                                            "text": " "
                                        }
                                    ]
                                },
                                "variableDeclarators": [
                                    {
                                        "kind": "VariableDeclarator",
                                        "fullStart": 596,
                                        "fullEnd": 620,
                                        "start": 596,
                                        "end": 620,
                                        "fullWidth": 24,
<<<<<<< HEAD
                                        "width": 24,
                                        "identifier": {
=======
                                        "propertyName": {
>>>>>>> 85e84683
                                            "kind": "IdentifierName",
                                            "fullStart": 596,
                                            "fullEnd": 606,
                                            "start": 596,
                                            "end": 605,
                                            "fullWidth": 10,
                                            "width": 9,
                                            "text": "objNumber",
                                            "value": "objNumber",
                                            "valueText": "objNumber",
                                            "hasTrailingTrivia": true,
                                            "trailingTrivia": [
                                                {
                                                    "kind": "WhitespaceTrivia",
                                                    "text": " "
                                                }
                                            ]
                                        },
                                        "equalsValueClause": {
                                            "kind": "EqualsValueClause",
                                            "fullStart": 606,
                                            "fullEnd": 620,
                                            "start": 606,
                                            "end": 620,
                                            "fullWidth": 14,
                                            "width": 14,
                                            "equalsToken": {
                                                "kind": "EqualsToken",
                                                "fullStart": 606,
                                                "fullEnd": 608,
                                                "start": 606,
                                                "end": 607,
                                                "fullWidth": 2,
                                                "width": 1,
                                                "text": "=",
                                                "value": "=",
                                                "valueText": "=",
                                                "hasTrailingTrivia": true,
                                                "trailingTrivia": [
                                                    {
                                                        "kind": "WhitespaceTrivia",
                                                        "text": " "
                                                    }
                                                ]
                                            },
                                            "value": {
                                                "kind": "ObjectCreationExpression",
                                                "fullStart": 608,
                                                "fullEnd": 620,
                                                "start": 608,
                                                "end": 620,
                                                "fullWidth": 12,
                                                "width": 12,
                                                "newKeyword": {
                                                    "kind": "NewKeyword",
                                                    "fullStart": 608,
                                                    "fullEnd": 612,
                                                    "start": 608,
                                                    "end": 611,
                                                    "fullWidth": 4,
                                                    "width": 3,
                                                    "text": "new",
                                                    "value": "new",
                                                    "valueText": "new",
                                                    "hasTrailingTrivia": true,
                                                    "trailingTrivia": [
                                                        {
                                                            "kind": "WhitespaceTrivia",
                                                            "text": " "
                                                        }
                                                    ]
                                                },
                                                "expression": {
                                                    "kind": "IdentifierName",
                                                    "fullStart": 612,
                                                    "fullEnd": 618,
                                                    "start": 612,
                                                    "end": 618,
                                                    "fullWidth": 6,
                                                    "width": 6,
                                                    "text": "Number",
                                                    "value": "Number",
                                                    "valueText": "Number"
                                                },
                                                "argumentList": {
                                                    "kind": "ArgumentList",
                                                    "fullStart": 618,
                                                    "fullEnd": 620,
                                                    "start": 618,
                                                    "end": 620,
                                                    "fullWidth": 2,
                                                    "width": 2,
                                                    "openParenToken": {
                                                        "kind": "OpenParenToken",
                                                        "fullStart": 618,
                                                        "fullEnd": 619,
                                                        "start": 618,
                                                        "end": 619,
                                                        "fullWidth": 1,
                                                        "width": 1,
                                                        "text": "(",
                                                        "value": "(",
                                                        "valueText": "("
                                                    },
                                                    "arguments": [],
                                                    "closeParenToken": {
                                                        "kind": "CloseParenToken",
                                                        "fullStart": 619,
                                                        "fullEnd": 620,
                                                        "start": 619,
                                                        "end": 620,
                                                        "fullWidth": 1,
                                                        "width": 1,
                                                        "text": ")",
                                                        "value": ")",
                                                        "valueText": ")"
                                                    }
                                                }
                                            }
                                        }
                                    }
                                ]
                            },
                            "semicolonToken": {
                                "kind": "SemicolonToken",
                                "fullStart": 620,
                                "fullEnd": 623,
                                "start": 620,
                                "end": 621,
                                "fullWidth": 3,
                                "width": 1,
                                "text": ";",
                                "value": ";",
                                "valueText": ";",
                                "hasTrailingTrivia": true,
                                "hasTrailingNewLine": true,
                                "trailingTrivia": [
                                    {
                                        "kind": "NewLineTrivia",
                                        "text": "\r\n"
                                    }
                                ]
                            }
                        },
                        {
                            "kind": "FunctionDeclaration",
                            "fullStart": 623,
                            "fullEnd": 752,
                            "start": 633,
                            "end": 750,
                            "fullWidth": 129,
                            "width": 117,
                            "modifiers": [],
                            "functionKeyword": {
                                "kind": "FunctionKeyword",
                                "fullStart": 623,
                                "fullEnd": 642,
                                "start": 633,
                                "end": 641,
                                "fullWidth": 19,
                                "width": 8,
                                "text": "function",
                                "value": "function",
                                "valueText": "function",
                                "hasLeadingTrivia": true,
                                "hasLeadingNewLine": true,
                                "hasTrailingTrivia": true,
                                "leadingTrivia": [
                                    {
                                        "kind": "NewLineTrivia",
                                        "text": "\r\n"
                                    },
                                    {
                                        "kind": "WhitespaceTrivia",
                                        "text": "        "
                                    }
                                ],
                                "trailingTrivia": [
                                    {
                                        "kind": "WhitespaceTrivia",
                                        "text": " "
                                    }
                                ]
                            },
                            "identifier": {
                                "kind": "IdentifierName",
                                "fullStart": 642,
                                "fullEnd": 652,
                                "start": 642,
                                "end": 652,
                                "fullWidth": 10,
                                "width": 10,
                                "text": "callbackfn",
                                "value": "callbackfn",
                                "valueText": "callbackfn"
                            },
                            "callSignature": {
                                "kind": "CallSignature",
                                "fullStart": 652,
                                "fullEnd": 668,
                                "start": 652,
                                "end": 667,
                                "fullWidth": 16,
                                "width": 15,
                                "parameterList": {
                                    "kind": "ParameterList",
                                    "fullStart": 652,
                                    "fullEnd": 668,
                                    "start": 652,
                                    "end": 667,
                                    "fullWidth": 16,
                                    "width": 15,
                                    "openParenToken": {
                                        "kind": "OpenParenToken",
                                        "fullStart": 652,
                                        "fullEnd": 653,
                                        "start": 652,
                                        "end": 653,
                                        "fullWidth": 1,
                                        "width": 1,
                                        "text": "(",
                                        "value": "(",
                                        "valueText": "("
                                    },
                                    "parameters": [
                                        {
                                            "kind": "Parameter",
                                            "fullStart": 653,
                                            "fullEnd": 656,
                                            "start": 653,
                                            "end": 656,
                                            "fullWidth": 3,
                                            "width": 3,
                                            "modifiers": [],
                                            "identifier": {
                                                "kind": "IdentifierName",
                                                "fullStart": 653,
                                                "fullEnd": 656,
                                                "start": 653,
                                                "end": 656,
                                                "fullWidth": 3,
                                                "width": 3,
                                                "text": "val",
                                                "value": "val",
                                                "valueText": "val"
                                            }
                                        },
                                        {
                                            "kind": "CommaToken",
                                            "fullStart": 656,
                                            "fullEnd": 658,
                                            "start": 656,
                                            "end": 657,
                                            "fullWidth": 2,
                                            "width": 1,
                                            "text": ",",
                                            "value": ",",
                                            "valueText": ",",
                                            "hasTrailingTrivia": true,
                                            "trailingTrivia": [
                                                {
                                                    "kind": "WhitespaceTrivia",
                                                    "text": " "
                                                }
                                            ]
                                        },
                                        {
                                            "kind": "Parameter",
                                            "fullStart": 658,
                                            "fullEnd": 661,
                                            "start": 658,
                                            "end": 661,
                                            "fullWidth": 3,
                                            "width": 3,
                                            "modifiers": [],
                                            "identifier": {
                                                "kind": "IdentifierName",
                                                "fullStart": 658,
                                                "fullEnd": 661,
                                                "start": 658,
                                                "end": 661,
                                                "fullWidth": 3,
                                                "width": 3,
                                                "text": "idx",
                                                "value": "idx",
                                                "valueText": "idx"
                                            }
                                        },
                                        {
                                            "kind": "CommaToken",
                                            "fullStart": 661,
                                            "fullEnd": 663,
                                            "start": 661,
                                            "end": 662,
                                            "fullWidth": 2,
                                            "width": 1,
                                            "text": ",",
                                            "value": ",",
                                            "valueText": ",",
                                            "hasTrailingTrivia": true,
                                            "trailingTrivia": [
                                                {
                                                    "kind": "WhitespaceTrivia",
                                                    "text": " "
                                                }
                                            ]
                                        },
                                        {
                                            "kind": "Parameter",
                                            "fullStart": 663,
                                            "fullEnd": 666,
                                            "start": 663,
                                            "end": 666,
                                            "fullWidth": 3,
                                            "width": 3,
                                            "modifiers": [],
                                            "identifier": {
                                                "kind": "IdentifierName",
                                                "fullStart": 663,
                                                "fullEnd": 666,
                                                "start": 663,
                                                "end": 666,
                                                "fullWidth": 3,
                                                "width": 3,
                                                "text": "obj",
                                                "value": "obj",
                                                "valueText": "obj"
                                            }
                                        }
                                    ],
                                    "closeParenToken": {
                                        "kind": "CloseParenToken",
                                        "fullStart": 666,
                                        "fullEnd": 668,
                                        "start": 666,
                                        "end": 667,
                                        "fullWidth": 2,
                                        "width": 1,
                                        "text": ")",
                                        "value": ")",
                                        "valueText": ")",
                                        "hasTrailingTrivia": true,
                                        "trailingTrivia": [
                                            {
                                                "kind": "WhitespaceTrivia",
                                                "text": " "
                                            }
                                        ]
                                    }
                                }
                            },
                            "block": {
                                "kind": "Block",
                                "fullStart": 668,
                                "fullEnd": 752,
                                "start": 668,
                                "end": 750,
                                "fullWidth": 84,
                                "width": 82,
                                "openBraceToken": {
                                    "kind": "OpenBraceToken",
                                    "fullStart": 668,
                                    "fullEnd": 671,
                                    "start": 668,
                                    "end": 669,
                                    "fullWidth": 3,
                                    "width": 1,
                                    "text": "{",
                                    "value": "{",
                                    "valueText": "{",
                                    "hasTrailingTrivia": true,
                                    "hasTrailingNewLine": true,
                                    "trailingTrivia": [
                                        {
                                            "kind": "NewLineTrivia",
                                            "text": "\r\n"
                                        }
                                    ]
                                },
                                "statements": [
                                    {
                                        "kind": "ExpressionStatement",
                                        "fullStart": 671,
                                        "fullEnd": 701,
                                        "start": 683,
                                        "end": 699,
                                        "fullWidth": 30,
                                        "width": 16,
                                        "expression": {
                                            "kind": "AssignmentExpression",
                                            "fullStart": 671,
                                            "fullEnd": 698,
                                            "start": 683,
                                            "end": 698,
                                            "fullWidth": 27,
                                            "width": 15,
                                            "left": {
                                                "kind": "IdentifierName",
                                                "fullStart": 671,
                                                "fullEnd": 692,
                                                "start": 683,
                                                "end": 691,
                                                "fullWidth": 21,
                                                "width": 8,
                                                "text": "accessed",
                                                "value": "accessed",
                                                "valueText": "accessed",
                                                "hasLeadingTrivia": true,
                                                "hasTrailingTrivia": true,
                                                "leadingTrivia": [
                                                    {
                                                        "kind": "WhitespaceTrivia",
                                                        "text": "            "
                                                    }
                                                ],
                                                "trailingTrivia": [
                                                    {
                                                        "kind": "WhitespaceTrivia",
                                                        "text": " "
                                                    }
                                                ]
                                            },
                                            "operatorToken": {
                                                "kind": "EqualsToken",
                                                "fullStart": 692,
                                                "fullEnd": 694,
                                                "start": 692,
                                                "end": 693,
                                                "fullWidth": 2,
                                                "width": 1,
                                                "text": "=",
                                                "value": "=",
                                                "valueText": "=",
                                                "hasTrailingTrivia": true,
                                                "trailingTrivia": [
                                                    {
                                                        "kind": "WhitespaceTrivia",
                                                        "text": " "
                                                    }
                                                ]
                                            },
                                            "right": {
                                                "kind": "TrueKeyword",
                                                "fullStart": 694,
                                                "fullEnd": 698,
                                                "start": 694,
                                                "end": 698,
                                                "fullWidth": 4,
                                                "width": 4,
                                                "text": "true",
                                                "value": true,
                                                "valueText": "true"
                                            }
                                        },
                                        "semicolonToken": {
                                            "kind": "SemicolonToken",
                                            "fullStart": 698,
                                            "fullEnd": 701,
                                            "start": 698,
                                            "end": 699,
                                            "fullWidth": 3,
                                            "width": 1,
                                            "text": ";",
                                            "value": ";",
                                            "valueText": ";",
                                            "hasTrailingTrivia": true,
                                            "hasTrailingNewLine": true,
                                            "trailingTrivia": [
                                                {
                                                    "kind": "NewLineTrivia",
                                                    "text": "\r\n"
                                                }
                                            ]
                                        }
                                    },
                                    {
                                        "kind": "ReturnStatement",
                                        "fullStart": 701,
                                        "fullEnd": 741,
                                        "start": 713,
                                        "end": 739,
                                        "fullWidth": 40,
                                        "width": 26,
                                        "returnKeyword": {
                                            "kind": "ReturnKeyword",
                                            "fullStart": 701,
                                            "fullEnd": 720,
                                            "start": 713,
                                            "end": 719,
                                            "fullWidth": 19,
                                            "width": 6,
                                            "text": "return",
                                            "value": "return",
                                            "valueText": "return",
                                            "hasLeadingTrivia": true,
                                            "hasTrailingTrivia": true,
                                            "leadingTrivia": [
                                                {
                                                    "kind": "WhitespaceTrivia",
                                                    "text": "            "
                                                }
                                            ],
                                            "trailingTrivia": [
                                                {
                                                    "kind": "WhitespaceTrivia",
                                                    "text": " "
                                                }
                                            ]
                                        },
                                        "expression": {
                                            "kind": "EqualsExpression",
                                            "fullStart": 720,
                                            "fullEnd": 738,
                                            "start": 720,
                                            "end": 738,
                                            "fullWidth": 18,
                                            "width": 18,
                                            "left": {
                                                "kind": "ThisKeyword",
                                                "fullStart": 720,
                                                "fullEnd": 725,
                                                "start": 720,
                                                "end": 724,
                                                "fullWidth": 5,
                                                "width": 4,
                                                "text": "this",
                                                "value": "this",
                                                "valueText": "this",
                                                "hasTrailingTrivia": true,
                                                "trailingTrivia": [
                                                    {
                                                        "kind": "WhitespaceTrivia",
                                                        "text": " "
                                                    }
                                                ]
                                            },
                                            "operatorToken": {
                                                "kind": "EqualsEqualsEqualsToken",
                                                "fullStart": 725,
                                                "fullEnd": 729,
                                                "start": 725,
                                                "end": 728,
                                                "fullWidth": 4,
                                                "width": 3,
                                                "text": "===",
                                                "value": "===",
                                                "valueText": "===",
                                                "hasTrailingTrivia": true,
                                                "trailingTrivia": [
                                                    {
                                                        "kind": "WhitespaceTrivia",
                                                        "text": " "
                                                    }
                                                ]
                                            },
                                            "right": {
                                                "kind": "IdentifierName",
                                                "fullStart": 729,
                                                "fullEnd": 738,
                                                "start": 729,
                                                "end": 738,
                                                "fullWidth": 9,
                                                "width": 9,
                                                "text": "objNumber",
                                                "value": "objNumber",
                                                "valueText": "objNumber"
                                            }
                                        },
                                        "semicolonToken": {
                                            "kind": "SemicolonToken",
                                            "fullStart": 738,
                                            "fullEnd": 741,
                                            "start": 738,
                                            "end": 739,
                                            "fullWidth": 3,
                                            "width": 1,
                                            "text": ";",
                                            "value": ";",
                                            "valueText": ";",
                                            "hasTrailingTrivia": true,
                                            "hasTrailingNewLine": true,
                                            "trailingTrivia": [
                                                {
                                                    "kind": "NewLineTrivia",
                                                    "text": "\r\n"
                                                }
                                            ]
                                        }
                                    }
                                ],
                                "closeBraceToken": {
                                    "kind": "CloseBraceToken",
                                    "fullStart": 741,
                                    "fullEnd": 752,
                                    "start": 749,
                                    "end": 750,
                                    "fullWidth": 11,
                                    "width": 1,
                                    "text": "}",
                                    "value": "}",
                                    "valueText": "}",
                                    "hasLeadingTrivia": true,
                                    "hasTrailingTrivia": true,
                                    "hasTrailingNewLine": true,
                                    "leadingTrivia": [
                                        {
                                            "kind": "WhitespaceTrivia",
                                            "text": "        "
                                        }
                                    ],
                                    "trailingTrivia": [
                                        {
                                            "kind": "NewLineTrivia",
                                            "text": "\r\n"
                                        }
                                    ]
                                }
                            }
                        },
                        {
                            "kind": "VariableStatement",
                            "fullStart": 752,
                            "fullEnd": 812,
                            "start": 762,
                            "end": 810,
                            "fullWidth": 60,
                            "width": 48,
                            "modifiers": [],
                            "variableDeclaration": {
                                "kind": "VariableDeclaration",
                                "fullStart": 752,
                                "fullEnd": 809,
                                "start": 762,
                                "end": 809,
                                "fullWidth": 57,
                                "width": 47,
                                "varKeyword": {
                                    "kind": "VarKeyword",
                                    "fullStart": 752,
                                    "fullEnd": 766,
                                    "start": 762,
                                    "end": 765,
                                    "fullWidth": 14,
                                    "width": 3,
                                    "text": "var",
                                    "value": "var",
                                    "valueText": "var",
                                    "hasLeadingTrivia": true,
                                    "hasLeadingNewLine": true,
                                    "hasTrailingTrivia": true,
                                    "leadingTrivia": [
                                        {
                                            "kind": "NewLineTrivia",
                                            "text": "\r\n"
                                        },
                                        {
                                            "kind": "WhitespaceTrivia",
                                            "text": "        "
                                        }
                                    ],
                                    "trailingTrivia": [
                                        {
                                            "kind": "WhitespaceTrivia",
                                            "text": " "
                                        }
                                    ]
                                },
                                "variableDeclarators": [
                                    {
                                        "kind": "VariableDeclarator",
                                        "fullStart": 766,
                                        "fullEnd": 809,
                                        "start": 766,
                                        "end": 809,
                                        "fullWidth": 43,
<<<<<<< HEAD
                                        "width": 43,
                                        "identifier": {
=======
                                        "propertyName": {
>>>>>>> 85e84683
                                            "kind": "IdentifierName",
                                            "fullStart": 766,
                                            "fullEnd": 773,
                                            "start": 766,
                                            "end": 772,
                                            "fullWidth": 7,
                                            "width": 6,
                                            "text": "newArr",
                                            "value": "newArr",
                                            "valueText": "newArr",
                                            "hasTrailingTrivia": true,
                                            "trailingTrivia": [
                                                {
                                                    "kind": "WhitespaceTrivia",
                                                    "text": " "
                                                }
                                            ]
                                        },
                                        "equalsValueClause": {
                                            "kind": "EqualsValueClause",
                                            "fullStart": 773,
                                            "fullEnd": 809,
                                            "start": 773,
                                            "end": 809,
                                            "fullWidth": 36,
                                            "width": 36,
                                            "equalsToken": {
                                                "kind": "EqualsToken",
                                                "fullStart": 773,
                                                "fullEnd": 775,
                                                "start": 773,
                                                "end": 774,
                                                "fullWidth": 2,
                                                "width": 1,
                                                "text": "=",
                                                "value": "=",
                                                "valueText": "=",
                                                "hasTrailingTrivia": true,
                                                "trailingTrivia": [
                                                    {
                                                        "kind": "WhitespaceTrivia",
                                                        "text": " "
                                                    }
                                                ]
                                            },
                                            "value": {
                                                "kind": "InvocationExpression",
                                                "fullStart": 775,
                                                "fullEnd": 809,
                                                "start": 775,
                                                "end": 809,
                                                "fullWidth": 34,
                                                "width": 34,
                                                "expression": {
                                                    "kind": "MemberAccessExpression",
                                                    "fullStart": 775,
                                                    "fullEnd": 786,
                                                    "start": 775,
                                                    "end": 786,
                                                    "fullWidth": 11,
                                                    "width": 11,
                                                    "expression": {
                                                        "kind": "ArrayLiteralExpression",
                                                        "fullStart": 775,
                                                        "fullEnd": 779,
                                                        "start": 775,
                                                        "end": 779,
                                                        "fullWidth": 4,
                                                        "width": 4,
                                                        "openBracketToken": {
                                                            "kind": "OpenBracketToken",
                                                            "fullStart": 775,
                                                            "fullEnd": 776,
                                                            "start": 775,
                                                            "end": 776,
                                                            "fullWidth": 1,
                                                            "width": 1,
                                                            "text": "[",
                                                            "value": "[",
                                                            "valueText": "["
                                                        },
                                                        "expressions": [
                                                            {
                                                                "kind": "NumericLiteral",
                                                                "fullStart": 776,
                                                                "fullEnd": 778,
                                                                "start": 776,
                                                                "end": 778,
                                                                "fullWidth": 2,
                                                                "width": 2,
                                                                "text": "11",
                                                                "value": 11,
                                                                "valueText": "11"
                                                            }
                                                        ],
                                                        "closeBracketToken": {
                                                            "kind": "CloseBracketToken",
                                                            "fullStart": 778,
                                                            "fullEnd": 779,
                                                            "start": 778,
                                                            "end": 779,
                                                            "fullWidth": 1,
                                                            "width": 1,
                                                            "text": "]",
                                                            "value": "]",
                                                            "valueText": "]"
                                                        }
                                                    },
                                                    "dotToken": {
                                                        "kind": "DotToken",
                                                        "fullStart": 779,
                                                        "fullEnd": 780,
                                                        "start": 779,
                                                        "end": 780,
                                                        "fullWidth": 1,
                                                        "width": 1,
                                                        "text": ".",
                                                        "value": ".",
                                                        "valueText": "."
                                                    },
                                                    "name": {
                                                        "kind": "IdentifierName",
                                                        "fullStart": 780,
                                                        "fullEnd": 786,
                                                        "start": 780,
                                                        "end": 786,
                                                        "fullWidth": 6,
                                                        "width": 6,
                                                        "text": "filter",
                                                        "value": "filter",
                                                        "valueText": "filter"
                                                    }
                                                },
                                                "argumentList": {
                                                    "kind": "ArgumentList",
                                                    "fullStart": 786,
                                                    "fullEnd": 809,
                                                    "start": 786,
                                                    "end": 809,
                                                    "fullWidth": 23,
                                                    "width": 23,
                                                    "openParenToken": {
                                                        "kind": "OpenParenToken",
                                                        "fullStart": 786,
                                                        "fullEnd": 787,
                                                        "start": 786,
                                                        "end": 787,
                                                        "fullWidth": 1,
                                                        "width": 1,
                                                        "text": "(",
                                                        "value": "(",
                                                        "valueText": "("
                                                    },
                                                    "arguments": [
                                                        {
                                                            "kind": "IdentifierName",
                                                            "fullStart": 787,
                                                            "fullEnd": 797,
                                                            "start": 787,
                                                            "end": 797,
                                                            "fullWidth": 10,
                                                            "width": 10,
                                                            "text": "callbackfn",
                                                            "value": "callbackfn",
                                                            "valueText": "callbackfn"
                                                        },
                                                        {
                                                            "kind": "CommaToken",
                                                            "fullStart": 797,
                                                            "fullEnd": 799,
                                                            "start": 797,
                                                            "end": 798,
                                                            "fullWidth": 2,
                                                            "width": 1,
                                                            "text": ",",
                                                            "value": ",",
                                                            "valueText": ",",
                                                            "hasTrailingTrivia": true,
                                                            "trailingTrivia": [
                                                                {
                                                                    "kind": "WhitespaceTrivia",
                                                                    "text": " "
                                                                }
                                                            ]
                                                        },
                                                        {
                                                            "kind": "IdentifierName",
                                                            "fullStart": 799,
                                                            "fullEnd": 808,
                                                            "start": 799,
                                                            "end": 808,
                                                            "fullWidth": 9,
                                                            "width": 9,
                                                            "text": "objNumber",
                                                            "value": "objNumber",
                                                            "valueText": "objNumber"
                                                        }
                                                    ],
                                                    "closeParenToken": {
                                                        "kind": "CloseParenToken",
                                                        "fullStart": 808,
                                                        "fullEnd": 809,
                                                        "start": 808,
                                                        "end": 809,
                                                        "fullWidth": 1,
                                                        "width": 1,
                                                        "text": ")",
                                                        "value": ")",
                                                        "valueText": ")"
                                                    }
                                                }
                                            }
                                        }
                                    }
                                ]
                            },
                            "semicolonToken": {
                                "kind": "SemicolonToken",
                                "fullStart": 809,
                                "fullEnd": 812,
                                "start": 809,
                                "end": 810,
                                "fullWidth": 3,
                                "width": 1,
                                "text": ";",
                                "value": ";",
                                "valueText": ";",
                                "hasTrailingTrivia": true,
                                "hasTrailingNewLine": true,
                                "trailingTrivia": [
                                    {
                                        "kind": "NewLineTrivia",
                                        "text": "\r\n"
                                    }
                                ]
                            }
                        },
                        {
                            "kind": "ReturnStatement",
                            "fullStart": 812,
                            "fullEnd": 860,
                            "start": 822,
                            "end": 858,
                            "fullWidth": 48,
                            "width": 36,
                            "returnKeyword": {
                                "kind": "ReturnKeyword",
                                "fullStart": 812,
                                "fullEnd": 829,
                                "start": 822,
                                "end": 828,
                                "fullWidth": 17,
                                "width": 6,
                                "text": "return",
                                "value": "return",
                                "valueText": "return",
                                "hasLeadingTrivia": true,
                                "hasLeadingNewLine": true,
                                "hasTrailingTrivia": true,
                                "leadingTrivia": [
                                    {
                                        "kind": "NewLineTrivia",
                                        "text": "\r\n"
                                    },
                                    {
                                        "kind": "WhitespaceTrivia",
                                        "text": "        "
                                    }
                                ],
                                "trailingTrivia": [
                                    {
                                        "kind": "WhitespaceTrivia",
                                        "text": " "
                                    }
                                ]
                            },
                            "expression": {
                                "kind": "LogicalAndExpression",
                                "fullStart": 829,
                                "fullEnd": 857,
                                "start": 829,
                                "end": 857,
                                "fullWidth": 28,
                                "width": 28,
                                "left": {
                                    "kind": "EqualsExpression",
                                    "fullStart": 829,
                                    "fullEnd": 846,
                                    "start": 829,
                                    "end": 845,
                                    "fullWidth": 17,
                                    "width": 16,
                                    "left": {
                                        "kind": "ElementAccessExpression",
                                        "fullStart": 829,
                                        "fullEnd": 839,
                                        "start": 829,
                                        "end": 838,
                                        "fullWidth": 10,
                                        "width": 9,
                                        "expression": {
                                            "kind": "IdentifierName",
                                            "fullStart": 829,
                                            "fullEnd": 835,
                                            "start": 829,
                                            "end": 835,
                                            "fullWidth": 6,
                                            "width": 6,
                                            "text": "newArr",
                                            "value": "newArr",
                                            "valueText": "newArr"
                                        },
                                        "openBracketToken": {
                                            "kind": "OpenBracketToken",
                                            "fullStart": 835,
                                            "fullEnd": 836,
                                            "start": 835,
                                            "end": 836,
                                            "fullWidth": 1,
                                            "width": 1,
                                            "text": "[",
                                            "value": "[",
                                            "valueText": "["
                                        },
                                        "argumentExpression": {
                                            "kind": "NumericLiteral",
                                            "fullStart": 836,
                                            "fullEnd": 837,
                                            "start": 836,
                                            "end": 837,
                                            "fullWidth": 1,
                                            "width": 1,
                                            "text": "0",
                                            "value": 0,
                                            "valueText": "0"
                                        },
                                        "closeBracketToken": {
                                            "kind": "CloseBracketToken",
                                            "fullStart": 837,
                                            "fullEnd": 839,
                                            "start": 837,
                                            "end": 838,
                                            "fullWidth": 2,
                                            "width": 1,
                                            "text": "]",
                                            "value": "]",
                                            "valueText": "]",
                                            "hasTrailingTrivia": true,
                                            "trailingTrivia": [
                                                {
                                                    "kind": "WhitespaceTrivia",
                                                    "text": " "
                                                }
                                            ]
                                        }
                                    },
                                    "operatorToken": {
                                        "kind": "EqualsEqualsEqualsToken",
                                        "fullStart": 839,
                                        "fullEnd": 843,
                                        "start": 839,
                                        "end": 842,
                                        "fullWidth": 4,
                                        "width": 3,
                                        "text": "===",
                                        "value": "===",
                                        "valueText": "===",
                                        "hasTrailingTrivia": true,
                                        "trailingTrivia": [
                                            {
                                                "kind": "WhitespaceTrivia",
                                                "text": " "
                                            }
                                        ]
                                    },
                                    "right": {
                                        "kind": "NumericLiteral",
                                        "fullStart": 843,
                                        "fullEnd": 846,
                                        "start": 843,
                                        "end": 845,
                                        "fullWidth": 3,
                                        "width": 2,
                                        "text": "11",
                                        "value": 11,
                                        "valueText": "11",
                                        "hasTrailingTrivia": true,
                                        "trailingTrivia": [
                                            {
                                                "kind": "WhitespaceTrivia",
                                                "text": " "
                                            }
                                        ]
                                    }
                                },
                                "operatorToken": {
                                    "kind": "AmpersandAmpersandToken",
                                    "fullStart": 846,
                                    "fullEnd": 849,
                                    "start": 846,
                                    "end": 848,
                                    "fullWidth": 3,
                                    "width": 2,
                                    "text": "&&",
                                    "value": "&&",
                                    "valueText": "&&",
                                    "hasTrailingTrivia": true,
                                    "trailingTrivia": [
                                        {
                                            "kind": "WhitespaceTrivia",
                                            "text": " "
                                        }
                                    ]
                                },
                                "right": {
                                    "kind": "IdentifierName",
                                    "fullStart": 849,
                                    "fullEnd": 857,
                                    "start": 849,
                                    "end": 857,
                                    "fullWidth": 8,
                                    "width": 8,
                                    "text": "accessed",
                                    "value": "accessed",
                                    "valueText": "accessed"
                                }
                            },
                            "semicolonToken": {
                                "kind": "SemicolonToken",
                                "fullStart": 857,
                                "fullEnd": 860,
                                "start": 857,
                                "end": 858,
                                "fullWidth": 3,
                                "width": 1,
                                "text": ";",
                                "value": ";",
                                "valueText": ";",
                                "hasTrailingTrivia": true,
                                "hasTrailingNewLine": true,
                                "trailingTrivia": [
                                    {
                                        "kind": "NewLineTrivia",
                                        "text": "\r\n"
                                    }
                                ]
                            }
                        }
                    ],
                    "closeBraceToken": {
                        "kind": "CloseBraceToken",
                        "fullStart": 860,
                        "fullEnd": 867,
                        "start": 864,
                        "end": 865,
                        "fullWidth": 7,
                        "width": 1,
                        "text": "}",
                        "value": "}",
                        "valueText": "}",
                        "hasLeadingTrivia": true,
                        "hasTrailingTrivia": true,
                        "hasTrailingNewLine": true,
                        "leadingTrivia": [
                            {
                                "kind": "WhitespaceTrivia",
                                "text": "    "
                            }
                        ],
                        "trailingTrivia": [
                            {
                                "kind": "NewLineTrivia",
                                "text": "\r\n"
                            }
                        ]
                    }
                }
            },
            {
                "kind": "ExpressionStatement",
                "fullStart": 867,
                "fullEnd": 891,
                "start": 867,
                "end": 889,
                "fullWidth": 24,
                "width": 22,
                "expression": {
                    "kind": "InvocationExpression",
                    "fullStart": 867,
                    "fullEnd": 888,
                    "start": 867,
                    "end": 888,
                    "fullWidth": 21,
                    "width": 21,
                    "expression": {
                        "kind": "IdentifierName",
                        "fullStart": 867,
                        "fullEnd": 878,
                        "start": 867,
                        "end": 878,
                        "fullWidth": 11,
                        "width": 11,
                        "text": "runTestCase",
                        "value": "runTestCase",
                        "valueText": "runTestCase"
                    },
                    "argumentList": {
                        "kind": "ArgumentList",
                        "fullStart": 878,
                        "fullEnd": 888,
                        "start": 878,
                        "end": 888,
                        "fullWidth": 10,
                        "width": 10,
                        "openParenToken": {
                            "kind": "OpenParenToken",
                            "fullStart": 878,
                            "fullEnd": 879,
                            "start": 878,
                            "end": 879,
                            "fullWidth": 1,
                            "width": 1,
                            "text": "(",
                            "value": "(",
                            "valueText": "("
                        },
                        "arguments": [
                            {
                                "kind": "IdentifierName",
                                "fullStart": 879,
                                "fullEnd": 887,
                                "start": 879,
                                "end": 887,
                                "fullWidth": 8,
                                "width": 8,
                                "text": "testcase",
                                "value": "testcase",
                                "valueText": "testcase"
                            }
                        ],
                        "closeParenToken": {
                            "kind": "CloseParenToken",
                            "fullStart": 887,
                            "fullEnd": 888,
                            "start": 887,
                            "end": 888,
                            "fullWidth": 1,
                            "width": 1,
                            "text": ")",
                            "value": ")",
                            "valueText": ")"
                        }
                    }
                },
                "semicolonToken": {
                    "kind": "SemicolonToken",
                    "fullStart": 888,
                    "fullEnd": 891,
                    "start": 888,
                    "end": 889,
                    "fullWidth": 3,
                    "width": 1,
                    "text": ";",
                    "value": ";",
                    "valueText": ";",
                    "hasTrailingTrivia": true,
                    "hasTrailingNewLine": true,
                    "trailingTrivia": [
                        {
                            "kind": "NewLineTrivia",
                            "text": "\r\n"
                        }
                    ]
                }
            }
        ],
        "endOfFileToken": {
            "kind": "EndOfFileToken",
            "fullStart": 891,
            "fullEnd": 891,
            "start": 891,
            "end": 891,
            "fullWidth": 0,
            "width": 0,
            "text": ""
        }
    },
    "lineMap": {
        "lineStarts": [
            0,
            67,
            152,
            232,
            308,
            380,
            385,
            440,
            519,
            524,
            526,
            528,
            551,
            553,
            584,
            623,
            625,
            671,
            701,
            741,
            752,
            754,
            812,
            814,
            860,
            867,
            891
        ],
        "length": 891
    }
}<|MERGE_RESOLUTION|>--- conflicted
+++ resolved
@@ -250,12 +250,8 @@
                                         "start": 565,
                                         "end": 581,
                                         "fullWidth": 16,
-<<<<<<< HEAD
                                         "width": 16,
-                                        "identifier": {
-=======
                                         "propertyName": {
->>>>>>> 85e84683
                                             "kind": "IdentifierName",
                                             "fullStart": 565,
                                             "fullEnd": 574,
@@ -389,12 +385,8 @@
                                         "start": 596,
                                         "end": 620,
                                         "fullWidth": 24,
-<<<<<<< HEAD
                                         "width": 24,
-                                        "identifier": {
-=======
                                         "propertyName": {
->>>>>>> 85e84683
                                             "kind": "IdentifierName",
                                             "fullStart": 596,
                                             "fullEnd": 606,
@@ -1070,12 +1062,8 @@
                                         "start": 766,
                                         "end": 809,
                                         "fullWidth": 43,
-<<<<<<< HEAD
                                         "width": 43,
-                                        "identifier": {
-=======
                                         "propertyName": {
->>>>>>> 85e84683
                                             "kind": "IdentifierName",
                                             "fullStart": 766,
                                             "fullEnd": 773,
