{
    "isDeclaration": false,
    "languageVersion": "EcmaScript5",
    "parseOptions": {
        "allowAutomaticSemicolonInsertion": true
    },
    "sourceUnit": {
        "kind": "SourceUnit",
        "fullStart": 0,
        "fullEnd": 1389,
        "start": 609,
        "end": 1389,
        "fullWidth": 1389,
        "width": 780,
        "isIncrementallyUnusable": true,
        "moduleElements": [
            {
                "kind": "FunctionDeclaration",
                "fullStart": 0,
                "fullEnd": 1365,
                "start": 609,
                "end": 1363,
                "fullWidth": 1365,
                "width": 754,
                "modifiers": [],
                "functionKeyword": {
                    "kind": "FunctionKeyword",
                    "fullStart": 0,
                    "fullEnd": 618,
                    "start": 609,
                    "end": 617,
                    "fullWidth": 618,
                    "width": 8,
                    "text": "function",
                    "value": "function",
                    "valueText": "function",
                    "hasLeadingTrivia": true,
                    "hasLeadingComment": true,
                    "hasLeadingNewLine": true,
                    "hasTrailingTrivia": true,
                    "leadingTrivia": [
                        {
                            "kind": "SingleLineCommentTrivia",
                            "text": "/// Copyright (c) 2012 Ecma International.  All rights reserved. "
                        },
                        {
                            "kind": "NewLineTrivia",
                            "text": "\r\n"
                        },
                        {
                            "kind": "SingleLineCommentTrivia",
                            "text": "/// Ecma International makes this code available under the terms and conditions set"
                        },
                        {
                            "kind": "NewLineTrivia",
                            "text": "\r\n"
                        },
                        {
                            "kind": "SingleLineCommentTrivia",
                            "text": "/// forth on http://hg.ecmascript.org/tests/test262/raw-file/tip/LICENSE (the "
                        },
                        {
                            "kind": "NewLineTrivia",
                            "text": "\r\n"
                        },
                        {
                            "kind": "SingleLineCommentTrivia",
                            "text": "/// \"Use Terms\").   Any redistribution of this code must retain the above "
                        },
                        {
                            "kind": "NewLineTrivia",
                            "text": "\r\n"
                        },
                        {
                            "kind": "SingleLineCommentTrivia",
                            "text": "/// copyright and this notice and otherwise comply with the Use Terms."
                        },
                        {
                            "kind": "NewLineTrivia",
                            "text": "\r\n"
                        },
                        {
                            "kind": "MultiLineCommentTrivia",
                            "text": "/**\r\n * @path ch15/15.4/15.4.4/15.4.4.20/15.4.4.20-3-21.js\r\n * @description Array.prototype.filter - 'length' is an object that has an own valueOf method that returns an object and toString method that returns a string\r\n */"
                        },
                        {
                            "kind": "NewLineTrivia",
                            "text": "\r\n"
                        },
                        {
                            "kind": "NewLineTrivia",
                            "text": "\r\n"
                        },
                        {
                            "kind": "NewLineTrivia",
                            "text": "\r\n"
                        }
                    ],
                    "trailingTrivia": [
                        {
                            "kind": "WhitespaceTrivia",
                            "text": " "
                        }
                    ]
                },
                "identifier": {
                    "kind": "IdentifierName",
                    "fullStart": 618,
                    "fullEnd": 626,
                    "start": 618,
                    "end": 626,
                    "fullWidth": 8,
                    "width": 8,
                    "text": "testcase",
                    "value": "testcase",
                    "valueText": "testcase"
                },
                "callSignature": {
                    "kind": "CallSignature",
                    "fullStart": 626,
                    "fullEnd": 629,
                    "start": 626,
                    "end": 628,
                    "fullWidth": 3,
                    "width": 2,
                    "parameterList": {
                        "kind": "ParameterList",
                        "fullStart": 626,
                        "fullEnd": 629,
                        "start": 626,
                        "end": 628,
                        "fullWidth": 3,
                        "width": 2,
                        "openParenToken": {
                            "kind": "OpenParenToken",
                            "fullStart": 626,
                            "fullEnd": 627,
                            "start": 626,
                            "end": 627,
                            "fullWidth": 1,
                            "width": 1,
                            "text": "(",
                            "value": "(",
                            "valueText": "("
                        },
                        "parameters": [],
                        "closeParenToken": {
                            "kind": "CloseParenToken",
                            "fullStart": 627,
                            "fullEnd": 629,
                            "start": 627,
                            "end": 628,
                            "fullWidth": 2,
                            "width": 1,
                            "text": ")",
                            "value": ")",
                            "valueText": ")",
                            "hasTrailingTrivia": true,
                            "trailingTrivia": [
                                {
                                    "kind": "WhitespaceTrivia",
                                    "text": " "
                                }
                            ]
                        }
                    }
                },
                "block": {
                    "kind": "Block",
                    "fullStart": 629,
                    "fullEnd": 1365,
                    "start": 629,
                    "end": 1363,
                    "fullWidth": 736,
                    "width": 734,
                    "openBraceToken": {
                        "kind": "OpenBraceToken",
                        "fullStart": 629,
                        "fullEnd": 632,
                        "start": 629,
                        "end": 630,
                        "fullWidth": 3,
                        "width": 1,
                        "text": "{",
                        "value": "{",
                        "valueText": "{",
                        "hasTrailingTrivia": true,
                        "hasTrailingNewLine": true,
                        "trailingTrivia": [
                            {
                                "kind": "NewLineTrivia",
                                "text": "\r\n"
                            }
                        ]
                    },
                    "statements": [
                        {
                            "kind": "VariableStatement",
                            "fullStart": 632,
                            "fullEnd": 673,
                            "start": 642,
                            "end": 671,
                            "fullWidth": 41,
                            "width": 29,
                            "modifiers": [],
                            "variableDeclaration": {
                                "kind": "VariableDeclaration",
                                "fullStart": 632,
                                "fullEnd": 670,
                                "start": 642,
                                "end": 670,
                                "fullWidth": 38,
                                "width": 28,
                                "varKeyword": {
                                    "kind": "VarKeyword",
                                    "fullStart": 632,
                                    "fullEnd": 646,
                                    "start": 642,
                                    "end": 645,
                                    "fullWidth": 14,
                                    "width": 3,
                                    "text": "var",
                                    "value": "var",
                                    "valueText": "var",
                                    "hasLeadingTrivia": true,
                                    "hasLeadingNewLine": true,
                                    "hasTrailingTrivia": true,
                                    "leadingTrivia": [
                                        {
                                            "kind": "NewLineTrivia",
                                            "text": "\r\n"
                                        },
                                        {
                                            "kind": "WhitespaceTrivia",
                                            "text": "        "
                                        }
                                    ],
                                    "trailingTrivia": [
                                        {
                                            "kind": "WhitespaceTrivia",
                                            "text": " "
                                        }
                                    ]
                                },
                                "variableDeclarators": [
                                    {
                                        "kind": "VariableDeclarator",
                                        "fullStart": 646,
                                        "fullEnd": 670,
                                        "start": 646,
                                        "end": 670,
                                        "fullWidth": 24,
                                        "width": 24,
                                        "identifier": {
                                            "kind": "IdentifierName",
                                            "fullStart": 646,
                                            "fullEnd": 663,
                                            "start": 646,
                                            "end": 662,
                                            "fullWidth": 17,
                                            "width": 16,
                                            "text": "firstStepOccured",
                                            "value": "firstStepOccured",
                                            "valueText": "firstStepOccured",
                                            "hasTrailingTrivia": true,
                                            "trailingTrivia": [
                                                {
                                                    "kind": "WhitespaceTrivia",
                                                    "text": " "
                                                }
                                            ]
                                        },
                                        "equalsValueClause": {
                                            "kind": "EqualsValueClause",
                                            "fullStart": 663,
                                            "fullEnd": 670,
                                            "start": 663,
                                            "end": 670,
                                            "fullWidth": 7,
                                            "width": 7,
                                            "equalsToken": {
                                                "kind": "EqualsToken",
                                                "fullStart": 663,
                                                "fullEnd": 665,
                                                "start": 663,
                                                "end": 664,
                                                "fullWidth": 2,
                                                "width": 1,
                                                "text": "=",
                                                "value": "=",
                                                "valueText": "=",
                                                "hasTrailingTrivia": true,
                                                "trailingTrivia": [
                                                    {
                                                        "kind": "WhitespaceTrivia",
                                                        "text": " "
                                                    }
                                                ]
                                            },
                                            "value": {
                                                "kind": "FalseKeyword",
                                                "fullStart": 665,
                                                "fullEnd": 670,
                                                "start": 665,
                                                "end": 670,
                                                "fullWidth": 5,
                                                "width": 5,
                                                "text": "false",
                                                "value": false,
                                                "valueText": "false"
                                            }
                                        }
                                    }
                                ]
                            },
                            "semicolonToken": {
                                "kind": "SemicolonToken",
                                "fullStart": 670,
                                "fullEnd": 673,
                                "start": 670,
                                "end": 671,
                                "fullWidth": 3,
                                "width": 1,
                                "text": ";",
                                "value": ";",
                                "valueText": ";",
                                "hasTrailingTrivia": true,
                                "hasTrailingNewLine": true,
                                "trailingTrivia": [
                                    {
                                        "kind": "NewLineTrivia",
                                        "text": "\r\n"
                                    }
                                ]
                            }
                        },
                        {
                            "kind": "VariableStatement",
                            "fullStart": 673,
                            "fullEnd": 713,
                            "start": 681,
                            "end": 711,
                            "fullWidth": 40,
                            "width": 30,
                            "modifiers": [],
                            "variableDeclaration": {
                                "kind": "VariableDeclaration",
                                "fullStart": 673,
                                "fullEnd": 710,
                                "start": 681,
                                "end": 710,
                                "fullWidth": 37,
                                "width": 29,
                                "varKeyword": {
                                    "kind": "VarKeyword",
                                    "fullStart": 673,
                                    "fullEnd": 685,
                                    "start": 681,
                                    "end": 684,
                                    "fullWidth": 12,
                                    "width": 3,
                                    "text": "var",
                                    "value": "var",
                                    "valueText": "var",
                                    "hasLeadingTrivia": true,
                                    "hasTrailingTrivia": true,
                                    "leadingTrivia": [
                                        {
                                            "kind": "WhitespaceTrivia",
                                            "text": "        "
                                        }
                                    ],
                                    "trailingTrivia": [
                                        {
                                            "kind": "WhitespaceTrivia",
                                            "text": " "
                                        }
                                    ]
                                },
                                "variableDeclarators": [
                                    {
                                        "kind": "VariableDeclarator",
                                        "fullStart": 685,
                                        "fullEnd": 710,
                                        "start": 685,
                                        "end": 710,
                                        "fullWidth": 25,
                                        "width": 25,
                                        "identifier": {
                                            "kind": "IdentifierName",
                                            "fullStart": 685,
                                            "fullEnd": 703,
                                            "start": 685,
                                            "end": 702,
                                            "fullWidth": 18,
                                            "width": 17,
                                            "text": "secondStepOccured",
                                            "value": "secondStepOccured",
                                            "valueText": "secondStepOccured",
                                            "hasTrailingTrivia": true,
                                            "trailingTrivia": [
                                                {
                                                    "kind": "WhitespaceTrivia",
                                                    "text": " "
                                                }
                                            ]
                                        },
                                        "equalsValueClause": {
                                            "kind": "EqualsValueClause",
                                            "fullStart": 703,
                                            "fullEnd": 710,
                                            "start": 703,
                                            "end": 710,
                                            "fullWidth": 7,
                                            "width": 7,
                                            "equalsToken": {
                                                "kind": "EqualsToken",
                                                "fullStart": 703,
                                                "fullEnd": 705,
                                                "start": 703,
                                                "end": 704,
                                                "fullWidth": 2,
                                                "width": 1,
                                                "text": "=",
                                                "value": "=",
                                                "valueText": "=",
                                                "hasTrailingTrivia": true,
                                                "trailingTrivia": [
                                                    {
                                                        "kind": "WhitespaceTrivia",
                                                        "text": " "
                                                    }
                                                ]
                                            },
                                            "value": {
                                                "kind": "FalseKeyword",
                                                "fullStart": 705,
                                                "fullEnd": 710,
                                                "start": 705,
                                                "end": 710,
                                                "fullWidth": 5,
                                                "width": 5,
                                                "text": "false",
                                                "value": false,
                                                "valueText": "false"
                                            }
                                        }
                                    }
                                ]
                            },
                            "semicolonToken": {
                                "kind": "SemicolonToken",
                                "fullStart": 710,
                                "fullEnd": 713,
                                "start": 710,
                                "end": 711,
                                "fullWidth": 3,
                                "width": 1,
                                "text": ";",
                                "value": ";",
                                "valueText": ";",
                                "hasTrailingTrivia": true,
                                "hasTrailingNewLine": true,
                                "trailingTrivia": [
                                    {
                                        "kind": "NewLineTrivia",
                                        "text": "\r\n"
                                    }
                                ]
                            }
                        },
                        {
                            "kind": "FunctionDeclaration",
                            "fullStart": 713,
                            "fullEnd": 798,
                            "start": 723,
                            "end": 796,
                            "fullWidth": 85,
                            "width": 73,
                            "modifiers": [],
                            "functionKeyword": {
                                "kind": "FunctionKeyword",
                                "fullStart": 713,
                                "fullEnd": 732,
                                "start": 723,
                                "end": 731,
                                "fullWidth": 19,
                                "width": 8,
                                "text": "function",
                                "value": "function",
                                "valueText": "function",
                                "hasLeadingTrivia": true,
                                "hasLeadingNewLine": true,
                                "hasTrailingTrivia": true,
                                "leadingTrivia": [
                                    {
                                        "kind": "NewLineTrivia",
                                        "text": "\r\n"
                                    },
                                    {
                                        "kind": "WhitespaceTrivia",
                                        "text": "        "
                                    }
                                ],
                                "trailingTrivia": [
                                    {
                                        "kind": "WhitespaceTrivia",
                                        "text": " "
                                    }
                                ]
                            },
                            "identifier": {
                                "kind": "IdentifierName",
                                "fullStart": 732,
                                "fullEnd": 742,
                                "start": 732,
                                "end": 742,
                                "fullWidth": 10,
                                "width": 10,
                                "text": "callbackfn",
                                "value": "callbackfn",
                                "valueText": "callbackfn"
                            },
                            "callSignature": {
                                "kind": "CallSignature",
                                "fullStart": 742,
                                "fullEnd": 758,
                                "start": 742,
                                "end": 757,
                                "fullWidth": 16,
                                "width": 15,
                                "parameterList": {
                                    "kind": "ParameterList",
                                    "fullStart": 742,
                                    "fullEnd": 758,
                                    "start": 742,
                                    "end": 757,
                                    "fullWidth": 16,
                                    "width": 15,
                                    "openParenToken": {
                                        "kind": "OpenParenToken",
                                        "fullStart": 742,
                                        "fullEnd": 743,
                                        "start": 742,
                                        "end": 743,
                                        "fullWidth": 1,
                                        "width": 1,
                                        "text": "(",
                                        "value": "(",
                                        "valueText": "("
                                    },
                                    "parameters": [
                                        {
                                            "kind": "Parameter",
                                            "fullStart": 743,
                                            "fullEnd": 746,
                                            "start": 743,
                                            "end": 746,
                                            "fullWidth": 3,
<<<<<<< HEAD
                                            "width": 3,
=======
                                            "modifiers": [],
>>>>>>> e3c38734
                                            "identifier": {
                                                "kind": "IdentifierName",
                                                "fullStart": 743,
                                                "fullEnd": 746,
                                                "start": 743,
                                                "end": 746,
                                                "fullWidth": 3,
                                                "width": 3,
                                                "text": "val",
                                                "value": "val",
                                                "valueText": "val"
                                            }
                                        },
                                        {
                                            "kind": "CommaToken",
                                            "fullStart": 746,
                                            "fullEnd": 748,
                                            "start": 746,
                                            "end": 747,
                                            "fullWidth": 2,
                                            "width": 1,
                                            "text": ",",
                                            "value": ",",
                                            "valueText": ",",
                                            "hasTrailingTrivia": true,
                                            "trailingTrivia": [
                                                {
                                                    "kind": "WhitespaceTrivia",
                                                    "text": " "
                                                }
                                            ]
                                        },
                                        {
                                            "kind": "Parameter",
                                            "fullStart": 748,
                                            "fullEnd": 751,
                                            "start": 748,
                                            "end": 751,
                                            "fullWidth": 3,
<<<<<<< HEAD
                                            "width": 3,
=======
                                            "modifiers": [],
>>>>>>> e3c38734
                                            "identifier": {
                                                "kind": "IdentifierName",
                                                "fullStart": 748,
                                                "fullEnd": 751,
                                                "start": 748,
                                                "end": 751,
                                                "fullWidth": 3,
                                                "width": 3,
                                                "text": "idx",
                                                "value": "idx",
                                                "valueText": "idx"
                                            }
                                        },
                                        {
                                            "kind": "CommaToken",
                                            "fullStart": 751,
                                            "fullEnd": 753,
                                            "start": 751,
                                            "end": 752,
                                            "fullWidth": 2,
                                            "width": 1,
                                            "text": ",",
                                            "value": ",",
                                            "valueText": ",",
                                            "hasTrailingTrivia": true,
                                            "trailingTrivia": [
                                                {
                                                    "kind": "WhitespaceTrivia",
                                                    "text": " "
                                                }
                                            ]
                                        },
                                        {
                                            "kind": "Parameter",
                                            "fullStart": 753,
                                            "fullEnd": 756,
                                            "start": 753,
                                            "end": 756,
                                            "fullWidth": 3,
<<<<<<< HEAD
                                            "width": 3,
=======
                                            "modifiers": [],
>>>>>>> e3c38734
                                            "identifier": {
                                                "kind": "IdentifierName",
                                                "fullStart": 753,
                                                "fullEnd": 756,
                                                "start": 753,
                                                "end": 756,
                                                "fullWidth": 3,
                                                "width": 3,
                                                "text": "obj",
                                                "value": "obj",
                                                "valueText": "obj"
                                            }
                                        }
                                    ],
                                    "closeParenToken": {
                                        "kind": "CloseParenToken",
                                        "fullStart": 756,
                                        "fullEnd": 758,
                                        "start": 756,
                                        "end": 757,
                                        "fullWidth": 2,
                                        "width": 1,
                                        "text": ")",
                                        "value": ")",
                                        "valueText": ")",
                                        "hasTrailingTrivia": true,
                                        "trailingTrivia": [
                                            {
                                                "kind": "WhitespaceTrivia",
                                                "text": " "
                                            }
                                        ]
                                    }
                                }
                            },
                            "block": {
                                "kind": "Block",
                                "fullStart": 758,
                                "fullEnd": 798,
                                "start": 758,
                                "end": 796,
                                "fullWidth": 40,
                                "width": 38,
                                "openBraceToken": {
                                    "kind": "OpenBraceToken",
                                    "fullStart": 758,
                                    "fullEnd": 761,
                                    "start": 758,
                                    "end": 759,
                                    "fullWidth": 3,
                                    "width": 1,
                                    "text": "{",
                                    "value": "{",
                                    "valueText": "{",
                                    "hasTrailingTrivia": true,
                                    "hasTrailingNewLine": true,
                                    "trailingTrivia": [
                                        {
                                            "kind": "NewLineTrivia",
                                            "text": "\r\n"
                                        }
                                    ]
                                },
                                "statements": [
                                    {
                                        "kind": "ReturnStatement",
                                        "fullStart": 761,
                                        "fullEnd": 787,
                                        "start": 773,
                                        "end": 785,
                                        "fullWidth": 26,
                                        "width": 12,
                                        "returnKeyword": {
                                            "kind": "ReturnKeyword",
                                            "fullStart": 761,
                                            "fullEnd": 780,
                                            "start": 773,
                                            "end": 779,
                                            "fullWidth": 19,
                                            "width": 6,
                                            "text": "return",
                                            "value": "return",
                                            "valueText": "return",
                                            "hasLeadingTrivia": true,
                                            "hasTrailingTrivia": true,
                                            "leadingTrivia": [
                                                {
                                                    "kind": "WhitespaceTrivia",
                                                    "text": "            "
                                                }
                                            ],
                                            "trailingTrivia": [
                                                {
                                                    "kind": "WhitespaceTrivia",
                                                    "text": " "
                                                }
                                            ]
                                        },
                                        "expression": {
                                            "kind": "TrueKeyword",
                                            "fullStart": 780,
                                            "fullEnd": 784,
                                            "start": 780,
                                            "end": 784,
                                            "fullWidth": 4,
                                            "width": 4,
                                            "text": "true",
                                            "value": true,
                                            "valueText": "true"
                                        },
                                        "semicolonToken": {
                                            "kind": "SemicolonToken",
                                            "fullStart": 784,
                                            "fullEnd": 787,
                                            "start": 784,
                                            "end": 785,
                                            "fullWidth": 3,
                                            "width": 1,
                                            "text": ";",
                                            "value": ";",
                                            "valueText": ";",
                                            "hasTrailingTrivia": true,
                                            "hasTrailingNewLine": true,
                                            "trailingTrivia": [
                                                {
                                                    "kind": "NewLineTrivia",
                                                    "text": "\r\n"
                                                }
                                            ]
                                        }
                                    }
                                ],
                                "closeBraceToken": {
                                    "kind": "CloseBraceToken",
                                    "fullStart": 787,
                                    "fullEnd": 798,
                                    "start": 795,
                                    "end": 796,
                                    "fullWidth": 11,
                                    "width": 1,
                                    "text": "}",
                                    "value": "}",
                                    "valueText": "}",
                                    "hasLeadingTrivia": true,
                                    "hasTrailingTrivia": true,
                                    "hasTrailingNewLine": true,
                                    "leadingTrivia": [
                                        {
                                            "kind": "WhitespaceTrivia",
                                            "text": "        "
                                        }
                                    ],
                                    "trailingTrivia": [
                                        {
                                            "kind": "NewLineTrivia",
                                            "text": "\r\n"
                                        }
                                    ]
                                }
                            }
                        },
                        {
                            "kind": "VariableStatement",
                            "fullStart": 798,
                            "fullEnd": 1188,
                            "start": 808,
                            "end": 1186,
                            "fullWidth": 390,
                            "width": 378,
                            "modifiers": [],
                            "variableDeclaration": {
                                "kind": "VariableDeclaration",
                                "fullStart": 798,
                                "fullEnd": 1185,
                                "start": 808,
                                "end": 1185,
                                "fullWidth": 387,
                                "width": 377,
                                "varKeyword": {
                                    "kind": "VarKeyword",
                                    "fullStart": 798,
                                    "fullEnd": 812,
                                    "start": 808,
                                    "end": 811,
                                    "fullWidth": 14,
                                    "width": 3,
                                    "text": "var",
                                    "value": "var",
                                    "valueText": "var",
                                    "hasLeadingTrivia": true,
                                    "hasLeadingNewLine": true,
                                    "hasTrailingTrivia": true,
                                    "leadingTrivia": [
                                        {
                                            "kind": "NewLineTrivia",
                                            "text": "\r\n"
                                        },
                                        {
                                            "kind": "WhitespaceTrivia",
                                            "text": "        "
                                        }
                                    ],
                                    "trailingTrivia": [
                                        {
                                            "kind": "WhitespaceTrivia",
                                            "text": " "
                                        }
                                    ]
                                },
                                "variableDeclarators": [
                                    {
                                        "kind": "VariableDeclarator",
                                        "fullStart": 812,
                                        "fullEnd": 1185,
                                        "start": 812,
                                        "end": 1185,
                                        "fullWidth": 373,
                                        "width": 373,
                                        "identifier": {
                                            "kind": "IdentifierName",
                                            "fullStart": 812,
                                            "fullEnd": 816,
                                            "start": 812,
                                            "end": 815,
                                            "fullWidth": 4,
                                            "width": 3,
                                            "text": "obj",
                                            "value": "obj",
                                            "valueText": "obj",
                                            "hasTrailingTrivia": true,
                                            "trailingTrivia": [
                                                {
                                                    "kind": "WhitespaceTrivia",
                                                    "text": " "
                                                }
                                            ]
                                        },
                                        "equalsValueClause": {
                                            "kind": "EqualsValueClause",
                                            "fullStart": 816,
                                            "fullEnd": 1185,
                                            "start": 816,
                                            "end": 1185,
                                            "fullWidth": 369,
                                            "width": 369,
                                            "equalsToken": {
                                                "kind": "EqualsToken",
                                                "fullStart": 816,
                                                "fullEnd": 818,
                                                "start": 816,
                                                "end": 817,
                                                "fullWidth": 2,
                                                "width": 1,
                                                "text": "=",
                                                "value": "=",
                                                "valueText": "=",
                                                "hasTrailingTrivia": true,
                                                "trailingTrivia": [
                                                    {
                                                        "kind": "WhitespaceTrivia",
                                                        "text": " "
                                                    }
                                                ]
                                            },
                                            "value": {
                                                "kind": "ObjectLiteralExpression",
                                                "fullStart": 818,
                                                "fullEnd": 1185,
                                                "start": 818,
                                                "end": 1185,
                                                "fullWidth": 367,
                                                "width": 367,
                                                "openBraceToken": {
                                                    "kind": "OpenBraceToken",
                                                    "fullStart": 818,
                                                    "fullEnd": 821,
                                                    "start": 818,
                                                    "end": 819,
                                                    "fullWidth": 3,
                                                    "width": 1,
                                                    "text": "{",
                                                    "value": "{",
                                                    "valueText": "{",
                                                    "hasTrailingTrivia": true,
                                                    "hasTrailingNewLine": true,
                                                    "trailingTrivia": [
                                                        {
                                                            "kind": "NewLineTrivia",
                                                            "text": "\r\n"
                                                        }
                                                    ]
                                                },
                                                "propertyAssignments": [
                                                    {
                                                        "kind": "SimplePropertyAssignment",
                                                        "fullStart": 821,
                                                        "fullEnd": 838,
                                                        "start": 833,
                                                        "end": 838,
                                                        "fullWidth": 17,
                                                        "width": 5,
                                                        "propertyName": {
                                                            "kind": "NumericLiteral",
                                                            "fullStart": 821,
                                                            "fullEnd": 834,
                                                            "start": 833,
                                                            "end": 834,
                                                            "fullWidth": 13,
                                                            "width": 1,
                                                            "text": "1",
                                                            "value": 1,
                                                            "valueText": "1",
                                                            "hasLeadingTrivia": true,
                                                            "leadingTrivia": [
                                                                {
                                                                    "kind": "WhitespaceTrivia",
                                                                    "text": "            "
                                                                }
                                                            ]
                                                        },
                                                        "colonToken": {
                                                            "kind": "ColonToken",
                                                            "fullStart": 834,
                                                            "fullEnd": 836,
                                                            "start": 834,
                                                            "end": 835,
                                                            "fullWidth": 2,
                                                            "width": 1,
                                                            "text": ":",
                                                            "value": ":",
                                                            "valueText": ":",
                                                            "hasTrailingTrivia": true,
                                                            "trailingTrivia": [
                                                                {
                                                                    "kind": "WhitespaceTrivia",
                                                                    "text": " "
                                                                }
                                                            ]
                                                        },
                                                        "expression": {
                                                            "kind": "NumericLiteral",
                                                            "fullStart": 836,
                                                            "fullEnd": 838,
                                                            "start": 836,
                                                            "end": 838,
                                                            "fullWidth": 2,
                                                            "width": 2,
                                                            "text": "11",
                                                            "value": 11,
                                                            "valueText": "11"
                                                        }
                                                    },
                                                    {
                                                        "kind": "CommaToken",
                                                        "fullStart": 838,
                                                        "fullEnd": 841,
                                                        "start": 838,
                                                        "end": 839,
                                                        "fullWidth": 3,
                                                        "width": 1,
                                                        "text": ",",
                                                        "value": ",",
                                                        "valueText": ",",
                                                        "hasTrailingTrivia": true,
                                                        "hasTrailingNewLine": true,
                                                        "trailingTrivia": [
                                                            {
                                                                "kind": "NewLineTrivia",
                                                                "text": "\r\n"
                                                            }
                                                        ]
                                                    },
                                                    {
                                                        "kind": "SimplePropertyAssignment",
                                                        "fullStart": 841,
                                                        "fullEnd": 857,
                                                        "start": 853,
                                                        "end": 857,
                                                        "fullWidth": 16,
                                                        "width": 4,
                                                        "propertyName": {
                                                            "kind": "NumericLiteral",
                                                            "fullStart": 841,
                                                            "fullEnd": 854,
                                                            "start": 853,
                                                            "end": 854,
                                                            "fullWidth": 13,
                                                            "width": 1,
                                                            "text": "2",
                                                            "value": 2,
                                                            "valueText": "2",
                                                            "hasLeadingTrivia": true,
                                                            "leadingTrivia": [
                                                                {
                                                                    "kind": "WhitespaceTrivia",
                                                                    "text": "            "
                                                                }
                                                            ]
                                                        },
                                                        "colonToken": {
                                                            "kind": "ColonToken",
                                                            "fullStart": 854,
                                                            "fullEnd": 856,
                                                            "start": 854,
                                                            "end": 855,
                                                            "fullWidth": 2,
                                                            "width": 1,
                                                            "text": ":",
                                                            "value": ":",
                                                            "valueText": ":",
                                                            "hasTrailingTrivia": true,
                                                            "trailingTrivia": [
                                                                {
                                                                    "kind": "WhitespaceTrivia",
                                                                    "text": " "
                                                                }
                                                            ]
                                                        },
                                                        "expression": {
                                                            "kind": "NumericLiteral",
                                                            "fullStart": 856,
                                                            "fullEnd": 857,
                                                            "start": 856,
                                                            "end": 857,
                                                            "fullWidth": 1,
                                                            "width": 1,
                                                            "text": "9",
                                                            "value": 9,
                                                            "valueText": "9"
                                                        }
                                                    },
                                                    {
                                                        "kind": "CommaToken",
                                                        "fullStart": 857,
                                                        "fullEnd": 860,
                                                        "start": 857,
                                                        "end": 858,
                                                        "fullWidth": 3,
                                                        "width": 1,
                                                        "text": ",",
                                                        "value": ",",
                                                        "valueText": ",",
                                                        "hasTrailingTrivia": true,
                                                        "hasTrailingNewLine": true,
                                                        "trailingTrivia": [
                                                            {
                                                                "kind": "NewLineTrivia",
                                                                "text": "\r\n"
                                                            }
                                                        ]
                                                    },
                                                    {
                                                        "kind": "SimplePropertyAssignment",
                                                        "fullStart": 860,
                                                        "fullEnd": 1176,
                                                        "start": 872,
                                                        "end": 1174,
                                                        "fullWidth": 316,
                                                        "width": 302,
                                                        "propertyName": {
                                                            "kind": "IdentifierName",
                                                            "fullStart": 860,
                                                            "fullEnd": 878,
                                                            "start": 872,
                                                            "end": 878,
                                                            "fullWidth": 18,
                                                            "width": 6,
                                                            "text": "length",
                                                            "value": "length",
                                                            "valueText": "length",
                                                            "hasLeadingTrivia": true,
                                                            "leadingTrivia": [
                                                                {
                                                                    "kind": "WhitespaceTrivia",
                                                                    "text": "            "
                                                                }
                                                            ]
                                                        },
                                                        "colonToken": {
                                                            "kind": "ColonToken",
                                                            "fullStart": 878,
                                                            "fullEnd": 880,
                                                            "start": 878,
                                                            "end": 879,
                                                            "fullWidth": 2,
                                                            "width": 1,
                                                            "text": ":",
                                                            "value": ":",
                                                            "valueText": ":",
                                                            "hasTrailingTrivia": true,
                                                            "trailingTrivia": [
                                                                {
                                                                    "kind": "WhitespaceTrivia",
                                                                    "text": " "
                                                                }
                                                            ]
                                                        },
                                                        "expression": {
                                                            "kind": "ObjectLiteralExpression",
                                                            "fullStart": 880,
                                                            "fullEnd": 1176,
                                                            "start": 880,
                                                            "end": 1174,
                                                            "fullWidth": 296,
                                                            "width": 294,
                                                            "openBraceToken": {
                                                                "kind": "OpenBraceToken",
                                                                "fullStart": 880,
                                                                "fullEnd": 883,
                                                                "start": 880,
                                                                "end": 881,
                                                                "fullWidth": 3,
                                                                "width": 1,
                                                                "text": "{",
                                                                "value": "{",
                                                                "valueText": "{",
                                                                "hasTrailingTrivia": true,
                                                                "hasTrailingNewLine": true,
                                                                "trailingTrivia": [
                                                                    {
                                                                        "kind": "NewLineTrivia",
                                                                        "text": "\r\n"
                                                                    }
                                                                ]
                                                            },
                                                            "propertyAssignments": [
                                                                {
                                                                    "kind": "SimplePropertyAssignment",
                                                                    "fullStart": 883,
                                                                    "fullEnd": 1018,
                                                                    "start": 899,
                                                                    "end": 1018,
                                                                    "fullWidth": 135,
                                                                    "width": 119,
                                                                    "propertyName": {
                                                                        "kind": "IdentifierName",
                                                                        "fullStart": 883,
                                                                        "fullEnd": 906,
                                                                        "start": 899,
                                                                        "end": 906,
                                                                        "fullWidth": 23,
                                                                        "width": 7,
                                                                        "text": "valueOf",
                                                                        "value": "valueOf",
                                                                        "valueText": "valueOf",
                                                                        "hasLeadingTrivia": true,
                                                                        "leadingTrivia": [
                                                                            {
                                                                                "kind": "WhitespaceTrivia",
                                                                                "text": "                "
                                                                            }
                                                                        ]
                                                                    },
                                                                    "colonToken": {
                                                                        "kind": "ColonToken",
                                                                        "fullStart": 906,
                                                                        "fullEnd": 908,
                                                                        "start": 906,
                                                                        "end": 907,
                                                                        "fullWidth": 2,
                                                                        "width": 1,
                                                                        "text": ":",
                                                                        "value": ":",
                                                                        "valueText": ":",
                                                                        "hasTrailingTrivia": true,
                                                                        "trailingTrivia": [
                                                                            {
                                                                                "kind": "WhitespaceTrivia",
                                                                                "text": " "
                                                                            }
                                                                        ]
                                                                    },
                                                                    "expression": {
                                                                        "kind": "FunctionExpression",
                                                                        "fullStart": 908,
                                                                        "fullEnd": 1018,
                                                                        "start": 908,
                                                                        "end": 1018,
                                                                        "fullWidth": 110,
                                                                        "width": 110,
                                                                        "functionKeyword": {
                                                                            "kind": "FunctionKeyword",
                                                                            "fullStart": 908,
                                                                            "fullEnd": 917,
                                                                            "start": 908,
                                                                            "end": 916,
                                                                            "fullWidth": 9,
                                                                            "width": 8,
                                                                            "text": "function",
                                                                            "value": "function",
                                                                            "valueText": "function",
                                                                            "hasTrailingTrivia": true,
                                                                            "trailingTrivia": [
                                                                                {
                                                                                    "kind": "WhitespaceTrivia",
                                                                                    "text": " "
                                                                                }
                                                                            ]
                                                                        },
                                                                        "callSignature": {
                                                                            "kind": "CallSignature",
                                                                            "fullStart": 917,
                                                                            "fullEnd": 920,
                                                                            "start": 917,
                                                                            "end": 919,
                                                                            "fullWidth": 3,
                                                                            "width": 2,
                                                                            "parameterList": {
                                                                                "kind": "ParameterList",
                                                                                "fullStart": 917,
                                                                                "fullEnd": 920,
                                                                                "start": 917,
                                                                                "end": 919,
                                                                                "fullWidth": 3,
                                                                                "width": 2,
                                                                                "openParenToken": {
                                                                                    "kind": "OpenParenToken",
                                                                                    "fullStart": 917,
                                                                                    "fullEnd": 918,
                                                                                    "start": 917,
                                                                                    "end": 918,
                                                                                    "fullWidth": 1,
                                                                                    "width": 1,
                                                                                    "text": "(",
                                                                                    "value": "(",
                                                                                    "valueText": "("
                                                                                },
                                                                                "parameters": [],
                                                                                "closeParenToken": {
                                                                                    "kind": "CloseParenToken",
                                                                                    "fullStart": 918,
                                                                                    "fullEnd": 920,
                                                                                    "start": 918,
                                                                                    "end": 919,
                                                                                    "fullWidth": 2,
                                                                                    "width": 1,
                                                                                    "text": ")",
                                                                                    "value": ")",
                                                                                    "valueText": ")",
                                                                                    "hasTrailingTrivia": true,
                                                                                    "trailingTrivia": [
                                                                                        {
                                                                                            "kind": "WhitespaceTrivia",
                                                                                            "text": " "
                                                                                        }
                                                                                    ]
                                                                                }
                                                                            }
                                                                        },
                                                                        "block": {
                                                                            "kind": "Block",
                                                                            "fullStart": 920,
                                                                            "fullEnd": 1018,
                                                                            "start": 920,
                                                                            "end": 1018,
                                                                            "fullWidth": 98,
                                                                            "width": 98,
                                                                            "openBraceToken": {
                                                                                "kind": "OpenBraceToken",
                                                                                "fullStart": 920,
                                                                                "fullEnd": 923,
                                                                                "start": 920,
                                                                                "end": 921,
                                                                                "fullWidth": 3,
                                                                                "width": 1,
                                                                                "text": "{",
                                                                                "value": "{",
                                                                                "valueText": "{",
                                                                                "hasTrailingTrivia": true,
                                                                                "hasTrailingNewLine": true,
                                                                                "trailingTrivia": [
                                                                                    {
                                                                                        "kind": "NewLineTrivia",
                                                                                        "text": "\r\n"
                                                                                    }
                                                                                ]
                                                                            },
                                                                            "statements": [
                                                                                {
                                                                                    "kind": "ExpressionStatement",
                                                                                    "fullStart": 923,
                                                                                    "fullEnd": 969,
                                                                                    "start": 943,
                                                                                    "end": 967,
                                                                                    "fullWidth": 46,
                                                                                    "width": 24,
                                                                                    "expression": {
                                                                                        "kind": "AssignmentExpression",
                                                                                        "fullStart": 923,
                                                                                        "fullEnd": 966,
                                                                                        "start": 943,
                                                                                        "end": 966,
                                                                                        "fullWidth": 43,
                                                                                        "width": 23,
                                                                                        "left": {
                                                                                            "kind": "IdentifierName",
                                                                                            "fullStart": 923,
                                                                                            "fullEnd": 960,
                                                                                            "start": 943,
                                                                                            "end": 959,
                                                                                            "fullWidth": 37,
                                                                                            "width": 16,
                                                                                            "text": "firstStepOccured",
                                                                                            "value": "firstStepOccured",
                                                                                            "valueText": "firstStepOccured",
                                                                                            "hasLeadingTrivia": true,
                                                                                            "hasTrailingTrivia": true,
                                                                                            "leadingTrivia": [
                                                                                                {
                                                                                                    "kind": "WhitespaceTrivia",
                                                                                                    "text": "                    "
                                                                                                }
                                                                                            ],
                                                                                            "trailingTrivia": [
                                                                                                {
                                                                                                    "kind": "WhitespaceTrivia",
                                                                                                    "text": " "
                                                                                                }
                                                                                            ]
                                                                                        },
                                                                                        "operatorToken": {
                                                                                            "kind": "EqualsToken",
                                                                                            "fullStart": 960,
                                                                                            "fullEnd": 962,
                                                                                            "start": 960,
                                                                                            "end": 961,
                                                                                            "fullWidth": 2,
                                                                                            "width": 1,
                                                                                            "text": "=",
                                                                                            "value": "=",
                                                                                            "valueText": "=",
                                                                                            "hasTrailingTrivia": true,
                                                                                            "trailingTrivia": [
                                                                                                {
                                                                                                    "kind": "WhitespaceTrivia",
                                                                                                    "text": " "
                                                                                                }
                                                                                            ]
                                                                                        },
                                                                                        "right": {
                                                                                            "kind": "TrueKeyword",
                                                                                            "fullStart": 962,
                                                                                            "fullEnd": 966,
                                                                                            "start": 962,
                                                                                            "end": 966,
                                                                                            "fullWidth": 4,
                                                                                            "width": 4,
                                                                                            "text": "true",
                                                                                            "value": true,
                                                                                            "valueText": "true"
                                                                                        }
                                                                                    },
                                                                                    "semicolonToken": {
                                                                                        "kind": "SemicolonToken",
                                                                                        "fullStart": 966,
                                                                                        "fullEnd": 969,
                                                                                        "start": 966,
                                                                                        "end": 967,
                                                                                        "fullWidth": 3,
                                                                                        "width": 1,
                                                                                        "text": ";",
                                                                                        "value": ";",
                                                                                        "valueText": ";",
                                                                                        "hasTrailingTrivia": true,
                                                                                        "hasTrailingNewLine": true,
                                                                                        "trailingTrivia": [
                                                                                            {
                                                                                                "kind": "NewLineTrivia",
                                                                                                "text": "\r\n"
                                                                                            }
                                                                                        ]
                                                                                    }
                                                                                },
                                                                                {
                                                                                    "kind": "ReturnStatement",
                                                                                    "fullStart": 969,
                                                                                    "fullEnd": 1001,
                                                                                    "start": 989,
                                                                                    "end": 999,
                                                                                    "fullWidth": 32,
                                                                                    "width": 10,
                                                                                    "returnKeyword": {
                                                                                        "kind": "ReturnKeyword",
                                                                                        "fullStart": 969,
                                                                                        "fullEnd": 996,
                                                                                        "start": 989,
                                                                                        "end": 995,
                                                                                        "fullWidth": 27,
                                                                                        "width": 6,
                                                                                        "text": "return",
                                                                                        "value": "return",
                                                                                        "valueText": "return",
                                                                                        "hasLeadingTrivia": true,
                                                                                        "hasTrailingTrivia": true,
                                                                                        "leadingTrivia": [
                                                                                            {
                                                                                                "kind": "WhitespaceTrivia",
                                                                                                "text": "                    "
                                                                                            }
                                                                                        ],
                                                                                        "trailingTrivia": [
                                                                                            {
                                                                                                "kind": "WhitespaceTrivia",
                                                                                                "text": " "
                                                                                            }
                                                                                        ]
                                                                                    },
                                                                                    "expression": {
                                                                                        "kind": "ObjectLiteralExpression",
                                                                                        "fullStart": 996,
                                                                                        "fullEnd": 998,
                                                                                        "start": 996,
                                                                                        "end": 998,
                                                                                        "fullWidth": 2,
                                                                                        "width": 2,
                                                                                        "openBraceToken": {
                                                                                            "kind": "OpenBraceToken",
                                                                                            "fullStart": 996,
                                                                                            "fullEnd": 997,
                                                                                            "start": 996,
                                                                                            "end": 997,
                                                                                            "fullWidth": 1,
                                                                                            "width": 1,
                                                                                            "text": "{",
                                                                                            "value": "{",
                                                                                            "valueText": "{"
                                                                                        },
                                                                                        "propertyAssignments": [],
                                                                                        "closeBraceToken": {
                                                                                            "kind": "CloseBraceToken",
                                                                                            "fullStart": 997,
                                                                                            "fullEnd": 998,
                                                                                            "start": 997,
                                                                                            "end": 998,
                                                                                            "fullWidth": 1,
                                                                                            "width": 1,
                                                                                            "text": "}",
                                                                                            "value": "}",
                                                                                            "valueText": "}"
                                                                                        }
                                                                                    },
                                                                                    "semicolonToken": {
                                                                                        "kind": "SemicolonToken",
                                                                                        "fullStart": 998,
                                                                                        "fullEnd": 1001,
                                                                                        "start": 998,
                                                                                        "end": 999,
                                                                                        "fullWidth": 3,
                                                                                        "width": 1,
                                                                                        "text": ";",
                                                                                        "value": ";",
                                                                                        "valueText": ";",
                                                                                        "hasTrailingTrivia": true,
                                                                                        "hasTrailingNewLine": true,
                                                                                        "trailingTrivia": [
                                                                                            {
                                                                                                "kind": "NewLineTrivia",
                                                                                                "text": "\r\n"
                                                                                            }
                                                                                        ]
                                                                                    }
                                                                                }
                                                                            ],
                                                                            "closeBraceToken": {
                                                                                "kind": "CloseBraceToken",
                                                                                "fullStart": 1001,
                                                                                "fullEnd": 1018,
                                                                                "start": 1017,
                                                                                "end": 1018,
                                                                                "fullWidth": 17,
                                                                                "width": 1,
                                                                                "text": "}",
                                                                                "value": "}",
                                                                                "valueText": "}",
                                                                                "hasLeadingTrivia": true,
                                                                                "leadingTrivia": [
                                                                                    {
                                                                                        "kind": "WhitespaceTrivia",
                                                                                        "text": "                "
                                                                                    }
                                                                                ]
                                                                            }
                                                                        }
                                                                    }
                                                                },
                                                                {
                                                                    "kind": "CommaToken",
                                                                    "fullStart": 1018,
                                                                    "fullEnd": 1021,
                                                                    "start": 1018,
                                                                    "end": 1019,
                                                                    "fullWidth": 3,
                                                                    "width": 1,
                                                                    "text": ",",
                                                                    "value": ",",
                                                                    "valueText": ",",
                                                                    "hasTrailingTrivia": true,
                                                                    "hasTrailingNewLine": true,
                                                                    "trailingTrivia": [
                                                                        {
                                                                            "kind": "NewLineTrivia",
                                                                            "text": "\r\n"
                                                                        }
                                                                    ]
                                                                },
                                                                {
                                                                    "kind": "SimplePropertyAssignment",
                                                                    "fullStart": 1021,
                                                                    "fullEnd": 1161,
                                                                    "start": 1037,
                                                                    "end": 1159,
                                                                    "fullWidth": 140,
                                                                    "width": 122,
                                                                    "propertyName": {
                                                                        "kind": "IdentifierName",
                                                                        "fullStart": 1021,
                                                                        "fullEnd": 1045,
                                                                        "start": 1037,
                                                                        "end": 1045,
                                                                        "fullWidth": 24,
                                                                        "width": 8,
                                                                        "text": "toString",
                                                                        "value": "toString",
                                                                        "valueText": "toString",
                                                                        "hasLeadingTrivia": true,
                                                                        "leadingTrivia": [
                                                                            {
                                                                                "kind": "WhitespaceTrivia",
                                                                                "text": "                "
                                                                            }
                                                                        ]
                                                                    },
                                                                    "colonToken": {
                                                                        "kind": "ColonToken",
                                                                        "fullStart": 1045,
                                                                        "fullEnd": 1047,
                                                                        "start": 1045,
                                                                        "end": 1046,
                                                                        "fullWidth": 2,
                                                                        "width": 1,
                                                                        "text": ":",
                                                                        "value": ":",
                                                                        "valueText": ":",
                                                                        "hasTrailingTrivia": true,
                                                                        "trailingTrivia": [
                                                                            {
                                                                                "kind": "WhitespaceTrivia",
                                                                                "text": " "
                                                                            }
                                                                        ]
                                                                    },
                                                                    "expression": {
                                                                        "kind": "FunctionExpression",
                                                                        "fullStart": 1047,
                                                                        "fullEnd": 1161,
                                                                        "start": 1047,
                                                                        "end": 1159,
                                                                        "fullWidth": 114,
                                                                        "width": 112,
                                                                        "functionKeyword": {
                                                                            "kind": "FunctionKeyword",
                                                                            "fullStart": 1047,
                                                                            "fullEnd": 1056,
                                                                            "start": 1047,
                                                                            "end": 1055,
                                                                            "fullWidth": 9,
                                                                            "width": 8,
                                                                            "text": "function",
                                                                            "value": "function",
                                                                            "valueText": "function",
                                                                            "hasTrailingTrivia": true,
                                                                            "trailingTrivia": [
                                                                                {
                                                                                    "kind": "WhitespaceTrivia",
                                                                                    "text": " "
                                                                                }
                                                                            ]
                                                                        },
                                                                        "callSignature": {
                                                                            "kind": "CallSignature",
                                                                            "fullStart": 1056,
                                                                            "fullEnd": 1059,
                                                                            "start": 1056,
                                                                            "end": 1058,
                                                                            "fullWidth": 3,
                                                                            "width": 2,
                                                                            "parameterList": {
                                                                                "kind": "ParameterList",
                                                                                "fullStart": 1056,
                                                                                "fullEnd": 1059,
                                                                                "start": 1056,
                                                                                "end": 1058,
                                                                                "fullWidth": 3,
                                                                                "width": 2,
                                                                                "openParenToken": {
                                                                                    "kind": "OpenParenToken",
                                                                                    "fullStart": 1056,
                                                                                    "fullEnd": 1057,
                                                                                    "start": 1056,
                                                                                    "end": 1057,
                                                                                    "fullWidth": 1,
                                                                                    "width": 1,
                                                                                    "text": "(",
                                                                                    "value": "(",
                                                                                    "valueText": "("
                                                                                },
                                                                                "parameters": [],
                                                                                "closeParenToken": {
                                                                                    "kind": "CloseParenToken",
                                                                                    "fullStart": 1057,
                                                                                    "fullEnd": 1059,
                                                                                    "start": 1057,
                                                                                    "end": 1058,
                                                                                    "fullWidth": 2,
                                                                                    "width": 1,
                                                                                    "text": ")",
                                                                                    "value": ")",
                                                                                    "valueText": ")",
                                                                                    "hasTrailingTrivia": true,
                                                                                    "trailingTrivia": [
                                                                                        {
                                                                                            "kind": "WhitespaceTrivia",
                                                                                            "text": " "
                                                                                        }
                                                                                    ]
                                                                                }
                                                                            }
                                                                        },
                                                                        "block": {
                                                                            "kind": "Block",
                                                                            "fullStart": 1059,
                                                                            "fullEnd": 1161,
                                                                            "start": 1059,
                                                                            "end": 1159,
                                                                            "fullWidth": 102,
                                                                            "width": 100,
                                                                            "openBraceToken": {
                                                                                "kind": "OpenBraceToken",
                                                                                "fullStart": 1059,
                                                                                "fullEnd": 1062,
                                                                                "start": 1059,
                                                                                "end": 1060,
                                                                                "fullWidth": 3,
                                                                                "width": 1,
                                                                                "text": "{",
                                                                                "value": "{",
                                                                                "valueText": "{",
                                                                                "hasTrailingTrivia": true,
                                                                                "hasTrailingNewLine": true,
                                                                                "trailingTrivia": [
                                                                                    {
                                                                                        "kind": "NewLineTrivia",
                                                                                        "text": "\r\n"
                                                                                    }
                                                                                ]
                                                                            },
                                                                            "statements": [
                                                                                {
                                                                                    "kind": "ExpressionStatement",
                                                                                    "fullStart": 1062,
                                                                                    "fullEnd": 1109,
                                                                                    "start": 1082,
                                                                                    "end": 1107,
                                                                                    "fullWidth": 47,
                                                                                    "width": 25,
                                                                                    "expression": {
                                                                                        "kind": "AssignmentExpression",
                                                                                        "fullStart": 1062,
                                                                                        "fullEnd": 1106,
                                                                                        "start": 1082,
                                                                                        "end": 1106,
                                                                                        "fullWidth": 44,
                                                                                        "width": 24,
                                                                                        "left": {
                                                                                            "kind": "IdentifierName",
                                                                                            "fullStart": 1062,
                                                                                            "fullEnd": 1100,
                                                                                            "start": 1082,
                                                                                            "end": 1099,
                                                                                            "fullWidth": 38,
                                                                                            "width": 17,
                                                                                            "text": "secondStepOccured",
                                                                                            "value": "secondStepOccured",
                                                                                            "valueText": "secondStepOccured",
                                                                                            "hasLeadingTrivia": true,
                                                                                            "hasTrailingTrivia": true,
                                                                                            "leadingTrivia": [
                                                                                                {
                                                                                                    "kind": "WhitespaceTrivia",
                                                                                                    "text": "                    "
                                                                                                }
                                                                                            ],
                                                                                            "trailingTrivia": [
                                                                                                {
                                                                                                    "kind": "WhitespaceTrivia",
                                                                                                    "text": " "
                                                                                                }
                                                                                            ]
                                                                                        },
                                                                                        "operatorToken": {
                                                                                            "kind": "EqualsToken",
                                                                                            "fullStart": 1100,
                                                                                            "fullEnd": 1102,
                                                                                            "start": 1100,
                                                                                            "end": 1101,
                                                                                            "fullWidth": 2,
                                                                                            "width": 1,
                                                                                            "text": "=",
                                                                                            "value": "=",
                                                                                            "valueText": "=",
                                                                                            "hasTrailingTrivia": true,
                                                                                            "trailingTrivia": [
                                                                                                {
                                                                                                    "kind": "WhitespaceTrivia",
                                                                                                    "text": " "
                                                                                                }
                                                                                            ]
                                                                                        },
                                                                                        "right": {
                                                                                            "kind": "TrueKeyword",
                                                                                            "fullStart": 1102,
                                                                                            "fullEnd": 1106,
                                                                                            "start": 1102,
                                                                                            "end": 1106,
                                                                                            "fullWidth": 4,
                                                                                            "width": 4,
                                                                                            "text": "true",
                                                                                            "value": true,
                                                                                            "valueText": "true"
                                                                                        }
                                                                                    },
                                                                                    "semicolonToken": {
                                                                                        "kind": "SemicolonToken",
                                                                                        "fullStart": 1106,
                                                                                        "fullEnd": 1109,
                                                                                        "start": 1106,
                                                                                        "end": 1107,
                                                                                        "fullWidth": 3,
                                                                                        "width": 1,
                                                                                        "text": ";",
                                                                                        "value": ";",
                                                                                        "valueText": ";",
                                                                                        "hasTrailingTrivia": true,
                                                                                        "hasTrailingNewLine": true,
                                                                                        "trailingTrivia": [
                                                                                            {
                                                                                                "kind": "NewLineTrivia",
                                                                                                "text": "\r\n"
                                                                                            }
                                                                                        ]
                                                                                    }
                                                                                },
                                                                                {
                                                                                    "kind": "ReturnStatement",
                                                                                    "fullStart": 1109,
                                                                                    "fullEnd": 1142,
                                                                                    "start": 1129,
                                                                                    "end": 1140,
                                                                                    "fullWidth": 33,
                                                                                    "width": 11,
                                                                                    "returnKeyword": {
                                                                                        "kind": "ReturnKeyword",
                                                                                        "fullStart": 1109,
                                                                                        "fullEnd": 1136,
                                                                                        "start": 1129,
                                                                                        "end": 1135,
                                                                                        "fullWidth": 27,
                                                                                        "width": 6,
                                                                                        "text": "return",
                                                                                        "value": "return",
                                                                                        "valueText": "return",
                                                                                        "hasLeadingTrivia": true,
                                                                                        "hasTrailingTrivia": true,
                                                                                        "leadingTrivia": [
                                                                                            {
                                                                                                "kind": "WhitespaceTrivia",
                                                                                                "text": "                    "
                                                                                            }
                                                                                        ],
                                                                                        "trailingTrivia": [
                                                                                            {
                                                                                                "kind": "WhitespaceTrivia",
                                                                                                "text": " "
                                                                                            }
                                                                                        ]
                                                                                    },
                                                                                    "expression": {
                                                                                        "kind": "StringLiteral",
                                                                                        "fullStart": 1136,
                                                                                        "fullEnd": 1139,
                                                                                        "start": 1136,
                                                                                        "end": 1139,
                                                                                        "fullWidth": 3,
                                                                                        "width": 3,
                                                                                        "text": "'2'",
                                                                                        "value": "2",
                                                                                        "valueText": "2"
                                                                                    },
                                                                                    "semicolonToken": {
                                                                                        "kind": "SemicolonToken",
                                                                                        "fullStart": 1139,
                                                                                        "fullEnd": 1142,
                                                                                        "start": 1139,
                                                                                        "end": 1140,
                                                                                        "fullWidth": 3,
                                                                                        "width": 1,
                                                                                        "text": ";",
                                                                                        "value": ";",
                                                                                        "valueText": ";",
                                                                                        "hasTrailingTrivia": true,
                                                                                        "hasTrailingNewLine": true,
                                                                                        "trailingTrivia": [
                                                                                            {
                                                                                                "kind": "NewLineTrivia",
                                                                                                "text": "\r\n"
                                                                                            }
                                                                                        ]
                                                                                    }
                                                                                }
                                                                            ],
                                                                            "closeBraceToken": {
                                                                                "kind": "CloseBraceToken",
                                                                                "fullStart": 1142,
                                                                                "fullEnd": 1161,
                                                                                "start": 1158,
                                                                                "end": 1159,
                                                                                "fullWidth": 19,
                                                                                "width": 1,
                                                                                "text": "}",
                                                                                "value": "}",
                                                                                "valueText": "}",
                                                                                "hasLeadingTrivia": true,
                                                                                "hasTrailingTrivia": true,
                                                                                "hasTrailingNewLine": true,
                                                                                "leadingTrivia": [
                                                                                    {
                                                                                        "kind": "WhitespaceTrivia",
                                                                                        "text": "                "
                                                                                    }
                                                                                ],
                                                                                "trailingTrivia": [
                                                                                    {
                                                                                        "kind": "NewLineTrivia",
                                                                                        "text": "\r\n"
                                                                                    }
                                                                                ]
                                                                            }
                                                                        }
                                                                    }
                                                                }
                                                            ],
                                                            "closeBraceToken": {
                                                                "kind": "CloseBraceToken",
                                                                "fullStart": 1161,
                                                                "fullEnd": 1176,
                                                                "start": 1173,
                                                                "end": 1174,
                                                                "fullWidth": 15,
                                                                "width": 1,
                                                                "text": "}",
                                                                "value": "}",
                                                                "valueText": "}",
                                                                "hasLeadingTrivia": true,
                                                                "hasTrailingTrivia": true,
                                                                "hasTrailingNewLine": true,
                                                                "leadingTrivia": [
                                                                    {
                                                                        "kind": "WhitespaceTrivia",
                                                                        "text": "            "
                                                                    }
                                                                ],
                                                                "trailingTrivia": [
                                                                    {
                                                                        "kind": "NewLineTrivia",
                                                                        "text": "\r\n"
                                                                    }
                                                                ]
                                                            }
                                                        }
                                                    }
                                                ],
                                                "closeBraceToken": {
                                                    "kind": "CloseBraceToken",
                                                    "fullStart": 1176,
                                                    "fullEnd": 1185,
                                                    "start": 1184,
                                                    "end": 1185,
                                                    "fullWidth": 9,
                                                    "width": 1,
                                                    "text": "}",
                                                    "value": "}",
                                                    "valueText": "}",
                                                    "hasLeadingTrivia": true,
                                                    "leadingTrivia": [
                                                        {
                                                            "kind": "WhitespaceTrivia",
                                                            "text": "        "
                                                        }
                                                    ]
                                                }
                                            }
                                        }
                                    }
                                ]
                            },
                            "semicolonToken": {
                                "kind": "SemicolonToken",
                                "fullStart": 1185,
                                "fullEnd": 1188,
                                "start": 1185,
                                "end": 1186,
                                "fullWidth": 3,
                                "width": 1,
                                "text": ";",
                                "value": ";",
                                "valueText": ";",
                                "hasTrailingTrivia": true,
                                "hasTrailingNewLine": true,
                                "trailingTrivia": [
                                    {
                                        "kind": "NewLineTrivia",
                                        "text": "\r\n"
                                    }
                                ]
                            }
                        },
                        {
                            "kind": "VariableStatement",
                            "fullStart": 1188,
                            "fullEnd": 1258,
                            "start": 1198,
                            "end": 1256,
                            "fullWidth": 70,
                            "width": 58,
                            "modifiers": [],
                            "variableDeclaration": {
                                "kind": "VariableDeclaration",
                                "fullStart": 1188,
                                "fullEnd": 1255,
                                "start": 1198,
                                "end": 1255,
                                "fullWidth": 67,
                                "width": 57,
                                "varKeyword": {
                                    "kind": "VarKeyword",
                                    "fullStart": 1188,
                                    "fullEnd": 1202,
                                    "start": 1198,
                                    "end": 1201,
                                    "fullWidth": 14,
                                    "width": 3,
                                    "text": "var",
                                    "value": "var",
                                    "valueText": "var",
                                    "hasLeadingTrivia": true,
                                    "hasLeadingNewLine": true,
                                    "hasTrailingTrivia": true,
                                    "leadingTrivia": [
                                        {
                                            "kind": "NewLineTrivia",
                                            "text": "\r\n"
                                        },
                                        {
                                            "kind": "WhitespaceTrivia",
                                            "text": "        "
                                        }
                                    ],
                                    "trailingTrivia": [
                                        {
                                            "kind": "WhitespaceTrivia",
                                            "text": " "
                                        }
                                    ]
                                },
                                "variableDeclarators": [
                                    {
                                        "kind": "VariableDeclarator",
                                        "fullStart": 1202,
                                        "fullEnd": 1255,
                                        "start": 1202,
                                        "end": 1255,
                                        "fullWidth": 53,
                                        "width": 53,
                                        "identifier": {
                                            "kind": "IdentifierName",
                                            "fullStart": 1202,
                                            "fullEnd": 1209,
                                            "start": 1202,
                                            "end": 1208,
                                            "fullWidth": 7,
                                            "width": 6,
                                            "text": "newArr",
                                            "value": "newArr",
                                            "valueText": "newArr",
                                            "hasTrailingTrivia": true,
                                            "trailingTrivia": [
                                                {
                                                    "kind": "WhitespaceTrivia",
                                                    "text": " "
                                                }
                                            ]
                                        },
                                        "equalsValueClause": {
                                            "kind": "EqualsValueClause",
                                            "fullStart": 1209,
                                            "fullEnd": 1255,
                                            "start": 1209,
                                            "end": 1255,
                                            "fullWidth": 46,
                                            "width": 46,
                                            "equalsToken": {
                                                "kind": "EqualsToken",
                                                "fullStart": 1209,
                                                "fullEnd": 1211,
                                                "start": 1209,
                                                "end": 1210,
                                                "fullWidth": 2,
                                                "width": 1,
                                                "text": "=",
                                                "value": "=",
                                                "valueText": "=",
                                                "hasTrailingTrivia": true,
                                                "trailingTrivia": [
                                                    {
                                                        "kind": "WhitespaceTrivia",
                                                        "text": " "
                                                    }
                                                ]
                                            },
                                            "value": {
                                                "kind": "InvocationExpression",
                                                "fullStart": 1211,
                                                "fullEnd": 1255,
                                                "start": 1211,
                                                "end": 1255,
                                                "fullWidth": 44,
                                                "width": 44,
                                                "expression": {
                                                    "kind": "MemberAccessExpression",
                                                    "fullStart": 1211,
                                                    "fullEnd": 1238,
                                                    "start": 1211,
                                                    "end": 1238,
                                                    "fullWidth": 27,
                                                    "width": 27,
                                                    "expression": {
                                                        "kind": "MemberAccessExpression",
                                                        "fullStart": 1211,
                                                        "fullEnd": 1233,
                                                        "start": 1211,
                                                        "end": 1233,
                                                        "fullWidth": 22,
                                                        "width": 22,
                                                        "expression": {
                                                            "kind": "MemberAccessExpression",
                                                            "fullStart": 1211,
                                                            "fullEnd": 1226,
                                                            "start": 1211,
                                                            "end": 1226,
                                                            "fullWidth": 15,
                                                            "width": 15,
                                                            "expression": {
                                                                "kind": "IdentifierName",
                                                                "fullStart": 1211,
                                                                "fullEnd": 1216,
                                                                "start": 1211,
                                                                "end": 1216,
                                                                "fullWidth": 5,
                                                                "width": 5,
                                                                "text": "Array",
                                                                "value": "Array",
                                                                "valueText": "Array"
                                                            },
                                                            "dotToken": {
                                                                "kind": "DotToken",
                                                                "fullStart": 1216,
                                                                "fullEnd": 1217,
                                                                "start": 1216,
                                                                "end": 1217,
                                                                "fullWidth": 1,
                                                                "width": 1,
                                                                "text": ".",
                                                                "value": ".",
                                                                "valueText": "."
                                                            },
                                                            "name": {
                                                                "kind": "IdentifierName",
                                                                "fullStart": 1217,
                                                                "fullEnd": 1226,
                                                                "start": 1217,
                                                                "end": 1226,
                                                                "fullWidth": 9,
                                                                "width": 9,
                                                                "text": "prototype",
                                                                "value": "prototype",
                                                                "valueText": "prototype"
                                                            }
                                                        },
                                                        "dotToken": {
                                                            "kind": "DotToken",
                                                            "fullStart": 1226,
                                                            "fullEnd": 1227,
                                                            "start": 1226,
                                                            "end": 1227,
                                                            "fullWidth": 1,
                                                            "width": 1,
                                                            "text": ".",
                                                            "value": ".",
                                                            "valueText": "."
                                                        },
                                                        "name": {
                                                            "kind": "IdentifierName",
                                                            "fullStart": 1227,
                                                            "fullEnd": 1233,
                                                            "start": 1227,
                                                            "end": 1233,
                                                            "fullWidth": 6,
                                                            "width": 6,
                                                            "text": "filter",
                                                            "value": "filter",
                                                            "valueText": "filter"
                                                        }
                                                    },
                                                    "dotToken": {
                                                        "kind": "DotToken",
                                                        "fullStart": 1233,
                                                        "fullEnd": 1234,
                                                        "start": 1233,
                                                        "end": 1234,
                                                        "fullWidth": 1,
                                                        "width": 1,
                                                        "text": ".",
                                                        "value": ".",
                                                        "valueText": "."
                                                    },
                                                    "name": {
                                                        "kind": "IdentifierName",
                                                        "fullStart": 1234,
                                                        "fullEnd": 1238,
                                                        "start": 1234,
                                                        "end": 1238,
                                                        "fullWidth": 4,
                                                        "width": 4,
                                                        "text": "call",
                                                        "value": "call",
                                                        "valueText": "call"
                                                    }
                                                },
                                                "argumentList": {
                                                    "kind": "ArgumentList",
                                                    "fullStart": 1238,
                                                    "fullEnd": 1255,
                                                    "start": 1238,
                                                    "end": 1255,
                                                    "fullWidth": 17,
                                                    "width": 17,
                                                    "openParenToken": {
                                                        "kind": "OpenParenToken",
                                                        "fullStart": 1238,
                                                        "fullEnd": 1239,
                                                        "start": 1238,
                                                        "end": 1239,
                                                        "fullWidth": 1,
                                                        "width": 1,
                                                        "text": "(",
                                                        "value": "(",
                                                        "valueText": "("
                                                    },
                                                    "arguments": [
                                                        {
                                                            "kind": "IdentifierName",
                                                            "fullStart": 1239,
                                                            "fullEnd": 1242,
                                                            "start": 1239,
                                                            "end": 1242,
                                                            "fullWidth": 3,
                                                            "width": 3,
                                                            "text": "obj",
                                                            "value": "obj",
                                                            "valueText": "obj"
                                                        },
                                                        {
                                                            "kind": "CommaToken",
                                                            "fullStart": 1242,
                                                            "fullEnd": 1244,
                                                            "start": 1242,
                                                            "end": 1243,
                                                            "fullWidth": 2,
                                                            "width": 1,
                                                            "text": ",",
                                                            "value": ",",
                                                            "valueText": ",",
                                                            "hasTrailingTrivia": true,
                                                            "trailingTrivia": [
                                                                {
                                                                    "kind": "WhitespaceTrivia",
                                                                    "text": " "
                                                                }
                                                            ]
                                                        },
                                                        {
                                                            "kind": "IdentifierName",
                                                            "fullStart": 1244,
                                                            "fullEnd": 1254,
                                                            "start": 1244,
                                                            "end": 1254,
                                                            "fullWidth": 10,
                                                            "width": 10,
                                                            "text": "callbackfn",
                                                            "value": "callbackfn",
                                                            "valueText": "callbackfn"
                                                        }
                                                    ],
                                                    "closeParenToken": {
                                                        "kind": "CloseParenToken",
                                                        "fullStart": 1254,
                                                        "fullEnd": 1255,
                                                        "start": 1254,
                                                        "end": 1255,
                                                        "fullWidth": 1,
                                                        "width": 1,
                                                        "text": ")",
                                                        "value": ")",
                                                        "valueText": ")"
                                                    }
                                                }
                                            }
                                        }
                                    }
                                ]
                            },
                            "semicolonToken": {
                                "kind": "SemicolonToken",
                                "fullStart": 1255,
                                "fullEnd": 1258,
                                "start": 1255,
                                "end": 1256,
                                "fullWidth": 3,
                                "width": 1,
                                "text": ";",
                                "value": ";",
                                "valueText": ";",
                                "hasTrailingTrivia": true,
                                "hasTrailingNewLine": true,
                                "trailingTrivia": [
                                    {
                                        "kind": "NewLineTrivia",
                                        "text": "\r\n"
                                    }
                                ]
                            }
                        },
                        {
                            "kind": "ReturnStatement",
                            "fullStart": 1258,
                            "fullEnd": 1358,
                            "start": 1268,
                            "end": 1356,
                            "fullWidth": 100,
                            "width": 88,
                            "returnKeyword": {
                                "kind": "ReturnKeyword",
                                "fullStart": 1258,
                                "fullEnd": 1275,
                                "start": 1268,
                                "end": 1274,
                                "fullWidth": 17,
                                "width": 6,
                                "text": "return",
                                "value": "return",
                                "valueText": "return",
                                "hasLeadingTrivia": true,
                                "hasLeadingNewLine": true,
                                "hasTrailingTrivia": true,
                                "leadingTrivia": [
                                    {
                                        "kind": "NewLineTrivia",
                                        "text": "\r\n"
                                    },
                                    {
                                        "kind": "WhitespaceTrivia",
                                        "text": "        "
                                    }
                                ],
                                "trailingTrivia": [
                                    {
                                        "kind": "WhitespaceTrivia",
                                        "text": " "
                                    }
                                ]
                            },
                            "expression": {
                                "kind": "LogicalAndExpression",
                                "fullStart": 1275,
                                "fullEnd": 1355,
                                "start": 1275,
                                "end": 1355,
                                "fullWidth": 80,
                                "width": 80,
                                "left": {
                                    "kind": "LogicalAndExpression",
                                    "fullStart": 1275,
                                    "fullEnd": 1335,
                                    "start": 1275,
                                    "end": 1334,
                                    "fullWidth": 60,
                                    "width": 59,
                                    "left": {
                                        "kind": "LogicalAndExpression",
                                        "fullStart": 1275,
                                        "fullEnd": 1315,
                                        "start": 1275,
                                        "end": 1314,
                                        "fullWidth": 40,
                                        "width": 39,
                                        "left": {
                                            "kind": "EqualsExpression",
                                            "fullStart": 1275,
                                            "fullEnd": 1295,
                                            "start": 1275,
                                            "end": 1294,
                                            "fullWidth": 20,
                                            "width": 19,
                                            "left": {
                                                "kind": "MemberAccessExpression",
                                                "fullStart": 1275,
                                                "fullEnd": 1289,
                                                "start": 1275,
                                                "end": 1288,
                                                "fullWidth": 14,
                                                "width": 13,
                                                "expression": {
                                                    "kind": "IdentifierName",
                                                    "fullStart": 1275,
                                                    "fullEnd": 1281,
                                                    "start": 1275,
                                                    "end": 1281,
                                                    "fullWidth": 6,
                                                    "width": 6,
                                                    "text": "newArr",
                                                    "value": "newArr",
                                                    "valueText": "newArr"
                                                },
                                                "dotToken": {
                                                    "kind": "DotToken",
                                                    "fullStart": 1281,
                                                    "fullEnd": 1282,
                                                    "start": 1281,
                                                    "end": 1282,
                                                    "fullWidth": 1,
                                                    "width": 1,
                                                    "text": ".",
                                                    "value": ".",
                                                    "valueText": "."
                                                },
                                                "name": {
                                                    "kind": "IdentifierName",
                                                    "fullStart": 1282,
                                                    "fullEnd": 1289,
                                                    "start": 1282,
                                                    "end": 1288,
                                                    "fullWidth": 7,
                                                    "width": 6,
                                                    "text": "length",
                                                    "value": "length",
                                                    "valueText": "length",
                                                    "hasTrailingTrivia": true,
                                                    "trailingTrivia": [
                                                        {
                                                            "kind": "WhitespaceTrivia",
                                                            "text": " "
                                                        }
                                                    ]
                                                }
                                            },
                                            "operatorToken": {
                                                "kind": "EqualsEqualsEqualsToken",
                                                "fullStart": 1289,
                                                "fullEnd": 1293,
                                                "start": 1289,
                                                "end": 1292,
                                                "fullWidth": 4,
                                                "width": 3,
                                                "text": "===",
                                                "value": "===",
                                                "valueText": "===",
                                                "hasTrailingTrivia": true,
                                                "trailingTrivia": [
                                                    {
                                                        "kind": "WhitespaceTrivia",
                                                        "text": " "
                                                    }
                                                ]
                                            },
                                            "right": {
                                                "kind": "NumericLiteral",
                                                "fullStart": 1293,
                                                "fullEnd": 1295,
                                                "start": 1293,
                                                "end": 1294,
                                                "fullWidth": 2,
                                                "width": 1,
                                                "text": "1",
                                                "value": 1,
                                                "valueText": "1",
                                                "hasTrailingTrivia": true,
                                                "trailingTrivia": [
                                                    {
                                                        "kind": "WhitespaceTrivia",
                                                        "text": " "
                                                    }
                                                ]
                                            }
                                        },
                                        "operatorToken": {
                                            "kind": "AmpersandAmpersandToken",
                                            "fullStart": 1295,
                                            "fullEnd": 1298,
                                            "start": 1295,
                                            "end": 1297,
                                            "fullWidth": 3,
                                            "width": 2,
                                            "text": "&&",
                                            "value": "&&",
                                            "valueText": "&&",
                                            "hasTrailingTrivia": true,
                                            "trailingTrivia": [
                                                {
                                                    "kind": "WhitespaceTrivia",
                                                    "text": " "
                                                }
                                            ]
                                        },
                                        "right": {
                                            "kind": "EqualsExpression",
                                            "fullStart": 1298,
                                            "fullEnd": 1315,
                                            "start": 1298,
                                            "end": 1314,
                                            "fullWidth": 17,
                                            "width": 16,
                                            "left": {
                                                "kind": "ElementAccessExpression",
                                                "fullStart": 1298,
                                                "fullEnd": 1308,
                                                "start": 1298,
                                                "end": 1307,
                                                "fullWidth": 10,
                                                "width": 9,
                                                "expression": {
                                                    "kind": "IdentifierName",
                                                    "fullStart": 1298,
                                                    "fullEnd": 1304,
                                                    "start": 1298,
                                                    "end": 1304,
                                                    "fullWidth": 6,
                                                    "width": 6,
                                                    "text": "newArr",
                                                    "value": "newArr",
                                                    "valueText": "newArr"
                                                },
                                                "openBracketToken": {
                                                    "kind": "OpenBracketToken",
                                                    "fullStart": 1304,
                                                    "fullEnd": 1305,
                                                    "start": 1304,
                                                    "end": 1305,
                                                    "fullWidth": 1,
                                                    "width": 1,
                                                    "text": "[",
                                                    "value": "[",
                                                    "valueText": "["
                                                },
                                                "argumentExpression": {
                                                    "kind": "NumericLiteral",
                                                    "fullStart": 1305,
                                                    "fullEnd": 1306,
                                                    "start": 1305,
                                                    "end": 1306,
                                                    "fullWidth": 1,
                                                    "width": 1,
                                                    "text": "0",
                                                    "value": 0,
                                                    "valueText": "0"
                                                },
                                                "closeBracketToken": {
                                                    "kind": "CloseBracketToken",
                                                    "fullStart": 1306,
                                                    "fullEnd": 1308,
                                                    "start": 1306,
                                                    "end": 1307,
                                                    "fullWidth": 2,
                                                    "width": 1,
                                                    "text": "]",
                                                    "value": "]",
                                                    "valueText": "]",
                                                    "hasTrailingTrivia": true,
                                                    "trailingTrivia": [
                                                        {
                                                            "kind": "WhitespaceTrivia",
                                                            "text": " "
                                                        }
                                                    ]
                                                }
                                            },
                                            "operatorToken": {
                                                "kind": "EqualsEqualsEqualsToken",
                                                "fullStart": 1308,
                                                "fullEnd": 1312,
                                                "start": 1308,
                                                "end": 1311,
                                                "fullWidth": 4,
                                                "width": 3,
                                                "text": "===",
                                                "value": "===",
                                                "valueText": "===",
                                                "hasTrailingTrivia": true,
                                                "trailingTrivia": [
                                                    {
                                                        "kind": "WhitespaceTrivia",
                                                        "text": " "
                                                    }
                                                ]
                                            },
                                            "right": {
                                                "kind": "NumericLiteral",
                                                "fullStart": 1312,
                                                "fullEnd": 1315,
                                                "start": 1312,
                                                "end": 1314,
                                                "fullWidth": 3,
                                                "width": 2,
                                                "text": "11",
                                                "value": 11,
                                                "valueText": "11",
                                                "hasTrailingTrivia": true,
                                                "trailingTrivia": [
                                                    {
                                                        "kind": "WhitespaceTrivia",
                                                        "text": " "
                                                    }
                                                ]
                                            }
                                        }
                                    },
                                    "operatorToken": {
                                        "kind": "AmpersandAmpersandToken",
                                        "fullStart": 1315,
                                        "fullEnd": 1318,
                                        "start": 1315,
                                        "end": 1317,
                                        "fullWidth": 3,
                                        "width": 2,
                                        "text": "&&",
                                        "value": "&&",
                                        "valueText": "&&",
                                        "hasTrailingTrivia": true,
                                        "trailingTrivia": [
                                            {
                                                "kind": "WhitespaceTrivia",
                                                "text": " "
                                            }
                                        ]
                                    },
                                    "right": {
                                        "kind": "IdentifierName",
                                        "fullStart": 1318,
                                        "fullEnd": 1335,
                                        "start": 1318,
                                        "end": 1334,
                                        "fullWidth": 17,
                                        "width": 16,
                                        "text": "firstStepOccured",
                                        "value": "firstStepOccured",
                                        "valueText": "firstStepOccured",
                                        "hasTrailingTrivia": true,
                                        "trailingTrivia": [
                                            {
                                                "kind": "WhitespaceTrivia",
                                                "text": " "
                                            }
                                        ]
                                    }
                                },
                                "operatorToken": {
                                    "kind": "AmpersandAmpersandToken",
                                    "fullStart": 1335,
                                    "fullEnd": 1338,
                                    "start": 1335,
                                    "end": 1337,
                                    "fullWidth": 3,
                                    "width": 2,
                                    "text": "&&",
                                    "value": "&&",
                                    "valueText": "&&",
                                    "hasTrailingTrivia": true,
                                    "trailingTrivia": [
                                        {
                                            "kind": "WhitespaceTrivia",
                                            "text": " "
                                        }
                                    ]
                                },
                                "right": {
                                    "kind": "IdentifierName",
                                    "fullStart": 1338,
                                    "fullEnd": 1355,
                                    "start": 1338,
                                    "end": 1355,
                                    "fullWidth": 17,
                                    "width": 17,
                                    "text": "secondStepOccured",
                                    "value": "secondStepOccured",
                                    "valueText": "secondStepOccured"
                                }
                            },
                            "semicolonToken": {
                                "kind": "SemicolonToken",
                                "fullStart": 1355,
                                "fullEnd": 1358,
                                "start": 1355,
                                "end": 1356,
                                "fullWidth": 3,
                                "width": 1,
                                "text": ";",
                                "value": ";",
                                "valueText": ";",
                                "hasTrailingTrivia": true,
                                "hasTrailingNewLine": true,
                                "trailingTrivia": [
                                    {
                                        "kind": "NewLineTrivia",
                                        "text": "\r\n"
                                    }
                                ]
                            }
                        }
                    ],
                    "closeBraceToken": {
                        "kind": "CloseBraceToken",
                        "fullStart": 1358,
                        "fullEnd": 1365,
                        "start": 1362,
                        "end": 1363,
                        "fullWidth": 7,
                        "width": 1,
                        "text": "}",
                        "value": "}",
                        "valueText": "}",
                        "hasLeadingTrivia": true,
                        "hasTrailingTrivia": true,
                        "hasTrailingNewLine": true,
                        "leadingTrivia": [
                            {
                                "kind": "WhitespaceTrivia",
                                "text": "    "
                            }
                        ],
                        "trailingTrivia": [
                            {
                                "kind": "NewLineTrivia",
                                "text": "\r\n"
                            }
                        ]
                    }
                }
            },
            {
                "kind": "ExpressionStatement",
                "fullStart": 1365,
                "fullEnd": 1389,
                "start": 1365,
                "end": 1387,
                "fullWidth": 24,
                "width": 22,
                "expression": {
                    "kind": "InvocationExpression",
                    "fullStart": 1365,
                    "fullEnd": 1386,
                    "start": 1365,
                    "end": 1386,
                    "fullWidth": 21,
                    "width": 21,
                    "expression": {
                        "kind": "IdentifierName",
                        "fullStart": 1365,
                        "fullEnd": 1376,
                        "start": 1365,
                        "end": 1376,
                        "fullWidth": 11,
                        "width": 11,
                        "text": "runTestCase",
                        "value": "runTestCase",
                        "valueText": "runTestCase"
                    },
                    "argumentList": {
                        "kind": "ArgumentList",
                        "fullStart": 1376,
                        "fullEnd": 1386,
                        "start": 1376,
                        "end": 1386,
                        "fullWidth": 10,
                        "width": 10,
                        "openParenToken": {
                            "kind": "OpenParenToken",
                            "fullStart": 1376,
                            "fullEnd": 1377,
                            "start": 1376,
                            "end": 1377,
                            "fullWidth": 1,
                            "width": 1,
                            "text": "(",
                            "value": "(",
                            "valueText": "("
                        },
                        "arguments": [
                            {
                                "kind": "IdentifierName",
                                "fullStart": 1377,
                                "fullEnd": 1385,
                                "start": 1377,
                                "end": 1385,
                                "fullWidth": 8,
                                "width": 8,
                                "text": "testcase",
                                "value": "testcase",
                                "valueText": "testcase"
                            }
                        ],
                        "closeParenToken": {
                            "kind": "CloseParenToken",
                            "fullStart": 1385,
                            "fullEnd": 1386,
                            "start": 1385,
                            "end": 1386,
                            "fullWidth": 1,
                            "width": 1,
                            "text": ")",
                            "value": ")",
                            "valueText": ")"
                        }
                    }
                },
                "semicolonToken": {
                    "kind": "SemicolonToken",
                    "fullStart": 1386,
                    "fullEnd": 1389,
                    "start": 1386,
                    "end": 1387,
                    "fullWidth": 3,
                    "width": 1,
                    "text": ";",
                    "value": ";",
                    "valueText": ";",
                    "hasTrailingTrivia": true,
                    "hasTrailingNewLine": true,
                    "trailingTrivia": [
                        {
                            "kind": "NewLineTrivia",
                            "text": "\r\n"
                        }
                    ]
                }
            }
        ],
        "endOfFileToken": {
            "kind": "EndOfFileToken",
            "fullStart": 1389,
            "fullEnd": 1389,
            "start": 1389,
            "end": 1389,
            "fullWidth": 0,
            "width": 0,
            "text": ""
        }
    },
    "lineMap": {
        "lineStarts": [
            0,
            67,
            152,
            232,
            308,
            380,
            385,
            440,
            600,
            605,
            607,
            609,
            632,
            634,
            673,
            713,
            715,
            761,
            787,
            798,
            800,
            821,
            841,
            860,
            883,
            923,
            969,
            1001,
            1021,
            1062,
            1109,
            1142,
            1161,
            1176,
            1188,
            1190,
            1258,
            1260,
            1358,
            1365,
            1389
        ],
        "length": 1389
    }
}<|MERGE_RESOLUTION|>--- conflicted
+++ resolved
@@ -557,11 +557,8 @@
                                             "start": 743,
                                             "end": 746,
                                             "fullWidth": 3,
-<<<<<<< HEAD
                                             "width": 3,
-=======
                                             "modifiers": [],
->>>>>>> e3c38734
                                             "identifier": {
                                                 "kind": "IdentifierName",
                                                 "fullStart": 743,
@@ -601,11 +598,8 @@
                                             "start": 748,
                                             "end": 751,
                                             "fullWidth": 3,
-<<<<<<< HEAD
                                             "width": 3,
-=======
                                             "modifiers": [],
->>>>>>> e3c38734
                                             "identifier": {
                                                 "kind": "IdentifierName",
                                                 "fullStart": 748,
@@ -645,11 +639,8 @@
                                             "start": 753,
                                             "end": 756,
                                             "fullWidth": 3,
-<<<<<<< HEAD
                                             "width": 3,
-=======
                                             "modifiers": [],
->>>>>>> e3c38734
                                             "identifier": {
                                                 "kind": "IdentifierName",
                                                 "fullStart": 753,
