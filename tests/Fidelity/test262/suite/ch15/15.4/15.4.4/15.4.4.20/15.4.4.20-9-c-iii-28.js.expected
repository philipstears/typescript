{
    "isDeclaration": false,
    "languageVersion": "EcmaScript5",
    "parseOptions": {
        "allowAutomaticSemicolonInsertion": true
    },
    "sourceUnit": {
        "kind": "SourceUnit",
        "fullStart": 0,
        "fullEnd": 802,
        "start": 545,
        "end": 802,
        "fullWidth": 802,
        "width": 257,
        "isIncrementallyUnusable": true,
        "moduleElements": [
            {
                "kind": "FunctionDeclaration",
                "fullStart": 0,
                "fullEnd": 778,
                "start": 545,
                "end": 776,
                "fullWidth": 778,
                "width": 231,
                "modifiers": [],
                "functionKeyword": {
                    "kind": "FunctionKeyword",
                    "fullStart": 0,
                    "fullEnd": 554,
                    "start": 545,
                    "end": 553,
                    "fullWidth": 554,
                    "width": 8,
                    "text": "function",
                    "value": "function",
                    "valueText": "function",
                    "hasLeadingTrivia": true,
                    "hasLeadingComment": true,
                    "hasLeadingNewLine": true,
                    "hasTrailingTrivia": true,
                    "leadingTrivia": [
                        {
                            "kind": "SingleLineCommentTrivia",
                            "text": "/// Copyright (c) 2012 Ecma International.  All rights reserved. "
                        },
                        {
                            "kind": "NewLineTrivia",
                            "text": "\r\n"
                        },
                        {
                            "kind": "SingleLineCommentTrivia",
                            "text": "/// Ecma International makes this code available under the terms and conditions set"
                        },
                        {
                            "kind": "NewLineTrivia",
                            "text": "\r\n"
                        },
                        {
                            "kind": "SingleLineCommentTrivia",
                            "text": "/// forth on http://hg.ecmascript.org/tests/test262/raw-file/tip/LICENSE (the "
                        },
                        {
                            "kind": "NewLineTrivia",
                            "text": "\r\n"
                        },
                        {
                            "kind": "SingleLineCommentTrivia",
                            "text": "/// \"Use Terms\").   Any redistribution of this code must retain the above "
                        },
                        {
                            "kind": "NewLineTrivia",
                            "text": "\r\n"
                        },
                        {
                            "kind": "SingleLineCommentTrivia",
                            "text": "/// copyright and this notice and otherwise comply with the Use Terms."
                        },
                        {
                            "kind": "NewLineTrivia",
                            "text": "\r\n"
                        },
                        {
                            "kind": "MultiLineCommentTrivia",
                            "text": "/**\r\n * @path ch15/15.4/15.4.4/15.4.4.20/15.4.4.20-9-c-iii-28.js\r\n * @description Array.prototype.filter - return value of callbackfn is the global object\r\n */"
                        },
                        {
                            "kind": "NewLineTrivia",
                            "text": "\r\n"
                        },
                        {
                            "kind": "NewLineTrivia",
                            "text": "\r\n"
                        },
                        {
                            "kind": "NewLineTrivia",
                            "text": "\r\n"
                        }
                    ],
                    "trailingTrivia": [
                        {
                            "kind": "WhitespaceTrivia",
                            "text": " "
                        }
                    ]
                },
                "identifier": {
                    "kind": "IdentifierName",
                    "fullStart": 554,
                    "fullEnd": 562,
                    "start": 554,
                    "end": 562,
                    "fullWidth": 8,
                    "width": 8,
                    "text": "testcase",
                    "value": "testcase",
                    "valueText": "testcase"
                },
                "callSignature": {
                    "kind": "CallSignature",
                    "fullStart": 562,
                    "fullEnd": 565,
                    "start": 562,
                    "end": 564,
                    "fullWidth": 3,
                    "width": 2,
                    "parameterList": {
                        "kind": "ParameterList",
                        "fullStart": 562,
                        "fullEnd": 565,
                        "start": 562,
                        "end": 564,
                        "fullWidth": 3,
                        "width": 2,
                        "openParenToken": {
                            "kind": "OpenParenToken",
                            "fullStart": 562,
                            "fullEnd": 563,
                            "start": 562,
                            "end": 563,
                            "fullWidth": 1,
                            "width": 1,
                            "text": "(",
                            "value": "(",
                            "valueText": "("
                        },
                        "parameters": [],
                        "closeParenToken": {
                            "kind": "CloseParenToken",
                            "fullStart": 563,
                            "fullEnd": 565,
                            "start": 563,
                            "end": 564,
                            "fullWidth": 2,
                            "width": 1,
                            "text": ")",
                            "value": ")",
                            "valueText": ")",
                            "hasTrailingTrivia": true,
                            "trailingTrivia": [
                                {
                                    "kind": "WhitespaceTrivia",
                                    "text": " "
                                }
                            ]
                        }
                    }
                },
                "block": {
                    "kind": "Block",
                    "fullStart": 565,
                    "fullEnd": 778,
                    "start": 565,
                    "end": 776,
                    "fullWidth": 213,
                    "width": 211,
                    "openBraceToken": {
                        "kind": "OpenBraceToken",
                        "fullStart": 565,
                        "fullEnd": 568,
                        "start": 565,
                        "end": 566,
                        "fullWidth": 3,
                        "width": 1,
                        "text": "{",
                        "value": "{",
                        "valueText": "{",
                        "hasTrailingTrivia": true,
                        "hasTrailingNewLine": true,
                        "trailingTrivia": [
                            {
                                "kind": "NewLineTrivia",
                                "text": "\r\n"
                            }
                        ]
                    },
                    "statements": [
                        {
                            "kind": "FunctionDeclaration",
                            "fullStart": 568,
                            "fullEnd": 665,
                            "start": 578,
                            "end": 663,
                            "fullWidth": 97,
                            "width": 85,
                            "modifiers": [],
                            "functionKeyword": {
                                "kind": "FunctionKeyword",
                                "fullStart": 568,
                                "fullEnd": 587,
                                "start": 578,
                                "end": 586,
                                "fullWidth": 19,
                                "width": 8,
                                "text": "function",
                                "value": "function",
                                "valueText": "function",
                                "hasLeadingTrivia": true,
                                "hasLeadingNewLine": true,
                                "hasTrailingTrivia": true,
                                "leadingTrivia": [
                                    {
                                        "kind": "NewLineTrivia",
                                        "text": "\r\n"
                                    },
                                    {
                                        "kind": "WhitespaceTrivia",
                                        "text": "        "
                                    }
                                ],
                                "trailingTrivia": [
                                    {
                                        "kind": "WhitespaceTrivia",
                                        "text": " "
                                    }
                                ]
                            },
                            "identifier": {
                                "kind": "IdentifierName",
                                "fullStart": 587,
                                "fullEnd": 597,
                                "start": 587,
                                "end": 597,
                                "fullWidth": 10,
                                "width": 10,
                                "text": "callbackfn",
                                "value": "callbackfn",
                                "valueText": "callbackfn"
                            },
                            "callSignature": {
                                "kind": "CallSignature",
                                "fullStart": 597,
                                "fullEnd": 613,
                                "start": 597,
                                "end": 612,
                                "fullWidth": 16,
                                "width": 15,
                                "parameterList": {
                                    "kind": "ParameterList",
                                    "fullStart": 597,
                                    "fullEnd": 613,
                                    "start": 597,
                                    "end": 612,
                                    "fullWidth": 16,
                                    "width": 15,
                                    "openParenToken": {
                                        "kind": "OpenParenToken",
                                        "fullStart": 597,
                                        "fullEnd": 598,
                                        "start": 597,
                                        "end": 598,
                                        "fullWidth": 1,
                                        "width": 1,
                                        "text": "(",
                                        "value": "(",
                                        "valueText": "("
                                    },
                                    "parameters": [
                                        {
                                            "kind": "Parameter",
                                            "fullStart": 598,
                                            "fullEnd": 601,
                                            "start": 598,
                                            "end": 601,
                                            "fullWidth": 3,
<<<<<<< HEAD
                                            "width": 3,
=======
                                            "modifiers": [],
>>>>>>> e3c38734
                                            "identifier": {
                                                "kind": "IdentifierName",
                                                "fullStart": 598,
                                                "fullEnd": 601,
                                                "start": 598,
                                                "end": 601,
                                                "fullWidth": 3,
                                                "width": 3,
                                                "text": "val",
                                                "value": "val",
                                                "valueText": "val"
                                            }
                                        },
                                        {
                                            "kind": "CommaToken",
                                            "fullStart": 601,
                                            "fullEnd": 603,
                                            "start": 601,
                                            "end": 602,
                                            "fullWidth": 2,
                                            "width": 1,
                                            "text": ",",
                                            "value": ",",
                                            "valueText": ",",
                                            "hasTrailingTrivia": true,
                                            "trailingTrivia": [
                                                {
                                                    "kind": "WhitespaceTrivia",
                                                    "text": " "
                                                }
                                            ]
                                        },
                                        {
                                            "kind": "Parameter",
                                            "fullStart": 603,
                                            "fullEnd": 606,
                                            "start": 603,
                                            "end": 606,
                                            "fullWidth": 3,
<<<<<<< HEAD
                                            "width": 3,
=======
                                            "modifiers": [],
>>>>>>> e3c38734
                                            "identifier": {
                                                "kind": "IdentifierName",
                                                "fullStart": 603,
                                                "fullEnd": 606,
                                                "start": 603,
                                                "end": 606,
                                                "fullWidth": 3,
                                                "width": 3,
                                                "text": "idx",
                                                "value": "idx",
                                                "valueText": "idx"
                                            }
                                        },
                                        {
                                            "kind": "CommaToken",
                                            "fullStart": 606,
                                            "fullEnd": 608,
                                            "start": 606,
                                            "end": 607,
                                            "fullWidth": 2,
                                            "width": 1,
                                            "text": ",",
                                            "value": ",",
                                            "valueText": ",",
                                            "hasTrailingTrivia": true,
                                            "trailingTrivia": [
                                                {
                                                    "kind": "WhitespaceTrivia",
                                                    "text": " "
                                                }
                                            ]
                                        },
                                        {
                                            "kind": "Parameter",
                                            "fullStart": 608,
                                            "fullEnd": 611,
                                            "start": 608,
                                            "end": 611,
                                            "fullWidth": 3,
<<<<<<< HEAD
                                            "width": 3,
=======
                                            "modifiers": [],
>>>>>>> e3c38734
                                            "identifier": {
                                                "kind": "IdentifierName",
                                                "fullStart": 608,
                                                "fullEnd": 611,
                                                "start": 608,
                                                "end": 611,
                                                "fullWidth": 3,
                                                "width": 3,
                                                "text": "obj",
                                                "value": "obj",
                                                "valueText": "obj"
                                            }
                                        }
                                    ],
                                    "closeParenToken": {
                                        "kind": "CloseParenToken",
                                        "fullStart": 611,
                                        "fullEnd": 613,
                                        "start": 611,
                                        "end": 612,
                                        "fullWidth": 2,
                                        "width": 1,
                                        "text": ")",
                                        "value": ")",
                                        "valueText": ")",
                                        "hasTrailingTrivia": true,
                                        "trailingTrivia": [
                                            {
                                                "kind": "WhitespaceTrivia",
                                                "text": " "
                                            }
                                        ]
                                    }
                                }
                            },
                            "block": {
                                "kind": "Block",
                                "fullStart": 613,
                                "fullEnd": 665,
                                "start": 613,
                                "end": 663,
                                "fullWidth": 52,
                                "width": 50,
                                "openBraceToken": {
                                    "kind": "OpenBraceToken",
                                    "fullStart": 613,
                                    "fullEnd": 616,
                                    "start": 613,
                                    "end": 614,
                                    "fullWidth": 3,
                                    "width": 1,
                                    "text": "{",
                                    "value": "{",
                                    "valueText": "{",
                                    "hasTrailingTrivia": true,
                                    "hasTrailingNewLine": true,
                                    "trailingTrivia": [
                                        {
                                            "kind": "NewLineTrivia",
                                            "text": "\r\n"
                                        }
                                    ]
                                },
                                "statements": [
                                    {
                                        "kind": "ReturnStatement",
                                        "fullStart": 616,
                                        "fullEnd": 654,
                                        "start": 628,
                                        "end": 652,
                                        "fullWidth": 38,
                                        "width": 24,
                                        "returnKeyword": {
                                            "kind": "ReturnKeyword",
                                            "fullStart": 616,
                                            "fullEnd": 635,
                                            "start": 628,
                                            "end": 634,
                                            "fullWidth": 19,
                                            "width": 6,
                                            "text": "return",
                                            "value": "return",
                                            "valueText": "return",
                                            "hasLeadingTrivia": true,
                                            "hasTrailingTrivia": true,
                                            "leadingTrivia": [
                                                {
                                                    "kind": "WhitespaceTrivia",
                                                    "text": "            "
                                                }
                                            ],
                                            "trailingTrivia": [
                                                {
                                                    "kind": "WhitespaceTrivia",
                                                    "text": " "
                                                }
                                            ]
                                        },
                                        "expression": {
                                            "kind": "InvocationExpression",
                                            "fullStart": 635,
                                            "fullEnd": 651,
                                            "start": 635,
                                            "end": 651,
                                            "fullWidth": 16,
                                            "width": 16,
                                            "expression": {
                                                "kind": "IdentifierName",
                                                "fullStart": 635,
                                                "fullEnd": 649,
                                                "start": 635,
                                                "end": 649,
                                                "fullWidth": 14,
                                                "width": 14,
                                                "text": "fnGlobalObject",
                                                "value": "fnGlobalObject",
                                                "valueText": "fnGlobalObject"
                                            },
                                            "argumentList": {
                                                "kind": "ArgumentList",
                                                "fullStart": 649,
                                                "fullEnd": 651,
                                                "start": 649,
                                                "end": 651,
                                                "fullWidth": 2,
                                                "width": 2,
                                                "openParenToken": {
                                                    "kind": "OpenParenToken",
                                                    "fullStart": 649,
                                                    "fullEnd": 650,
                                                    "start": 649,
                                                    "end": 650,
                                                    "fullWidth": 1,
                                                    "width": 1,
                                                    "text": "(",
                                                    "value": "(",
                                                    "valueText": "("
                                                },
                                                "arguments": [],
                                                "closeParenToken": {
                                                    "kind": "CloseParenToken",
                                                    "fullStart": 650,
                                                    "fullEnd": 651,
                                                    "start": 650,
                                                    "end": 651,
                                                    "fullWidth": 1,
                                                    "width": 1,
                                                    "text": ")",
                                                    "value": ")",
                                                    "valueText": ")"
                                                }
                                            }
                                        },
                                        "semicolonToken": {
                                            "kind": "SemicolonToken",
                                            "fullStart": 651,
                                            "fullEnd": 654,
                                            "start": 651,
                                            "end": 652,
                                            "fullWidth": 3,
                                            "width": 1,
                                            "text": ";",
                                            "value": ";",
                                            "valueText": ";",
                                            "hasTrailingTrivia": true,
                                            "hasTrailingNewLine": true,
                                            "trailingTrivia": [
                                                {
                                                    "kind": "NewLineTrivia",
                                                    "text": "\r\n"
                                                }
                                            ]
                                        }
                                    }
                                ],
                                "closeBraceToken": {
                                    "kind": "CloseBraceToken",
                                    "fullStart": 654,
                                    "fullEnd": 665,
                                    "start": 662,
                                    "end": 663,
                                    "fullWidth": 11,
                                    "width": 1,
                                    "text": "}",
                                    "value": "}",
                                    "valueText": "}",
                                    "hasLeadingTrivia": true,
                                    "hasTrailingTrivia": true,
                                    "hasTrailingNewLine": true,
                                    "leadingTrivia": [
                                        {
                                            "kind": "WhitespaceTrivia",
                                            "text": "        "
                                        }
                                    ],
                                    "trailingTrivia": [
                                        {
                                            "kind": "NewLineTrivia",
                                            "text": "\r\n"
                                        }
                                    ]
                                }
                            }
                        },
                        {
                            "kind": "VariableStatement",
                            "fullStart": 665,
                            "fullEnd": 714,
                            "start": 675,
                            "end": 712,
                            "fullWidth": 49,
                            "width": 37,
                            "modifiers": [],
                            "variableDeclaration": {
                                "kind": "VariableDeclaration",
                                "fullStart": 665,
                                "fullEnd": 711,
                                "start": 675,
                                "end": 711,
                                "fullWidth": 46,
                                "width": 36,
                                "varKeyword": {
                                    "kind": "VarKeyword",
                                    "fullStart": 665,
                                    "fullEnd": 679,
                                    "start": 675,
                                    "end": 678,
                                    "fullWidth": 14,
                                    "width": 3,
                                    "text": "var",
                                    "value": "var",
                                    "valueText": "var",
                                    "hasLeadingTrivia": true,
                                    "hasLeadingNewLine": true,
                                    "hasTrailingTrivia": true,
                                    "leadingTrivia": [
                                        {
                                            "kind": "NewLineTrivia",
                                            "text": "\r\n"
                                        },
                                        {
                                            "kind": "WhitespaceTrivia",
                                            "text": "        "
                                        }
                                    ],
                                    "trailingTrivia": [
                                        {
                                            "kind": "WhitespaceTrivia",
                                            "text": " "
                                        }
                                    ]
                                },
                                "variableDeclarators": [
                                    {
                                        "kind": "VariableDeclarator",
                                        "fullStart": 679,
                                        "fullEnd": 711,
                                        "start": 679,
                                        "end": 711,
                                        "fullWidth": 32,
                                        "width": 32,
                                        "identifier": {
                                            "kind": "IdentifierName",
                                            "fullStart": 679,
                                            "fullEnd": 686,
                                            "start": 679,
                                            "end": 685,
                                            "fullWidth": 7,
                                            "width": 6,
                                            "text": "newArr",
                                            "value": "newArr",
                                            "valueText": "newArr",
                                            "hasTrailingTrivia": true,
                                            "trailingTrivia": [
                                                {
                                                    "kind": "WhitespaceTrivia",
                                                    "text": " "
                                                }
                                            ]
                                        },
                                        "equalsValueClause": {
                                            "kind": "EqualsValueClause",
                                            "fullStart": 686,
                                            "fullEnd": 711,
                                            "start": 686,
                                            "end": 711,
                                            "fullWidth": 25,
                                            "width": 25,
                                            "equalsToken": {
                                                "kind": "EqualsToken",
                                                "fullStart": 686,
                                                "fullEnd": 688,
                                                "start": 686,
                                                "end": 687,
                                                "fullWidth": 2,
                                                "width": 1,
                                                "text": "=",
                                                "value": "=",
                                                "valueText": "=",
                                                "hasTrailingTrivia": true,
                                                "trailingTrivia": [
                                                    {
                                                        "kind": "WhitespaceTrivia",
                                                        "text": " "
                                                    }
                                                ]
                                            },
                                            "value": {
                                                "kind": "InvocationExpression",
                                                "fullStart": 688,
                                                "fullEnd": 711,
                                                "start": 688,
                                                "end": 711,
                                                "fullWidth": 23,
                                                "width": 23,
                                                "expression": {
                                                    "kind": "MemberAccessExpression",
                                                    "fullStart": 688,
                                                    "fullEnd": 699,
                                                    "start": 688,
                                                    "end": 699,
                                                    "fullWidth": 11,
                                                    "width": 11,
                                                    "expression": {
                                                        "kind": "ArrayLiteralExpression",
                                                        "fullStart": 688,
                                                        "fullEnd": 692,
                                                        "start": 688,
                                                        "end": 692,
                                                        "fullWidth": 4,
                                                        "width": 4,
                                                        "openBracketToken": {
                                                            "kind": "OpenBracketToken",
                                                            "fullStart": 688,
                                                            "fullEnd": 689,
                                                            "start": 688,
                                                            "end": 689,
                                                            "fullWidth": 1,
                                                            "width": 1,
                                                            "text": "[",
                                                            "value": "[",
                                                            "valueText": "["
                                                        },
                                                        "expressions": [
                                                            {
                                                                "kind": "NumericLiteral",
                                                                "fullStart": 689,
                                                                "fullEnd": 691,
                                                                "start": 689,
                                                                "end": 691,
                                                                "fullWidth": 2,
                                                                "width": 2,
                                                                "text": "11",
                                                                "value": 11,
                                                                "valueText": "11"
                                                            }
                                                        ],
                                                        "closeBracketToken": {
                                                            "kind": "CloseBracketToken",
                                                            "fullStart": 691,
                                                            "fullEnd": 692,
                                                            "start": 691,
                                                            "end": 692,
                                                            "fullWidth": 1,
                                                            "width": 1,
                                                            "text": "]",
                                                            "value": "]",
                                                            "valueText": "]"
                                                        }
                                                    },
                                                    "dotToken": {
                                                        "kind": "DotToken",
                                                        "fullStart": 692,
                                                        "fullEnd": 693,
                                                        "start": 692,
                                                        "end": 693,
                                                        "fullWidth": 1,
                                                        "width": 1,
                                                        "text": ".",
                                                        "value": ".",
                                                        "valueText": "."
                                                    },
                                                    "name": {
                                                        "kind": "IdentifierName",
                                                        "fullStart": 693,
                                                        "fullEnd": 699,
                                                        "start": 693,
                                                        "end": 699,
                                                        "fullWidth": 6,
                                                        "width": 6,
                                                        "text": "filter",
                                                        "value": "filter",
                                                        "valueText": "filter"
                                                    }
                                                },
                                                "argumentList": {
                                                    "kind": "ArgumentList",
                                                    "fullStart": 699,
                                                    "fullEnd": 711,
                                                    "start": 699,
                                                    "end": 711,
                                                    "fullWidth": 12,
                                                    "width": 12,
                                                    "openParenToken": {
                                                        "kind": "OpenParenToken",
                                                        "fullStart": 699,
                                                        "fullEnd": 700,
                                                        "start": 699,
                                                        "end": 700,
                                                        "fullWidth": 1,
                                                        "width": 1,
                                                        "text": "(",
                                                        "value": "(",
                                                        "valueText": "("
                                                    },
                                                    "arguments": [
                                                        {
                                                            "kind": "IdentifierName",
                                                            "fullStart": 700,
                                                            "fullEnd": 710,
                                                            "start": 700,
                                                            "end": 710,
                                                            "fullWidth": 10,
                                                            "width": 10,
                                                            "text": "callbackfn",
                                                            "value": "callbackfn",
                                                            "valueText": "callbackfn"
                                                        }
                                                    ],
                                                    "closeParenToken": {
                                                        "kind": "CloseParenToken",
                                                        "fullStart": 710,
                                                        "fullEnd": 711,
                                                        "start": 710,
                                                        "end": 711,
                                                        "fullWidth": 1,
                                                        "width": 1,
                                                        "text": ")",
                                                        "value": ")",
                                                        "valueText": ")"
                                                    }
                                                }
                                            }
                                        }
                                    }
                                ]
                            },
                            "semicolonToken": {
                                "kind": "SemicolonToken",
                                "fullStart": 711,
                                "fullEnd": 714,
                                "start": 711,
                                "end": 712,
                                "fullWidth": 3,
                                "width": 1,
                                "text": ";",
                                "value": ";",
                                "valueText": ";",
                                "hasTrailingTrivia": true,
                                "hasTrailingNewLine": true,
                                "trailingTrivia": [
                                    {
                                        "kind": "NewLineTrivia",
                                        "text": "\r\n"
                                    }
                                ]
                            }
                        },
                        {
                            "kind": "ReturnStatement",
                            "fullStart": 714,
                            "fullEnd": 771,
                            "start": 722,
                            "end": 769,
                            "fullWidth": 57,
                            "width": 47,
                            "returnKeyword": {
                                "kind": "ReturnKeyword",
                                "fullStart": 714,
                                "fullEnd": 729,
                                "start": 722,
                                "end": 728,
                                "fullWidth": 15,
                                "width": 6,
                                "text": "return",
                                "value": "return",
                                "valueText": "return",
                                "hasLeadingTrivia": true,
                                "hasTrailingTrivia": true,
                                "leadingTrivia": [
                                    {
                                        "kind": "WhitespaceTrivia",
                                        "text": "        "
                                    }
                                ],
                                "trailingTrivia": [
                                    {
                                        "kind": "WhitespaceTrivia",
                                        "text": " "
                                    }
                                ]
                            },
                            "expression": {
                                "kind": "LogicalAndExpression",
                                "fullStart": 729,
                                "fullEnd": 768,
                                "start": 729,
                                "end": 768,
                                "fullWidth": 39,
                                "width": 39,
                                "left": {
                                    "kind": "EqualsExpression",
                                    "fullStart": 729,
                                    "fullEnd": 749,
                                    "start": 729,
                                    "end": 748,
                                    "fullWidth": 20,
                                    "width": 19,
                                    "left": {
                                        "kind": "MemberAccessExpression",
                                        "fullStart": 729,
                                        "fullEnd": 743,
                                        "start": 729,
                                        "end": 742,
                                        "fullWidth": 14,
                                        "width": 13,
                                        "expression": {
                                            "kind": "IdentifierName",
                                            "fullStart": 729,
                                            "fullEnd": 735,
                                            "start": 729,
                                            "end": 735,
                                            "fullWidth": 6,
                                            "width": 6,
                                            "text": "newArr",
                                            "value": "newArr",
                                            "valueText": "newArr"
                                        },
                                        "dotToken": {
                                            "kind": "DotToken",
                                            "fullStart": 735,
                                            "fullEnd": 736,
                                            "start": 735,
                                            "end": 736,
                                            "fullWidth": 1,
                                            "width": 1,
                                            "text": ".",
                                            "value": ".",
                                            "valueText": "."
                                        },
                                        "name": {
                                            "kind": "IdentifierName",
                                            "fullStart": 736,
                                            "fullEnd": 743,
                                            "start": 736,
                                            "end": 742,
                                            "fullWidth": 7,
                                            "width": 6,
                                            "text": "length",
                                            "value": "length",
                                            "valueText": "length",
                                            "hasTrailingTrivia": true,
                                            "trailingTrivia": [
                                                {
                                                    "kind": "WhitespaceTrivia",
                                                    "text": " "
                                                }
                                            ]
                                        }
                                    },
                                    "operatorToken": {
                                        "kind": "EqualsEqualsEqualsToken",
                                        "fullStart": 743,
                                        "fullEnd": 747,
                                        "start": 743,
                                        "end": 746,
                                        "fullWidth": 4,
                                        "width": 3,
                                        "text": "===",
                                        "value": "===",
                                        "valueText": "===",
                                        "hasTrailingTrivia": true,
                                        "trailingTrivia": [
                                            {
                                                "kind": "WhitespaceTrivia",
                                                "text": " "
                                            }
                                        ]
                                    },
                                    "right": {
                                        "kind": "NumericLiteral",
                                        "fullStart": 747,
                                        "fullEnd": 749,
                                        "start": 747,
                                        "end": 748,
                                        "fullWidth": 2,
                                        "width": 1,
                                        "text": "1",
                                        "value": 1,
                                        "valueText": "1",
                                        "hasTrailingTrivia": true,
                                        "trailingTrivia": [
                                            {
                                                "kind": "WhitespaceTrivia",
                                                "text": " "
                                            }
                                        ]
                                    }
                                },
                                "operatorToken": {
                                    "kind": "AmpersandAmpersandToken",
                                    "fullStart": 749,
                                    "fullEnd": 752,
                                    "start": 749,
                                    "end": 751,
                                    "fullWidth": 3,
                                    "width": 2,
                                    "text": "&&",
                                    "value": "&&",
                                    "valueText": "&&",
                                    "hasTrailingTrivia": true,
                                    "trailingTrivia": [
                                        {
                                            "kind": "WhitespaceTrivia",
                                            "text": " "
                                        }
                                    ]
                                },
                                "right": {
                                    "kind": "EqualsExpression",
                                    "fullStart": 752,
                                    "fullEnd": 768,
                                    "start": 752,
                                    "end": 768,
                                    "fullWidth": 16,
                                    "width": 16,
                                    "left": {
                                        "kind": "ElementAccessExpression",
                                        "fullStart": 752,
                                        "fullEnd": 762,
                                        "start": 752,
                                        "end": 761,
                                        "fullWidth": 10,
                                        "width": 9,
                                        "expression": {
                                            "kind": "IdentifierName",
                                            "fullStart": 752,
                                            "fullEnd": 758,
                                            "start": 752,
                                            "end": 758,
                                            "fullWidth": 6,
                                            "width": 6,
                                            "text": "newArr",
                                            "value": "newArr",
                                            "valueText": "newArr"
                                        },
                                        "openBracketToken": {
                                            "kind": "OpenBracketToken",
                                            "fullStart": 758,
                                            "fullEnd": 759,
                                            "start": 758,
                                            "end": 759,
                                            "fullWidth": 1,
                                            "width": 1,
                                            "text": "[",
                                            "value": "[",
                                            "valueText": "["
                                        },
                                        "argumentExpression": {
                                            "kind": "NumericLiteral",
                                            "fullStart": 759,
                                            "fullEnd": 760,
                                            "start": 759,
                                            "end": 760,
                                            "fullWidth": 1,
                                            "width": 1,
                                            "text": "0",
                                            "value": 0,
                                            "valueText": "0"
                                        },
                                        "closeBracketToken": {
                                            "kind": "CloseBracketToken",
                                            "fullStart": 760,
                                            "fullEnd": 762,
                                            "start": 760,
                                            "end": 761,
                                            "fullWidth": 2,
                                            "width": 1,
                                            "text": "]",
                                            "value": "]",
                                            "valueText": "]",
                                            "hasTrailingTrivia": true,
                                            "trailingTrivia": [
                                                {
                                                    "kind": "WhitespaceTrivia",
                                                    "text": " "
                                                }
                                            ]
                                        }
                                    },
                                    "operatorToken": {
                                        "kind": "EqualsEqualsEqualsToken",
                                        "fullStart": 762,
                                        "fullEnd": 766,
                                        "start": 762,
                                        "end": 765,
                                        "fullWidth": 4,
                                        "width": 3,
                                        "text": "===",
                                        "value": "===",
                                        "valueText": "===",
                                        "hasTrailingTrivia": true,
                                        "trailingTrivia": [
                                            {
                                                "kind": "WhitespaceTrivia",
                                                "text": " "
                                            }
                                        ]
                                    },
                                    "right": {
                                        "kind": "NumericLiteral",
                                        "fullStart": 766,
                                        "fullEnd": 768,
                                        "start": 766,
                                        "end": 768,
                                        "fullWidth": 2,
                                        "width": 2,
                                        "text": "11",
                                        "value": 11,
                                        "valueText": "11"
                                    }
                                }
                            },
                            "semicolonToken": {
                                "kind": "SemicolonToken",
                                "fullStart": 768,
                                "fullEnd": 771,
                                "start": 768,
                                "end": 769,
                                "fullWidth": 3,
                                "width": 1,
                                "text": ";",
                                "value": ";",
                                "valueText": ";",
                                "hasTrailingTrivia": true,
                                "hasTrailingNewLine": true,
                                "trailingTrivia": [
                                    {
                                        "kind": "NewLineTrivia",
                                        "text": "\r\n"
                                    }
                                ]
                            }
                        }
                    ],
                    "closeBraceToken": {
                        "kind": "CloseBraceToken",
                        "fullStart": 771,
                        "fullEnd": 778,
                        "start": 775,
                        "end": 776,
                        "fullWidth": 7,
                        "width": 1,
                        "text": "}",
                        "value": "}",
                        "valueText": "}",
                        "hasLeadingTrivia": true,
                        "hasTrailingTrivia": true,
                        "hasTrailingNewLine": true,
                        "leadingTrivia": [
                            {
                                "kind": "WhitespaceTrivia",
                                "text": "    "
                            }
                        ],
                        "trailingTrivia": [
                            {
                                "kind": "NewLineTrivia",
                                "text": "\r\n"
                            }
                        ]
                    }
                }
            },
            {
                "kind": "ExpressionStatement",
                "fullStart": 778,
                "fullEnd": 802,
                "start": 778,
                "end": 800,
                "fullWidth": 24,
                "width": 22,
                "expression": {
                    "kind": "InvocationExpression",
                    "fullStart": 778,
                    "fullEnd": 799,
                    "start": 778,
                    "end": 799,
                    "fullWidth": 21,
                    "width": 21,
                    "expression": {
                        "kind": "IdentifierName",
                        "fullStart": 778,
                        "fullEnd": 789,
                        "start": 778,
                        "end": 789,
                        "fullWidth": 11,
                        "width": 11,
                        "text": "runTestCase",
                        "value": "runTestCase",
                        "valueText": "runTestCase"
                    },
                    "argumentList": {
                        "kind": "ArgumentList",
                        "fullStart": 789,
                        "fullEnd": 799,
                        "start": 789,
                        "end": 799,
                        "fullWidth": 10,
                        "width": 10,
                        "openParenToken": {
                            "kind": "OpenParenToken",
                            "fullStart": 789,
                            "fullEnd": 790,
                            "start": 789,
                            "end": 790,
                            "fullWidth": 1,
                            "width": 1,
                            "text": "(",
                            "value": "(",
                            "valueText": "("
                        },
                        "arguments": [
                            {
                                "kind": "IdentifierName",
                                "fullStart": 790,
                                "fullEnd": 798,
                                "start": 790,
                                "end": 798,
                                "fullWidth": 8,
                                "width": 8,
                                "text": "testcase",
                                "value": "testcase",
                                "valueText": "testcase"
                            }
                        ],
                        "closeParenToken": {
                            "kind": "CloseParenToken",
                            "fullStart": 798,
                            "fullEnd": 799,
                            "start": 798,
                            "end": 799,
                            "fullWidth": 1,
                            "width": 1,
                            "text": ")",
                            "value": ")",
                            "valueText": ")"
                        }
                    }
                },
                "semicolonToken": {
                    "kind": "SemicolonToken",
                    "fullStart": 799,
                    "fullEnd": 802,
                    "start": 799,
                    "end": 800,
                    "fullWidth": 3,
                    "width": 1,
                    "text": ";",
                    "value": ";",
                    "valueText": ";",
                    "hasTrailingTrivia": true,
                    "hasTrailingNewLine": true,
                    "trailingTrivia": [
                        {
                            "kind": "NewLineTrivia",
                            "text": "\r\n"
                        }
                    ]
                }
            }
        ],
        "endOfFileToken": {
            "kind": "EndOfFileToken",
            "fullStart": 802,
            "fullEnd": 802,
            "start": 802,
            "end": 802,
            "fullWidth": 0,
            "width": 0,
            "text": ""
        }
    },
    "lineMap": {
        "lineStarts": [
            0,
            67,
            152,
            232,
            308,
            380,
            385,
            446,
            536,
            541,
            543,
            545,
            568,
            570,
            616,
            654,
            665,
            667,
            714,
            771,
            778,
            802
        ],
        "length": 802
    }
}<|MERGE_RESOLUTION|>--- conflicted
+++ resolved
@@ -282,11 +282,8 @@
                                             "start": 598,
                                             "end": 601,
                                             "fullWidth": 3,
-<<<<<<< HEAD
                                             "width": 3,
-=======
                                             "modifiers": [],
->>>>>>> e3c38734
                                             "identifier": {
                                                 "kind": "IdentifierName",
                                                 "fullStart": 598,
@@ -326,11 +323,8 @@
                                             "start": 603,
                                             "end": 606,
                                             "fullWidth": 3,
-<<<<<<< HEAD
                                             "width": 3,
-=======
                                             "modifiers": [],
->>>>>>> e3c38734
                                             "identifier": {
                                                 "kind": "IdentifierName",
                                                 "fullStart": 603,
@@ -370,11 +364,8 @@
                                             "start": 608,
                                             "end": 611,
                                             "fullWidth": 3,
-<<<<<<< HEAD
                                             "width": 3,
-=======
                                             "modifiers": [],
->>>>>>> e3c38734
                                             "identifier": {
                                                 "kind": "IdentifierName",
                                                 "fullStart": 608,
