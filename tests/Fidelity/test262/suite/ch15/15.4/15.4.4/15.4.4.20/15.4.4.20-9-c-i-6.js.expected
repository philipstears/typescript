--- conflicted
+++ resolved
@@ -1301,12 +1301,8 @@
                                                     "start": 943,
                                                     "end": 975,
                                                     "fullWidth": 32,
-<<<<<<< HEAD
                                                     "width": 32,
-                                                    "identifier": {
-=======
                                                     "propertyName": {
->>>>>>> 85e84683
                                                         "kind": "IdentifierName",
                                                         "fullStart": 943,
                                                         "fullEnd": 950,
