--- conflicted
+++ resolved
@@ -419,11 +419,8 @@
                                             "start": 652,
                                             "end": 655,
                                             "fullWidth": 3,
-<<<<<<< HEAD
                                             "width": 3,
-=======
                                             "modifiers": [],
->>>>>>> e3c38734
                                             "identifier": {
                                                 "kind": "IdentifierName",
                                                 "fullStart": 652,
@@ -463,11 +460,8 @@
                                             "start": 657,
                                             "end": 660,
                                             "fullWidth": 3,
-<<<<<<< HEAD
                                             "width": 3,
-=======
                                             "modifiers": [],
->>>>>>> e3c38734
                                             "identifier": {
                                                 "kind": "IdentifierName",
                                                 "fullStart": 657,
@@ -507,11 +501,8 @@
                                             "start": 662,
                                             "end": 665,
                                             "fullWidth": 3,
-<<<<<<< HEAD
                                             "width": 3,
-=======
                                             "modifiers": [],
->>>>>>> e3c38734
                                             "identifier": {
                                                 "kind": "IdentifierName",
                                                 "fullStart": 662,
