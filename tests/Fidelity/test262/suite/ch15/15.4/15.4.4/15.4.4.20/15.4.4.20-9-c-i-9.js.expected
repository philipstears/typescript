--- conflicted
+++ resolved
@@ -284,11 +284,8 @@
                                             "start": 620,
                                             "end": 623,
                                             "fullWidth": 3,
-<<<<<<< HEAD
                                             "width": 3,
-=======
                                             "modifiers": [],
->>>>>>> e3c38734
                                             "identifier": {
                                                 "kind": "IdentifierName",
                                                 "fullStart": 620,
@@ -328,11 +325,8 @@
                                             "start": 625,
                                             "end": 628,
                                             "fullWidth": 3,
-<<<<<<< HEAD
                                             "width": 3,
-=======
                                             "modifiers": [],
->>>>>>> e3c38734
                                             "identifier": {
                                                 "kind": "IdentifierName",
                                                 "fullStart": 625,
@@ -372,11 +366,8 @@
                                             "start": 630,
                                             "end": 633,
                                             "fullWidth": 3,
-<<<<<<< HEAD
                                             "width": 3,
-=======
                                             "modifiers": [],
->>>>>>> e3c38734
                                             "identifier": {
                                                 "kind": "IdentifierName",
                                                 "fullStart": 630,
