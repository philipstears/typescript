--- conflicted
+++ resolved
@@ -792,12 +792,8 @@
                                         "start": 712,
                                         "end": 740,
                                         "fullWidth": 28,
-<<<<<<< HEAD
                                         "width": 28,
-                                        "identifier": {
-=======
                                         "propertyName": {
->>>>>>> 85e84683
                                             "kind": "IdentifierName",
                                             "fullStart": 712,
                                             "fullEnd": 716,
@@ -1672,12 +1668,8 @@
                                         "start": 923,
                                         "end": 976,
                                         "fullWidth": 53,
-<<<<<<< HEAD
                                         "width": 53,
-                                        "identifier": {
-=======
                                         "propertyName": {
->>>>>>> 85e84683
                                             "kind": "IdentifierName",
                                             "fullStart": 923,
                                             "fullEnd": 930,
