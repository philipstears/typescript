--- conflicted
+++ resolved
@@ -665,12 +665,8 @@
                                         "start": 689,
                                         "end": 697,
                                         "fullWidth": 8,
-<<<<<<< HEAD
                                         "width": 8,
-                                        "identifier": {
-=======
                                         "propertyName": {
->>>>>>> 85e84683
                                             "kind": "IdentifierName",
                                             "fullStart": 689,
                                             "fullEnd": 693,
@@ -1832,12 +1828,8 @@
                                         "start": 951,
                                         "end": 1004,
                                         "fullWidth": 53,
-<<<<<<< HEAD
                                         "width": 53,
-                                        "identifier": {
-=======
                                         "propertyName": {
->>>>>>> 85e84683
                                             "kind": "IdentifierName",
                                             "fullStart": 951,
                                             "fullEnd": 958,
