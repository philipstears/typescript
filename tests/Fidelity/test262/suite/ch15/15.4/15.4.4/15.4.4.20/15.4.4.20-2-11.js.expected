{
    "isDeclaration": false,
    "languageVersion": "EcmaScript5",
    "parseOptions": {
        "allowAutomaticSemicolonInsertion": true
    },
    "sourceUnit": {
        "kind": "SourceUnit",
        "fullStart": 0,
        "fullEnd": 1098,
        "start": 576,
        "end": 1098,
        "fullWidth": 1098,
        "width": 522,
        "isIncrementallyUnusable": true,
        "moduleElements": [
            {
                "kind": "FunctionDeclaration",
                "fullStart": 0,
                "fullEnd": 1074,
                "start": 576,
                "end": 1072,
                "fullWidth": 1074,
                "width": 496,
                "isIncrementallyUnusable": true,
                "modifiers": [],
                "functionKeyword": {
                    "kind": "FunctionKeyword",
                    "fullStart": 0,
                    "fullEnd": 585,
                    "start": 576,
                    "end": 584,
                    "fullWidth": 585,
                    "width": 8,
                    "text": "function",
                    "value": "function",
                    "valueText": "function",
                    "hasLeadingTrivia": true,
                    "hasLeadingComment": true,
                    "hasLeadingNewLine": true,
                    "hasTrailingTrivia": true,
                    "leadingTrivia": [
                        {
                            "kind": "SingleLineCommentTrivia",
                            "text": "/// Copyright (c) 2012 Ecma International.  All rights reserved. "
                        },
                        {
                            "kind": "NewLineTrivia",
                            "text": "\r\n"
                        },
                        {
                            "kind": "SingleLineCommentTrivia",
                            "text": "/// Ecma International makes this code available under the terms and conditions set"
                        },
                        {
                            "kind": "NewLineTrivia",
                            "text": "\r\n"
                        },
                        {
                            "kind": "SingleLineCommentTrivia",
                            "text": "/// forth on http://hg.ecmascript.org/tests/test262/raw-file/tip/LICENSE (the "
                        },
                        {
                            "kind": "NewLineTrivia",
                            "text": "\r\n"
                        },
                        {
                            "kind": "SingleLineCommentTrivia",
                            "text": "/// \"Use Terms\").   Any redistribution of this code must retain the above "
                        },
                        {
                            "kind": "NewLineTrivia",
                            "text": "\r\n"
                        },
                        {
                            "kind": "SingleLineCommentTrivia",
                            "text": "/// copyright and this notice and otherwise comply with the Use Terms."
                        },
                        {
                            "kind": "NewLineTrivia",
                            "text": "\r\n"
                        },
                        {
                            "kind": "MultiLineCommentTrivia",
                            "text": "/**\r\n * @path ch15/15.4/15.4.4/15.4.4.20/15.4.4.20-2-11.js\r\n * @description Array.prototype.filter applied to Array-like object, 'length' is own accessor property without a get function\r\n */"
                        },
                        {
                            "kind": "NewLineTrivia",
                            "text": "\r\n"
                        },
                        {
                            "kind": "NewLineTrivia",
                            "text": "\r\n"
                        },
                        {
                            "kind": "NewLineTrivia",
                            "text": "\r\n"
                        }
                    ],
                    "trailingTrivia": [
                        {
                            "kind": "WhitespaceTrivia",
                            "text": " "
                        }
                    ]
                },
                "identifier": {
                    "kind": "IdentifierName",
                    "fullStart": 585,
                    "fullEnd": 593,
                    "start": 585,
                    "end": 593,
                    "fullWidth": 8,
                    "width": 8,
                    "text": "testcase",
                    "value": "testcase",
                    "valueText": "testcase"
                },
                "callSignature": {
                    "kind": "CallSignature",
                    "fullStart": 593,
                    "fullEnd": 596,
                    "start": 593,
                    "end": 595,
                    "fullWidth": 3,
                    "width": 2,
                    "parameterList": {
                        "kind": "ParameterList",
                        "fullStart": 593,
                        "fullEnd": 596,
                        "start": 593,
                        "end": 595,
                        "fullWidth": 3,
                        "width": 2,
                        "openParenToken": {
                            "kind": "OpenParenToken",
                            "fullStart": 593,
                            "fullEnd": 594,
                            "start": 593,
                            "end": 594,
                            "fullWidth": 1,
                            "width": 1,
                            "text": "(",
                            "value": "(",
                            "valueText": "("
                        },
                        "parameters": [],
                        "closeParenToken": {
                            "kind": "CloseParenToken",
                            "fullStart": 594,
                            "fullEnd": 596,
                            "start": 594,
                            "end": 595,
                            "fullWidth": 2,
                            "width": 1,
                            "text": ")",
                            "value": ")",
                            "valueText": ")",
                            "hasTrailingTrivia": true,
                            "trailingTrivia": [
                                {
                                    "kind": "WhitespaceTrivia",
                                    "text": " "
                                }
                            ]
                        }
                    }
                },
                "block": {
                    "kind": "Block",
                    "fullStart": 596,
                    "fullEnd": 1074,
                    "start": 596,
                    "end": 1072,
                    "fullWidth": 478,
                    "width": 476,
                    "isIncrementallyUnusable": true,
                    "openBraceToken": {
                        "kind": "OpenBraceToken",
                        "fullStart": 596,
                        "fullEnd": 599,
                        "start": 596,
                        "end": 597,
                        "fullWidth": 3,
                        "width": 1,
                        "text": "{",
                        "value": "{",
                        "valueText": "{",
                        "hasTrailingTrivia": true,
                        "hasTrailingNewLine": true,
                        "trailingTrivia": [
                            {
                                "kind": "NewLineTrivia",
                                "text": "\r\n"
                            }
                        ]
                    },
                    "statements": [
                        {
                            "kind": "VariableStatement",
                            "fullStart": 599,
                            "fullEnd": 632,
                            "start": 609,
                            "end": 630,
                            "fullWidth": 33,
                            "width": 21,
                            "modifiers": [],
                            "variableDeclaration": {
                                "kind": "VariableDeclaration",
                                "fullStart": 599,
                                "fullEnd": 629,
                                "start": 609,
                                "end": 629,
                                "fullWidth": 30,
                                "width": 20,
                                "varKeyword": {
                                    "kind": "VarKeyword",
                                    "fullStart": 599,
                                    "fullEnd": 613,
                                    "start": 609,
                                    "end": 612,
                                    "fullWidth": 14,
                                    "width": 3,
                                    "text": "var",
                                    "value": "var",
                                    "valueText": "var",
                                    "hasLeadingTrivia": true,
                                    "hasLeadingNewLine": true,
                                    "hasTrailingTrivia": true,
                                    "leadingTrivia": [
                                        {
                                            "kind": "NewLineTrivia",
                                            "text": "\r\n"
                                        },
                                        {
                                            "kind": "WhitespaceTrivia",
                                            "text": "        "
                                        }
                                    ],
                                    "trailingTrivia": [
                                        {
                                            "kind": "WhitespaceTrivia",
                                            "text": " "
                                        }
                                    ]
                                },
                                "variableDeclarators": [
                                    {
                                        "kind": "VariableDeclarator",
                                        "fullStart": 613,
                                        "fullEnd": 629,
                                        "start": 613,
                                        "end": 629,
                                        "fullWidth": 16,
<<<<<<< HEAD
                                        "width": 16,
                                        "identifier": {
=======
                                        "propertyName": {
>>>>>>> 85e84683
                                            "kind": "IdentifierName",
                                            "fullStart": 613,
                                            "fullEnd": 622,
                                            "start": 613,
                                            "end": 621,
                                            "fullWidth": 9,
                                            "width": 8,
                                            "text": "accessed",
                                            "value": "accessed",
                                            "valueText": "accessed",
                                            "hasTrailingTrivia": true,
                                            "trailingTrivia": [
                                                {
                                                    "kind": "WhitespaceTrivia",
                                                    "text": " "
                                                }
                                            ]
                                        },
                                        "equalsValueClause": {
                                            "kind": "EqualsValueClause",
                                            "fullStart": 622,
                                            "fullEnd": 629,
                                            "start": 622,
                                            "end": 629,
                                            "fullWidth": 7,
                                            "width": 7,
                                            "equalsToken": {
                                                "kind": "EqualsToken",
                                                "fullStart": 622,
                                                "fullEnd": 624,
                                                "start": 622,
                                                "end": 623,
                                                "fullWidth": 2,
                                                "width": 1,
                                                "text": "=",
                                                "value": "=",
                                                "valueText": "=",
                                                "hasTrailingTrivia": true,
                                                "trailingTrivia": [
                                                    {
                                                        "kind": "WhitespaceTrivia",
                                                        "text": " "
                                                    }
                                                ]
                                            },
                                            "value": {
                                                "kind": "FalseKeyword",
                                                "fullStart": 624,
                                                "fullEnd": 629,
                                                "start": 624,
                                                "end": 629,
                                                "fullWidth": 5,
                                                "width": 5,
                                                "text": "false",
                                                "value": false,
                                                "valueText": "false"
                                            }
                                        }
                                    }
                                ]
                            },
                            "semicolonToken": {
                                "kind": "SemicolonToken",
                                "fullStart": 629,
                                "fullEnd": 632,
                                "start": 629,
                                "end": 630,
                                "fullWidth": 3,
                                "width": 1,
                                "text": ";",
                                "value": ";",
                                "valueText": ";",
                                "hasTrailingTrivia": true,
                                "hasTrailingNewLine": true,
                                "trailingTrivia": [
                                    {
                                        "kind": "NewLineTrivia",
                                        "text": "\r\n"
                                    }
                                ]
                            }
                        },
                        {
                            "kind": "FunctionDeclaration",
                            "fullStart": 632,
                            "fullEnd": 745,
                            "start": 640,
                            "end": 743,
                            "fullWidth": 113,
                            "width": 103,
                            "modifiers": [],
                            "functionKeyword": {
                                "kind": "FunctionKeyword",
                                "fullStart": 632,
                                "fullEnd": 649,
                                "start": 640,
                                "end": 648,
                                "fullWidth": 17,
                                "width": 8,
                                "text": "function",
                                "value": "function",
                                "valueText": "function",
                                "hasLeadingTrivia": true,
                                "hasTrailingTrivia": true,
                                "leadingTrivia": [
                                    {
                                        "kind": "WhitespaceTrivia",
                                        "text": "        "
                                    }
                                ],
                                "trailingTrivia": [
                                    {
                                        "kind": "WhitespaceTrivia",
                                        "text": " "
                                    }
                                ]
                            },
                            "identifier": {
                                "kind": "IdentifierName",
                                "fullStart": 649,
                                "fullEnd": 659,
                                "start": 649,
                                "end": 659,
                                "fullWidth": 10,
                                "width": 10,
                                "text": "callbackfn",
                                "value": "callbackfn",
                                "valueText": "callbackfn"
                            },
                            "callSignature": {
                                "kind": "CallSignature",
                                "fullStart": 659,
                                "fullEnd": 675,
                                "start": 659,
                                "end": 674,
                                "fullWidth": 16,
                                "width": 15,
                                "parameterList": {
                                    "kind": "ParameterList",
                                    "fullStart": 659,
                                    "fullEnd": 675,
                                    "start": 659,
                                    "end": 674,
                                    "fullWidth": 16,
                                    "width": 15,
                                    "openParenToken": {
                                        "kind": "OpenParenToken",
                                        "fullStart": 659,
                                        "fullEnd": 660,
                                        "start": 659,
                                        "end": 660,
                                        "fullWidth": 1,
                                        "width": 1,
                                        "text": "(",
                                        "value": "(",
                                        "valueText": "("
                                    },
                                    "parameters": [
                                        {
                                            "kind": "Parameter",
                                            "fullStart": 660,
                                            "fullEnd": 663,
                                            "start": 660,
                                            "end": 663,
                                            "fullWidth": 3,
                                            "width": 3,
                                            "modifiers": [],
                                            "identifier": {
                                                "kind": "IdentifierName",
                                                "fullStart": 660,
                                                "fullEnd": 663,
                                                "start": 660,
                                                "end": 663,
                                                "fullWidth": 3,
                                                "width": 3,
                                                "text": "val",
                                                "value": "val",
                                                "valueText": "val"
                                            }
                                        },
                                        {
                                            "kind": "CommaToken",
                                            "fullStart": 663,
                                            "fullEnd": 665,
                                            "start": 663,
                                            "end": 664,
                                            "fullWidth": 2,
                                            "width": 1,
                                            "text": ",",
                                            "value": ",",
                                            "valueText": ",",
                                            "hasTrailingTrivia": true,
                                            "trailingTrivia": [
                                                {
                                                    "kind": "WhitespaceTrivia",
                                                    "text": " "
                                                }
                                            ]
                                        },
                                        {
                                            "kind": "Parameter",
                                            "fullStart": 665,
                                            "fullEnd": 668,
                                            "start": 665,
                                            "end": 668,
                                            "fullWidth": 3,
                                            "width": 3,
                                            "modifiers": [],
                                            "identifier": {
                                                "kind": "IdentifierName",
                                                "fullStart": 665,
                                                "fullEnd": 668,
                                                "start": 665,
                                                "end": 668,
                                                "fullWidth": 3,
                                                "width": 3,
                                                "text": "idx",
                                                "value": "idx",
                                                "valueText": "idx"
                                            }
                                        },
                                        {
                                            "kind": "CommaToken",
                                            "fullStart": 668,
                                            "fullEnd": 670,
                                            "start": 668,
                                            "end": 669,
                                            "fullWidth": 2,
                                            "width": 1,
                                            "text": ",",
                                            "value": ",",
                                            "valueText": ",",
                                            "hasTrailingTrivia": true,
                                            "trailingTrivia": [
                                                {
                                                    "kind": "WhitespaceTrivia",
                                                    "text": " "
                                                }
                                            ]
                                        },
                                        {
                                            "kind": "Parameter",
                                            "fullStart": 670,
                                            "fullEnd": 673,
                                            "start": 670,
                                            "end": 673,
                                            "fullWidth": 3,
                                            "width": 3,
                                            "modifiers": [],
                                            "identifier": {
                                                "kind": "IdentifierName",
                                                "fullStart": 670,
                                                "fullEnd": 673,
                                                "start": 670,
                                                "end": 673,
                                                "fullWidth": 3,
                                                "width": 3,
                                                "text": "obj",
                                                "value": "obj",
                                                "valueText": "obj"
                                            }
                                        }
                                    ],
                                    "closeParenToken": {
                                        "kind": "CloseParenToken",
                                        "fullStart": 673,
                                        "fullEnd": 675,
                                        "start": 673,
                                        "end": 674,
                                        "fullWidth": 2,
                                        "width": 1,
                                        "text": ")",
                                        "value": ")",
                                        "valueText": ")",
                                        "hasTrailingTrivia": true,
                                        "trailingTrivia": [
                                            {
                                                "kind": "WhitespaceTrivia",
                                                "text": " "
                                            }
                                        ]
                                    }
                                }
                            },
                            "block": {
                                "kind": "Block",
                                "fullStart": 675,
                                "fullEnd": 745,
                                "start": 675,
                                "end": 743,
                                "fullWidth": 70,
                                "width": 68,
                                "openBraceToken": {
                                    "kind": "OpenBraceToken",
                                    "fullStart": 675,
                                    "fullEnd": 678,
                                    "start": 675,
                                    "end": 676,
                                    "fullWidth": 3,
                                    "width": 1,
                                    "text": "{",
                                    "value": "{",
                                    "valueText": "{",
                                    "hasTrailingTrivia": true,
                                    "hasTrailingNewLine": true,
                                    "trailingTrivia": [
                                        {
                                            "kind": "NewLineTrivia",
                                            "text": "\r\n"
                                        }
                                    ]
                                },
                                "statements": [
                                    {
                                        "kind": "ExpressionStatement",
                                        "fullStart": 678,
                                        "fullEnd": 708,
                                        "start": 690,
                                        "end": 706,
                                        "fullWidth": 30,
                                        "width": 16,
                                        "expression": {
                                            "kind": "AssignmentExpression",
                                            "fullStart": 678,
                                            "fullEnd": 705,
                                            "start": 690,
                                            "end": 705,
                                            "fullWidth": 27,
                                            "width": 15,
                                            "left": {
                                                "kind": "IdentifierName",
                                                "fullStart": 678,
                                                "fullEnd": 699,
                                                "start": 690,
                                                "end": 698,
                                                "fullWidth": 21,
                                                "width": 8,
                                                "text": "accessed",
                                                "value": "accessed",
                                                "valueText": "accessed",
                                                "hasLeadingTrivia": true,
                                                "hasTrailingTrivia": true,
                                                "leadingTrivia": [
                                                    {
                                                        "kind": "WhitespaceTrivia",
                                                        "text": "            "
                                                    }
                                                ],
                                                "trailingTrivia": [
                                                    {
                                                        "kind": "WhitespaceTrivia",
                                                        "text": " "
                                                    }
                                                ]
                                            },
                                            "operatorToken": {
                                                "kind": "EqualsToken",
                                                "fullStart": 699,
                                                "fullEnd": 701,
                                                "start": 699,
                                                "end": 700,
                                                "fullWidth": 2,
                                                "width": 1,
                                                "text": "=",
                                                "value": "=",
                                                "valueText": "=",
                                                "hasTrailingTrivia": true,
                                                "trailingTrivia": [
                                                    {
                                                        "kind": "WhitespaceTrivia",
                                                        "text": " "
                                                    }
                                                ]
                                            },
                                            "right": {
                                                "kind": "TrueKeyword",
                                                "fullStart": 701,
                                                "fullEnd": 705,
                                                "start": 701,
                                                "end": 705,
                                                "fullWidth": 4,
                                                "width": 4,
                                                "text": "true",
                                                "value": true,
                                                "valueText": "true"
                                            }
                                        },
                                        "semicolonToken": {
                                            "kind": "SemicolonToken",
                                            "fullStart": 705,
                                            "fullEnd": 708,
                                            "start": 705,
                                            "end": 706,
                                            "fullWidth": 3,
                                            "width": 1,
                                            "text": ";",
                                            "value": ";",
                                            "valueText": ";",
                                            "hasTrailingTrivia": true,
                                            "hasTrailingNewLine": true,
                                            "trailingTrivia": [
                                                {
                                                    "kind": "NewLineTrivia",
                                                    "text": "\r\n"
                                                }
                                            ]
                                        }
                                    },
                                    {
                                        "kind": "ReturnStatement",
                                        "fullStart": 708,
                                        "fullEnd": 734,
                                        "start": 720,
                                        "end": 732,
                                        "fullWidth": 26,
                                        "width": 12,
                                        "returnKeyword": {
                                            "kind": "ReturnKeyword",
                                            "fullStart": 708,
                                            "fullEnd": 727,
                                            "start": 720,
                                            "end": 726,
                                            "fullWidth": 19,
                                            "width": 6,
                                            "text": "return",
                                            "value": "return",
                                            "valueText": "return",
                                            "hasLeadingTrivia": true,
                                            "hasTrailingTrivia": true,
                                            "leadingTrivia": [
                                                {
                                                    "kind": "WhitespaceTrivia",
                                                    "text": "            "
                                                }
                                            ],
                                            "trailingTrivia": [
                                                {
                                                    "kind": "WhitespaceTrivia",
                                                    "text": " "
                                                }
                                            ]
                                        },
                                        "expression": {
                                            "kind": "TrueKeyword",
                                            "fullStart": 727,
                                            "fullEnd": 731,
                                            "start": 727,
                                            "end": 731,
                                            "fullWidth": 4,
                                            "width": 4,
                                            "text": "true",
                                            "value": true,
                                            "valueText": "true"
                                        },
                                        "semicolonToken": {
                                            "kind": "SemicolonToken",
                                            "fullStart": 731,
                                            "fullEnd": 734,
                                            "start": 731,
                                            "end": 732,
                                            "fullWidth": 3,
                                            "width": 1,
                                            "text": ";",
                                            "value": ";",
                                            "valueText": ";",
                                            "hasTrailingTrivia": true,
                                            "hasTrailingNewLine": true,
                                            "trailingTrivia": [
                                                {
                                                    "kind": "NewLineTrivia",
                                                    "text": "\r\n"
                                                }
                                            ]
                                        }
                                    }
                                ],
                                "closeBraceToken": {
                                    "kind": "CloseBraceToken",
                                    "fullStart": 734,
                                    "fullEnd": 745,
                                    "start": 742,
                                    "end": 743,
                                    "fullWidth": 11,
                                    "width": 1,
                                    "text": "}",
                                    "value": "}",
                                    "valueText": "}",
                                    "hasLeadingTrivia": true,
                                    "hasTrailingTrivia": true,
                                    "hasTrailingNewLine": true,
                                    "leadingTrivia": [
                                        {
                                            "kind": "WhitespaceTrivia",
                                            "text": "        "
                                        }
                                    ],
                                    "trailingTrivia": [
                                        {
                                            "kind": "NewLineTrivia",
                                            "text": "\r\n"
                                        }
                                    ]
                                }
                            }
                        },
                        {
                            "kind": "VariableStatement",
                            "fullStart": 745,
                            "fullEnd": 819,
                            "start": 755,
                            "end": 817,
                            "fullWidth": 74,
                            "width": 62,
                            "modifiers": [],
                            "variableDeclaration": {
                                "kind": "VariableDeclaration",
                                "fullStart": 745,
                                "fullEnd": 816,
                                "start": 755,
                                "end": 816,
                                "fullWidth": 71,
                                "width": 61,
                                "varKeyword": {
                                    "kind": "VarKeyword",
                                    "fullStart": 745,
                                    "fullEnd": 759,
                                    "start": 755,
                                    "end": 758,
                                    "fullWidth": 14,
                                    "width": 3,
                                    "text": "var",
                                    "value": "var",
                                    "valueText": "var",
                                    "hasLeadingTrivia": true,
                                    "hasLeadingNewLine": true,
                                    "hasTrailingTrivia": true,
                                    "leadingTrivia": [
                                        {
                                            "kind": "NewLineTrivia",
                                            "text": "\r\n"
                                        },
                                        {
                                            "kind": "WhitespaceTrivia",
                                            "text": "        "
                                        }
                                    ],
                                    "trailingTrivia": [
                                        {
                                            "kind": "WhitespaceTrivia",
                                            "text": " "
                                        }
                                    ]
                                },
                                "variableDeclarators": [
                                    {
                                        "kind": "VariableDeclarator",
                                        "fullStart": 759,
                                        "fullEnd": 816,
                                        "start": 759,
                                        "end": 816,
                                        "fullWidth": 57,
<<<<<<< HEAD
                                        "width": 57,
                                        "identifier": {
=======
                                        "propertyName": {
>>>>>>> 85e84683
                                            "kind": "IdentifierName",
                                            "fullStart": 759,
                                            "fullEnd": 763,
                                            "start": 759,
                                            "end": 762,
                                            "fullWidth": 4,
                                            "width": 3,
                                            "text": "obj",
                                            "value": "obj",
                                            "valueText": "obj",
                                            "hasTrailingTrivia": true,
                                            "trailingTrivia": [
                                                {
                                                    "kind": "WhitespaceTrivia",
                                                    "text": " "
                                                }
                                            ]
                                        },
                                        "equalsValueClause": {
                                            "kind": "EqualsValueClause",
                                            "fullStart": 763,
                                            "fullEnd": 816,
                                            "start": 763,
                                            "end": 816,
                                            "fullWidth": 53,
                                            "width": 53,
                                            "equalsToken": {
                                                "kind": "EqualsToken",
                                                "fullStart": 763,
                                                "fullEnd": 765,
                                                "start": 763,
                                                "end": 764,
                                                "fullWidth": 2,
                                                "width": 1,
                                                "text": "=",
                                                "value": "=",
                                                "valueText": "=",
                                                "hasTrailingTrivia": true,
                                                "trailingTrivia": [
                                                    {
                                                        "kind": "WhitespaceTrivia",
                                                        "text": " "
                                                    }
                                                ]
                                            },
                                            "value": {
                                                "kind": "ObjectLiteralExpression",
                                                "fullStart": 765,
                                                "fullEnd": 816,
                                                "start": 765,
                                                "end": 816,
                                                "fullWidth": 51,
                                                "width": 51,
                                                "openBraceToken": {
                                                    "kind": "OpenBraceToken",
                                                    "fullStart": 765,
                                                    "fullEnd": 768,
                                                    "start": 765,
                                                    "end": 766,
                                                    "fullWidth": 3,
                                                    "width": 1,
                                                    "text": "{",
                                                    "value": "{",
                                                    "valueText": "{",
                                                    "hasTrailingTrivia": true,
                                                    "hasTrailingNewLine": true,
                                                    "trailingTrivia": [
                                                        {
                                                            "kind": "NewLineTrivia",
                                                            "text": "\r\n"
                                                        }
                                                    ]
                                                },
                                                "propertyAssignments": [
                                                    {
                                                        "kind": "SimplePropertyAssignment",
                                                        "fullStart": 768,
                                                        "fullEnd": 785,
                                                        "start": 780,
                                                        "end": 785,
                                                        "fullWidth": 17,
                                                        "width": 5,
                                                        "propertyName": {
                                                            "kind": "NumericLiteral",
                                                            "fullStart": 768,
                                                            "fullEnd": 781,
                                                            "start": 780,
                                                            "end": 781,
                                                            "fullWidth": 13,
                                                            "width": 1,
                                                            "text": "0",
                                                            "value": 0,
                                                            "valueText": "0",
                                                            "hasLeadingTrivia": true,
                                                            "leadingTrivia": [
                                                                {
                                                                    "kind": "WhitespaceTrivia",
                                                                    "text": "            "
                                                                }
                                                            ]
                                                        },
                                                        "colonToken": {
                                                            "kind": "ColonToken",
                                                            "fullStart": 781,
                                                            "fullEnd": 783,
                                                            "start": 781,
                                                            "end": 782,
                                                            "fullWidth": 2,
                                                            "width": 1,
                                                            "text": ":",
                                                            "value": ":",
                                                            "valueText": ":",
                                                            "hasTrailingTrivia": true,
                                                            "trailingTrivia": [
                                                                {
                                                                    "kind": "WhitespaceTrivia",
                                                                    "text": " "
                                                                }
                                                            ]
                                                        },
                                                        "expression": {
                                                            "kind": "NumericLiteral",
                                                            "fullStart": 783,
                                                            "fullEnd": 785,
                                                            "start": 783,
                                                            "end": 785,
                                                            "fullWidth": 2,
                                                            "width": 2,
                                                            "text": "11",
                                                            "value": 11,
                                                            "valueText": "11"
                                                        }
                                                    },
                                                    {
                                                        "kind": "CommaToken",
                                                        "fullStart": 785,
                                                        "fullEnd": 788,
                                                        "start": 785,
                                                        "end": 786,
                                                        "fullWidth": 3,
                                                        "width": 1,
                                                        "text": ",",
                                                        "value": ",",
                                                        "valueText": ",",
                                                        "hasTrailingTrivia": true,
                                                        "hasTrailingNewLine": true,
                                                        "trailingTrivia": [
                                                            {
                                                                "kind": "NewLineTrivia",
                                                                "text": "\r\n"
                                                            }
                                                        ]
                                                    },
                                                    {
                                                        "kind": "SimplePropertyAssignment",
                                                        "fullStart": 788,
                                                        "fullEnd": 807,
                                                        "start": 800,
                                                        "end": 805,
                                                        "fullWidth": 19,
                                                        "width": 5,
                                                        "propertyName": {
                                                            "kind": "NumericLiteral",
                                                            "fullStart": 788,
                                                            "fullEnd": 801,
                                                            "start": 800,
                                                            "end": 801,
                                                            "fullWidth": 13,
                                                            "width": 1,
                                                            "text": "1",
                                                            "value": 1,
                                                            "valueText": "1",
                                                            "hasLeadingTrivia": true,
                                                            "leadingTrivia": [
                                                                {
                                                                    "kind": "WhitespaceTrivia",
                                                                    "text": "            "
                                                                }
                                                            ]
                                                        },
                                                        "colonToken": {
                                                            "kind": "ColonToken",
                                                            "fullStart": 801,
                                                            "fullEnd": 803,
                                                            "start": 801,
                                                            "end": 802,
                                                            "fullWidth": 2,
                                                            "width": 1,
                                                            "text": ":",
                                                            "value": ":",
                                                            "valueText": ":",
                                                            "hasTrailingTrivia": true,
                                                            "trailingTrivia": [
                                                                {
                                                                    "kind": "WhitespaceTrivia",
                                                                    "text": " "
                                                                }
                                                            ]
                                                        },
                                                        "expression": {
                                                            "kind": "NumericLiteral",
                                                            "fullStart": 803,
                                                            "fullEnd": 807,
                                                            "start": 803,
                                                            "end": 805,
                                                            "fullWidth": 4,
                                                            "width": 2,
                                                            "text": "12",
                                                            "value": 12,
                                                            "valueText": "12",
                                                            "hasTrailingTrivia": true,
                                                            "hasTrailingNewLine": true,
                                                            "trailingTrivia": [
                                                                {
                                                                    "kind": "NewLineTrivia",
                                                                    "text": "\r\n"
                                                                }
                                                            ]
                                                        }
                                                    }
                                                ],
                                                "closeBraceToken": {
                                                    "kind": "CloseBraceToken",
                                                    "fullStart": 807,
                                                    "fullEnd": 816,
                                                    "start": 815,
                                                    "end": 816,
                                                    "fullWidth": 9,
                                                    "width": 1,
                                                    "text": "}",
                                                    "value": "}",
                                                    "valueText": "}",
                                                    "hasLeadingTrivia": true,
                                                    "leadingTrivia": [
                                                        {
                                                            "kind": "WhitespaceTrivia",
                                                            "text": "        "
                                                        }
                                                    ]
                                                }
                                            }
                                        }
                                    }
                                ]
                            },
                            "semicolonToken": {
                                "kind": "SemicolonToken",
                                "fullStart": 816,
                                "fullEnd": 819,
                                "start": 816,
                                "end": 817,
                                "fullWidth": 3,
                                "width": 1,
                                "text": ";",
                                "value": ";",
                                "valueText": ";",
                                "hasTrailingTrivia": true,
                                "hasTrailingNewLine": true,
                                "trailingTrivia": [
                                    {
                                        "kind": "NewLineTrivia",
                                        "text": "\r\n"
                                    }
                                ]
                            }
                        },
                        {
                            "kind": "ExpressionStatement",
                            "fullStart": 819,
                            "fullEnd": 947,
                            "start": 827,
                            "end": 945,
                            "fullWidth": 128,
                            "width": 118,
                            "isIncrementallyUnusable": true,
                            "expression": {
                                "kind": "InvocationExpression",
                                "fullStart": 819,
                                "fullEnd": 944,
                                "start": 827,
                                "end": 944,
                                "fullWidth": 125,
                                "width": 117,
                                "isIncrementallyUnusable": true,
                                "expression": {
                                    "kind": "MemberAccessExpression",
                                    "fullStart": 819,
                                    "fullEnd": 848,
                                    "start": 827,
                                    "end": 848,
                                    "fullWidth": 29,
                                    "width": 21,
                                    "expression": {
                                        "kind": "IdentifierName",
                                        "fullStart": 819,
                                        "fullEnd": 833,
                                        "start": 827,
                                        "end": 833,
                                        "fullWidth": 14,
                                        "width": 6,
                                        "text": "Object",
                                        "value": "Object",
                                        "valueText": "Object",
                                        "hasLeadingTrivia": true,
                                        "leadingTrivia": [
                                            {
                                                "kind": "WhitespaceTrivia",
                                                "text": "        "
                                            }
                                        ]
                                    },
                                    "dotToken": {
                                        "kind": "DotToken",
                                        "fullStart": 833,
                                        "fullEnd": 834,
                                        "start": 833,
                                        "end": 834,
                                        "fullWidth": 1,
                                        "width": 1,
                                        "text": ".",
                                        "value": ".",
                                        "valueText": "."
                                    },
                                    "name": {
                                        "kind": "IdentifierName",
                                        "fullStart": 834,
                                        "fullEnd": 848,
                                        "start": 834,
                                        "end": 848,
                                        "fullWidth": 14,
                                        "width": 14,
                                        "text": "defineProperty",
                                        "value": "defineProperty",
                                        "valueText": "defineProperty"
                                    }
                                },
                                "argumentList": {
                                    "kind": "ArgumentList",
                                    "fullStart": 848,
                                    "fullEnd": 944,
                                    "start": 848,
                                    "end": 944,
                                    "fullWidth": 96,
                                    "width": 96,
                                    "isIncrementallyUnusable": true,
                                    "openParenToken": {
                                        "kind": "OpenParenToken",
                                        "fullStart": 848,
                                        "fullEnd": 849,
                                        "start": 848,
                                        "end": 849,
                                        "fullWidth": 1,
                                        "width": 1,
                                        "text": "(",
                                        "value": "(",
                                        "valueText": "("
                                    },
                                    "arguments": [
                                        {
                                            "kind": "IdentifierName",
                                            "fullStart": 849,
                                            "fullEnd": 852,
                                            "start": 849,
                                            "end": 852,
                                            "fullWidth": 3,
                                            "width": 3,
                                            "text": "obj",
                                            "value": "obj",
                                            "valueText": "obj"
                                        },
                                        {
                                            "kind": "CommaToken",
                                            "fullStart": 852,
                                            "fullEnd": 854,
                                            "start": 852,
                                            "end": 853,
                                            "fullWidth": 2,
                                            "width": 1,
                                            "text": ",",
                                            "value": ",",
                                            "valueText": ",",
                                            "hasTrailingTrivia": true,
                                            "trailingTrivia": [
                                                {
                                                    "kind": "WhitespaceTrivia",
                                                    "text": " "
                                                }
                                            ]
                                        },
                                        {
                                            "kind": "StringLiteral",
                                            "fullStart": 854,
                                            "fullEnd": 862,
                                            "start": 854,
                                            "end": 862,
                                            "fullWidth": 8,
                                            "width": 8,
                                            "text": "\"length\"",
                                            "value": "length",
                                            "valueText": "length"
                                        },
                                        {
                                            "kind": "CommaToken",
                                            "fullStart": 862,
                                            "fullEnd": 864,
                                            "start": 862,
                                            "end": 863,
                                            "fullWidth": 2,
                                            "width": 1,
                                            "text": ",",
                                            "value": ",",
                                            "valueText": ",",
                                            "hasTrailingTrivia": true,
                                            "trailingTrivia": [
                                                {
                                                    "kind": "WhitespaceTrivia",
                                                    "text": " "
                                                }
                                            ]
                                        },
                                        {
                                            "kind": "ObjectLiteralExpression",
                                            "fullStart": 864,
                                            "fullEnd": 943,
                                            "start": 864,
                                            "end": 943,
                                            "fullWidth": 79,
                                            "width": 79,
                                            "isIncrementallyUnusable": true,
                                            "openBraceToken": {
                                                "kind": "OpenBraceToken",
                                                "fullStart": 864,
                                                "fullEnd": 867,
                                                "start": 864,
                                                "end": 865,
                                                "fullWidth": 3,
                                                "width": 1,
                                                "text": "{",
                                                "value": "{",
                                                "valueText": "{",
                                                "hasTrailingTrivia": true,
                                                "hasTrailingNewLine": true,
                                                "trailingTrivia": [
                                                    {
                                                        "kind": "NewLineTrivia",
                                                        "text": "\r\n"
                                                    }
                                                ]
                                            },
                                            "propertyAssignments": [
                                                {
                                                    "kind": "SimplePropertyAssignment",
                                                    "fullStart": 867,
                                                    "fullEnd": 899,
                                                    "start": 879,
                                                    "end": 899,
                                                    "fullWidth": 32,
                                                    "width": 20,
                                                    "isIncrementallyUnusable": true,
                                                    "propertyName": {
                                                        "kind": "IdentifierName",
                                                        "fullStart": 867,
                                                        "fullEnd": 882,
                                                        "start": 879,
                                                        "end": 882,
                                                        "fullWidth": 15,
                                                        "width": 3,
                                                        "text": "set",
                                                        "value": "set",
                                                        "valueText": "set",
                                                        "hasLeadingTrivia": true,
                                                        "leadingTrivia": [
                                                            {
                                                                "kind": "WhitespaceTrivia",
                                                                "text": "            "
                                                            }
                                                        ]
                                                    },
                                                    "colonToken": {
                                                        "kind": "ColonToken",
                                                        "fullStart": 882,
                                                        "fullEnd": 884,
                                                        "start": 882,
                                                        "end": 883,
                                                        "fullWidth": 2,
                                                        "width": 1,
                                                        "text": ":",
                                                        "value": ":",
                                                        "valueText": ":",
                                                        "hasTrailingTrivia": true,
                                                        "trailingTrivia": [
                                                            {
                                                                "kind": "WhitespaceTrivia",
                                                                "text": " "
                                                            }
                                                        ]
                                                    },
                                                    "expression": {
                                                        "kind": "FunctionExpression",
                                                        "fullStart": 884,
                                                        "fullEnd": 899,
                                                        "start": 884,
                                                        "end": 899,
                                                        "fullWidth": 15,
                                                        "width": 15,
                                                        "functionKeyword": {
                                                            "kind": "FunctionKeyword",
                                                            "fullStart": 884,
                                                            "fullEnd": 893,
                                                            "start": 884,
                                                            "end": 892,
                                                            "fullWidth": 9,
                                                            "width": 8,
                                                            "text": "function",
                                                            "value": "function",
                                                            "valueText": "function",
                                                            "hasTrailingTrivia": true,
                                                            "trailingTrivia": [
                                                                {
                                                                    "kind": "WhitespaceTrivia",
                                                                    "text": " "
                                                                }
                                                            ]
                                                        },
                                                        "callSignature": {
                                                            "kind": "CallSignature",
                                                            "fullStart": 893,
                                                            "fullEnd": 896,
                                                            "start": 893,
                                                            "end": 895,
                                                            "fullWidth": 3,
                                                            "width": 2,
                                                            "parameterList": {
                                                                "kind": "ParameterList",
                                                                "fullStart": 893,
                                                                "fullEnd": 896,
                                                                "start": 893,
                                                                "end": 895,
                                                                "fullWidth": 3,
                                                                "width": 2,
                                                                "openParenToken": {
                                                                    "kind": "OpenParenToken",
                                                                    "fullStart": 893,
                                                                    "fullEnd": 894,
                                                                    "start": 893,
                                                                    "end": 894,
                                                                    "fullWidth": 1,
                                                                    "width": 1,
                                                                    "text": "(",
                                                                    "value": "(",
                                                                    "valueText": "("
                                                                },
                                                                "parameters": [],
                                                                "closeParenToken": {
                                                                    "kind": "CloseParenToken",
                                                                    "fullStart": 894,
                                                                    "fullEnd": 896,
                                                                    "start": 894,
                                                                    "end": 895,
                                                                    "fullWidth": 2,
                                                                    "width": 1,
                                                                    "text": ")",
                                                                    "value": ")",
                                                                    "valueText": ")",
                                                                    "hasTrailingTrivia": true,
                                                                    "trailingTrivia": [
                                                                        {
                                                                            "kind": "WhitespaceTrivia",
                                                                            "text": " "
                                                                        }
                                                                    ]
                                                                }
                                                            }
                                                        },
                                                        "block": {
                                                            "kind": "Block",
                                                            "fullStart": 896,
                                                            "fullEnd": 899,
                                                            "start": 896,
                                                            "end": 899,
                                                            "fullWidth": 3,
                                                            "width": 3,
                                                            "openBraceToken": {
                                                                "kind": "OpenBraceToken",
                                                                "fullStart": 896,
                                                                "fullEnd": 898,
                                                                "start": 896,
                                                                "end": 897,
                                                                "fullWidth": 2,
                                                                "width": 1,
                                                                "text": "{",
                                                                "value": "{",
                                                                "valueText": "{",
                                                                "hasTrailingTrivia": true,
                                                                "trailingTrivia": [
                                                                    {
                                                                        "kind": "WhitespaceTrivia",
                                                                        "text": " "
                                                                    }
                                                                ]
                                                            },
                                                            "statements": [],
                                                            "closeBraceToken": {
                                                                "kind": "CloseBraceToken",
                                                                "fullStart": 898,
                                                                "fullEnd": 899,
                                                                "start": 898,
                                                                "end": 899,
                                                                "fullWidth": 1,
                                                                "width": 1,
                                                                "text": "}",
                                                                "value": "}",
                                                                "valueText": "}"
                                                            }
                                                        }
                                                    }
                                                },
                                                {
                                                    "kind": "CommaToken",
                                                    "fullStart": 899,
                                                    "fullEnd": 902,
                                                    "start": 899,
                                                    "end": 900,
                                                    "fullWidth": 3,
                                                    "width": 1,
                                                    "text": ",",
                                                    "value": ",",
                                                    "valueText": ",",
                                                    "hasTrailingTrivia": true,
                                                    "hasTrailingNewLine": true,
                                                    "trailingTrivia": [
                                                        {
                                                            "kind": "NewLineTrivia",
                                                            "text": "\r\n"
                                                        }
                                                    ]
                                                },
                                                {
                                                    "kind": "SimplePropertyAssignment",
                                                    "fullStart": 902,
                                                    "fullEnd": 934,
                                                    "start": 914,
                                                    "end": 932,
                                                    "fullWidth": 32,
                                                    "width": 18,
                                                    "propertyName": {
                                                        "kind": "IdentifierName",
                                                        "fullStart": 902,
                                                        "fullEnd": 926,
                                                        "start": 914,
                                                        "end": 926,
                                                        "fullWidth": 24,
                                                        "width": 12,
                                                        "text": "configurable",
                                                        "value": "configurable",
                                                        "valueText": "configurable",
                                                        "hasLeadingTrivia": true,
                                                        "leadingTrivia": [
                                                            {
                                                                "kind": "WhitespaceTrivia",
                                                                "text": "            "
                                                            }
                                                        ]
                                                    },
                                                    "colonToken": {
                                                        "kind": "ColonToken",
                                                        "fullStart": 926,
                                                        "fullEnd": 928,
                                                        "start": 926,
                                                        "end": 927,
                                                        "fullWidth": 2,
                                                        "width": 1,
                                                        "text": ":",
                                                        "value": ":",
                                                        "valueText": ":",
                                                        "hasTrailingTrivia": true,
                                                        "trailingTrivia": [
                                                            {
                                                                "kind": "WhitespaceTrivia",
                                                                "text": " "
                                                            }
                                                        ]
                                                    },
                                                    "expression": {
                                                        "kind": "TrueKeyword",
                                                        "fullStart": 928,
                                                        "fullEnd": 934,
                                                        "start": 928,
                                                        "end": 932,
                                                        "fullWidth": 6,
                                                        "width": 4,
                                                        "text": "true",
                                                        "value": true,
                                                        "valueText": "true",
                                                        "hasTrailingTrivia": true,
                                                        "hasTrailingNewLine": true,
                                                        "trailingTrivia": [
                                                            {
                                                                "kind": "NewLineTrivia",
                                                                "text": "\r\n"
                                                            }
                                                        ]
                                                    }
                                                }
                                            ],
                                            "closeBraceToken": {
                                                "kind": "CloseBraceToken",
                                                "fullStart": 934,
                                                "fullEnd": 943,
                                                "start": 942,
                                                "end": 943,
                                                "fullWidth": 9,
                                                "width": 1,
                                                "text": "}",
                                                "value": "}",
                                                "valueText": "}",
                                                "hasLeadingTrivia": true,
                                                "leadingTrivia": [
                                                    {
                                                        "kind": "WhitespaceTrivia",
                                                        "text": "        "
                                                    }
                                                ]
                                            }
                                        }
                                    ],
                                    "closeParenToken": {
                                        "kind": "CloseParenToken",
                                        "fullStart": 943,
                                        "fullEnd": 944,
                                        "start": 943,
                                        "end": 944,
                                        "fullWidth": 1,
                                        "width": 1,
                                        "text": ")",
                                        "value": ")",
                                        "valueText": ")"
                                    }
                                }
                            },
                            "semicolonToken": {
                                "kind": "SemicolonToken",
                                "fullStart": 944,
                                "fullEnd": 947,
                                "start": 944,
                                "end": 945,
                                "fullWidth": 3,
                                "width": 1,
                                "text": ";",
                                "value": ";",
                                "valueText": ";",
                                "hasTrailingTrivia": true,
                                "hasTrailingNewLine": true,
                                "trailingTrivia": [
                                    {
                                        "kind": "NewLineTrivia",
                                        "text": "\r\n"
                                    }
                                ]
                            }
                        },
                        {
                            "kind": "VariableStatement",
                            "fullStart": 947,
                            "fullEnd": 1017,
                            "start": 957,
                            "end": 1015,
                            "fullWidth": 70,
                            "width": 58,
                            "modifiers": [],
                            "variableDeclaration": {
                                "kind": "VariableDeclaration",
                                "fullStart": 947,
                                "fullEnd": 1014,
                                "start": 957,
                                "end": 1014,
                                "fullWidth": 67,
                                "width": 57,
                                "varKeyword": {
                                    "kind": "VarKeyword",
                                    "fullStart": 947,
                                    "fullEnd": 961,
                                    "start": 957,
                                    "end": 960,
                                    "fullWidth": 14,
                                    "width": 3,
                                    "text": "var",
                                    "value": "var",
                                    "valueText": "var",
                                    "hasLeadingTrivia": true,
                                    "hasLeadingNewLine": true,
                                    "hasTrailingTrivia": true,
                                    "leadingTrivia": [
                                        {
                                            "kind": "NewLineTrivia",
                                            "text": "\r\n"
                                        },
                                        {
                                            "kind": "WhitespaceTrivia",
                                            "text": "        "
                                        }
                                    ],
                                    "trailingTrivia": [
                                        {
                                            "kind": "WhitespaceTrivia",
                                            "text": " "
                                        }
                                    ]
                                },
                                "variableDeclarators": [
                                    {
                                        "kind": "VariableDeclarator",
                                        "fullStart": 961,
                                        "fullEnd": 1014,
                                        "start": 961,
                                        "end": 1014,
                                        "fullWidth": 53,
<<<<<<< HEAD
                                        "width": 53,
                                        "identifier": {
=======
                                        "propertyName": {
>>>>>>> 85e84683
                                            "kind": "IdentifierName",
                                            "fullStart": 961,
                                            "fullEnd": 968,
                                            "start": 961,
                                            "end": 967,
                                            "fullWidth": 7,
                                            "width": 6,
                                            "text": "newArr",
                                            "value": "newArr",
                                            "valueText": "newArr",
                                            "hasTrailingTrivia": true,
                                            "trailingTrivia": [
                                                {
                                                    "kind": "WhitespaceTrivia",
                                                    "text": " "
                                                }
                                            ]
                                        },
                                        "equalsValueClause": {
                                            "kind": "EqualsValueClause",
                                            "fullStart": 968,
                                            "fullEnd": 1014,
                                            "start": 968,
                                            "end": 1014,
                                            "fullWidth": 46,
                                            "width": 46,
                                            "equalsToken": {
                                                "kind": "EqualsToken",
                                                "fullStart": 968,
                                                "fullEnd": 970,
                                                "start": 968,
                                                "end": 969,
                                                "fullWidth": 2,
                                                "width": 1,
                                                "text": "=",
                                                "value": "=",
                                                "valueText": "=",
                                                "hasTrailingTrivia": true,
                                                "trailingTrivia": [
                                                    {
                                                        "kind": "WhitespaceTrivia",
                                                        "text": " "
                                                    }
                                                ]
                                            },
                                            "value": {
                                                "kind": "InvocationExpression",
                                                "fullStart": 970,
                                                "fullEnd": 1014,
                                                "start": 970,
                                                "end": 1014,
                                                "fullWidth": 44,
                                                "width": 44,
                                                "expression": {
                                                    "kind": "MemberAccessExpression",
                                                    "fullStart": 970,
                                                    "fullEnd": 997,
                                                    "start": 970,
                                                    "end": 997,
                                                    "fullWidth": 27,
                                                    "width": 27,
                                                    "expression": {
                                                        "kind": "MemberAccessExpression",
                                                        "fullStart": 970,
                                                        "fullEnd": 992,
                                                        "start": 970,
                                                        "end": 992,
                                                        "fullWidth": 22,
                                                        "width": 22,
                                                        "expression": {
                                                            "kind": "MemberAccessExpression",
                                                            "fullStart": 970,
                                                            "fullEnd": 985,
                                                            "start": 970,
                                                            "end": 985,
                                                            "fullWidth": 15,
                                                            "width": 15,
                                                            "expression": {
                                                                "kind": "IdentifierName",
                                                                "fullStart": 970,
                                                                "fullEnd": 975,
                                                                "start": 970,
                                                                "end": 975,
                                                                "fullWidth": 5,
                                                                "width": 5,
                                                                "text": "Array",
                                                                "value": "Array",
                                                                "valueText": "Array"
                                                            },
                                                            "dotToken": {
                                                                "kind": "DotToken",
                                                                "fullStart": 975,
                                                                "fullEnd": 976,
                                                                "start": 975,
                                                                "end": 976,
                                                                "fullWidth": 1,
                                                                "width": 1,
                                                                "text": ".",
                                                                "value": ".",
                                                                "valueText": "."
                                                            },
                                                            "name": {
                                                                "kind": "IdentifierName",
                                                                "fullStart": 976,
                                                                "fullEnd": 985,
                                                                "start": 976,
                                                                "end": 985,
                                                                "fullWidth": 9,
                                                                "width": 9,
                                                                "text": "prototype",
                                                                "value": "prototype",
                                                                "valueText": "prototype"
                                                            }
                                                        },
                                                        "dotToken": {
                                                            "kind": "DotToken",
                                                            "fullStart": 985,
                                                            "fullEnd": 986,
                                                            "start": 985,
                                                            "end": 986,
                                                            "fullWidth": 1,
                                                            "width": 1,
                                                            "text": ".",
                                                            "value": ".",
                                                            "valueText": "."
                                                        },
                                                        "name": {
                                                            "kind": "IdentifierName",
                                                            "fullStart": 986,
                                                            "fullEnd": 992,
                                                            "start": 986,
                                                            "end": 992,
                                                            "fullWidth": 6,
                                                            "width": 6,
                                                            "text": "filter",
                                                            "value": "filter",
                                                            "valueText": "filter"
                                                        }
                                                    },
                                                    "dotToken": {
                                                        "kind": "DotToken",
                                                        "fullStart": 992,
                                                        "fullEnd": 993,
                                                        "start": 992,
                                                        "end": 993,
                                                        "fullWidth": 1,
                                                        "width": 1,
                                                        "text": ".",
                                                        "value": ".",
                                                        "valueText": "."
                                                    },
                                                    "name": {
                                                        "kind": "IdentifierName",
                                                        "fullStart": 993,
                                                        "fullEnd": 997,
                                                        "start": 993,
                                                        "end": 997,
                                                        "fullWidth": 4,
                                                        "width": 4,
                                                        "text": "call",
                                                        "value": "call",
                                                        "valueText": "call"
                                                    }
                                                },
                                                "argumentList": {
                                                    "kind": "ArgumentList",
                                                    "fullStart": 997,
                                                    "fullEnd": 1014,
                                                    "start": 997,
                                                    "end": 1014,
                                                    "fullWidth": 17,
                                                    "width": 17,
                                                    "openParenToken": {
                                                        "kind": "OpenParenToken",
                                                        "fullStart": 997,
                                                        "fullEnd": 998,
                                                        "start": 997,
                                                        "end": 998,
                                                        "fullWidth": 1,
                                                        "width": 1,
                                                        "text": "(",
                                                        "value": "(",
                                                        "valueText": "("
                                                    },
                                                    "arguments": [
                                                        {
                                                            "kind": "IdentifierName",
                                                            "fullStart": 998,
                                                            "fullEnd": 1001,
                                                            "start": 998,
                                                            "end": 1001,
                                                            "fullWidth": 3,
                                                            "width": 3,
                                                            "text": "obj",
                                                            "value": "obj",
                                                            "valueText": "obj"
                                                        },
                                                        {
                                                            "kind": "CommaToken",
                                                            "fullStart": 1001,
                                                            "fullEnd": 1003,
                                                            "start": 1001,
                                                            "end": 1002,
                                                            "fullWidth": 2,
                                                            "width": 1,
                                                            "text": ",",
                                                            "value": ",",
                                                            "valueText": ",",
                                                            "hasTrailingTrivia": true,
                                                            "trailingTrivia": [
                                                                {
                                                                    "kind": "WhitespaceTrivia",
                                                                    "text": " "
                                                                }
                                                            ]
                                                        },
                                                        {
                                                            "kind": "IdentifierName",
                                                            "fullStart": 1003,
                                                            "fullEnd": 1013,
                                                            "start": 1003,
                                                            "end": 1013,
                                                            "fullWidth": 10,
                                                            "width": 10,
                                                            "text": "callbackfn",
                                                            "value": "callbackfn",
                                                            "valueText": "callbackfn"
                                                        }
                                                    ],
                                                    "closeParenToken": {
                                                        "kind": "CloseParenToken",
                                                        "fullStart": 1013,
                                                        "fullEnd": 1014,
                                                        "start": 1013,
                                                        "end": 1014,
                                                        "fullWidth": 1,
                                                        "width": 1,
                                                        "text": ")",
                                                        "value": ")",
                                                        "valueText": ")"
                                                    }
                                                }
                                            }
                                        }
                                    }
                                ]
                            },
                            "semicolonToken": {
                                "kind": "SemicolonToken",
                                "fullStart": 1014,
                                "fullEnd": 1017,
                                "start": 1014,
                                "end": 1015,
                                "fullWidth": 3,
                                "width": 1,
                                "text": ";",
                                "value": ";",
                                "valueText": ";",
                                "hasTrailingTrivia": true,
                                "hasTrailingNewLine": true,
                                "trailingTrivia": [
                                    {
                                        "kind": "NewLineTrivia",
                                        "text": "\r\n"
                                    }
                                ]
                            }
                        },
                        {
                            "kind": "ReturnStatement",
                            "fullStart": 1017,
                            "fullEnd": 1067,
                            "start": 1025,
                            "end": 1065,
                            "fullWidth": 50,
                            "width": 40,
                            "returnKeyword": {
                                "kind": "ReturnKeyword",
                                "fullStart": 1017,
                                "fullEnd": 1032,
                                "start": 1025,
                                "end": 1031,
                                "fullWidth": 15,
                                "width": 6,
                                "text": "return",
                                "value": "return",
                                "valueText": "return",
                                "hasLeadingTrivia": true,
                                "hasTrailingTrivia": true,
                                "leadingTrivia": [
                                    {
                                        "kind": "WhitespaceTrivia",
                                        "text": "        "
                                    }
                                ],
                                "trailingTrivia": [
                                    {
                                        "kind": "WhitespaceTrivia",
                                        "text": " "
                                    }
                                ]
                            },
                            "expression": {
                                "kind": "LogicalAndExpression",
                                "fullStart": 1032,
                                "fullEnd": 1064,
                                "start": 1032,
                                "end": 1064,
                                "fullWidth": 32,
                                "width": 32,
                                "left": {
                                    "kind": "EqualsExpression",
                                    "fullStart": 1032,
                                    "fullEnd": 1052,
                                    "start": 1032,
                                    "end": 1051,
                                    "fullWidth": 20,
                                    "width": 19,
                                    "left": {
                                        "kind": "MemberAccessExpression",
                                        "fullStart": 1032,
                                        "fullEnd": 1046,
                                        "start": 1032,
                                        "end": 1045,
                                        "fullWidth": 14,
                                        "width": 13,
                                        "expression": {
                                            "kind": "IdentifierName",
                                            "fullStart": 1032,
                                            "fullEnd": 1038,
                                            "start": 1032,
                                            "end": 1038,
                                            "fullWidth": 6,
                                            "width": 6,
                                            "text": "newArr",
                                            "value": "newArr",
                                            "valueText": "newArr"
                                        },
                                        "dotToken": {
                                            "kind": "DotToken",
                                            "fullStart": 1038,
                                            "fullEnd": 1039,
                                            "start": 1038,
                                            "end": 1039,
                                            "fullWidth": 1,
                                            "width": 1,
                                            "text": ".",
                                            "value": ".",
                                            "valueText": "."
                                        },
                                        "name": {
                                            "kind": "IdentifierName",
                                            "fullStart": 1039,
                                            "fullEnd": 1046,
                                            "start": 1039,
                                            "end": 1045,
                                            "fullWidth": 7,
                                            "width": 6,
                                            "text": "length",
                                            "value": "length",
                                            "valueText": "length",
                                            "hasTrailingTrivia": true,
                                            "trailingTrivia": [
                                                {
                                                    "kind": "WhitespaceTrivia",
                                                    "text": " "
                                                }
                                            ]
                                        }
                                    },
                                    "operatorToken": {
                                        "kind": "EqualsEqualsEqualsToken",
                                        "fullStart": 1046,
                                        "fullEnd": 1050,
                                        "start": 1046,
                                        "end": 1049,
                                        "fullWidth": 4,
                                        "width": 3,
                                        "text": "===",
                                        "value": "===",
                                        "valueText": "===",
                                        "hasTrailingTrivia": true,
                                        "trailingTrivia": [
                                            {
                                                "kind": "WhitespaceTrivia",
                                                "text": " "
                                            }
                                        ]
                                    },
                                    "right": {
                                        "kind": "NumericLiteral",
                                        "fullStart": 1050,
                                        "fullEnd": 1052,
                                        "start": 1050,
                                        "end": 1051,
                                        "fullWidth": 2,
                                        "width": 1,
                                        "text": "0",
                                        "value": 0,
                                        "valueText": "0",
                                        "hasTrailingTrivia": true,
                                        "trailingTrivia": [
                                            {
                                                "kind": "WhitespaceTrivia",
                                                "text": " "
                                            }
                                        ]
                                    }
                                },
                                "operatorToken": {
                                    "kind": "AmpersandAmpersandToken",
                                    "fullStart": 1052,
                                    "fullEnd": 1055,
                                    "start": 1052,
                                    "end": 1054,
                                    "fullWidth": 3,
                                    "width": 2,
                                    "text": "&&",
                                    "value": "&&",
                                    "valueText": "&&",
                                    "hasTrailingTrivia": true,
                                    "trailingTrivia": [
                                        {
                                            "kind": "WhitespaceTrivia",
                                            "text": " "
                                        }
                                    ]
                                },
                                "right": {
                                    "kind": "LogicalNotExpression",
                                    "fullStart": 1055,
                                    "fullEnd": 1064,
                                    "start": 1055,
                                    "end": 1064,
                                    "fullWidth": 9,
                                    "width": 9,
                                    "operatorToken": {
                                        "kind": "ExclamationToken",
                                        "fullStart": 1055,
                                        "fullEnd": 1056,
                                        "start": 1055,
                                        "end": 1056,
                                        "fullWidth": 1,
                                        "width": 1,
                                        "text": "!",
                                        "value": "!",
                                        "valueText": "!"
                                    },
                                    "operand": {
                                        "kind": "IdentifierName",
                                        "fullStart": 1056,
                                        "fullEnd": 1064,
                                        "start": 1056,
                                        "end": 1064,
                                        "fullWidth": 8,
                                        "width": 8,
                                        "text": "accessed",
                                        "value": "accessed",
                                        "valueText": "accessed"
                                    }
                                }
                            },
                            "semicolonToken": {
                                "kind": "SemicolonToken",
                                "fullStart": 1064,
                                "fullEnd": 1067,
                                "start": 1064,
                                "end": 1065,
                                "fullWidth": 3,
                                "width": 1,
                                "text": ";",
                                "value": ";",
                                "valueText": ";",
                                "hasTrailingTrivia": true,
                                "hasTrailingNewLine": true,
                                "trailingTrivia": [
                                    {
                                        "kind": "NewLineTrivia",
                                        "text": "\r\n"
                                    }
                                ]
                            }
                        }
                    ],
                    "closeBraceToken": {
                        "kind": "CloseBraceToken",
                        "fullStart": 1067,
                        "fullEnd": 1074,
                        "start": 1071,
                        "end": 1072,
                        "fullWidth": 7,
                        "width": 1,
                        "text": "}",
                        "value": "}",
                        "valueText": "}",
                        "hasLeadingTrivia": true,
                        "hasTrailingTrivia": true,
                        "hasTrailingNewLine": true,
                        "leadingTrivia": [
                            {
                                "kind": "WhitespaceTrivia",
                                "text": "    "
                            }
                        ],
                        "trailingTrivia": [
                            {
                                "kind": "NewLineTrivia",
                                "text": "\r\n"
                            }
                        ]
                    }
                }
            },
            {
                "kind": "ExpressionStatement",
                "fullStart": 1074,
                "fullEnd": 1098,
                "start": 1074,
                "end": 1096,
                "fullWidth": 24,
                "width": 22,
                "expression": {
                    "kind": "InvocationExpression",
                    "fullStart": 1074,
                    "fullEnd": 1095,
                    "start": 1074,
                    "end": 1095,
                    "fullWidth": 21,
                    "width": 21,
                    "expression": {
                        "kind": "IdentifierName",
                        "fullStart": 1074,
                        "fullEnd": 1085,
                        "start": 1074,
                        "end": 1085,
                        "fullWidth": 11,
                        "width": 11,
                        "text": "runTestCase",
                        "value": "runTestCase",
                        "valueText": "runTestCase"
                    },
                    "argumentList": {
                        "kind": "ArgumentList",
                        "fullStart": 1085,
                        "fullEnd": 1095,
                        "start": 1085,
                        "end": 1095,
                        "fullWidth": 10,
                        "width": 10,
                        "openParenToken": {
                            "kind": "OpenParenToken",
                            "fullStart": 1085,
                            "fullEnd": 1086,
                            "start": 1085,
                            "end": 1086,
                            "fullWidth": 1,
                            "width": 1,
                            "text": "(",
                            "value": "(",
                            "valueText": "("
                        },
                        "arguments": [
                            {
                                "kind": "IdentifierName",
                                "fullStart": 1086,
                                "fullEnd": 1094,
                                "start": 1086,
                                "end": 1094,
                                "fullWidth": 8,
                                "width": 8,
                                "text": "testcase",
                                "value": "testcase",
                                "valueText": "testcase"
                            }
                        ],
                        "closeParenToken": {
                            "kind": "CloseParenToken",
                            "fullStart": 1094,
                            "fullEnd": 1095,
                            "start": 1094,
                            "end": 1095,
                            "fullWidth": 1,
                            "width": 1,
                            "text": ")",
                            "value": ")",
                            "valueText": ")"
                        }
                    }
                },
                "semicolonToken": {
                    "kind": "SemicolonToken",
                    "fullStart": 1095,
                    "fullEnd": 1098,
                    "start": 1095,
                    "end": 1096,
                    "fullWidth": 3,
                    "width": 1,
                    "text": ";",
                    "value": ";",
                    "valueText": ";",
                    "hasTrailingTrivia": true,
                    "hasTrailingNewLine": true,
                    "trailingTrivia": [
                        {
                            "kind": "NewLineTrivia",
                            "text": "\r\n"
                        }
                    ]
                }
            }
        ],
        "endOfFileToken": {
            "kind": "EndOfFileToken",
            "fullStart": 1098,
            "fullEnd": 1098,
            "start": 1098,
            "end": 1098,
            "fullWidth": 0,
            "width": 0,
            "text": ""
        }
    },
    "lineMap": {
        "lineStarts": [
            0,
            67,
            152,
            232,
            308,
            380,
            385,
            440,
            567,
            572,
            574,
            576,
            599,
            601,
            632,
            678,
            708,
            734,
            745,
            747,
            768,
            788,
            807,
            819,
            867,
            902,
            934,
            947,
            949,
            1017,
            1067,
            1074,
            1098
        ],
        "length": 1098
    }
}<|MERGE_RESOLUTION|>--- conflicted
+++ resolved
@@ -252,12 +252,8 @@
                                         "start": 613,
                                         "end": 629,
                                         "fullWidth": 16,
-<<<<<<< HEAD
                                         "width": 16,
-                                        "identifier": {
-=======
                                         "propertyName": {
->>>>>>> 85e84683
                                             "kind": "IdentifierName",
                                             "fullStart": 613,
                                             "fullEnd": 622,
@@ -819,12 +815,8 @@
                                         "start": 759,
                                         "end": 816,
                                         "fullWidth": 57,
-<<<<<<< HEAD
                                         "width": 57,
-                                        "identifier": {
-=======
                                         "propertyName": {
->>>>>>> 85e84683
                                             "kind": "IdentifierName",
                                             "fullStart": 759,
                                             "fullEnd": 763,
@@ -1642,12 +1634,8 @@
                                         "start": 961,
                                         "end": 1014,
                                         "fullWidth": 53,
-<<<<<<< HEAD
                                         "width": 53,
-                                        "identifier": {
-=======
                                         "propertyName": {
->>>>>>> 85e84683
                                             "kind": "IdentifierName",
                                             "fullStart": 961,
                                             "fullEnd": 968,
