{
    "isDeclaration": false,
    "languageVersion": "EcmaScript5",
    "parseOptions": {
        "allowAutomaticSemicolonInsertion": true
    },
    "sourceUnit": {
        "kind": "SourceUnit",
        "fullStart": 0,
        "fullEnd": 963,
        "start": 562,
        "end": 963,
        "fullWidth": 963,
        "width": 401,
        "isIncrementallyUnusable": true,
        "moduleElements": [
            {
                "kind": "FunctionDeclaration",
                "fullStart": 0,
                "fullEnd": 939,
                "start": 562,
                "end": 937,
                "fullWidth": 939,
                "width": 375,
                "modifiers": [],
                "functionKeyword": {
                    "kind": "FunctionKeyword",
                    "fullStart": 0,
                    "fullEnd": 571,
                    "start": 562,
                    "end": 570,
                    "fullWidth": 571,
                    "width": 8,
                    "text": "function",
                    "value": "function",
                    "valueText": "function",
                    "hasLeadingTrivia": true,
                    "hasLeadingComment": true,
                    "hasLeadingNewLine": true,
                    "hasTrailingTrivia": true,
                    "leadingTrivia": [
                        {
                            "kind": "SingleLineCommentTrivia",
                            "text": "/// Copyright (c) 2012 Ecma International.  All rights reserved. "
                        },
                        {
                            "kind": "NewLineTrivia",
                            "text": "\r\n"
                        },
                        {
                            "kind": "SingleLineCommentTrivia",
                            "text": "/// Ecma International makes this code available under the terms and conditions set"
                        },
                        {
                            "kind": "NewLineTrivia",
                            "text": "\r\n"
                        },
                        {
                            "kind": "SingleLineCommentTrivia",
                            "text": "/// forth on http://hg.ecmascript.org/tests/test262/raw-file/tip/LICENSE (the "
                        },
                        {
                            "kind": "NewLineTrivia",
                            "text": "\r\n"
                        },
                        {
                            "kind": "SingleLineCommentTrivia",
                            "text": "/// \"Use Terms\").   Any redistribution of this code must retain the above "
                        },
                        {
                            "kind": "NewLineTrivia",
                            "text": "\r\n"
                        },
                        {
                            "kind": "SingleLineCommentTrivia",
                            "text": "/// copyright and this notice and otherwise comply with the Use Terms."
                        },
                        {
                            "kind": "NewLineTrivia",
                            "text": "\r\n"
                        },
                        {
                            "kind": "MultiLineCommentTrivia",
                            "text": "/**\r\n * @path ch15/15.4/15.4.4/15.4.4.20/15.4.4.20-2-19.js\r\n * @description Array.prototype.filter applied to Function object, which implements its own property get method\r\n */"
                        },
                        {
                            "kind": "NewLineTrivia",
                            "text": "\r\n"
                        },
                        {
                            "kind": "NewLineTrivia",
                            "text": "\r\n"
                        },
                        {
                            "kind": "NewLineTrivia",
                            "text": "\r\n"
                        }
                    ],
                    "trailingTrivia": [
                        {
                            "kind": "WhitespaceTrivia",
                            "text": " "
                        }
                    ]
                },
                "identifier": {
                    "kind": "IdentifierName",
                    "fullStart": 571,
                    "fullEnd": 579,
                    "start": 571,
                    "end": 579,
                    "fullWidth": 8,
                    "width": 8,
                    "text": "testcase",
                    "value": "testcase",
                    "valueText": "testcase"
                },
                "callSignature": {
                    "kind": "CallSignature",
                    "fullStart": 579,
                    "fullEnd": 582,
                    "start": 579,
                    "end": 581,
                    "fullWidth": 3,
                    "width": 2,
                    "parameterList": {
                        "kind": "ParameterList",
                        "fullStart": 579,
                        "fullEnd": 582,
                        "start": 579,
                        "end": 581,
                        "fullWidth": 3,
                        "width": 2,
                        "openParenToken": {
                            "kind": "OpenParenToken",
                            "fullStart": 579,
                            "fullEnd": 580,
                            "start": 579,
                            "end": 580,
                            "fullWidth": 1,
                            "width": 1,
                            "text": "(",
                            "value": "(",
                            "valueText": "("
                        },
                        "parameters": [],
                        "closeParenToken": {
                            "kind": "CloseParenToken",
                            "fullStart": 580,
                            "fullEnd": 582,
                            "start": 580,
                            "end": 581,
                            "fullWidth": 2,
                            "width": 1,
                            "text": ")",
                            "value": ")",
                            "valueText": ")",
                            "hasTrailingTrivia": true,
                            "trailingTrivia": [
                                {
                                    "kind": "WhitespaceTrivia",
                                    "text": " "
                                }
                            ]
                        }
                    }
                },
                "block": {
                    "kind": "Block",
                    "fullStart": 582,
                    "fullEnd": 939,
                    "start": 582,
                    "end": 937,
                    "fullWidth": 357,
                    "width": 355,
                    "openBraceToken": {
                        "kind": "OpenBraceToken",
                        "fullStart": 582,
                        "fullEnd": 585,
                        "start": 582,
                        "end": 583,
                        "fullWidth": 3,
                        "width": 1,
                        "text": "{",
                        "value": "{",
                        "valueText": "{",
                        "hasTrailingTrivia": true,
                        "hasTrailingNewLine": true,
                        "trailingTrivia": [
                            {
                                "kind": "NewLineTrivia",
                                "text": "\r\n"
                            }
                        ]
                    },
                    "statements": [
                        {
                            "kind": "FunctionDeclaration",
                            "fullStart": 585,
                            "fullEnd": 682,
                            "start": 595,
                            "end": 680,
                            "fullWidth": 97,
                            "width": 85,
                            "modifiers": [],
                            "functionKeyword": {
                                "kind": "FunctionKeyword",
                                "fullStart": 585,
                                "fullEnd": 604,
                                "start": 595,
                                "end": 603,
                                "fullWidth": 19,
                                "width": 8,
                                "text": "function",
                                "value": "function",
                                "valueText": "function",
                                "hasLeadingTrivia": true,
                                "hasLeadingNewLine": true,
                                "hasTrailingTrivia": true,
                                "leadingTrivia": [
                                    {
                                        "kind": "NewLineTrivia",
                                        "text": "\r\n"
                                    },
                                    {
                                        "kind": "WhitespaceTrivia",
                                        "text": "        "
                                    }
                                ],
                                "trailingTrivia": [
                                    {
                                        "kind": "WhitespaceTrivia",
                                        "text": " "
                                    }
                                ]
                            },
                            "identifier": {
                                "kind": "IdentifierName",
                                "fullStart": 604,
                                "fullEnd": 614,
                                "start": 604,
                                "end": 614,
                                "fullWidth": 10,
                                "width": 10,
                                "text": "callbackfn",
                                "value": "callbackfn",
                                "valueText": "callbackfn"
                            },
                            "callSignature": {
                                "kind": "CallSignature",
                                "fullStart": 614,
                                "fullEnd": 630,
                                "start": 614,
                                "end": 629,
                                "fullWidth": 16,
                                "width": 15,
                                "parameterList": {
                                    "kind": "ParameterList",
                                    "fullStart": 614,
                                    "fullEnd": 630,
                                    "start": 614,
                                    "end": 629,
                                    "fullWidth": 16,
                                    "width": 15,
                                    "openParenToken": {
                                        "kind": "OpenParenToken",
                                        "fullStart": 614,
                                        "fullEnd": 615,
                                        "start": 614,
                                        "end": 615,
                                        "fullWidth": 1,
                                        "width": 1,
                                        "text": "(",
                                        "value": "(",
                                        "valueText": "("
                                    },
                                    "parameters": [
                                        {
                                            "kind": "Parameter",
                                            "fullStart": 615,
                                            "fullEnd": 618,
                                            "start": 615,
                                            "end": 618,
                                            "fullWidth": 3,
<<<<<<< HEAD
                                            "width": 3,
=======
                                            "modifiers": [],
>>>>>>> e3c38734
                                            "identifier": {
                                                "kind": "IdentifierName",
                                                "fullStart": 615,
                                                "fullEnd": 618,
                                                "start": 615,
                                                "end": 618,
                                                "fullWidth": 3,
                                                "width": 3,
                                                "text": "val",
                                                "value": "val",
                                                "valueText": "val"
                                            }
                                        },
                                        {
                                            "kind": "CommaToken",
                                            "fullStart": 618,
                                            "fullEnd": 620,
                                            "start": 618,
                                            "end": 619,
                                            "fullWidth": 2,
                                            "width": 1,
                                            "text": ",",
                                            "value": ",",
                                            "valueText": ",",
                                            "hasTrailingTrivia": true,
                                            "trailingTrivia": [
                                                {
                                                    "kind": "WhitespaceTrivia",
                                                    "text": " "
                                                }
                                            ]
                                        },
                                        {
                                            "kind": "Parameter",
                                            "fullStart": 620,
                                            "fullEnd": 623,
                                            "start": 620,
                                            "end": 623,
                                            "fullWidth": 3,
<<<<<<< HEAD
                                            "width": 3,
=======
                                            "modifiers": [],
>>>>>>> e3c38734
                                            "identifier": {
                                                "kind": "IdentifierName",
                                                "fullStart": 620,
                                                "fullEnd": 623,
                                                "start": 620,
                                                "end": 623,
                                                "fullWidth": 3,
                                                "width": 3,
                                                "text": "idx",
                                                "value": "idx",
                                                "valueText": "idx"
                                            }
                                        },
                                        {
                                            "kind": "CommaToken",
                                            "fullStart": 623,
                                            "fullEnd": 625,
                                            "start": 623,
                                            "end": 624,
                                            "fullWidth": 2,
                                            "width": 1,
                                            "text": ",",
                                            "value": ",",
                                            "valueText": ",",
                                            "hasTrailingTrivia": true,
                                            "trailingTrivia": [
                                                {
                                                    "kind": "WhitespaceTrivia",
                                                    "text": " "
                                                }
                                            ]
                                        },
                                        {
                                            "kind": "Parameter",
                                            "fullStart": 625,
                                            "fullEnd": 628,
                                            "start": 625,
                                            "end": 628,
                                            "fullWidth": 3,
<<<<<<< HEAD
                                            "width": 3,
=======
                                            "modifiers": [],
>>>>>>> e3c38734
                                            "identifier": {
                                                "kind": "IdentifierName",
                                                "fullStart": 625,
                                                "fullEnd": 628,
                                                "start": 625,
                                                "end": 628,
                                                "fullWidth": 3,
                                                "width": 3,
                                                "text": "obj",
                                                "value": "obj",
                                                "valueText": "obj"
                                            }
                                        }
                                    ],
                                    "closeParenToken": {
                                        "kind": "CloseParenToken",
                                        "fullStart": 628,
                                        "fullEnd": 630,
                                        "start": 628,
                                        "end": 629,
                                        "fullWidth": 2,
                                        "width": 1,
                                        "text": ")",
                                        "value": ")",
                                        "valueText": ")",
                                        "hasTrailingTrivia": true,
                                        "trailingTrivia": [
                                            {
                                                "kind": "WhitespaceTrivia",
                                                "text": " "
                                            }
                                        ]
                                    }
                                }
                            },
                            "block": {
                                "kind": "Block",
                                "fullStart": 630,
                                "fullEnd": 682,
                                "start": 630,
                                "end": 680,
                                "fullWidth": 52,
                                "width": 50,
                                "openBraceToken": {
                                    "kind": "OpenBraceToken",
                                    "fullStart": 630,
                                    "fullEnd": 633,
                                    "start": 630,
                                    "end": 631,
                                    "fullWidth": 3,
                                    "width": 1,
                                    "text": "{",
                                    "value": "{",
                                    "valueText": "{",
                                    "hasTrailingTrivia": true,
                                    "hasTrailingNewLine": true,
                                    "trailingTrivia": [
                                        {
                                            "kind": "NewLineTrivia",
                                            "text": "\r\n"
                                        }
                                    ]
                                },
                                "statements": [
                                    {
                                        "kind": "ReturnStatement",
                                        "fullStart": 633,
                                        "fullEnd": 671,
                                        "start": 645,
                                        "end": 669,
                                        "fullWidth": 38,
                                        "width": 24,
                                        "returnKeyword": {
                                            "kind": "ReturnKeyword",
                                            "fullStart": 633,
                                            "fullEnd": 652,
                                            "start": 645,
                                            "end": 651,
                                            "fullWidth": 19,
                                            "width": 6,
                                            "text": "return",
                                            "value": "return",
                                            "valueText": "return",
                                            "hasLeadingTrivia": true,
                                            "hasTrailingTrivia": true,
                                            "leadingTrivia": [
                                                {
                                                    "kind": "WhitespaceTrivia",
                                                    "text": "            "
                                                }
                                            ],
                                            "trailingTrivia": [
                                                {
                                                    "kind": "WhitespaceTrivia",
                                                    "text": " "
                                                }
                                            ]
                                        },
                                        "expression": {
                                            "kind": "EqualsExpression",
                                            "fullStart": 652,
                                            "fullEnd": 668,
                                            "start": 652,
                                            "end": 668,
                                            "fullWidth": 16,
                                            "width": 16,
                                            "left": {
                                                "kind": "MemberAccessExpression",
                                                "fullStart": 652,
                                                "fullEnd": 663,
                                                "start": 652,
                                                "end": 662,
                                                "fullWidth": 11,
                                                "width": 10,
                                                "expression": {
                                                    "kind": "IdentifierName",
                                                    "fullStart": 652,
                                                    "fullEnd": 655,
                                                    "start": 652,
                                                    "end": 655,
                                                    "fullWidth": 3,
                                                    "width": 3,
                                                    "text": "obj",
                                                    "value": "obj",
                                                    "valueText": "obj"
                                                },
                                                "dotToken": {
                                                    "kind": "DotToken",
                                                    "fullStart": 655,
                                                    "fullEnd": 656,
                                                    "start": 655,
                                                    "end": 656,
                                                    "fullWidth": 1,
                                                    "width": 1,
                                                    "text": ".",
                                                    "value": ".",
                                                    "valueText": "."
                                                },
                                                "name": {
                                                    "kind": "IdentifierName",
                                                    "fullStart": 656,
                                                    "fullEnd": 663,
                                                    "start": 656,
                                                    "end": 662,
                                                    "fullWidth": 7,
                                                    "width": 6,
                                                    "text": "length",
                                                    "value": "length",
                                                    "valueText": "length",
                                                    "hasTrailingTrivia": true,
                                                    "trailingTrivia": [
                                                        {
                                                            "kind": "WhitespaceTrivia",
                                                            "text": " "
                                                        }
                                                    ]
                                                }
                                            },
                                            "operatorToken": {
                                                "kind": "EqualsEqualsEqualsToken",
                                                "fullStart": 663,
                                                "fullEnd": 667,
                                                "start": 663,
                                                "end": 666,
                                                "fullWidth": 4,
                                                "width": 3,
                                                "text": "===",
                                                "value": "===",
                                                "valueText": "===",
                                                "hasTrailingTrivia": true,
                                                "trailingTrivia": [
                                                    {
                                                        "kind": "WhitespaceTrivia",
                                                        "text": " "
                                                    }
                                                ]
                                            },
                                            "right": {
                                                "kind": "NumericLiteral",
                                                "fullStart": 667,
                                                "fullEnd": 668,
                                                "start": 667,
                                                "end": 668,
                                                "fullWidth": 1,
                                                "width": 1,
                                                "text": "2",
                                                "value": 2,
                                                "valueText": "2"
                                            }
                                        },
                                        "semicolonToken": {
                                            "kind": "SemicolonToken",
                                            "fullStart": 668,
                                            "fullEnd": 671,
                                            "start": 668,
                                            "end": 669,
                                            "fullWidth": 3,
                                            "width": 1,
                                            "text": ";",
                                            "value": ";",
                                            "valueText": ";",
                                            "hasTrailingTrivia": true,
                                            "hasTrailingNewLine": true,
                                            "trailingTrivia": [
                                                {
                                                    "kind": "NewLineTrivia",
                                                    "text": "\r\n"
                                                }
                                            ]
                                        }
                                    }
                                ],
                                "closeBraceToken": {
                                    "kind": "CloseBraceToken",
                                    "fullStart": 671,
                                    "fullEnd": 682,
                                    "start": 679,
                                    "end": 680,
                                    "fullWidth": 11,
                                    "width": 1,
                                    "text": "}",
                                    "value": "}",
                                    "valueText": "}",
                                    "hasLeadingTrivia": true,
                                    "hasTrailingTrivia": true,
                                    "hasTrailingNewLine": true,
                                    "leadingTrivia": [
                                        {
                                            "kind": "WhitespaceTrivia",
                                            "text": "        "
                                        }
                                    ],
                                    "trailingTrivia": [
                                        {
                                            "kind": "NewLineTrivia",
                                            "text": "\r\n"
                                        }
                                    ]
                                }
                            }
                        },
                        {
                            "kind": "VariableStatement",
                            "fullStart": 682,
                            "fullEnd": 760,
                            "start": 692,
                            "end": 758,
                            "fullWidth": 78,
                            "width": 66,
                            "modifiers": [],
                            "variableDeclaration": {
                                "kind": "VariableDeclaration",
                                "fullStart": 682,
                                "fullEnd": 757,
                                "start": 692,
                                "end": 757,
                                "fullWidth": 75,
                                "width": 65,
                                "varKeyword": {
                                    "kind": "VarKeyword",
                                    "fullStart": 682,
                                    "fullEnd": 696,
                                    "start": 692,
                                    "end": 695,
                                    "fullWidth": 14,
                                    "width": 3,
                                    "text": "var",
                                    "value": "var",
                                    "valueText": "var",
                                    "hasLeadingTrivia": true,
                                    "hasLeadingNewLine": true,
                                    "hasTrailingTrivia": true,
                                    "leadingTrivia": [
                                        {
                                            "kind": "NewLineTrivia",
                                            "text": "\r\n"
                                        },
                                        {
                                            "kind": "WhitespaceTrivia",
                                            "text": "        "
                                        }
                                    ],
                                    "trailingTrivia": [
                                        {
                                            "kind": "WhitespaceTrivia",
                                            "text": " "
                                        }
                                    ]
                                },
                                "variableDeclarators": [
                                    {
                                        "kind": "VariableDeclarator",
                                        "fullStart": 696,
                                        "fullEnd": 757,
                                        "start": 696,
                                        "end": 757,
                                        "fullWidth": 61,
                                        "width": 61,
                                        "identifier": {
                                            "kind": "IdentifierName",
                                            "fullStart": 696,
                                            "fullEnd": 700,
                                            "start": 696,
                                            "end": 699,
                                            "fullWidth": 4,
                                            "width": 3,
                                            "text": "fun",
                                            "value": "fun",
                                            "valueText": "fun",
                                            "hasTrailingTrivia": true,
                                            "trailingTrivia": [
                                                {
                                                    "kind": "WhitespaceTrivia",
                                                    "text": " "
                                                }
                                            ]
                                        },
                                        "equalsValueClause": {
                                            "kind": "EqualsValueClause",
                                            "fullStart": 700,
                                            "fullEnd": 757,
                                            "start": 700,
                                            "end": 757,
                                            "fullWidth": 57,
                                            "width": 57,
                                            "equalsToken": {
                                                "kind": "EqualsToken",
                                                "fullStart": 700,
                                                "fullEnd": 702,
                                                "start": 700,
                                                "end": 701,
                                                "fullWidth": 2,
                                                "width": 1,
                                                "text": "=",
                                                "value": "=",
                                                "valueText": "=",
                                                "hasTrailingTrivia": true,
                                                "trailingTrivia": [
                                                    {
                                                        "kind": "WhitespaceTrivia",
                                                        "text": " "
                                                    }
                                                ]
                                            },
                                            "value": {
                                                "kind": "FunctionExpression",
                                                "fullStart": 702,
                                                "fullEnd": 757,
                                                "start": 702,
                                                "end": 757,
                                                "fullWidth": 55,
                                                "width": 55,
                                                "functionKeyword": {
                                                    "kind": "FunctionKeyword",
                                                    "fullStart": 702,
                                                    "fullEnd": 711,
                                                    "start": 702,
                                                    "end": 710,
                                                    "fullWidth": 9,
                                                    "width": 8,
                                                    "text": "function",
                                                    "value": "function",
                                                    "valueText": "function",
                                                    "hasTrailingTrivia": true,
                                                    "trailingTrivia": [
                                                        {
                                                            "kind": "WhitespaceTrivia",
                                                            "text": " "
                                                        }
                                                    ]
                                                },
                                                "callSignature": {
                                                    "kind": "CallSignature",
                                                    "fullStart": 711,
                                                    "fullEnd": 718,
                                                    "start": 711,
                                                    "end": 717,
                                                    "fullWidth": 7,
                                                    "width": 6,
                                                    "parameterList": {
                                                        "kind": "ParameterList",
                                                        "fullStart": 711,
                                                        "fullEnd": 718,
                                                        "start": 711,
                                                        "end": 717,
                                                        "fullWidth": 7,
                                                        "width": 6,
                                                        "openParenToken": {
                                                            "kind": "OpenParenToken",
                                                            "fullStart": 711,
                                                            "fullEnd": 712,
                                                            "start": 711,
                                                            "end": 712,
                                                            "fullWidth": 1,
                                                            "width": 1,
                                                            "text": "(",
                                                            "value": "(",
                                                            "valueText": "("
                                                        },
                                                        "parameters": [
                                                            {
                                                                "kind": "Parameter",
                                                                "fullStart": 712,
                                                                "fullEnd": 713,
                                                                "start": 712,
                                                                "end": 713,
                                                                "fullWidth": 1,
<<<<<<< HEAD
                                                                "width": 1,
=======
                                                                "modifiers": [],
>>>>>>> e3c38734
                                                                "identifier": {
                                                                    "kind": "IdentifierName",
                                                                    "fullStart": 712,
                                                                    "fullEnd": 713,
                                                                    "start": 712,
                                                                    "end": 713,
                                                                    "fullWidth": 1,
                                                                    "width": 1,
                                                                    "text": "a",
                                                                    "value": "a",
                                                                    "valueText": "a"
                                                                }
                                                            },
                                                            {
                                                                "kind": "CommaToken",
                                                                "fullStart": 713,
                                                                "fullEnd": 715,
                                                                "start": 713,
                                                                "end": 714,
                                                                "fullWidth": 2,
                                                                "width": 1,
                                                                "text": ",",
                                                                "value": ",",
                                                                "valueText": ",",
                                                                "hasTrailingTrivia": true,
                                                                "trailingTrivia": [
                                                                    {
                                                                        "kind": "WhitespaceTrivia",
                                                                        "text": " "
                                                                    }
                                                                ]
                                                            },
                                                            {
                                                                "kind": "Parameter",
                                                                "fullStart": 715,
                                                                "fullEnd": 716,
                                                                "start": 715,
                                                                "end": 716,
                                                                "fullWidth": 1,
<<<<<<< HEAD
                                                                "width": 1,
=======
                                                                "modifiers": [],
>>>>>>> e3c38734
                                                                "identifier": {
                                                                    "kind": "IdentifierName",
                                                                    "fullStart": 715,
                                                                    "fullEnd": 716,
                                                                    "start": 715,
                                                                    "end": 716,
                                                                    "fullWidth": 1,
                                                                    "width": 1,
                                                                    "text": "b",
                                                                    "value": "b",
                                                                    "valueText": "b"
                                                                }
                                                            }
                                                        ],
                                                        "closeParenToken": {
                                                            "kind": "CloseParenToken",
                                                            "fullStart": 716,
                                                            "fullEnd": 718,
                                                            "start": 716,
                                                            "end": 717,
                                                            "fullWidth": 2,
                                                            "width": 1,
                                                            "text": ")",
                                                            "value": ")",
                                                            "valueText": ")",
                                                            "hasTrailingTrivia": true,
                                                            "trailingTrivia": [
                                                                {
                                                                    "kind": "WhitespaceTrivia",
                                                                    "text": " "
                                                                }
                                                            ]
                                                        }
                                                    }
                                                },
                                                "block": {
                                                    "kind": "Block",
                                                    "fullStart": 718,
                                                    "fullEnd": 757,
                                                    "start": 718,
                                                    "end": 757,
                                                    "fullWidth": 39,
                                                    "width": 39,
                                                    "openBraceToken": {
                                                        "kind": "OpenBraceToken",
                                                        "fullStart": 718,
                                                        "fullEnd": 721,
                                                        "start": 718,
                                                        "end": 719,
                                                        "fullWidth": 3,
                                                        "width": 1,
                                                        "text": "{",
                                                        "value": "{",
                                                        "valueText": "{",
                                                        "hasTrailingTrivia": true,
                                                        "hasTrailingNewLine": true,
                                                        "trailingTrivia": [
                                                            {
                                                                "kind": "NewLineTrivia",
                                                                "text": "\r\n"
                                                            }
                                                        ]
                                                    },
                                                    "statements": [
                                                        {
                                                            "kind": "ReturnStatement",
                                                            "fullStart": 721,
                                                            "fullEnd": 748,
                                                            "start": 733,
                                                            "end": 746,
                                                            "fullWidth": 27,
                                                            "width": 13,
                                                            "returnKeyword": {
                                                                "kind": "ReturnKeyword",
                                                                "fullStart": 721,
                                                                "fullEnd": 740,
                                                                "start": 733,
                                                                "end": 739,
                                                                "fullWidth": 19,
                                                                "width": 6,
                                                                "text": "return",
                                                                "value": "return",
                                                                "valueText": "return",
                                                                "hasLeadingTrivia": true,
                                                                "hasTrailingTrivia": true,
                                                                "leadingTrivia": [
                                                                    {
                                                                        "kind": "WhitespaceTrivia",
                                                                        "text": "            "
                                                                    }
                                                                ],
                                                                "trailingTrivia": [
                                                                    {
                                                                        "kind": "WhitespaceTrivia",
                                                                        "text": " "
                                                                    }
                                                                ]
                                                            },
                                                            "expression": {
                                                                "kind": "AddExpression",
                                                                "fullStart": 740,
                                                                "fullEnd": 745,
                                                                "start": 740,
                                                                "end": 745,
                                                                "fullWidth": 5,
                                                                "width": 5,
                                                                "left": {
                                                                    "kind": "IdentifierName",
                                                                    "fullStart": 740,
                                                                    "fullEnd": 742,
                                                                    "start": 740,
                                                                    "end": 741,
                                                                    "fullWidth": 2,
                                                                    "width": 1,
                                                                    "text": "a",
                                                                    "value": "a",
                                                                    "valueText": "a",
                                                                    "hasTrailingTrivia": true,
                                                                    "trailingTrivia": [
                                                                        {
                                                                            "kind": "WhitespaceTrivia",
                                                                            "text": " "
                                                                        }
                                                                    ]
                                                                },
                                                                "operatorToken": {
                                                                    "kind": "PlusToken",
                                                                    "fullStart": 742,
                                                                    "fullEnd": 744,
                                                                    "start": 742,
                                                                    "end": 743,
                                                                    "fullWidth": 2,
                                                                    "width": 1,
                                                                    "text": "+",
                                                                    "value": "+",
                                                                    "valueText": "+",
                                                                    "hasTrailingTrivia": true,
                                                                    "trailingTrivia": [
                                                                        {
                                                                            "kind": "WhitespaceTrivia",
                                                                            "text": " "
                                                                        }
                                                                    ]
                                                                },
                                                                "right": {
                                                                    "kind": "IdentifierName",
                                                                    "fullStart": 744,
                                                                    "fullEnd": 745,
                                                                    "start": 744,
                                                                    "end": 745,
                                                                    "fullWidth": 1,
                                                                    "width": 1,
                                                                    "text": "b",
                                                                    "value": "b",
                                                                    "valueText": "b"
                                                                }
                                                            },
                                                            "semicolonToken": {
                                                                "kind": "SemicolonToken",
                                                                "fullStart": 745,
                                                                "fullEnd": 748,
                                                                "start": 745,
                                                                "end": 746,
                                                                "fullWidth": 3,
                                                                "width": 1,
                                                                "text": ";",
                                                                "value": ";",
                                                                "valueText": ";",
                                                                "hasTrailingTrivia": true,
                                                                "hasTrailingNewLine": true,
                                                                "trailingTrivia": [
                                                                    {
                                                                        "kind": "NewLineTrivia",
                                                                        "text": "\r\n"
                                                                    }
                                                                ]
                                                            }
                                                        }
                                                    ],
                                                    "closeBraceToken": {
                                                        "kind": "CloseBraceToken",
                                                        "fullStart": 748,
                                                        "fullEnd": 757,
                                                        "start": 756,
                                                        "end": 757,
                                                        "fullWidth": 9,
                                                        "width": 1,
                                                        "text": "}",
                                                        "value": "}",
                                                        "valueText": "}",
                                                        "hasLeadingTrivia": true,
                                                        "leadingTrivia": [
                                                            {
                                                                "kind": "WhitespaceTrivia",
                                                                "text": "        "
                                                            }
                                                        ]
                                                    }
                                                }
                                            }
                                        }
                                    }
                                ]
                            },
                            "semicolonToken": {
                                "kind": "SemicolonToken",
                                "fullStart": 757,
                                "fullEnd": 760,
                                "start": 757,
                                "end": 758,
                                "fullWidth": 3,
                                "width": 1,
                                "text": ";",
                                "value": ";",
                                "valueText": ";",
                                "hasTrailingTrivia": true,
                                "hasTrailingNewLine": true,
                                "trailingTrivia": [
                                    {
                                        "kind": "NewLineTrivia",
                                        "text": "\r\n"
                                    }
                                ]
                            }
                        },
                        {
                            "kind": "ExpressionStatement",
                            "fullStart": 760,
                            "fullEnd": 782,
                            "start": 768,
                            "end": 780,
                            "fullWidth": 22,
                            "width": 12,
                            "expression": {
                                "kind": "AssignmentExpression",
                                "fullStart": 760,
                                "fullEnd": 779,
                                "start": 768,
                                "end": 779,
                                "fullWidth": 19,
                                "width": 11,
                                "left": {
                                    "kind": "ElementAccessExpression",
                                    "fullStart": 760,
                                    "fullEnd": 775,
                                    "start": 768,
                                    "end": 774,
                                    "fullWidth": 15,
                                    "width": 6,
                                    "expression": {
                                        "kind": "IdentifierName",
                                        "fullStart": 760,
                                        "fullEnd": 771,
                                        "start": 768,
                                        "end": 771,
                                        "fullWidth": 11,
                                        "width": 3,
                                        "text": "fun",
                                        "value": "fun",
                                        "valueText": "fun",
                                        "hasLeadingTrivia": true,
                                        "leadingTrivia": [
                                            {
                                                "kind": "WhitespaceTrivia",
                                                "text": "        "
                                            }
                                        ]
                                    },
                                    "openBracketToken": {
                                        "kind": "OpenBracketToken",
                                        "fullStart": 771,
                                        "fullEnd": 772,
                                        "start": 771,
                                        "end": 772,
                                        "fullWidth": 1,
                                        "width": 1,
                                        "text": "[",
                                        "value": "[",
                                        "valueText": "["
                                    },
                                    "argumentExpression": {
                                        "kind": "NumericLiteral",
                                        "fullStart": 772,
                                        "fullEnd": 773,
                                        "start": 772,
                                        "end": 773,
                                        "fullWidth": 1,
                                        "width": 1,
                                        "text": "0",
                                        "value": 0,
                                        "valueText": "0"
                                    },
                                    "closeBracketToken": {
                                        "kind": "CloseBracketToken",
                                        "fullStart": 773,
                                        "fullEnd": 775,
                                        "start": 773,
                                        "end": 774,
                                        "fullWidth": 2,
                                        "width": 1,
                                        "text": "]",
                                        "value": "]",
                                        "valueText": "]",
                                        "hasTrailingTrivia": true,
                                        "trailingTrivia": [
                                            {
                                                "kind": "WhitespaceTrivia",
                                                "text": " "
                                            }
                                        ]
                                    }
                                },
                                "operatorToken": {
                                    "kind": "EqualsToken",
                                    "fullStart": 775,
                                    "fullEnd": 777,
                                    "start": 775,
                                    "end": 776,
                                    "fullWidth": 2,
                                    "width": 1,
                                    "text": "=",
                                    "value": "=",
                                    "valueText": "=",
                                    "hasTrailingTrivia": true,
                                    "trailingTrivia": [
                                        {
                                            "kind": "WhitespaceTrivia",
                                            "text": " "
                                        }
                                    ]
                                },
                                "right": {
                                    "kind": "NumericLiteral",
                                    "fullStart": 777,
                                    "fullEnd": 779,
                                    "start": 777,
                                    "end": 779,
                                    "fullWidth": 2,
                                    "width": 2,
                                    "text": "12",
                                    "value": 12,
                                    "valueText": "12"
                                }
                            },
                            "semicolonToken": {
                                "kind": "SemicolonToken",
                                "fullStart": 779,
                                "fullEnd": 782,
                                "start": 779,
                                "end": 780,
                                "fullWidth": 3,
                                "width": 1,
                                "text": ";",
                                "value": ";",
                                "valueText": ";",
                                "hasTrailingTrivia": true,
                                "hasTrailingNewLine": true,
                                "trailingTrivia": [
                                    {
                                        "kind": "NewLineTrivia",
                                        "text": "\r\n"
                                    }
                                ]
                            }
                        },
                        {
                            "kind": "ExpressionStatement",
                            "fullStart": 782,
                            "fullEnd": 804,
                            "start": 790,
                            "end": 802,
                            "fullWidth": 22,
                            "width": 12,
                            "expression": {
                                "kind": "AssignmentExpression",
                                "fullStart": 782,
                                "fullEnd": 801,
                                "start": 790,
                                "end": 801,
                                "fullWidth": 19,
                                "width": 11,
                                "left": {
                                    "kind": "ElementAccessExpression",
                                    "fullStart": 782,
                                    "fullEnd": 797,
                                    "start": 790,
                                    "end": 796,
                                    "fullWidth": 15,
                                    "width": 6,
                                    "expression": {
                                        "kind": "IdentifierName",
                                        "fullStart": 782,
                                        "fullEnd": 793,
                                        "start": 790,
                                        "end": 793,
                                        "fullWidth": 11,
                                        "width": 3,
                                        "text": "fun",
                                        "value": "fun",
                                        "valueText": "fun",
                                        "hasLeadingTrivia": true,
                                        "leadingTrivia": [
                                            {
                                                "kind": "WhitespaceTrivia",
                                                "text": "        "
                                            }
                                        ]
                                    },
                                    "openBracketToken": {
                                        "kind": "OpenBracketToken",
                                        "fullStart": 793,
                                        "fullEnd": 794,
                                        "start": 793,
                                        "end": 794,
                                        "fullWidth": 1,
                                        "width": 1,
                                        "text": "[",
                                        "value": "[",
                                        "valueText": "["
                                    },
                                    "argumentExpression": {
                                        "kind": "NumericLiteral",
                                        "fullStart": 794,
                                        "fullEnd": 795,
                                        "start": 794,
                                        "end": 795,
                                        "fullWidth": 1,
                                        "width": 1,
                                        "text": "1",
                                        "value": 1,
                                        "valueText": "1"
                                    },
                                    "closeBracketToken": {
                                        "kind": "CloseBracketToken",
                                        "fullStart": 795,
                                        "fullEnd": 797,
                                        "start": 795,
                                        "end": 796,
                                        "fullWidth": 2,
                                        "width": 1,
                                        "text": "]",
                                        "value": "]",
                                        "valueText": "]",
                                        "hasTrailingTrivia": true,
                                        "trailingTrivia": [
                                            {
                                                "kind": "WhitespaceTrivia",
                                                "text": " "
                                            }
                                        ]
                                    }
                                },
                                "operatorToken": {
                                    "kind": "EqualsToken",
                                    "fullStart": 797,
                                    "fullEnd": 799,
                                    "start": 797,
                                    "end": 798,
                                    "fullWidth": 2,
                                    "width": 1,
                                    "text": "=",
                                    "value": "=",
                                    "valueText": "=",
                                    "hasTrailingTrivia": true,
                                    "trailingTrivia": [
                                        {
                                            "kind": "WhitespaceTrivia",
                                            "text": " "
                                        }
                                    ]
                                },
                                "right": {
                                    "kind": "NumericLiteral",
                                    "fullStart": 799,
                                    "fullEnd": 801,
                                    "start": 799,
                                    "end": 801,
                                    "fullWidth": 2,
                                    "width": 2,
                                    "text": "11",
                                    "value": 11,
                                    "valueText": "11"
                                }
                            },
                            "semicolonToken": {
                                "kind": "SemicolonToken",
                                "fullStart": 801,
                                "fullEnd": 804,
                                "start": 801,
                                "end": 802,
                                "fullWidth": 3,
                                "width": 1,
                                "text": ";",
                                "value": ";",
                                "valueText": ";",
                                "hasTrailingTrivia": true,
                                "hasTrailingNewLine": true,
                                "trailingTrivia": [
                                    {
                                        "kind": "NewLineTrivia",
                                        "text": "\r\n"
                                    }
                                ]
                            }
                        },
                        {
                            "kind": "ExpressionStatement",
                            "fullStart": 804,
                            "fullEnd": 825,
                            "start": 812,
                            "end": 823,
                            "fullWidth": 21,
                            "width": 11,
                            "expression": {
                                "kind": "AssignmentExpression",
                                "fullStart": 804,
                                "fullEnd": 822,
                                "start": 812,
                                "end": 822,
                                "fullWidth": 18,
                                "width": 10,
                                "left": {
                                    "kind": "ElementAccessExpression",
                                    "fullStart": 804,
                                    "fullEnd": 819,
                                    "start": 812,
                                    "end": 818,
                                    "fullWidth": 15,
                                    "width": 6,
                                    "expression": {
                                        "kind": "IdentifierName",
                                        "fullStart": 804,
                                        "fullEnd": 815,
                                        "start": 812,
                                        "end": 815,
                                        "fullWidth": 11,
                                        "width": 3,
                                        "text": "fun",
                                        "value": "fun",
                                        "valueText": "fun",
                                        "hasLeadingTrivia": true,
                                        "leadingTrivia": [
                                            {
                                                "kind": "WhitespaceTrivia",
                                                "text": "        "
                                            }
                                        ]
                                    },
                                    "openBracketToken": {
                                        "kind": "OpenBracketToken",
                                        "fullStart": 815,
                                        "fullEnd": 816,
                                        "start": 815,
                                        "end": 816,
                                        "fullWidth": 1,
                                        "width": 1,
                                        "text": "[",
                                        "value": "[",
                                        "valueText": "["
                                    },
                                    "argumentExpression": {
                                        "kind": "NumericLiteral",
                                        "fullStart": 816,
                                        "fullEnd": 817,
                                        "start": 816,
                                        "end": 817,
                                        "fullWidth": 1,
                                        "width": 1,
                                        "text": "2",
                                        "value": 2,
                                        "valueText": "2"
                                    },
                                    "closeBracketToken": {
                                        "kind": "CloseBracketToken",
                                        "fullStart": 817,
                                        "fullEnd": 819,
                                        "start": 817,
                                        "end": 818,
                                        "fullWidth": 2,
                                        "width": 1,
                                        "text": "]",
                                        "value": "]",
                                        "valueText": "]",
                                        "hasTrailingTrivia": true,
                                        "trailingTrivia": [
                                            {
                                                "kind": "WhitespaceTrivia",
                                                "text": " "
                                            }
                                        ]
                                    }
                                },
                                "operatorToken": {
                                    "kind": "EqualsToken",
                                    "fullStart": 819,
                                    "fullEnd": 821,
                                    "start": 819,
                                    "end": 820,
                                    "fullWidth": 2,
                                    "width": 1,
                                    "text": "=",
                                    "value": "=",
                                    "valueText": "=",
                                    "hasTrailingTrivia": true,
                                    "trailingTrivia": [
                                        {
                                            "kind": "WhitespaceTrivia",
                                            "text": " "
                                        }
                                    ]
                                },
                                "right": {
                                    "kind": "NumericLiteral",
                                    "fullStart": 821,
                                    "fullEnd": 822,
                                    "start": 821,
                                    "end": 822,
                                    "fullWidth": 1,
                                    "width": 1,
                                    "text": "9",
                                    "value": 9,
                                    "valueText": "9"
                                }
                            },
                            "semicolonToken": {
                                "kind": "SemicolonToken",
                                "fullStart": 822,
                                "fullEnd": 825,
                                "start": 822,
                                "end": 823,
                                "fullWidth": 3,
                                "width": 1,
                                "text": ";",
                                "value": ";",
                                "valueText": ";",
                                "hasTrailingTrivia": true,
                                "hasTrailingNewLine": true,
                                "trailingTrivia": [
                                    {
                                        "kind": "NewLineTrivia",
                                        "text": "\r\n"
                                    }
                                ]
                            }
                        },
                        {
                            "kind": "VariableStatement",
                            "fullStart": 825,
                            "fullEnd": 895,
                            "start": 835,
                            "end": 893,
                            "fullWidth": 70,
                            "width": 58,
                            "modifiers": [],
                            "variableDeclaration": {
                                "kind": "VariableDeclaration",
                                "fullStart": 825,
                                "fullEnd": 892,
                                "start": 835,
                                "end": 892,
                                "fullWidth": 67,
                                "width": 57,
                                "varKeyword": {
                                    "kind": "VarKeyword",
                                    "fullStart": 825,
                                    "fullEnd": 839,
                                    "start": 835,
                                    "end": 838,
                                    "fullWidth": 14,
                                    "width": 3,
                                    "text": "var",
                                    "value": "var",
                                    "valueText": "var",
                                    "hasLeadingTrivia": true,
                                    "hasLeadingNewLine": true,
                                    "hasTrailingTrivia": true,
                                    "leadingTrivia": [
                                        {
                                            "kind": "NewLineTrivia",
                                            "text": "\r\n"
                                        },
                                        {
                                            "kind": "WhitespaceTrivia",
                                            "text": "        "
                                        }
                                    ],
                                    "trailingTrivia": [
                                        {
                                            "kind": "WhitespaceTrivia",
                                            "text": " "
                                        }
                                    ]
                                },
                                "variableDeclarators": [
                                    {
                                        "kind": "VariableDeclarator",
                                        "fullStart": 839,
                                        "fullEnd": 892,
                                        "start": 839,
                                        "end": 892,
                                        "fullWidth": 53,
                                        "width": 53,
                                        "identifier": {
                                            "kind": "IdentifierName",
                                            "fullStart": 839,
                                            "fullEnd": 846,
                                            "start": 839,
                                            "end": 845,
                                            "fullWidth": 7,
                                            "width": 6,
                                            "text": "newArr",
                                            "value": "newArr",
                                            "valueText": "newArr",
                                            "hasTrailingTrivia": true,
                                            "trailingTrivia": [
                                                {
                                                    "kind": "WhitespaceTrivia",
                                                    "text": " "
                                                }
                                            ]
                                        },
                                        "equalsValueClause": {
                                            "kind": "EqualsValueClause",
                                            "fullStart": 846,
                                            "fullEnd": 892,
                                            "start": 846,
                                            "end": 892,
                                            "fullWidth": 46,
                                            "width": 46,
                                            "equalsToken": {
                                                "kind": "EqualsToken",
                                                "fullStart": 846,
                                                "fullEnd": 848,
                                                "start": 846,
                                                "end": 847,
                                                "fullWidth": 2,
                                                "width": 1,
                                                "text": "=",
                                                "value": "=",
                                                "valueText": "=",
                                                "hasTrailingTrivia": true,
                                                "trailingTrivia": [
                                                    {
                                                        "kind": "WhitespaceTrivia",
                                                        "text": " "
                                                    }
                                                ]
                                            },
                                            "value": {
                                                "kind": "InvocationExpression",
                                                "fullStart": 848,
                                                "fullEnd": 892,
                                                "start": 848,
                                                "end": 892,
                                                "fullWidth": 44,
                                                "width": 44,
                                                "expression": {
                                                    "kind": "MemberAccessExpression",
                                                    "fullStart": 848,
                                                    "fullEnd": 875,
                                                    "start": 848,
                                                    "end": 875,
                                                    "fullWidth": 27,
                                                    "width": 27,
                                                    "expression": {
                                                        "kind": "MemberAccessExpression",
                                                        "fullStart": 848,
                                                        "fullEnd": 870,
                                                        "start": 848,
                                                        "end": 870,
                                                        "fullWidth": 22,
                                                        "width": 22,
                                                        "expression": {
                                                            "kind": "MemberAccessExpression",
                                                            "fullStart": 848,
                                                            "fullEnd": 863,
                                                            "start": 848,
                                                            "end": 863,
                                                            "fullWidth": 15,
                                                            "width": 15,
                                                            "expression": {
                                                                "kind": "IdentifierName",
                                                                "fullStart": 848,
                                                                "fullEnd": 853,
                                                                "start": 848,
                                                                "end": 853,
                                                                "fullWidth": 5,
                                                                "width": 5,
                                                                "text": "Array",
                                                                "value": "Array",
                                                                "valueText": "Array"
                                                            },
                                                            "dotToken": {
                                                                "kind": "DotToken",
                                                                "fullStart": 853,
                                                                "fullEnd": 854,
                                                                "start": 853,
                                                                "end": 854,
                                                                "fullWidth": 1,
                                                                "width": 1,
                                                                "text": ".",
                                                                "value": ".",
                                                                "valueText": "."
                                                            },
                                                            "name": {
                                                                "kind": "IdentifierName",
                                                                "fullStart": 854,
                                                                "fullEnd": 863,
                                                                "start": 854,
                                                                "end": 863,
                                                                "fullWidth": 9,
                                                                "width": 9,
                                                                "text": "prototype",
                                                                "value": "prototype",
                                                                "valueText": "prototype"
                                                            }
                                                        },
                                                        "dotToken": {
                                                            "kind": "DotToken",
                                                            "fullStart": 863,
                                                            "fullEnd": 864,
                                                            "start": 863,
                                                            "end": 864,
                                                            "fullWidth": 1,
                                                            "width": 1,
                                                            "text": ".",
                                                            "value": ".",
                                                            "valueText": "."
                                                        },
                                                        "name": {
                                                            "kind": "IdentifierName",
                                                            "fullStart": 864,
                                                            "fullEnd": 870,
                                                            "start": 864,
                                                            "end": 870,
                                                            "fullWidth": 6,
                                                            "width": 6,
                                                            "text": "filter",
                                                            "value": "filter",
                                                            "valueText": "filter"
                                                        }
                                                    },
                                                    "dotToken": {
                                                        "kind": "DotToken",
                                                        "fullStart": 870,
                                                        "fullEnd": 871,
                                                        "start": 870,
                                                        "end": 871,
                                                        "fullWidth": 1,
                                                        "width": 1,
                                                        "text": ".",
                                                        "value": ".",
                                                        "valueText": "."
                                                    },
                                                    "name": {
                                                        "kind": "IdentifierName",
                                                        "fullStart": 871,
                                                        "fullEnd": 875,
                                                        "start": 871,
                                                        "end": 875,
                                                        "fullWidth": 4,
                                                        "width": 4,
                                                        "text": "call",
                                                        "value": "call",
                                                        "valueText": "call"
                                                    }
                                                },
                                                "argumentList": {
                                                    "kind": "ArgumentList",
                                                    "fullStart": 875,
                                                    "fullEnd": 892,
                                                    "start": 875,
                                                    "end": 892,
                                                    "fullWidth": 17,
                                                    "width": 17,
                                                    "openParenToken": {
                                                        "kind": "OpenParenToken",
                                                        "fullStart": 875,
                                                        "fullEnd": 876,
                                                        "start": 875,
                                                        "end": 876,
                                                        "fullWidth": 1,
                                                        "width": 1,
                                                        "text": "(",
                                                        "value": "(",
                                                        "valueText": "("
                                                    },
                                                    "arguments": [
                                                        {
                                                            "kind": "IdentifierName",
                                                            "fullStart": 876,
                                                            "fullEnd": 879,
                                                            "start": 876,
                                                            "end": 879,
                                                            "fullWidth": 3,
                                                            "width": 3,
                                                            "text": "fun",
                                                            "value": "fun",
                                                            "valueText": "fun"
                                                        },
                                                        {
                                                            "kind": "CommaToken",
                                                            "fullStart": 879,
                                                            "fullEnd": 881,
                                                            "start": 879,
                                                            "end": 880,
                                                            "fullWidth": 2,
                                                            "width": 1,
                                                            "text": ",",
                                                            "value": ",",
                                                            "valueText": ",",
                                                            "hasTrailingTrivia": true,
                                                            "trailingTrivia": [
                                                                {
                                                                    "kind": "WhitespaceTrivia",
                                                                    "text": " "
                                                                }
                                                            ]
                                                        },
                                                        {
                                                            "kind": "IdentifierName",
                                                            "fullStart": 881,
                                                            "fullEnd": 891,
                                                            "start": 881,
                                                            "end": 891,
                                                            "fullWidth": 10,
                                                            "width": 10,
                                                            "text": "callbackfn",
                                                            "value": "callbackfn",
                                                            "valueText": "callbackfn"
                                                        }
                                                    ],
                                                    "closeParenToken": {
                                                        "kind": "CloseParenToken",
                                                        "fullStart": 891,
                                                        "fullEnd": 892,
                                                        "start": 891,
                                                        "end": 892,
                                                        "fullWidth": 1,
                                                        "width": 1,
                                                        "text": ")",
                                                        "value": ")",
                                                        "valueText": ")"
                                                    }
                                                }
                                            }
                                        }
                                    }
                                ]
                            },
                            "semicolonToken": {
                                "kind": "SemicolonToken",
                                "fullStart": 892,
                                "fullEnd": 895,
                                "start": 892,
                                "end": 893,
                                "fullWidth": 3,
                                "width": 1,
                                "text": ";",
                                "value": ";",
                                "valueText": ";",
                                "hasTrailingTrivia": true,
                                "hasTrailingNewLine": true,
                                "trailingTrivia": [
                                    {
                                        "kind": "NewLineTrivia",
                                        "text": "\r\n"
                                    }
                                ]
                            }
                        },
                        {
                            "kind": "ReturnStatement",
                            "fullStart": 895,
                            "fullEnd": 932,
                            "start": 903,
                            "end": 930,
                            "fullWidth": 37,
                            "width": 27,
                            "returnKeyword": {
                                "kind": "ReturnKeyword",
                                "fullStart": 895,
                                "fullEnd": 910,
                                "start": 903,
                                "end": 909,
                                "fullWidth": 15,
                                "width": 6,
                                "text": "return",
                                "value": "return",
                                "valueText": "return",
                                "hasLeadingTrivia": true,
                                "hasTrailingTrivia": true,
                                "leadingTrivia": [
                                    {
                                        "kind": "WhitespaceTrivia",
                                        "text": "        "
                                    }
                                ],
                                "trailingTrivia": [
                                    {
                                        "kind": "WhitespaceTrivia",
                                        "text": " "
                                    }
                                ]
                            },
                            "expression": {
                                "kind": "EqualsExpression",
                                "fullStart": 910,
                                "fullEnd": 929,
                                "start": 910,
                                "end": 929,
                                "fullWidth": 19,
                                "width": 19,
                                "left": {
                                    "kind": "MemberAccessExpression",
                                    "fullStart": 910,
                                    "fullEnd": 924,
                                    "start": 910,
                                    "end": 923,
                                    "fullWidth": 14,
                                    "width": 13,
                                    "expression": {
                                        "kind": "IdentifierName",
                                        "fullStart": 910,
                                        "fullEnd": 916,
                                        "start": 910,
                                        "end": 916,
                                        "fullWidth": 6,
                                        "width": 6,
                                        "text": "newArr",
                                        "value": "newArr",
                                        "valueText": "newArr"
                                    },
                                    "dotToken": {
                                        "kind": "DotToken",
                                        "fullStart": 916,
                                        "fullEnd": 917,
                                        "start": 916,
                                        "end": 917,
                                        "fullWidth": 1,
                                        "width": 1,
                                        "text": ".",
                                        "value": ".",
                                        "valueText": "."
                                    },
                                    "name": {
                                        "kind": "IdentifierName",
                                        "fullStart": 917,
                                        "fullEnd": 924,
                                        "start": 917,
                                        "end": 923,
                                        "fullWidth": 7,
                                        "width": 6,
                                        "text": "length",
                                        "value": "length",
                                        "valueText": "length",
                                        "hasTrailingTrivia": true,
                                        "trailingTrivia": [
                                            {
                                                "kind": "WhitespaceTrivia",
                                                "text": " "
                                            }
                                        ]
                                    }
                                },
                                "operatorToken": {
                                    "kind": "EqualsEqualsEqualsToken",
                                    "fullStart": 924,
                                    "fullEnd": 928,
                                    "start": 924,
                                    "end": 927,
                                    "fullWidth": 4,
                                    "width": 3,
                                    "text": "===",
                                    "value": "===",
                                    "valueText": "===",
                                    "hasTrailingTrivia": true,
                                    "trailingTrivia": [
                                        {
                                            "kind": "WhitespaceTrivia",
                                            "text": " "
                                        }
                                    ]
                                },
                                "right": {
                                    "kind": "NumericLiteral",
                                    "fullStart": 928,
                                    "fullEnd": 929,
                                    "start": 928,
                                    "end": 929,
                                    "fullWidth": 1,
                                    "width": 1,
                                    "text": "2",
                                    "value": 2,
                                    "valueText": "2"
                                }
                            },
                            "semicolonToken": {
                                "kind": "SemicolonToken",
                                "fullStart": 929,
                                "fullEnd": 932,
                                "start": 929,
                                "end": 930,
                                "fullWidth": 3,
                                "width": 1,
                                "text": ";",
                                "value": ";",
                                "valueText": ";",
                                "hasTrailingTrivia": true,
                                "hasTrailingNewLine": true,
                                "trailingTrivia": [
                                    {
                                        "kind": "NewLineTrivia",
                                        "text": "\r\n"
                                    }
                                ]
                            }
                        }
                    ],
                    "closeBraceToken": {
                        "kind": "CloseBraceToken",
                        "fullStart": 932,
                        "fullEnd": 939,
                        "start": 936,
                        "end": 937,
                        "fullWidth": 7,
                        "width": 1,
                        "text": "}",
                        "value": "}",
                        "valueText": "}",
                        "hasLeadingTrivia": true,
                        "hasTrailingTrivia": true,
                        "hasTrailingNewLine": true,
                        "leadingTrivia": [
                            {
                                "kind": "WhitespaceTrivia",
                                "text": "    "
                            }
                        ],
                        "trailingTrivia": [
                            {
                                "kind": "NewLineTrivia",
                                "text": "\r\n"
                            }
                        ]
                    }
                }
            },
            {
                "kind": "ExpressionStatement",
                "fullStart": 939,
                "fullEnd": 963,
                "start": 939,
                "end": 961,
                "fullWidth": 24,
                "width": 22,
                "expression": {
                    "kind": "InvocationExpression",
                    "fullStart": 939,
                    "fullEnd": 960,
                    "start": 939,
                    "end": 960,
                    "fullWidth": 21,
                    "width": 21,
                    "expression": {
                        "kind": "IdentifierName",
                        "fullStart": 939,
                        "fullEnd": 950,
                        "start": 939,
                        "end": 950,
                        "fullWidth": 11,
                        "width": 11,
                        "text": "runTestCase",
                        "value": "runTestCase",
                        "valueText": "runTestCase"
                    },
                    "argumentList": {
                        "kind": "ArgumentList",
                        "fullStart": 950,
                        "fullEnd": 960,
                        "start": 950,
                        "end": 960,
                        "fullWidth": 10,
                        "width": 10,
                        "openParenToken": {
                            "kind": "OpenParenToken",
                            "fullStart": 950,
                            "fullEnd": 951,
                            "start": 950,
                            "end": 951,
                            "fullWidth": 1,
                            "width": 1,
                            "text": "(",
                            "value": "(",
                            "valueText": "("
                        },
                        "arguments": [
                            {
                                "kind": "IdentifierName",
                                "fullStart": 951,
                                "fullEnd": 959,
                                "start": 951,
                                "end": 959,
                                "fullWidth": 8,
                                "width": 8,
                                "text": "testcase",
                                "value": "testcase",
                                "valueText": "testcase"
                            }
                        ],
                        "closeParenToken": {
                            "kind": "CloseParenToken",
                            "fullStart": 959,
                            "fullEnd": 960,
                            "start": 959,
                            "end": 960,
                            "fullWidth": 1,
                            "width": 1,
                            "text": ")",
                            "value": ")",
                            "valueText": ")"
                        }
                    }
                },
                "semicolonToken": {
                    "kind": "SemicolonToken",
                    "fullStart": 960,
                    "fullEnd": 963,
                    "start": 960,
                    "end": 961,
                    "fullWidth": 3,
                    "width": 1,
                    "text": ";",
                    "value": ";",
                    "valueText": ";",
                    "hasTrailingTrivia": true,
                    "hasTrailingNewLine": true,
                    "trailingTrivia": [
                        {
                            "kind": "NewLineTrivia",
                            "text": "\r\n"
                        }
                    ]
                }
            }
        ],
        "endOfFileToken": {
            "kind": "EndOfFileToken",
            "fullStart": 963,
            "fullEnd": 963,
            "start": 963,
            "end": 963,
            "fullWidth": 0,
            "width": 0,
            "text": ""
        }
    },
    "lineMap": {
        "lineStarts": [
            0,
            67,
            152,
            232,
            308,
            380,
            385,
            440,
            553,
            558,
            560,
            562,
            585,
            587,
            633,
            671,
            682,
            684,
            721,
            748,
            760,
            782,
            804,
            825,
            827,
            895,
            932,
            939,
            963
        ],
        "length": 963
    }
}<|MERGE_RESOLUTION|>--- conflicted
+++ resolved
@@ -282,11 +282,8 @@
                                             "start": 615,
                                             "end": 618,
                                             "fullWidth": 3,
-<<<<<<< HEAD
                                             "width": 3,
-=======
                                             "modifiers": [],
->>>>>>> e3c38734
                                             "identifier": {
                                                 "kind": "IdentifierName",
                                                 "fullStart": 615,
@@ -326,11 +323,8 @@
                                             "start": 620,
                                             "end": 623,
                                             "fullWidth": 3,
-<<<<<<< HEAD
                                             "width": 3,
-=======
                                             "modifiers": [],
->>>>>>> e3c38734
                                             "identifier": {
                                                 "kind": "IdentifierName",
                                                 "fullStart": 620,
@@ -370,11 +364,8 @@
                                             "start": 625,
                                             "end": 628,
                                             "fullWidth": 3,
-<<<<<<< HEAD
                                             "width": 3,
-=======
                                             "modifiers": [],
->>>>>>> e3c38734
                                             "identifier": {
                                                 "kind": "IdentifierName",
                                                 "fullStart": 625,
@@ -782,11 +773,8 @@
                                                                 "start": 712,
                                                                 "end": 713,
                                                                 "fullWidth": 1,
-<<<<<<< HEAD
                                                                 "width": 1,
-=======
                                                                 "modifiers": [],
->>>>>>> e3c38734
                                                                 "identifier": {
                                                                     "kind": "IdentifierName",
                                                                     "fullStart": 712,
@@ -826,11 +814,8 @@
                                                                 "start": 715,
                                                                 "end": 716,
                                                                 "fullWidth": 1,
-<<<<<<< HEAD
                                                                 "width": 1,
-=======
                                                                 "modifiers": [],
->>>>>>> e3c38734
                                                                 "identifier": {
                                                                     "kind": "IdentifierName",
                                                                     "fullStart": 715,
