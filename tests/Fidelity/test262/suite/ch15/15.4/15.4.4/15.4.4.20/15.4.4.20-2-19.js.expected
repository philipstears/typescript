{
    "isDeclaration": false,
    "languageVersion": "EcmaScript5",
    "parseOptions": {
        "allowAutomaticSemicolonInsertion": true
    },
    "sourceUnit": {
        "kind": "SourceUnit",
        "fullStart": 0,
        "fullEnd": 963,
        "start": 562,
        "end": 963,
        "fullWidth": 963,
        "width": 401,
        "isIncrementallyUnusable": true,
        "moduleElements": [
            {
                "kind": "FunctionDeclaration",
                "fullStart": 0,
                "fullEnd": 939,
                "start": 562,
                "end": 937,
                "fullWidth": 939,
                "width": 375,
                "modifiers": [],
                "functionKeyword": {
                    "kind": "FunctionKeyword",
                    "fullStart": 0,
                    "fullEnd": 571,
                    "start": 562,
                    "end": 570,
                    "fullWidth": 571,
                    "width": 8,
                    "text": "function",
                    "value": "function",
                    "valueText": "function",
                    "hasLeadingTrivia": true,
                    "hasLeadingComment": true,
                    "hasLeadingNewLine": true,
                    "hasTrailingTrivia": true,
                    "leadingTrivia": [
                        {
                            "kind": "SingleLineCommentTrivia",
                            "text": "/// Copyright (c) 2012 Ecma International.  All rights reserved. "
                        },
                        {
                            "kind": "NewLineTrivia",
                            "text": "\r\n"
                        },
                        {
                            "kind": "SingleLineCommentTrivia",
                            "text": "/// Ecma International makes this code available under the terms and conditions set"
                        },
                        {
                            "kind": "NewLineTrivia",
                            "text": "\r\n"
                        },
                        {
                            "kind": "SingleLineCommentTrivia",
                            "text": "/// forth on http://hg.ecmascript.org/tests/test262/raw-file/tip/LICENSE (the "
                        },
                        {
                            "kind": "NewLineTrivia",
                            "text": "\r\n"
                        },
                        {
                            "kind": "SingleLineCommentTrivia",
                            "text": "/// \"Use Terms\").   Any redistribution of this code must retain the above "
                        },
                        {
                            "kind": "NewLineTrivia",
                            "text": "\r\n"
                        },
                        {
                            "kind": "SingleLineCommentTrivia",
                            "text": "/// copyright and this notice and otherwise comply with the Use Terms."
                        },
                        {
                            "kind": "NewLineTrivia",
                            "text": "\r\n"
                        },
                        {
                            "kind": "MultiLineCommentTrivia",
                            "text": "/**\r\n * @path ch15/15.4/15.4.4/15.4.4.20/15.4.4.20-2-19.js\r\n * @description Array.prototype.filter applied to Function object, which implements its own property get method\r\n */"
                        },
                        {
                            "kind": "NewLineTrivia",
                            "text": "\r\n"
                        },
                        {
                            "kind": "NewLineTrivia",
                            "text": "\r\n"
                        },
                        {
                            "kind": "NewLineTrivia",
                            "text": "\r\n"
                        }
                    ],
                    "trailingTrivia": [
                        {
                            "kind": "WhitespaceTrivia",
                            "text": " "
                        }
                    ]
                },
                "identifier": {
                    "kind": "IdentifierName",
                    "fullStart": 571,
                    "fullEnd": 579,
                    "start": 571,
                    "end": 579,
                    "fullWidth": 8,
                    "width": 8,
                    "text": "testcase",
                    "value": "testcase",
                    "valueText": "testcase"
                },
                "callSignature": {
                    "kind": "CallSignature",
                    "fullStart": 579,
                    "fullEnd": 582,
                    "start": 579,
                    "end": 581,
                    "fullWidth": 3,
                    "width": 2,
                    "parameterList": {
                        "kind": "ParameterList",
                        "fullStart": 579,
                        "fullEnd": 582,
                        "start": 579,
                        "end": 581,
                        "fullWidth": 3,
                        "width": 2,
                        "openParenToken": {
                            "kind": "OpenParenToken",
                            "fullStart": 579,
                            "fullEnd": 580,
                            "start": 579,
                            "end": 580,
                            "fullWidth": 1,
                            "width": 1,
                            "text": "(",
                            "value": "(",
                            "valueText": "("
                        },
                        "parameters": [],
                        "closeParenToken": {
                            "kind": "CloseParenToken",
                            "fullStart": 580,
                            "fullEnd": 582,
                            "start": 580,
                            "end": 581,
                            "fullWidth": 2,
                            "width": 1,
                            "text": ")",
                            "value": ")",
                            "valueText": ")",
                            "hasTrailingTrivia": true,
                            "trailingTrivia": [
                                {
                                    "kind": "WhitespaceTrivia",
                                    "text": " "
                                }
                            ]
                        }
                    }
                },
                "block": {
                    "kind": "Block",
                    "fullStart": 582,
                    "fullEnd": 939,
                    "start": 582,
                    "end": 937,
                    "fullWidth": 357,
                    "width": 355,
                    "openBraceToken": {
                        "kind": "OpenBraceToken",
                        "fullStart": 582,
                        "fullEnd": 585,
                        "start": 582,
                        "end": 583,
                        "fullWidth": 3,
                        "width": 1,
                        "text": "{",
                        "value": "{",
                        "valueText": "{",
                        "hasTrailingTrivia": true,
                        "hasTrailingNewLine": true,
                        "trailingTrivia": [
                            {
                                "kind": "NewLineTrivia",
                                "text": "\r\n"
                            }
                        ]
                    },
                    "statements": [
                        {
                            "kind": "FunctionDeclaration",
                            "fullStart": 585,
                            "fullEnd": 682,
                            "start": 595,
                            "end": 680,
                            "fullWidth": 97,
                            "width": 85,
                            "modifiers": [],
                            "functionKeyword": {
                                "kind": "FunctionKeyword",
                                "fullStart": 585,
                                "fullEnd": 604,
                                "start": 595,
                                "end": 603,
                                "fullWidth": 19,
                                "width": 8,
                                "text": "function",
                                "value": "function",
                                "valueText": "function",
                                "hasLeadingTrivia": true,
                                "hasLeadingNewLine": true,
                                "hasTrailingTrivia": true,
                                "leadingTrivia": [
                                    {
                                        "kind": "NewLineTrivia",
                                        "text": "\r\n"
                                    },
                                    {
                                        "kind": "WhitespaceTrivia",
                                        "text": "        "
                                    }
                                ],
                                "trailingTrivia": [
                                    {
                                        "kind": "WhitespaceTrivia",
                                        "text": " "
                                    }
                                ]
                            },
                            "identifier": {
                                "kind": "IdentifierName",
                                "fullStart": 604,
                                "fullEnd": 614,
                                "start": 604,
                                "end": 614,
                                "fullWidth": 10,
                                "width": 10,
                                "text": "callbackfn",
                                "value": "callbackfn",
                                "valueText": "callbackfn"
                            },
                            "callSignature": {
                                "kind": "CallSignature",
                                "fullStart": 614,
                                "fullEnd": 630,
                                "start": 614,
                                "end": 629,
                                "fullWidth": 16,
                                "width": 15,
                                "parameterList": {
                                    "kind": "ParameterList",
                                    "fullStart": 614,
                                    "fullEnd": 630,
                                    "start": 614,
                                    "end": 629,
                                    "fullWidth": 16,
                                    "width": 15,
                                    "openParenToken": {
                                        "kind": "OpenParenToken",
                                        "fullStart": 614,
                                        "fullEnd": 615,
                                        "start": 614,
                                        "end": 615,
                                        "fullWidth": 1,
                                        "width": 1,
                                        "text": "(",
                                        "value": "(",
                                        "valueText": "("
                                    },
                                    "parameters": [
                                        {
                                            "kind": "Parameter",
                                            "fullStart": 615,
                                            "fullEnd": 618,
                                            "start": 615,
                                            "end": 618,
                                            "fullWidth": 3,
                                            "width": 3,
                                            "modifiers": [],
                                            "identifier": {
                                                "kind": "IdentifierName",
                                                "fullStart": 615,
                                                "fullEnd": 618,
                                                "start": 615,
                                                "end": 618,
                                                "fullWidth": 3,
                                                "width": 3,
                                                "text": "val",
                                                "value": "val",
                                                "valueText": "val"
                                            }
                                        },
                                        {
                                            "kind": "CommaToken",
                                            "fullStart": 618,
                                            "fullEnd": 620,
                                            "start": 618,
                                            "end": 619,
                                            "fullWidth": 2,
                                            "width": 1,
                                            "text": ",",
                                            "value": ",",
                                            "valueText": ",",
                                            "hasTrailingTrivia": true,
                                            "trailingTrivia": [
                                                {
                                                    "kind": "WhitespaceTrivia",
                                                    "text": " "
                                                }
                                            ]
                                        },
                                        {
                                            "kind": "Parameter",
                                            "fullStart": 620,
                                            "fullEnd": 623,
                                            "start": 620,
                                            "end": 623,
                                            "fullWidth": 3,
                                            "width": 3,
                                            "modifiers": [],
                                            "identifier": {
                                                "kind": "IdentifierName",
                                                "fullStart": 620,
                                                "fullEnd": 623,
                                                "start": 620,
                                                "end": 623,
                                                "fullWidth": 3,
                                                "width": 3,
                                                "text": "idx",
                                                "value": "idx",
                                                "valueText": "idx"
                                            }
                                        },
                                        {
                                            "kind": "CommaToken",
                                            "fullStart": 623,
                                            "fullEnd": 625,
                                            "start": 623,
                                            "end": 624,
                                            "fullWidth": 2,
                                            "width": 1,
                                            "text": ",",
                                            "value": ",",
                                            "valueText": ",",
                                            "hasTrailingTrivia": true,
                                            "trailingTrivia": [
                                                {
                                                    "kind": "WhitespaceTrivia",
                                                    "text": " "
                                                }
                                            ]
                                        },
                                        {
                                            "kind": "Parameter",
                                            "fullStart": 625,
                                            "fullEnd": 628,
                                            "start": 625,
                                            "end": 628,
                                            "fullWidth": 3,
                                            "width": 3,
                                            "modifiers": [],
                                            "identifier": {
                                                "kind": "IdentifierName",
                                                "fullStart": 625,
                                                "fullEnd": 628,
                                                "start": 625,
                                                "end": 628,
                                                "fullWidth": 3,
                                                "width": 3,
                                                "text": "obj",
                                                "value": "obj",
                                                "valueText": "obj"
                                            }
                                        }
                                    ],
                                    "closeParenToken": {
                                        "kind": "CloseParenToken",
                                        "fullStart": 628,
                                        "fullEnd": 630,
                                        "start": 628,
                                        "end": 629,
                                        "fullWidth": 2,
                                        "width": 1,
                                        "text": ")",
                                        "value": ")",
                                        "valueText": ")",
                                        "hasTrailingTrivia": true,
                                        "trailingTrivia": [
                                            {
                                                "kind": "WhitespaceTrivia",
                                                "text": " "
                                            }
                                        ]
                                    }
                                }
                            },
                            "block": {
                                "kind": "Block",
                                "fullStart": 630,
                                "fullEnd": 682,
                                "start": 630,
                                "end": 680,
                                "fullWidth": 52,
                                "width": 50,
                                "openBraceToken": {
                                    "kind": "OpenBraceToken",
                                    "fullStart": 630,
                                    "fullEnd": 633,
                                    "start": 630,
                                    "end": 631,
                                    "fullWidth": 3,
                                    "width": 1,
                                    "text": "{",
                                    "value": "{",
                                    "valueText": "{",
                                    "hasTrailingTrivia": true,
                                    "hasTrailingNewLine": true,
                                    "trailingTrivia": [
                                        {
                                            "kind": "NewLineTrivia",
                                            "text": "\r\n"
                                        }
                                    ]
                                },
                                "statements": [
                                    {
                                        "kind": "ReturnStatement",
                                        "fullStart": 633,
                                        "fullEnd": 671,
                                        "start": 645,
                                        "end": 669,
                                        "fullWidth": 38,
                                        "width": 24,
                                        "returnKeyword": {
                                            "kind": "ReturnKeyword",
                                            "fullStart": 633,
                                            "fullEnd": 652,
                                            "start": 645,
                                            "end": 651,
                                            "fullWidth": 19,
                                            "width": 6,
                                            "text": "return",
                                            "value": "return",
                                            "valueText": "return",
                                            "hasLeadingTrivia": true,
                                            "hasTrailingTrivia": true,
                                            "leadingTrivia": [
                                                {
                                                    "kind": "WhitespaceTrivia",
                                                    "text": "            "
                                                }
                                            ],
                                            "trailingTrivia": [
                                                {
                                                    "kind": "WhitespaceTrivia",
                                                    "text": " "
                                                }
                                            ]
                                        },
                                        "expression": {
                                            "kind": "EqualsExpression",
                                            "fullStart": 652,
                                            "fullEnd": 668,
                                            "start": 652,
                                            "end": 668,
                                            "fullWidth": 16,
                                            "width": 16,
                                            "left": {
                                                "kind": "MemberAccessExpression",
                                                "fullStart": 652,
                                                "fullEnd": 663,
                                                "start": 652,
                                                "end": 662,
                                                "fullWidth": 11,
                                                "width": 10,
                                                "expression": {
                                                    "kind": "IdentifierName",
                                                    "fullStart": 652,
                                                    "fullEnd": 655,
                                                    "start": 652,
                                                    "end": 655,
                                                    "fullWidth": 3,
                                                    "width": 3,
                                                    "text": "obj",
                                                    "value": "obj",
                                                    "valueText": "obj"
                                                },
                                                "dotToken": {
                                                    "kind": "DotToken",
                                                    "fullStart": 655,
                                                    "fullEnd": 656,
                                                    "start": 655,
                                                    "end": 656,
                                                    "fullWidth": 1,
                                                    "width": 1,
                                                    "text": ".",
                                                    "value": ".",
                                                    "valueText": "."
                                                },
                                                "name": {
                                                    "kind": "IdentifierName",
                                                    "fullStart": 656,
                                                    "fullEnd": 663,
                                                    "start": 656,
                                                    "end": 662,
                                                    "fullWidth": 7,
                                                    "width": 6,
                                                    "text": "length",
                                                    "value": "length",
                                                    "valueText": "length",
                                                    "hasTrailingTrivia": true,
                                                    "trailingTrivia": [
                                                        {
                                                            "kind": "WhitespaceTrivia",
                                                            "text": " "
                                                        }
                                                    ]
                                                }
                                            },
                                            "operatorToken": {
                                                "kind": "EqualsEqualsEqualsToken",
                                                "fullStart": 663,
                                                "fullEnd": 667,
                                                "start": 663,
                                                "end": 666,
                                                "fullWidth": 4,
                                                "width": 3,
                                                "text": "===",
                                                "value": "===",
                                                "valueText": "===",
                                                "hasTrailingTrivia": true,
                                                "trailingTrivia": [
                                                    {
                                                        "kind": "WhitespaceTrivia",
                                                        "text": " "
                                                    }
                                                ]
                                            },
                                            "right": {
                                                "kind": "NumericLiteral",
                                                "fullStart": 667,
                                                "fullEnd": 668,
                                                "start": 667,
                                                "end": 668,
                                                "fullWidth": 1,
                                                "width": 1,
                                                "text": "2",
                                                "value": 2,
                                                "valueText": "2"
                                            }
                                        },
                                        "semicolonToken": {
                                            "kind": "SemicolonToken",
                                            "fullStart": 668,
                                            "fullEnd": 671,
                                            "start": 668,
                                            "end": 669,
                                            "fullWidth": 3,
                                            "width": 1,
                                            "text": ";",
                                            "value": ";",
                                            "valueText": ";",
                                            "hasTrailingTrivia": true,
                                            "hasTrailingNewLine": true,
                                            "trailingTrivia": [
                                                {
                                                    "kind": "NewLineTrivia",
                                                    "text": "\r\n"
                                                }
                                            ]
                                        }
                                    }
                                ],
                                "closeBraceToken": {
                                    "kind": "CloseBraceToken",
                                    "fullStart": 671,
                                    "fullEnd": 682,
                                    "start": 679,
                                    "end": 680,
                                    "fullWidth": 11,
                                    "width": 1,
                                    "text": "}",
                                    "value": "}",
                                    "valueText": "}",
                                    "hasLeadingTrivia": true,
                                    "hasTrailingTrivia": true,
                                    "hasTrailingNewLine": true,
                                    "leadingTrivia": [
                                        {
                                            "kind": "WhitespaceTrivia",
                                            "text": "        "
                                        }
                                    ],
                                    "trailingTrivia": [
                                        {
                                            "kind": "NewLineTrivia",
                                            "text": "\r\n"
                                        }
                                    ]
                                }
                            }
                        },
                        {
                            "kind": "VariableStatement",
                            "fullStart": 682,
                            "fullEnd": 760,
                            "start": 692,
                            "end": 758,
                            "fullWidth": 78,
                            "width": 66,
                            "modifiers": [],
                            "variableDeclaration": {
                                "kind": "VariableDeclaration",
                                "fullStart": 682,
                                "fullEnd": 757,
                                "start": 692,
                                "end": 757,
                                "fullWidth": 75,
                                "width": 65,
                                "varKeyword": {
                                    "kind": "VarKeyword",
                                    "fullStart": 682,
                                    "fullEnd": 696,
                                    "start": 692,
                                    "end": 695,
                                    "fullWidth": 14,
                                    "width": 3,
                                    "text": "var",
                                    "value": "var",
                                    "valueText": "var",
                                    "hasLeadingTrivia": true,
                                    "hasLeadingNewLine": true,
                                    "hasTrailingTrivia": true,
                                    "leadingTrivia": [
                                        {
                                            "kind": "NewLineTrivia",
                                            "text": "\r\n"
                                        },
                                        {
                                            "kind": "WhitespaceTrivia",
                                            "text": "        "
                                        }
                                    ],
                                    "trailingTrivia": [
                                        {
                                            "kind": "WhitespaceTrivia",
                                            "text": " "
                                        }
                                    ]
                                },
                                "variableDeclarators": [
                                    {
                                        "kind": "VariableDeclarator",
                                        "fullStart": 696,
                                        "fullEnd": 757,
                                        "start": 696,
                                        "end": 757,
                                        "fullWidth": 61,
<<<<<<< HEAD
                                        "width": 61,
                                        "identifier": {
=======
                                        "propertyName": {
>>>>>>> 85e84683
                                            "kind": "IdentifierName",
                                            "fullStart": 696,
                                            "fullEnd": 700,
                                            "start": 696,
                                            "end": 699,
                                            "fullWidth": 4,
                                            "width": 3,
                                            "text": "fun",
                                            "value": "fun",
                                            "valueText": "fun",
                                            "hasTrailingTrivia": true,
                                            "trailingTrivia": [
                                                {
                                                    "kind": "WhitespaceTrivia",
                                                    "text": " "
                                                }
                                            ]
                                        },
                                        "equalsValueClause": {
                                            "kind": "EqualsValueClause",
                                            "fullStart": 700,
                                            "fullEnd": 757,
                                            "start": 700,
                                            "end": 757,
                                            "fullWidth": 57,
                                            "width": 57,
                                            "equalsToken": {
                                                "kind": "EqualsToken",
                                                "fullStart": 700,
                                                "fullEnd": 702,
                                                "start": 700,
                                                "end": 701,
                                                "fullWidth": 2,
                                                "width": 1,
                                                "text": "=",
                                                "value": "=",
                                                "valueText": "=",
                                                "hasTrailingTrivia": true,
                                                "trailingTrivia": [
                                                    {
                                                        "kind": "WhitespaceTrivia",
                                                        "text": " "
                                                    }
                                                ]
                                            },
                                            "value": {
                                                "kind": "FunctionExpression",
                                                "fullStart": 702,
                                                "fullEnd": 757,
                                                "start": 702,
                                                "end": 757,
                                                "fullWidth": 55,
                                                "width": 55,
                                                "functionKeyword": {
                                                    "kind": "FunctionKeyword",
                                                    "fullStart": 702,
                                                    "fullEnd": 711,
                                                    "start": 702,
                                                    "end": 710,
                                                    "fullWidth": 9,
                                                    "width": 8,
                                                    "text": "function",
                                                    "value": "function",
                                                    "valueText": "function",
                                                    "hasTrailingTrivia": true,
                                                    "trailingTrivia": [
                                                        {
                                                            "kind": "WhitespaceTrivia",
                                                            "text": " "
                                                        }
                                                    ]
                                                },
                                                "callSignature": {
                                                    "kind": "CallSignature",
                                                    "fullStart": 711,
                                                    "fullEnd": 718,
                                                    "start": 711,
                                                    "end": 717,
                                                    "fullWidth": 7,
                                                    "width": 6,
                                                    "parameterList": {
                                                        "kind": "ParameterList",
                                                        "fullStart": 711,
                                                        "fullEnd": 718,
                                                        "start": 711,
                                                        "end": 717,
                                                        "fullWidth": 7,
                                                        "width": 6,
                                                        "openParenToken": {
                                                            "kind": "OpenParenToken",
                                                            "fullStart": 711,
                                                            "fullEnd": 712,
                                                            "start": 711,
                                                            "end": 712,
                                                            "fullWidth": 1,
                                                            "width": 1,
                                                            "text": "(",
                                                            "value": "(",
                                                            "valueText": "("
                                                        },
                                                        "parameters": [
                                                            {
                                                                "kind": "Parameter",
                                                                "fullStart": 712,
                                                                "fullEnd": 713,
                                                                "start": 712,
                                                                "end": 713,
                                                                "fullWidth": 1,
                                                                "width": 1,
                                                                "modifiers": [],
                                                                "identifier": {
                                                                    "kind": "IdentifierName",
                                                                    "fullStart": 712,
                                                                    "fullEnd": 713,
                                                                    "start": 712,
                                                                    "end": 713,
                                                                    "fullWidth": 1,
                                                                    "width": 1,
                                                                    "text": "a",
                                                                    "value": "a",
                                                                    "valueText": "a"
                                                                }
                                                            },
                                                            {
                                                                "kind": "CommaToken",
                                                                "fullStart": 713,
                                                                "fullEnd": 715,
                                                                "start": 713,
                                                                "end": 714,
                                                                "fullWidth": 2,
                                                                "width": 1,
                                                                "text": ",",
                                                                "value": ",",
                                                                "valueText": ",",
                                                                "hasTrailingTrivia": true,
                                                                "trailingTrivia": [
                                                                    {
                                                                        "kind": "WhitespaceTrivia",
                                                                        "text": " "
                                                                    }
                                                                ]
                                                            },
                                                            {
                                                                "kind": "Parameter",
                                                                "fullStart": 715,
                                                                "fullEnd": 716,
                                                                "start": 715,
                                                                "end": 716,
                                                                "fullWidth": 1,
                                                                "width": 1,
                                                                "modifiers": [],
                                                                "identifier": {
                                                                    "kind": "IdentifierName",
                                                                    "fullStart": 715,
                                                                    "fullEnd": 716,
                                                                    "start": 715,
                                                                    "end": 716,
                                                                    "fullWidth": 1,
                                                                    "width": 1,
                                                                    "text": "b",
                                                                    "value": "b",
                                                                    "valueText": "b"
                                                                }
                                                            }
                                                        ],
                                                        "closeParenToken": {
                                                            "kind": "CloseParenToken",
                                                            "fullStart": 716,
                                                            "fullEnd": 718,
                                                            "start": 716,
                                                            "end": 717,
                                                            "fullWidth": 2,
                                                            "width": 1,
                                                            "text": ")",
                                                            "value": ")",
                                                            "valueText": ")",
                                                            "hasTrailingTrivia": true,
                                                            "trailingTrivia": [
                                                                {
                                                                    "kind": "WhitespaceTrivia",
                                                                    "text": " "
                                                                }
                                                            ]
                                                        }
                                                    }
                                                },
                                                "block": {
                                                    "kind": "Block",
                                                    "fullStart": 718,
                                                    "fullEnd": 757,
                                                    "start": 718,
                                                    "end": 757,
                                                    "fullWidth": 39,
                                                    "width": 39,
                                                    "openBraceToken": {
                                                        "kind": "OpenBraceToken",
                                                        "fullStart": 718,
                                                        "fullEnd": 721,
                                                        "start": 718,
                                                        "end": 719,
                                                        "fullWidth": 3,
                                                        "width": 1,
                                                        "text": "{",
                                                        "value": "{",
                                                        "valueText": "{",
                                                        "hasTrailingTrivia": true,
                                                        "hasTrailingNewLine": true,
                                                        "trailingTrivia": [
                                                            {
                                                                "kind": "NewLineTrivia",
                                                                "text": "\r\n"
                                                            }
                                                        ]
                                                    },
                                                    "statements": [
                                                        {
                                                            "kind": "ReturnStatement",
                                                            "fullStart": 721,
                                                            "fullEnd": 748,
                                                            "start": 733,
                                                            "end": 746,
                                                            "fullWidth": 27,
                                                            "width": 13,
                                                            "returnKeyword": {
                                                                "kind": "ReturnKeyword",
                                                                "fullStart": 721,
                                                                "fullEnd": 740,
                                                                "start": 733,
                                                                "end": 739,
                                                                "fullWidth": 19,
                                                                "width": 6,
                                                                "text": "return",
                                                                "value": "return",
                                                                "valueText": "return",
                                                                "hasLeadingTrivia": true,
                                                                "hasTrailingTrivia": true,
                                                                "leadingTrivia": [
                                                                    {
                                                                        "kind": "WhitespaceTrivia",
                                                                        "text": "            "
                                                                    }
                                                                ],
                                                                "trailingTrivia": [
                                                                    {
                                                                        "kind": "WhitespaceTrivia",
                                                                        "text": " "
                                                                    }
                                                                ]
                                                            },
                                                            "expression": {
                                                                "kind": "AddExpression",
                                                                "fullStart": 740,
                                                                "fullEnd": 745,
                                                                "start": 740,
                                                                "end": 745,
                                                                "fullWidth": 5,
                                                                "width": 5,
                                                                "left": {
                                                                    "kind": "IdentifierName",
                                                                    "fullStart": 740,
                                                                    "fullEnd": 742,
                                                                    "start": 740,
                                                                    "end": 741,
                                                                    "fullWidth": 2,
                                                                    "width": 1,
                                                                    "text": "a",
                                                                    "value": "a",
                                                                    "valueText": "a",
                                                                    "hasTrailingTrivia": true,
                                                                    "trailingTrivia": [
                                                                        {
                                                                            "kind": "WhitespaceTrivia",
                                                                            "text": " "
                                                                        }
                                                                    ]
                                                                },
                                                                "operatorToken": {
                                                                    "kind": "PlusToken",
                                                                    "fullStart": 742,
                                                                    "fullEnd": 744,
                                                                    "start": 742,
                                                                    "end": 743,
                                                                    "fullWidth": 2,
                                                                    "width": 1,
                                                                    "text": "+",
                                                                    "value": "+",
                                                                    "valueText": "+",
                                                                    "hasTrailingTrivia": true,
                                                                    "trailingTrivia": [
                                                                        {
                                                                            "kind": "WhitespaceTrivia",
                                                                            "text": " "
                                                                        }
                                                                    ]
                                                                },
                                                                "right": {
                                                                    "kind": "IdentifierName",
                                                                    "fullStart": 744,
                                                                    "fullEnd": 745,
                                                                    "start": 744,
                                                                    "end": 745,
                                                                    "fullWidth": 1,
                                                                    "width": 1,
                                                                    "text": "b",
                                                                    "value": "b",
                                                                    "valueText": "b"
                                                                }
                                                            },
                                                            "semicolonToken": {
                                                                "kind": "SemicolonToken",
                                                                "fullStart": 745,
                                                                "fullEnd": 748,
                                                                "start": 745,
                                                                "end": 746,
                                                                "fullWidth": 3,
                                                                "width": 1,
                                                                "text": ";",
                                                                "value": ";",
                                                                "valueText": ";",
                                                                "hasTrailingTrivia": true,
                                                                "hasTrailingNewLine": true,
                                                                "trailingTrivia": [
                                                                    {
                                                                        "kind": "NewLineTrivia",
                                                                        "text": "\r\n"
                                                                    }
                                                                ]
                                                            }
                                                        }
                                                    ],
                                                    "closeBraceToken": {
                                                        "kind": "CloseBraceToken",
                                                        "fullStart": 748,
                                                        "fullEnd": 757,
                                                        "start": 756,
                                                        "end": 757,
                                                        "fullWidth": 9,
                                                        "width": 1,
                                                        "text": "}",
                                                        "value": "}",
                                                        "valueText": "}",
                                                        "hasLeadingTrivia": true,
                                                        "leadingTrivia": [
                                                            {
                                                                "kind": "WhitespaceTrivia",
                                                                "text": "        "
                                                            }
                                                        ]
                                                    }
                                                }
                                            }
                                        }
                                    }
                                ]
                            },
                            "semicolonToken": {
                                "kind": "SemicolonToken",
                                "fullStart": 757,
                                "fullEnd": 760,
                                "start": 757,
                                "end": 758,
                                "fullWidth": 3,
                                "width": 1,
                                "text": ";",
                                "value": ";",
                                "valueText": ";",
                                "hasTrailingTrivia": true,
                                "hasTrailingNewLine": true,
                                "trailingTrivia": [
                                    {
                                        "kind": "NewLineTrivia",
                                        "text": "\r\n"
                                    }
                                ]
                            }
                        },
                        {
                            "kind": "ExpressionStatement",
                            "fullStart": 760,
                            "fullEnd": 782,
                            "start": 768,
                            "end": 780,
                            "fullWidth": 22,
                            "width": 12,
                            "expression": {
                                "kind": "AssignmentExpression",
                                "fullStart": 760,
                                "fullEnd": 779,
                                "start": 768,
                                "end": 779,
                                "fullWidth": 19,
                                "width": 11,
                                "left": {
                                    "kind": "ElementAccessExpression",
                                    "fullStart": 760,
                                    "fullEnd": 775,
                                    "start": 768,
                                    "end": 774,
                                    "fullWidth": 15,
                                    "width": 6,
                                    "expression": {
                                        "kind": "IdentifierName",
                                        "fullStart": 760,
                                        "fullEnd": 771,
                                        "start": 768,
                                        "end": 771,
                                        "fullWidth": 11,
                                        "width": 3,
                                        "text": "fun",
                                        "value": "fun",
                                        "valueText": "fun",
                                        "hasLeadingTrivia": true,
                                        "leadingTrivia": [
                                            {
                                                "kind": "WhitespaceTrivia",
                                                "text": "        "
                                            }
                                        ]
                                    },
                                    "openBracketToken": {
                                        "kind": "OpenBracketToken",
                                        "fullStart": 771,
                                        "fullEnd": 772,
                                        "start": 771,
                                        "end": 772,
                                        "fullWidth": 1,
                                        "width": 1,
                                        "text": "[",
                                        "value": "[",
                                        "valueText": "["
                                    },
                                    "argumentExpression": {
                                        "kind": "NumericLiteral",
                                        "fullStart": 772,
                                        "fullEnd": 773,
                                        "start": 772,
                                        "end": 773,
                                        "fullWidth": 1,
                                        "width": 1,
                                        "text": "0",
                                        "value": 0,
                                        "valueText": "0"
                                    },
                                    "closeBracketToken": {
                                        "kind": "CloseBracketToken",
                                        "fullStart": 773,
                                        "fullEnd": 775,
                                        "start": 773,
                                        "end": 774,
                                        "fullWidth": 2,
                                        "width": 1,
                                        "text": "]",
                                        "value": "]",
                                        "valueText": "]",
                                        "hasTrailingTrivia": true,
                                        "trailingTrivia": [
                                            {
                                                "kind": "WhitespaceTrivia",
                                                "text": " "
                                            }
                                        ]
                                    }
                                },
                                "operatorToken": {
                                    "kind": "EqualsToken",
                                    "fullStart": 775,
                                    "fullEnd": 777,
                                    "start": 775,
                                    "end": 776,
                                    "fullWidth": 2,
                                    "width": 1,
                                    "text": "=",
                                    "value": "=",
                                    "valueText": "=",
                                    "hasTrailingTrivia": true,
                                    "trailingTrivia": [
                                        {
                                            "kind": "WhitespaceTrivia",
                                            "text": " "
                                        }
                                    ]
                                },
                                "right": {
                                    "kind": "NumericLiteral",
                                    "fullStart": 777,
                                    "fullEnd": 779,
                                    "start": 777,
                                    "end": 779,
                                    "fullWidth": 2,
                                    "width": 2,
                                    "text": "12",
                                    "value": 12,
                                    "valueText": "12"
                                }
                            },
                            "semicolonToken": {
                                "kind": "SemicolonToken",
                                "fullStart": 779,
                                "fullEnd": 782,
                                "start": 779,
                                "end": 780,
                                "fullWidth": 3,
                                "width": 1,
                                "text": ";",
                                "value": ";",
                                "valueText": ";",
                                "hasTrailingTrivia": true,
                                "hasTrailingNewLine": true,
                                "trailingTrivia": [
                                    {
                                        "kind": "NewLineTrivia",
                                        "text": "\r\n"
                                    }
                                ]
                            }
                        },
                        {
                            "kind": "ExpressionStatement",
                            "fullStart": 782,
                            "fullEnd": 804,
                            "start": 790,
                            "end": 802,
                            "fullWidth": 22,
                            "width": 12,
                            "expression": {
                                "kind": "AssignmentExpression",
                                "fullStart": 782,
                                "fullEnd": 801,
                                "start": 790,
                                "end": 801,
                                "fullWidth": 19,
                                "width": 11,
                                "left": {
                                    "kind": "ElementAccessExpression",
                                    "fullStart": 782,
                                    "fullEnd": 797,
                                    "start": 790,
                                    "end": 796,
                                    "fullWidth": 15,
                                    "width": 6,
                                    "expression": {
                                        "kind": "IdentifierName",
                                        "fullStart": 782,
                                        "fullEnd": 793,
                                        "start": 790,
                                        "end": 793,
                                        "fullWidth": 11,
                                        "width": 3,
                                        "text": "fun",
                                        "value": "fun",
                                        "valueText": "fun",
                                        "hasLeadingTrivia": true,
                                        "leadingTrivia": [
                                            {
                                                "kind": "WhitespaceTrivia",
                                                "text": "        "
                                            }
                                        ]
                                    },
                                    "openBracketToken": {
                                        "kind": "OpenBracketToken",
                                        "fullStart": 793,
                                        "fullEnd": 794,
                                        "start": 793,
                                        "end": 794,
                                        "fullWidth": 1,
                                        "width": 1,
                                        "text": "[",
                                        "value": "[",
                                        "valueText": "["
                                    },
                                    "argumentExpression": {
                                        "kind": "NumericLiteral",
                                        "fullStart": 794,
                                        "fullEnd": 795,
                                        "start": 794,
                                        "end": 795,
                                        "fullWidth": 1,
                                        "width": 1,
                                        "text": "1",
                                        "value": 1,
                                        "valueText": "1"
                                    },
                                    "closeBracketToken": {
                                        "kind": "CloseBracketToken",
                                        "fullStart": 795,
                                        "fullEnd": 797,
                                        "start": 795,
                                        "end": 796,
                                        "fullWidth": 2,
                                        "width": 1,
                                        "text": "]",
                                        "value": "]",
                                        "valueText": "]",
                                        "hasTrailingTrivia": true,
                                        "trailingTrivia": [
                                            {
                                                "kind": "WhitespaceTrivia",
                                                "text": " "
                                            }
                                        ]
                                    }
                                },
                                "operatorToken": {
                                    "kind": "EqualsToken",
                                    "fullStart": 797,
                                    "fullEnd": 799,
                                    "start": 797,
                                    "end": 798,
                                    "fullWidth": 2,
                                    "width": 1,
                                    "text": "=",
                                    "value": "=",
                                    "valueText": "=",
                                    "hasTrailingTrivia": true,
                                    "trailingTrivia": [
                                        {
                                            "kind": "WhitespaceTrivia",
                                            "text": " "
                                        }
                                    ]
                                },
                                "right": {
                                    "kind": "NumericLiteral",
                                    "fullStart": 799,
                                    "fullEnd": 801,
                                    "start": 799,
                                    "end": 801,
                                    "fullWidth": 2,
                                    "width": 2,
                                    "text": "11",
                                    "value": 11,
                                    "valueText": "11"
                                }
                            },
                            "semicolonToken": {
                                "kind": "SemicolonToken",
                                "fullStart": 801,
                                "fullEnd": 804,
                                "start": 801,
                                "end": 802,
                                "fullWidth": 3,
                                "width": 1,
                                "text": ";",
                                "value": ";",
                                "valueText": ";",
                                "hasTrailingTrivia": true,
                                "hasTrailingNewLine": true,
                                "trailingTrivia": [
                                    {
                                        "kind": "NewLineTrivia",
                                        "text": "\r\n"
                                    }
                                ]
                            }
                        },
                        {
                            "kind": "ExpressionStatement",
                            "fullStart": 804,
                            "fullEnd": 825,
                            "start": 812,
                            "end": 823,
                            "fullWidth": 21,
                            "width": 11,
                            "expression": {
                                "kind": "AssignmentExpression",
                                "fullStart": 804,
                                "fullEnd": 822,
                                "start": 812,
                                "end": 822,
                                "fullWidth": 18,
                                "width": 10,
                                "left": {
                                    "kind": "ElementAccessExpression",
                                    "fullStart": 804,
                                    "fullEnd": 819,
                                    "start": 812,
                                    "end": 818,
                                    "fullWidth": 15,
                                    "width": 6,
                                    "expression": {
                                        "kind": "IdentifierName",
                                        "fullStart": 804,
                                        "fullEnd": 815,
                                        "start": 812,
                                        "end": 815,
                                        "fullWidth": 11,
                                        "width": 3,
                                        "text": "fun",
                                        "value": "fun",
                                        "valueText": "fun",
                                        "hasLeadingTrivia": true,
                                        "leadingTrivia": [
                                            {
                                                "kind": "WhitespaceTrivia",
                                                "text": "        "
                                            }
                                        ]
                                    },
                                    "openBracketToken": {
                                        "kind": "OpenBracketToken",
                                        "fullStart": 815,
                                        "fullEnd": 816,
                                        "start": 815,
                                        "end": 816,
                                        "fullWidth": 1,
                                        "width": 1,
                                        "text": "[",
                                        "value": "[",
                                        "valueText": "["
                                    },
                                    "argumentExpression": {
                                        "kind": "NumericLiteral",
                                        "fullStart": 816,
                                        "fullEnd": 817,
                                        "start": 816,
                                        "end": 817,
                                        "fullWidth": 1,
                                        "width": 1,
                                        "text": "2",
                                        "value": 2,
                                        "valueText": "2"
                                    },
                                    "closeBracketToken": {
                                        "kind": "CloseBracketToken",
                                        "fullStart": 817,
                                        "fullEnd": 819,
                                        "start": 817,
                                        "end": 818,
                                        "fullWidth": 2,
                                        "width": 1,
                                        "text": "]",
                                        "value": "]",
                                        "valueText": "]",
                                        "hasTrailingTrivia": true,
                                        "trailingTrivia": [
                                            {
                                                "kind": "WhitespaceTrivia",
                                                "text": " "
                                            }
                                        ]
                                    }
                                },
                                "operatorToken": {
                                    "kind": "EqualsToken",
                                    "fullStart": 819,
                                    "fullEnd": 821,
                                    "start": 819,
                                    "end": 820,
                                    "fullWidth": 2,
                                    "width": 1,
                                    "text": "=",
                                    "value": "=",
                                    "valueText": "=",
                                    "hasTrailingTrivia": true,
                                    "trailingTrivia": [
                                        {
                                            "kind": "WhitespaceTrivia",
                                            "text": " "
                                        }
                                    ]
                                },
                                "right": {
                                    "kind": "NumericLiteral",
                                    "fullStart": 821,
                                    "fullEnd": 822,
                                    "start": 821,
                                    "end": 822,
                                    "fullWidth": 1,
                                    "width": 1,
                                    "text": "9",
                                    "value": 9,
                                    "valueText": "9"
                                }
                            },
                            "semicolonToken": {
                                "kind": "SemicolonToken",
                                "fullStart": 822,
                                "fullEnd": 825,
                                "start": 822,
                                "end": 823,
                                "fullWidth": 3,
                                "width": 1,
                                "text": ";",
                                "value": ";",
                                "valueText": ";",
                                "hasTrailingTrivia": true,
                                "hasTrailingNewLine": true,
                                "trailingTrivia": [
                                    {
                                        "kind": "NewLineTrivia",
                                        "text": "\r\n"
                                    }
                                ]
                            }
                        },
                        {
                            "kind": "VariableStatement",
                            "fullStart": 825,
                            "fullEnd": 895,
                            "start": 835,
                            "end": 893,
                            "fullWidth": 70,
                            "width": 58,
                            "modifiers": [],
                            "variableDeclaration": {
                                "kind": "VariableDeclaration",
                                "fullStart": 825,
                                "fullEnd": 892,
                                "start": 835,
                                "end": 892,
                                "fullWidth": 67,
                                "width": 57,
                                "varKeyword": {
                                    "kind": "VarKeyword",
                                    "fullStart": 825,
                                    "fullEnd": 839,
                                    "start": 835,
                                    "end": 838,
                                    "fullWidth": 14,
                                    "width": 3,
                                    "text": "var",
                                    "value": "var",
                                    "valueText": "var",
                                    "hasLeadingTrivia": true,
                                    "hasLeadingNewLine": true,
                                    "hasTrailingTrivia": true,
                                    "leadingTrivia": [
                                        {
                                            "kind": "NewLineTrivia",
                                            "text": "\r\n"
                                        },
                                        {
                                            "kind": "WhitespaceTrivia",
                                            "text": "        "
                                        }
                                    ],
                                    "trailingTrivia": [
                                        {
                                            "kind": "WhitespaceTrivia",
                                            "text": " "
                                        }
                                    ]
                                },
                                "variableDeclarators": [
                                    {
                                        "kind": "VariableDeclarator",
                                        "fullStart": 839,
                                        "fullEnd": 892,
                                        "start": 839,
                                        "end": 892,
                                        "fullWidth": 53,
<<<<<<< HEAD
                                        "width": 53,
                                        "identifier": {
=======
                                        "propertyName": {
>>>>>>> 85e84683
                                            "kind": "IdentifierName",
                                            "fullStart": 839,
                                            "fullEnd": 846,
                                            "start": 839,
                                            "end": 845,
                                            "fullWidth": 7,
                                            "width": 6,
                                            "text": "newArr",
                                            "value": "newArr",
                                            "valueText": "newArr",
                                            "hasTrailingTrivia": true,
                                            "trailingTrivia": [
                                                {
                                                    "kind": "WhitespaceTrivia",
                                                    "text": " "
                                                }
                                            ]
                                        },
                                        "equalsValueClause": {
                                            "kind": "EqualsValueClause",
                                            "fullStart": 846,
                                            "fullEnd": 892,
                                            "start": 846,
                                            "end": 892,
                                            "fullWidth": 46,
                                            "width": 46,
                                            "equalsToken": {
                                                "kind": "EqualsToken",
                                                "fullStart": 846,
                                                "fullEnd": 848,
                                                "start": 846,
                                                "end": 847,
                                                "fullWidth": 2,
                                                "width": 1,
                                                "text": "=",
                                                "value": "=",
                                                "valueText": "=",
                                                "hasTrailingTrivia": true,
                                                "trailingTrivia": [
                                                    {
                                                        "kind": "WhitespaceTrivia",
                                                        "text": " "
                                                    }
                                                ]
                                            },
                                            "value": {
                                                "kind": "InvocationExpression",
                                                "fullStart": 848,
                                                "fullEnd": 892,
                                                "start": 848,
                                                "end": 892,
                                                "fullWidth": 44,
                                                "width": 44,
                                                "expression": {
                                                    "kind": "MemberAccessExpression",
                                                    "fullStart": 848,
                                                    "fullEnd": 875,
                                                    "start": 848,
                                                    "end": 875,
                                                    "fullWidth": 27,
                                                    "width": 27,
                                                    "expression": {
                                                        "kind": "MemberAccessExpression",
                                                        "fullStart": 848,
                                                        "fullEnd": 870,
                                                        "start": 848,
                                                        "end": 870,
                                                        "fullWidth": 22,
                                                        "width": 22,
                                                        "expression": {
                                                            "kind": "MemberAccessExpression",
                                                            "fullStart": 848,
                                                            "fullEnd": 863,
                                                            "start": 848,
                                                            "end": 863,
                                                            "fullWidth": 15,
                                                            "width": 15,
                                                            "expression": {
                                                                "kind": "IdentifierName",
                                                                "fullStart": 848,
                                                                "fullEnd": 853,
                                                                "start": 848,
                                                                "end": 853,
                                                                "fullWidth": 5,
                                                                "width": 5,
                                                                "text": "Array",
                                                                "value": "Array",
                                                                "valueText": "Array"
                                                            },
                                                            "dotToken": {
                                                                "kind": "DotToken",
                                                                "fullStart": 853,
                                                                "fullEnd": 854,
                                                                "start": 853,
                                                                "end": 854,
                                                                "fullWidth": 1,
                                                                "width": 1,
                                                                "text": ".",
                                                                "value": ".",
                                                                "valueText": "."
                                                            },
                                                            "name": {
                                                                "kind": "IdentifierName",
                                                                "fullStart": 854,
                                                                "fullEnd": 863,
                                                                "start": 854,
                                                                "end": 863,
                                                                "fullWidth": 9,
                                                                "width": 9,
                                                                "text": "prototype",
                                                                "value": "prototype",
                                                                "valueText": "prototype"
                                                            }
                                                        },
                                                        "dotToken": {
                                                            "kind": "DotToken",
                                                            "fullStart": 863,
                                                            "fullEnd": 864,
                                                            "start": 863,
                                                            "end": 864,
                                                            "fullWidth": 1,
                                                            "width": 1,
                                                            "text": ".",
                                                            "value": ".",
                                                            "valueText": "."
                                                        },
                                                        "name": {
                                                            "kind": "IdentifierName",
                                                            "fullStart": 864,
                                                            "fullEnd": 870,
                                                            "start": 864,
                                                            "end": 870,
                                                            "fullWidth": 6,
                                                            "width": 6,
                                                            "text": "filter",
                                                            "value": "filter",
                                                            "valueText": "filter"
                                                        }
                                                    },
                                                    "dotToken": {
                                                        "kind": "DotToken",
                                                        "fullStart": 870,
                                                        "fullEnd": 871,
                                                        "start": 870,
                                                        "end": 871,
                                                        "fullWidth": 1,
                                                        "width": 1,
                                                        "text": ".",
                                                        "value": ".",
                                                        "valueText": "."
                                                    },
                                                    "name": {
                                                        "kind": "IdentifierName",
                                                        "fullStart": 871,
                                                        "fullEnd": 875,
                                                        "start": 871,
                                                        "end": 875,
                                                        "fullWidth": 4,
                                                        "width": 4,
                                                        "text": "call",
                                                        "value": "call",
                                                        "valueText": "call"
                                                    }
                                                },
                                                "argumentList": {
                                                    "kind": "ArgumentList",
                                                    "fullStart": 875,
                                                    "fullEnd": 892,
                                                    "start": 875,
                                                    "end": 892,
                                                    "fullWidth": 17,
                                                    "width": 17,
                                                    "openParenToken": {
                                                        "kind": "OpenParenToken",
                                                        "fullStart": 875,
                                                        "fullEnd": 876,
                                                        "start": 875,
                                                        "end": 876,
                                                        "fullWidth": 1,
                                                        "width": 1,
                                                        "text": "(",
                                                        "value": "(",
                                                        "valueText": "("
                                                    },
                                                    "arguments": [
                                                        {
                                                            "kind": "IdentifierName",
                                                            "fullStart": 876,
                                                            "fullEnd": 879,
                                                            "start": 876,
                                                            "end": 879,
                                                            "fullWidth": 3,
                                                            "width": 3,
                                                            "text": "fun",
                                                            "value": "fun",
                                                            "valueText": "fun"
                                                        },
                                                        {
                                                            "kind": "CommaToken",
                                                            "fullStart": 879,
                                                            "fullEnd": 881,
                                                            "start": 879,
                                                            "end": 880,
                                                            "fullWidth": 2,
                                                            "width": 1,
                                                            "text": ",",
                                                            "value": ",",
                                                            "valueText": ",",
                                                            "hasTrailingTrivia": true,
                                                            "trailingTrivia": [
                                                                {
                                                                    "kind": "WhitespaceTrivia",
                                                                    "text": " "
                                                                }
                                                            ]
                                                        },
                                                        {
                                                            "kind": "IdentifierName",
                                                            "fullStart": 881,
                                                            "fullEnd": 891,
                                                            "start": 881,
                                                            "end": 891,
                                                            "fullWidth": 10,
                                                            "width": 10,
                                                            "text": "callbackfn",
                                                            "value": "callbackfn",
                                                            "valueText": "callbackfn"
                                                        }
                                                    ],
                                                    "closeParenToken": {
                                                        "kind": "CloseParenToken",
                                                        "fullStart": 891,
                                                        "fullEnd": 892,
                                                        "start": 891,
                                                        "end": 892,
                                                        "fullWidth": 1,
                                                        "width": 1,
                                                        "text": ")",
                                                        "value": ")",
                                                        "valueText": ")"
                                                    }
                                                }
                                            }
                                        }
                                    }
                                ]
                            },
                            "semicolonToken": {
                                "kind": "SemicolonToken",
                                "fullStart": 892,
                                "fullEnd": 895,
                                "start": 892,
                                "end": 893,
                                "fullWidth": 3,
                                "width": 1,
                                "text": ";",
                                "value": ";",
                                "valueText": ";",
                                "hasTrailingTrivia": true,
                                "hasTrailingNewLine": true,
                                "trailingTrivia": [
                                    {
                                        "kind": "NewLineTrivia",
                                        "text": "\r\n"
                                    }
                                ]
                            }
                        },
                        {
                            "kind": "ReturnStatement",
                            "fullStart": 895,
                            "fullEnd": 932,
                            "start": 903,
                            "end": 930,
                            "fullWidth": 37,
                            "width": 27,
                            "returnKeyword": {
                                "kind": "ReturnKeyword",
                                "fullStart": 895,
                                "fullEnd": 910,
                                "start": 903,
                                "end": 909,
                                "fullWidth": 15,
                                "width": 6,
                                "text": "return",
                                "value": "return",
                                "valueText": "return",
                                "hasLeadingTrivia": true,
                                "hasTrailingTrivia": true,
                                "leadingTrivia": [
                                    {
                                        "kind": "WhitespaceTrivia",
                                        "text": "        "
                                    }
                                ],
                                "trailingTrivia": [
                                    {
                                        "kind": "WhitespaceTrivia",
                                        "text": " "
                                    }
                                ]
                            },
                            "expression": {
                                "kind": "EqualsExpression",
                                "fullStart": 910,
                                "fullEnd": 929,
                                "start": 910,
                                "end": 929,
                                "fullWidth": 19,
                                "width": 19,
                                "left": {
                                    "kind": "MemberAccessExpression",
                                    "fullStart": 910,
                                    "fullEnd": 924,
                                    "start": 910,
                                    "end": 923,
                                    "fullWidth": 14,
                                    "width": 13,
                                    "expression": {
                                        "kind": "IdentifierName",
                                        "fullStart": 910,
                                        "fullEnd": 916,
                                        "start": 910,
                                        "end": 916,
                                        "fullWidth": 6,
                                        "width": 6,
                                        "text": "newArr",
                                        "value": "newArr",
                                        "valueText": "newArr"
                                    },
                                    "dotToken": {
                                        "kind": "DotToken",
                                        "fullStart": 916,
                                        "fullEnd": 917,
                                        "start": 916,
                                        "end": 917,
                                        "fullWidth": 1,
                                        "width": 1,
                                        "text": ".",
                                        "value": ".",
                                        "valueText": "."
                                    },
                                    "name": {
                                        "kind": "IdentifierName",
                                        "fullStart": 917,
                                        "fullEnd": 924,
                                        "start": 917,
                                        "end": 923,
                                        "fullWidth": 7,
                                        "width": 6,
                                        "text": "length",
                                        "value": "length",
                                        "valueText": "length",
                                        "hasTrailingTrivia": true,
                                        "trailingTrivia": [
                                            {
                                                "kind": "WhitespaceTrivia",
                                                "text": " "
                                            }
                                        ]
                                    }
                                },
                                "operatorToken": {
                                    "kind": "EqualsEqualsEqualsToken",
                                    "fullStart": 924,
                                    "fullEnd": 928,
                                    "start": 924,
                                    "end": 927,
                                    "fullWidth": 4,
                                    "width": 3,
                                    "text": "===",
                                    "value": "===",
                                    "valueText": "===",
                                    "hasTrailingTrivia": true,
                                    "trailingTrivia": [
                                        {
                                            "kind": "WhitespaceTrivia",
                                            "text": " "
                                        }
                                    ]
                                },
                                "right": {
                                    "kind": "NumericLiteral",
                                    "fullStart": 928,
                                    "fullEnd": 929,
                                    "start": 928,
                                    "end": 929,
                                    "fullWidth": 1,
                                    "width": 1,
                                    "text": "2",
                                    "value": 2,
                                    "valueText": "2"
                                }
                            },
                            "semicolonToken": {
                                "kind": "SemicolonToken",
                                "fullStart": 929,
                                "fullEnd": 932,
                                "start": 929,
                                "end": 930,
                                "fullWidth": 3,
                                "width": 1,
                                "text": ";",
                                "value": ";",
                                "valueText": ";",
                                "hasTrailingTrivia": true,
                                "hasTrailingNewLine": true,
                                "trailingTrivia": [
                                    {
                                        "kind": "NewLineTrivia",
                                        "text": "\r\n"
                                    }
                                ]
                            }
                        }
                    ],
                    "closeBraceToken": {
                        "kind": "CloseBraceToken",
                        "fullStart": 932,
                        "fullEnd": 939,
                        "start": 936,
                        "end": 937,
                        "fullWidth": 7,
                        "width": 1,
                        "text": "}",
                        "value": "}",
                        "valueText": "}",
                        "hasLeadingTrivia": true,
                        "hasTrailingTrivia": true,
                        "hasTrailingNewLine": true,
                        "leadingTrivia": [
                            {
                                "kind": "WhitespaceTrivia",
                                "text": "    "
                            }
                        ],
                        "trailingTrivia": [
                            {
                                "kind": "NewLineTrivia",
                                "text": "\r\n"
                            }
                        ]
                    }
                }
            },
            {
                "kind": "ExpressionStatement",
                "fullStart": 939,
                "fullEnd": 963,
                "start": 939,
                "end": 961,
                "fullWidth": 24,
                "width": 22,
                "expression": {
                    "kind": "InvocationExpression",
                    "fullStart": 939,
                    "fullEnd": 960,
                    "start": 939,
                    "end": 960,
                    "fullWidth": 21,
                    "width": 21,
                    "expression": {
                        "kind": "IdentifierName",
                        "fullStart": 939,
                        "fullEnd": 950,
                        "start": 939,
                        "end": 950,
                        "fullWidth": 11,
                        "width": 11,
                        "text": "runTestCase",
                        "value": "runTestCase",
                        "valueText": "runTestCase"
                    },
                    "argumentList": {
                        "kind": "ArgumentList",
                        "fullStart": 950,
                        "fullEnd": 960,
                        "start": 950,
                        "end": 960,
                        "fullWidth": 10,
                        "width": 10,
                        "openParenToken": {
                            "kind": "OpenParenToken",
                            "fullStart": 950,
                            "fullEnd": 951,
                            "start": 950,
                            "end": 951,
                            "fullWidth": 1,
                            "width": 1,
                            "text": "(",
                            "value": "(",
                            "valueText": "("
                        },
                        "arguments": [
                            {
                                "kind": "IdentifierName",
                                "fullStart": 951,
                                "fullEnd": 959,
                                "start": 951,
                                "end": 959,
                                "fullWidth": 8,
                                "width": 8,
                                "text": "testcase",
                                "value": "testcase",
                                "valueText": "testcase"
                            }
                        ],
                        "closeParenToken": {
                            "kind": "CloseParenToken",
                            "fullStart": 959,
                            "fullEnd": 960,
                            "start": 959,
                            "end": 960,
                            "fullWidth": 1,
                            "width": 1,
                            "text": ")",
                            "value": ")",
                            "valueText": ")"
                        }
                    }
                },
                "semicolonToken": {
                    "kind": "SemicolonToken",
                    "fullStart": 960,
                    "fullEnd": 963,
                    "start": 960,
                    "end": 961,
                    "fullWidth": 3,
                    "width": 1,
                    "text": ";",
                    "value": ";",
                    "valueText": ";",
                    "hasTrailingTrivia": true,
                    "hasTrailingNewLine": true,
                    "trailingTrivia": [
                        {
                            "kind": "NewLineTrivia",
                            "text": "\r\n"
                        }
                    ]
                }
            }
        ],
        "endOfFileToken": {
            "kind": "EndOfFileToken",
            "fullStart": 963,
            "fullEnd": 963,
            "start": 963,
            "end": 963,
            "fullWidth": 0,
            "width": 0,
            "text": ""
        }
    },
    "lineMap": {
        "lineStarts": [
            0,
            67,
            152,
            232,
            308,
            380,
            385,
            440,
            553,
            558,
            560,
            562,
            585,
            587,
            633,
            671,
            682,
            684,
            721,
            748,
            760,
            782,
            804,
            825,
            827,
            895,
            932,
            939,
            963
        ],
        "length": 963
    }
}<|MERGE_RESOLUTION|>--- conflicted
+++ resolved
@@ -663,12 +663,8 @@
                                         "start": 696,
                                         "end": 757,
                                         "fullWidth": 61,
-<<<<<<< HEAD
                                         "width": 61,
-                                        "identifier": {
-=======
                                         "propertyName": {
->>>>>>> 85e84683
                                             "kind": "IdentifierName",
                                             "fullStart": 696,
                                             "fullEnd": 700,
@@ -1521,12 +1517,8 @@
                                         "start": 839,
                                         "end": 892,
                                         "fullWidth": 53,
-<<<<<<< HEAD
                                         "width": 53,
-                                        "identifier": {
-=======
                                         "propertyName": {
->>>>>>> 85e84683
                                             "kind": "IdentifierName",
                                             "fullStart": 839,
                                             "fullEnd": 846,
