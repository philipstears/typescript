--- conflicted
+++ resolved
@@ -258,12 +258,8 @@
                                         "start": 586,
                                         "end": 597,
                                         "fullWidth": 11,
-<<<<<<< HEAD
                                         "width": 11,
-                                        "identifier": {
-=======
                                         "propertyName": {
->>>>>>> 85e84683
                                             "kind": "IdentifierName",
                                             "fullStart": 586,
                                             "fullEnd": 594,
@@ -807,12 +803,8 @@
                                         "start": 691,
                                         "end": 713,
                                         "fullWidth": 22,
-<<<<<<< HEAD
                                         "width": 22,
-                                        "identifier": {
-=======
                                         "propertyName": {
->>>>>>> 85e84683
                                             "kind": "IdentifierName",
                                             "fullStart": 691,
                                             "fullEnd": 698,
@@ -1170,12 +1162,8 @@
                                         "start": 779,
                                         "end": 813,
                                         "fullWidth": 34,
-<<<<<<< HEAD
                                         "width": 34,
-                                        "identifier": {
-=======
                                         "propertyName": {
->>>>>>> 85e84683
                                             "kind": "IdentifierName",
                                             "fullStart": 779,
                                             "fullEnd": 786,
