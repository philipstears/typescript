--- conflicted
+++ resolved
@@ -592,11 +592,8 @@
                                             "start": 831,
                                             "end": 834,
                                             "fullWidth": 3,
-<<<<<<< HEAD
                                             "width": 3,
-=======
                                             "modifiers": [],
->>>>>>> e3c38734
                                             "identifier": {
                                                 "kind": "IdentifierName",
                                                 "fullStart": 831,
@@ -636,11 +633,8 @@
                                             "start": 836,
                                             "end": 839,
                                             "fullWidth": 3,
-<<<<<<< HEAD
                                             "width": 3,
-=======
                                             "modifiers": [],
->>>>>>> e3c38734
                                             "identifier": {
                                                 "kind": "IdentifierName",
                                                 "fullStart": 836,
@@ -680,11 +674,8 @@
                                             "start": 841,
                                             "end": 844,
                                             "fullWidth": 3,
-<<<<<<< HEAD
                                             "width": 3,
-=======
                                             "modifiers": [],
->>>>>>> e3c38734
                                             "identifier": {
                                                 "kind": "IdentifierName",
                                                 "fullStart": 841,
