--- conflicted
+++ resolved
@@ -250,12 +250,8 @@
                                         "start": 623,
                                         "end": 634,
                                         "fullWidth": 11,
-<<<<<<< HEAD
                                         "width": 11,
-                                        "identifier": {
-=======
                                         "propertyName": {
->>>>>>> 85e84683
                                             "kind": "IdentifierName",
                                             "fullStart": 623,
                                             "fullEnd": 630,
@@ -411,12 +407,8 @@
                                         "start": 649,
                                         "end": 659,
                                         "fullWidth": 10,
-<<<<<<< HEAD
                                         "width": 10,
-                                        "identifier": {
-=======
                                         "propertyName": {
->>>>>>> 85e84683
                                             "kind": "IdentifierName",
                                             "fullStart": 649,
                                             "fullEnd": 656,
@@ -1949,12 +1941,8 @@
                                         "start": 1401,
                                         "end": 1456,
                                         "fullWidth": 55,
-<<<<<<< HEAD
                                         "width": 55,
-                                        "identifier": {
-=======
                                         "propertyName": {
->>>>>>> 85e84683
                                             "kind": "IdentifierName",
                                             "fullStart": 1401,
                                             "fullEnd": 1408,
