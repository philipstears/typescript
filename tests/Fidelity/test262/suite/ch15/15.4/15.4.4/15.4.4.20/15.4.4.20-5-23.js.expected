--- conflicted
+++ resolved
@@ -422,11 +422,8 @@
                                             "start": 617,
                                             "end": 620,
                                             "fullWidth": 3,
-<<<<<<< HEAD
                                             "width": 3,
-=======
                                             "modifiers": [],
->>>>>>> e3c38734
                                             "identifier": {
                                                 "kind": "IdentifierName",
                                                 "fullStart": 617,
@@ -466,11 +463,8 @@
                                             "start": 622,
                                             "end": 625,
                                             "fullWidth": 3,
-<<<<<<< HEAD
                                             "width": 3,
-=======
                                             "modifiers": [],
->>>>>>> e3c38734
                                             "identifier": {
                                                 "kind": "IdentifierName",
                                                 "fullStart": 622,
@@ -510,11 +504,8 @@
                                             "start": 627,
                                             "end": 630,
                                             "fullWidth": 3,
-<<<<<<< HEAD
                                             "width": 3,
-=======
                                             "modifiers": [],
->>>>>>> e3c38734
                                             "identifier": {
                                                 "kind": "IdentifierName",
                                                 "fullStart": 627,
