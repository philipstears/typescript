{
    "isDeclaration": false,
    "languageVersion": "EcmaScript5",
    "parseOptions": {
        "allowAutomaticSemicolonInsertion": true
    },
    "sourceUnit": {
        "kind": "SourceUnit",
        "fullStart": 0,
        "fullEnd": 866,
        "start": 545,
        "end": 866,
        "fullWidth": 866,
        "width": 321,
        "isIncrementallyUnusable": true,
        "moduleElements": [
            {
                "kind": "FunctionDeclaration",
                "fullStart": 0,
                "fullEnd": 842,
                "start": 545,
                "end": 840,
                "fullWidth": 842,
                "width": 295,
                "modifiers": [],
                "functionKeyword": {
                    "kind": "FunctionKeyword",
                    "fullStart": 0,
                    "fullEnd": 554,
                    "start": 545,
                    "end": 553,
                    "fullWidth": 554,
                    "width": 8,
                    "text": "function",
                    "value": "function",
                    "valueText": "function",
                    "hasLeadingTrivia": true,
                    "hasLeadingComment": true,
                    "hasLeadingNewLine": true,
                    "hasTrailingTrivia": true,
                    "leadingTrivia": [
                        {
                            "kind": "SingleLineCommentTrivia",
                            "text": "/// Copyright (c) 2012 Ecma International.  All rights reserved. "
                        },
                        {
                            "kind": "NewLineTrivia",
                            "text": "\r\n"
                        },
                        {
                            "kind": "SingleLineCommentTrivia",
                            "text": "/// Ecma International makes this code available under the terms and conditions set"
                        },
                        {
                            "kind": "NewLineTrivia",
                            "text": "\r\n"
                        },
                        {
                            "kind": "SingleLineCommentTrivia",
                            "text": "/// forth on http://hg.ecmascript.org/tests/test262/raw-file/tip/LICENSE (the "
                        },
                        {
                            "kind": "NewLineTrivia",
                            "text": "\r\n"
                        },
                        {
                            "kind": "SingleLineCommentTrivia",
                            "text": "/// \"Use Terms\").   Any redistribution of this code must retain the above "
                        },
                        {
                            "kind": "NewLineTrivia",
                            "text": "\r\n"
                        },
                        {
                            "kind": "SingleLineCommentTrivia",
                            "text": "/// copyright and this notice and otherwise comply with the Use Terms."
                        },
                        {
                            "kind": "NewLineTrivia",
                            "text": "\r\n"
                        },
                        {
                            "kind": "MultiLineCommentTrivia",
                            "text": "/**\r\n * @path ch15/15.4/15.4.4/15.4.4.20/15.4.4.20-3-15.js\r\n * @description Array.prototype.filter - 'length' is a string containing an exponential number\r\n */"
                        },
                        {
                            "kind": "NewLineTrivia",
                            "text": "\r\n"
                        },
                        {
                            "kind": "NewLineTrivia",
                            "text": "\r\n"
                        },
                        {
                            "kind": "NewLineTrivia",
                            "text": "\r\n"
                        }
                    ],
                    "trailingTrivia": [
                        {
                            "kind": "WhitespaceTrivia",
                            "text": " "
                        }
                    ]
                },
                "identifier": {
                    "kind": "IdentifierName",
                    "fullStart": 554,
                    "fullEnd": 562,
                    "start": 554,
                    "end": 562,
                    "fullWidth": 8,
                    "width": 8,
                    "text": "testcase",
                    "value": "testcase",
                    "valueText": "testcase"
                },
                "callSignature": {
                    "kind": "CallSignature",
                    "fullStart": 562,
                    "fullEnd": 565,
                    "start": 562,
                    "end": 564,
                    "fullWidth": 3,
                    "width": 2,
                    "parameterList": {
                        "kind": "ParameterList",
                        "fullStart": 562,
                        "fullEnd": 565,
                        "start": 562,
                        "end": 564,
                        "fullWidth": 3,
                        "width": 2,
                        "openParenToken": {
                            "kind": "OpenParenToken",
                            "fullStart": 562,
                            "fullEnd": 563,
                            "start": 562,
                            "end": 563,
                            "fullWidth": 1,
                            "width": 1,
                            "text": "(",
                            "value": "(",
                            "valueText": "("
                        },
                        "parameters": [],
                        "closeParenToken": {
                            "kind": "CloseParenToken",
                            "fullStart": 563,
                            "fullEnd": 565,
                            "start": 563,
                            "end": 564,
                            "fullWidth": 2,
                            "width": 1,
                            "text": ")",
                            "value": ")",
                            "valueText": ")",
                            "hasTrailingTrivia": true,
                            "trailingTrivia": [
                                {
                                    "kind": "WhitespaceTrivia",
                                    "text": " "
                                }
                            ]
                        }
                    }
                },
                "block": {
                    "kind": "Block",
                    "fullStart": 565,
                    "fullEnd": 842,
                    "start": 565,
                    "end": 840,
                    "fullWidth": 277,
                    "width": 275,
                    "openBraceToken": {
                        "kind": "OpenBraceToken",
                        "fullStart": 565,
                        "fullEnd": 568,
                        "start": 565,
                        "end": 566,
                        "fullWidth": 3,
                        "width": 1,
                        "text": "{",
                        "value": "{",
                        "valueText": "{",
                        "hasTrailingTrivia": true,
                        "hasTrailingNewLine": true,
                        "trailingTrivia": [
                            {
                                "kind": "NewLineTrivia",
                                "text": "\r\n"
                            }
                        ]
                    },
                    "statements": [
                        {
                            "kind": "FunctionDeclaration",
                            "fullStart": 568,
                            "fullEnd": 653,
                            "start": 578,
                            "end": 651,
                            "fullWidth": 85,
                            "width": 73,
                            "modifiers": [],
                            "functionKeyword": {
                                "kind": "FunctionKeyword",
                                "fullStart": 568,
                                "fullEnd": 587,
                                "start": 578,
                                "end": 586,
                                "fullWidth": 19,
                                "width": 8,
                                "text": "function",
                                "value": "function",
                                "valueText": "function",
                                "hasLeadingTrivia": true,
                                "hasLeadingNewLine": true,
                                "hasTrailingTrivia": true,
                                "leadingTrivia": [
                                    {
                                        "kind": "NewLineTrivia",
                                        "text": "\r\n"
                                    },
                                    {
                                        "kind": "WhitespaceTrivia",
                                        "text": "        "
                                    }
                                ],
                                "trailingTrivia": [
                                    {
                                        "kind": "WhitespaceTrivia",
                                        "text": " "
                                    }
                                ]
                            },
                            "identifier": {
                                "kind": "IdentifierName",
                                "fullStart": 587,
                                "fullEnd": 597,
                                "start": 587,
                                "end": 597,
                                "fullWidth": 10,
                                "width": 10,
                                "text": "callbackfn",
                                "value": "callbackfn",
                                "valueText": "callbackfn"
                            },
                            "callSignature": {
                                "kind": "CallSignature",
                                "fullStart": 597,
                                "fullEnd": 613,
                                "start": 597,
                                "end": 612,
                                "fullWidth": 16,
                                "width": 15,
                                "parameterList": {
                                    "kind": "ParameterList",
                                    "fullStart": 597,
                                    "fullEnd": 613,
                                    "start": 597,
                                    "end": 612,
                                    "fullWidth": 16,
                                    "width": 15,
                                    "openParenToken": {
                                        "kind": "OpenParenToken",
                                        "fullStart": 597,
                                        "fullEnd": 598,
                                        "start": 597,
                                        "end": 598,
                                        "fullWidth": 1,
                                        "width": 1,
                                        "text": "(",
                                        "value": "(",
                                        "valueText": "("
                                    },
                                    "parameters": [
                                        {
                                            "kind": "Parameter",
                                            "fullStart": 598,
                                            "fullEnd": 601,
                                            "start": 598,
                                            "end": 601,
                                            "fullWidth": 3,
                                            "width": 3,
                                            "modifiers": [],
                                            "identifier": {
                                                "kind": "IdentifierName",
                                                "fullStart": 598,
                                                "fullEnd": 601,
                                                "start": 598,
                                                "end": 601,
                                                "fullWidth": 3,
                                                "width": 3,
                                                "text": "val",
                                                "value": "val",
                                                "valueText": "val"
                                            }
                                        },
                                        {
                                            "kind": "CommaToken",
                                            "fullStart": 601,
                                            "fullEnd": 603,
                                            "start": 601,
                                            "end": 602,
                                            "fullWidth": 2,
                                            "width": 1,
                                            "text": ",",
                                            "value": ",",
                                            "valueText": ",",
                                            "hasTrailingTrivia": true,
                                            "trailingTrivia": [
                                                {
                                                    "kind": "WhitespaceTrivia",
                                                    "text": " "
                                                }
                                            ]
                                        },
                                        {
                                            "kind": "Parameter",
                                            "fullStart": 603,
                                            "fullEnd": 606,
                                            "start": 603,
                                            "end": 606,
                                            "fullWidth": 3,
                                            "width": 3,
                                            "modifiers": [],
                                            "identifier": {
                                                "kind": "IdentifierName",
                                                "fullStart": 603,
                                                "fullEnd": 606,
                                                "start": 603,
                                                "end": 606,
                                                "fullWidth": 3,
                                                "width": 3,
                                                "text": "idx",
                                                "value": "idx",
                                                "valueText": "idx"
                                            }
                                        },
                                        {
                                            "kind": "CommaToken",
                                            "fullStart": 606,
                                            "fullEnd": 608,
                                            "start": 606,
                                            "end": 607,
                                            "fullWidth": 2,
                                            "width": 1,
                                            "text": ",",
                                            "value": ",",
                                            "valueText": ",",
                                            "hasTrailingTrivia": true,
                                            "trailingTrivia": [
                                                {
                                                    "kind": "WhitespaceTrivia",
                                                    "text": " "
                                                }
                                            ]
                                        },
                                        {
                                            "kind": "Parameter",
                                            "fullStart": 608,
                                            "fullEnd": 611,
                                            "start": 608,
                                            "end": 611,
                                            "fullWidth": 3,
                                            "width": 3,
                                            "modifiers": [],
                                            "identifier": {
                                                "kind": "IdentifierName",
                                                "fullStart": 608,
                                                "fullEnd": 611,
                                                "start": 608,
                                                "end": 611,
                                                "fullWidth": 3,
                                                "width": 3,
                                                "text": "obj",
                                                "value": "obj",
                                                "valueText": "obj"
                                            }
                                        }
                                    ],
                                    "closeParenToken": {
                                        "kind": "CloseParenToken",
                                        "fullStart": 611,
                                        "fullEnd": 613,
                                        "start": 611,
                                        "end": 612,
                                        "fullWidth": 2,
                                        "width": 1,
                                        "text": ")",
                                        "value": ")",
                                        "valueText": ")",
                                        "hasTrailingTrivia": true,
                                        "trailingTrivia": [
                                            {
                                                "kind": "WhitespaceTrivia",
                                                "text": " "
                                            }
                                        ]
                                    }
                                }
                            },
                            "block": {
                                "kind": "Block",
                                "fullStart": 613,
                                "fullEnd": 653,
                                "start": 613,
                                "end": 651,
                                "fullWidth": 40,
                                "width": 38,
                                "openBraceToken": {
                                    "kind": "OpenBraceToken",
                                    "fullStart": 613,
                                    "fullEnd": 616,
                                    "start": 613,
                                    "end": 614,
                                    "fullWidth": 3,
                                    "width": 1,
                                    "text": "{",
                                    "value": "{",
                                    "valueText": "{",
                                    "hasTrailingTrivia": true,
                                    "hasTrailingNewLine": true,
                                    "trailingTrivia": [
                                        {
                                            "kind": "NewLineTrivia",
                                            "text": "\r\n"
                                        }
                                    ]
                                },
                                "statements": [
                                    {
                                        "kind": "ReturnStatement",
                                        "fullStart": 616,
                                        "fullEnd": 642,
                                        "start": 628,
                                        "end": 640,
                                        "fullWidth": 26,
                                        "width": 12,
                                        "returnKeyword": {
                                            "kind": "ReturnKeyword",
                                            "fullStart": 616,
                                            "fullEnd": 635,
                                            "start": 628,
                                            "end": 634,
                                            "fullWidth": 19,
                                            "width": 6,
                                            "text": "return",
                                            "value": "return",
                                            "valueText": "return",
                                            "hasLeadingTrivia": true,
                                            "hasTrailingTrivia": true,
                                            "leadingTrivia": [
                                                {
                                                    "kind": "WhitespaceTrivia",
                                                    "text": "            "
                                                }
                                            ],
                                            "trailingTrivia": [
                                                {
                                                    "kind": "WhitespaceTrivia",
                                                    "text": " "
                                                }
                                            ]
                                        },
                                        "expression": {
                                            "kind": "TrueKeyword",
                                            "fullStart": 635,
                                            "fullEnd": 639,
                                            "start": 635,
                                            "end": 639,
                                            "fullWidth": 4,
                                            "width": 4,
                                            "text": "true",
                                            "value": true,
                                            "valueText": "true"
                                        },
                                        "semicolonToken": {
                                            "kind": "SemicolonToken",
                                            "fullStart": 639,
                                            "fullEnd": 642,
                                            "start": 639,
                                            "end": 640,
                                            "fullWidth": 3,
                                            "width": 1,
                                            "text": ";",
                                            "value": ";",
                                            "valueText": ";",
                                            "hasTrailingTrivia": true,
                                            "hasTrailingNewLine": true,
                                            "trailingTrivia": [
                                                {
                                                    "kind": "NewLineTrivia",
                                                    "text": "\r\n"
                                                }
                                            ]
                                        }
                                    }
                                ],
                                "closeBraceToken": {
                                    "kind": "CloseBraceToken",
                                    "fullStart": 642,
                                    "fullEnd": 653,
                                    "start": 650,
                                    "end": 651,
                                    "fullWidth": 11,
                                    "width": 1,
                                    "text": "}",
                                    "value": "}",
                                    "valueText": "}",
                                    "hasLeadingTrivia": true,
                                    "hasTrailingTrivia": true,
                                    "hasTrailingNewLine": true,
                                    "leadingTrivia": [
                                        {
                                            "kind": "WhitespaceTrivia",
                                            "text": "        "
                                        }
                                    ],
                                    "trailingTrivia": [
                                        {
                                            "kind": "NewLineTrivia",
                                            "text": "\r\n"
                                        }
                                    ]
                                }
                            }
                        },
                        {
                            "kind": "VariableStatement",
                            "fullStart": 653,
                            "fullEnd": 706,
                            "start": 663,
                            "end": 704,
                            "fullWidth": 53,
                            "width": 41,
                            "modifiers": [],
                            "variableDeclaration": {
                                "kind": "VariableDeclaration",
                                "fullStart": 653,
                                "fullEnd": 703,
                                "start": 663,
                                "end": 703,
                                "fullWidth": 50,
                                "width": 40,
                                "varKeyword": {
                                    "kind": "VarKeyword",
                                    "fullStart": 653,
                                    "fullEnd": 667,
                                    "start": 663,
                                    "end": 666,
                                    "fullWidth": 14,
                                    "width": 3,
                                    "text": "var",
                                    "value": "var",
                                    "valueText": "var",
                                    "hasLeadingTrivia": true,
                                    "hasLeadingNewLine": true,
                                    "hasTrailingTrivia": true,
                                    "leadingTrivia": [
                                        {
                                            "kind": "NewLineTrivia",
                                            "text": "\r\n"
                                        },
                                        {
                                            "kind": "WhitespaceTrivia",
                                            "text": "        "
                                        }
                                    ],
                                    "trailingTrivia": [
                                        {
                                            "kind": "WhitespaceTrivia",
                                            "text": " "
                                        }
                                    ]
                                },
                                "variableDeclarators": [
                                    {
                                        "kind": "VariableDeclarator",
                                        "fullStart": 667,
                                        "fullEnd": 703,
                                        "start": 667,
                                        "end": 703,
                                        "fullWidth": 36,
<<<<<<< HEAD
                                        "width": 36,
                                        "identifier": {
=======
                                        "propertyName": {
>>>>>>> 85e84683
                                            "kind": "IdentifierName",
                                            "fullStart": 667,
                                            "fullEnd": 671,
                                            "start": 667,
                                            "end": 670,
                                            "fullWidth": 4,
                                            "width": 3,
                                            "text": "obj",
                                            "value": "obj",
                                            "valueText": "obj",
                                            "hasTrailingTrivia": true,
                                            "trailingTrivia": [
                                                {
                                                    "kind": "WhitespaceTrivia",
                                                    "text": " "
                                                }
                                            ]
                                        },
                                        "equalsValueClause": {
                                            "kind": "EqualsValueClause",
                                            "fullStart": 671,
                                            "fullEnd": 703,
                                            "start": 671,
                                            "end": 703,
                                            "fullWidth": 32,
                                            "width": 32,
                                            "equalsToken": {
                                                "kind": "EqualsToken",
                                                "fullStart": 671,
                                                "fullEnd": 673,
                                                "start": 671,
                                                "end": 672,
                                                "fullWidth": 2,
                                                "width": 1,
                                                "text": "=",
                                                "value": "=",
                                                "valueText": "=",
                                                "hasTrailingTrivia": true,
                                                "trailingTrivia": [
                                                    {
                                                        "kind": "WhitespaceTrivia",
                                                        "text": " "
                                                    }
                                                ]
                                            },
                                            "value": {
                                                "kind": "ObjectLiteralExpression",
                                                "fullStart": 673,
                                                "fullEnd": 703,
                                                "start": 673,
                                                "end": 703,
                                                "fullWidth": 30,
                                                "width": 30,
                                                "openBraceToken": {
                                                    "kind": "OpenBraceToken",
                                                    "fullStart": 673,
                                                    "fullEnd": 675,
                                                    "start": 673,
                                                    "end": 674,
                                                    "fullWidth": 2,
                                                    "width": 1,
                                                    "text": "{",
                                                    "value": "{",
                                                    "valueText": "{",
                                                    "hasTrailingTrivia": true,
                                                    "trailingTrivia": [
                                                        {
                                                            "kind": "WhitespaceTrivia",
                                                            "text": " "
                                                        }
                                                    ]
                                                },
                                                "propertyAssignments": [
                                                    {
                                                        "kind": "SimplePropertyAssignment",
                                                        "fullStart": 675,
                                                        "fullEnd": 680,
                                                        "start": 675,
                                                        "end": 680,
                                                        "fullWidth": 5,
                                                        "width": 5,
                                                        "propertyName": {
                                                            "kind": "NumericLiteral",
                                                            "fullStart": 675,
                                                            "fullEnd": 676,
                                                            "start": 675,
                                                            "end": 676,
                                                            "fullWidth": 1,
                                                            "width": 1,
                                                            "text": "1",
                                                            "value": 1,
                                                            "valueText": "1"
                                                        },
                                                        "colonToken": {
                                                            "kind": "ColonToken",
                                                            "fullStart": 676,
                                                            "fullEnd": 678,
                                                            "start": 676,
                                                            "end": 677,
                                                            "fullWidth": 2,
                                                            "width": 1,
                                                            "text": ":",
                                                            "value": ":",
                                                            "valueText": ":",
                                                            "hasTrailingTrivia": true,
                                                            "trailingTrivia": [
                                                                {
                                                                    "kind": "WhitespaceTrivia",
                                                                    "text": " "
                                                                }
                                                            ]
                                                        },
                                                        "expression": {
                                                            "kind": "NumericLiteral",
                                                            "fullStart": 678,
                                                            "fullEnd": 680,
                                                            "start": 678,
                                                            "end": 680,
                                                            "fullWidth": 2,
                                                            "width": 2,
                                                            "text": "11",
                                                            "value": 11,
                                                            "valueText": "11"
                                                        }
                                                    },
                                                    {
                                                        "kind": "CommaToken",
                                                        "fullStart": 680,
                                                        "fullEnd": 682,
                                                        "start": 680,
                                                        "end": 681,
                                                        "fullWidth": 2,
                                                        "width": 1,
                                                        "text": ",",
                                                        "value": ",",
                                                        "valueText": ",",
                                                        "hasTrailingTrivia": true,
                                                        "trailingTrivia": [
                                                            {
                                                                "kind": "WhitespaceTrivia",
                                                                "text": " "
                                                            }
                                                        ]
                                                    },
                                                    {
                                                        "kind": "SimplePropertyAssignment",
                                                        "fullStart": 682,
                                                        "fullEnd": 686,
                                                        "start": 682,
                                                        "end": 686,
                                                        "fullWidth": 4,
                                                        "width": 4,
                                                        "propertyName": {
                                                            "kind": "NumericLiteral",
                                                            "fullStart": 682,
                                                            "fullEnd": 683,
                                                            "start": 682,
                                                            "end": 683,
                                                            "fullWidth": 1,
                                                            "width": 1,
                                                            "text": "2",
                                                            "value": 2,
                                                            "valueText": "2"
                                                        },
                                                        "colonToken": {
                                                            "kind": "ColonToken",
                                                            "fullStart": 683,
                                                            "fullEnd": 685,
                                                            "start": 683,
                                                            "end": 684,
                                                            "fullWidth": 2,
                                                            "width": 1,
                                                            "text": ":",
                                                            "value": ":",
                                                            "valueText": ":",
                                                            "hasTrailingTrivia": true,
                                                            "trailingTrivia": [
                                                                {
                                                                    "kind": "WhitespaceTrivia",
                                                                    "text": " "
                                                                }
                                                            ]
                                                        },
                                                        "expression": {
                                                            "kind": "NumericLiteral",
                                                            "fullStart": 685,
                                                            "fullEnd": 686,
                                                            "start": 685,
                                                            "end": 686,
                                                            "fullWidth": 1,
                                                            "width": 1,
                                                            "text": "9",
                                                            "value": 9,
                                                            "valueText": "9"
                                                        }
                                                    },
                                                    {
                                                        "kind": "CommaToken",
                                                        "fullStart": 686,
                                                        "fullEnd": 688,
                                                        "start": 686,
                                                        "end": 687,
                                                        "fullWidth": 2,
                                                        "width": 1,
                                                        "text": ",",
                                                        "value": ",",
                                                        "valueText": ",",
                                                        "hasTrailingTrivia": true,
                                                        "trailingTrivia": [
                                                            {
                                                                "kind": "WhitespaceTrivia",
                                                                "text": " "
                                                            }
                                                        ]
                                                    },
                                                    {
                                                        "kind": "SimplePropertyAssignment",
                                                        "fullStart": 688,
                                                        "fullEnd": 702,
                                                        "start": 688,
                                                        "end": 701,
                                                        "fullWidth": 14,
                                                        "width": 13,
                                                        "propertyName": {
                                                            "kind": "IdentifierName",
                                                            "fullStart": 688,
                                                            "fullEnd": 694,
                                                            "start": 688,
                                                            "end": 694,
                                                            "fullWidth": 6,
                                                            "width": 6,
                                                            "text": "length",
                                                            "value": "length",
                                                            "valueText": "length"
                                                        },
                                                        "colonToken": {
                                                            "kind": "ColonToken",
                                                            "fullStart": 694,
                                                            "fullEnd": 696,
                                                            "start": 694,
                                                            "end": 695,
                                                            "fullWidth": 2,
                                                            "width": 1,
                                                            "text": ":",
                                                            "value": ":",
                                                            "valueText": ":",
                                                            "hasTrailingTrivia": true,
                                                            "trailingTrivia": [
                                                                {
                                                                    "kind": "WhitespaceTrivia",
                                                                    "text": " "
                                                                }
                                                            ]
                                                        },
                                                        "expression": {
                                                            "kind": "StringLiteral",
                                                            "fullStart": 696,
                                                            "fullEnd": 702,
                                                            "start": 696,
                                                            "end": 701,
                                                            "fullWidth": 6,
                                                            "width": 5,
                                                            "text": "\"2E0\"",
                                                            "value": "2E0",
                                                            "valueText": "2E0",
                                                            "hasTrailingTrivia": true,
                                                            "trailingTrivia": [
                                                                {
                                                                    "kind": "WhitespaceTrivia",
                                                                    "text": " "
                                                                }
                                                            ]
                                                        }
                                                    }
                                                ],
                                                "closeBraceToken": {
                                                    "kind": "CloseBraceToken",
                                                    "fullStart": 702,
                                                    "fullEnd": 703,
                                                    "start": 702,
                                                    "end": 703,
                                                    "fullWidth": 1,
                                                    "width": 1,
                                                    "text": "}",
                                                    "value": "}",
                                                    "valueText": "}"
                                                }
                                            }
                                        }
                                    }
                                ]
                            },
                            "semicolonToken": {
                                "kind": "SemicolonToken",
                                "fullStart": 703,
                                "fullEnd": 706,
                                "start": 703,
                                "end": 704,
                                "fullWidth": 3,
                                "width": 1,
                                "text": ";",
                                "value": ";",
                                "valueText": ";",
                                "hasTrailingTrivia": true,
                                "hasTrailingNewLine": true,
                                "trailingTrivia": [
                                    {
                                        "kind": "NewLineTrivia",
                                        "text": "\r\n"
                                    }
                                ]
                            }
                        },
                        {
                            "kind": "VariableStatement",
                            "fullStart": 706,
                            "fullEnd": 776,
                            "start": 716,
                            "end": 774,
                            "fullWidth": 70,
                            "width": 58,
                            "modifiers": [],
                            "variableDeclaration": {
                                "kind": "VariableDeclaration",
                                "fullStart": 706,
                                "fullEnd": 773,
                                "start": 716,
                                "end": 773,
                                "fullWidth": 67,
                                "width": 57,
                                "varKeyword": {
                                    "kind": "VarKeyword",
                                    "fullStart": 706,
                                    "fullEnd": 720,
                                    "start": 716,
                                    "end": 719,
                                    "fullWidth": 14,
                                    "width": 3,
                                    "text": "var",
                                    "value": "var",
                                    "valueText": "var",
                                    "hasLeadingTrivia": true,
                                    "hasLeadingNewLine": true,
                                    "hasTrailingTrivia": true,
                                    "leadingTrivia": [
                                        {
                                            "kind": "NewLineTrivia",
                                            "text": "\r\n"
                                        },
                                        {
                                            "kind": "WhitespaceTrivia",
                                            "text": "        "
                                        }
                                    ],
                                    "trailingTrivia": [
                                        {
                                            "kind": "WhitespaceTrivia",
                                            "text": " "
                                        }
                                    ]
                                },
                                "variableDeclarators": [
                                    {
                                        "kind": "VariableDeclarator",
                                        "fullStart": 720,
                                        "fullEnd": 773,
                                        "start": 720,
                                        "end": 773,
                                        "fullWidth": 53,
<<<<<<< HEAD
                                        "width": 53,
                                        "identifier": {
=======
                                        "propertyName": {
>>>>>>> 85e84683
                                            "kind": "IdentifierName",
                                            "fullStart": 720,
                                            "fullEnd": 727,
                                            "start": 720,
                                            "end": 726,
                                            "fullWidth": 7,
                                            "width": 6,
                                            "text": "newArr",
                                            "value": "newArr",
                                            "valueText": "newArr",
                                            "hasTrailingTrivia": true,
                                            "trailingTrivia": [
                                                {
                                                    "kind": "WhitespaceTrivia",
                                                    "text": " "
                                                }
                                            ]
                                        },
                                        "equalsValueClause": {
                                            "kind": "EqualsValueClause",
                                            "fullStart": 727,
                                            "fullEnd": 773,
                                            "start": 727,
                                            "end": 773,
                                            "fullWidth": 46,
                                            "width": 46,
                                            "equalsToken": {
                                                "kind": "EqualsToken",
                                                "fullStart": 727,
                                                "fullEnd": 729,
                                                "start": 727,
                                                "end": 728,
                                                "fullWidth": 2,
                                                "width": 1,
                                                "text": "=",
                                                "value": "=",
                                                "valueText": "=",
                                                "hasTrailingTrivia": true,
                                                "trailingTrivia": [
                                                    {
                                                        "kind": "WhitespaceTrivia",
                                                        "text": " "
                                                    }
                                                ]
                                            },
                                            "value": {
                                                "kind": "InvocationExpression",
                                                "fullStart": 729,
                                                "fullEnd": 773,
                                                "start": 729,
                                                "end": 773,
                                                "fullWidth": 44,
                                                "width": 44,
                                                "expression": {
                                                    "kind": "MemberAccessExpression",
                                                    "fullStart": 729,
                                                    "fullEnd": 756,
                                                    "start": 729,
                                                    "end": 756,
                                                    "fullWidth": 27,
                                                    "width": 27,
                                                    "expression": {
                                                        "kind": "MemberAccessExpression",
                                                        "fullStart": 729,
                                                        "fullEnd": 751,
                                                        "start": 729,
                                                        "end": 751,
                                                        "fullWidth": 22,
                                                        "width": 22,
                                                        "expression": {
                                                            "kind": "MemberAccessExpression",
                                                            "fullStart": 729,
                                                            "fullEnd": 744,
                                                            "start": 729,
                                                            "end": 744,
                                                            "fullWidth": 15,
                                                            "width": 15,
                                                            "expression": {
                                                                "kind": "IdentifierName",
                                                                "fullStart": 729,
                                                                "fullEnd": 734,
                                                                "start": 729,
                                                                "end": 734,
                                                                "fullWidth": 5,
                                                                "width": 5,
                                                                "text": "Array",
                                                                "value": "Array",
                                                                "valueText": "Array"
                                                            },
                                                            "dotToken": {
                                                                "kind": "DotToken",
                                                                "fullStart": 734,
                                                                "fullEnd": 735,
                                                                "start": 734,
                                                                "end": 735,
                                                                "fullWidth": 1,
                                                                "width": 1,
                                                                "text": ".",
                                                                "value": ".",
                                                                "valueText": "."
                                                            },
                                                            "name": {
                                                                "kind": "IdentifierName",
                                                                "fullStart": 735,
                                                                "fullEnd": 744,
                                                                "start": 735,
                                                                "end": 744,
                                                                "fullWidth": 9,
                                                                "width": 9,
                                                                "text": "prototype",
                                                                "value": "prototype",
                                                                "valueText": "prototype"
                                                            }
                                                        },
                                                        "dotToken": {
                                                            "kind": "DotToken",
                                                            "fullStart": 744,
                                                            "fullEnd": 745,
                                                            "start": 744,
                                                            "end": 745,
                                                            "fullWidth": 1,
                                                            "width": 1,
                                                            "text": ".",
                                                            "value": ".",
                                                            "valueText": "."
                                                        },
                                                        "name": {
                                                            "kind": "IdentifierName",
                                                            "fullStart": 745,
                                                            "fullEnd": 751,
                                                            "start": 745,
                                                            "end": 751,
                                                            "fullWidth": 6,
                                                            "width": 6,
                                                            "text": "filter",
                                                            "value": "filter",
                                                            "valueText": "filter"
                                                        }
                                                    },
                                                    "dotToken": {
                                                        "kind": "DotToken",
                                                        "fullStart": 751,
                                                        "fullEnd": 752,
                                                        "start": 751,
                                                        "end": 752,
                                                        "fullWidth": 1,
                                                        "width": 1,
                                                        "text": ".",
                                                        "value": ".",
                                                        "valueText": "."
                                                    },
                                                    "name": {
                                                        "kind": "IdentifierName",
                                                        "fullStart": 752,
                                                        "fullEnd": 756,
                                                        "start": 752,
                                                        "end": 756,
                                                        "fullWidth": 4,
                                                        "width": 4,
                                                        "text": "call",
                                                        "value": "call",
                                                        "valueText": "call"
                                                    }
                                                },
                                                "argumentList": {
                                                    "kind": "ArgumentList",
                                                    "fullStart": 756,
                                                    "fullEnd": 773,
                                                    "start": 756,
                                                    "end": 773,
                                                    "fullWidth": 17,
                                                    "width": 17,
                                                    "openParenToken": {
                                                        "kind": "OpenParenToken",
                                                        "fullStart": 756,
                                                        "fullEnd": 757,
                                                        "start": 756,
                                                        "end": 757,
                                                        "fullWidth": 1,
                                                        "width": 1,
                                                        "text": "(",
                                                        "value": "(",
                                                        "valueText": "("
                                                    },
                                                    "arguments": [
                                                        {
                                                            "kind": "IdentifierName",
                                                            "fullStart": 757,
                                                            "fullEnd": 760,
                                                            "start": 757,
                                                            "end": 760,
                                                            "fullWidth": 3,
                                                            "width": 3,
                                                            "text": "obj",
                                                            "value": "obj",
                                                            "valueText": "obj"
                                                        },
                                                        {
                                                            "kind": "CommaToken",
                                                            "fullStart": 760,
                                                            "fullEnd": 762,
                                                            "start": 760,
                                                            "end": 761,
                                                            "fullWidth": 2,
                                                            "width": 1,
                                                            "text": ",",
                                                            "value": ",",
                                                            "valueText": ",",
                                                            "hasTrailingTrivia": true,
                                                            "trailingTrivia": [
                                                                {
                                                                    "kind": "WhitespaceTrivia",
                                                                    "text": " "
                                                                }
                                                            ]
                                                        },
                                                        {
                                                            "kind": "IdentifierName",
                                                            "fullStart": 762,
                                                            "fullEnd": 772,
                                                            "start": 762,
                                                            "end": 772,
                                                            "fullWidth": 10,
                                                            "width": 10,
                                                            "text": "callbackfn",
                                                            "value": "callbackfn",
                                                            "valueText": "callbackfn"
                                                        }
                                                    ],
                                                    "closeParenToken": {
                                                        "kind": "CloseParenToken",
                                                        "fullStart": 772,
                                                        "fullEnd": 773,
                                                        "start": 772,
                                                        "end": 773,
                                                        "fullWidth": 1,
                                                        "width": 1,
                                                        "text": ")",
                                                        "value": ")",
                                                        "valueText": ")"
                                                    }
                                                }
                                            }
                                        }
                                    }
                                ]
                            },
                            "semicolonToken": {
                                "kind": "SemicolonToken",
                                "fullStart": 773,
                                "fullEnd": 776,
                                "start": 773,
                                "end": 774,
                                "fullWidth": 3,
                                "width": 1,
                                "text": ";",
                                "value": ";",
                                "valueText": ";",
                                "hasTrailingTrivia": true,
                                "hasTrailingNewLine": true,
                                "trailingTrivia": [
                                    {
                                        "kind": "NewLineTrivia",
                                        "text": "\r\n"
                                    }
                                ]
                            }
                        },
                        {
                            "kind": "ReturnStatement",
                            "fullStart": 776,
                            "fullEnd": 835,
                            "start": 786,
                            "end": 833,
                            "fullWidth": 59,
                            "width": 47,
                            "returnKeyword": {
                                "kind": "ReturnKeyword",
                                "fullStart": 776,
                                "fullEnd": 793,
                                "start": 786,
                                "end": 792,
                                "fullWidth": 17,
                                "width": 6,
                                "text": "return",
                                "value": "return",
                                "valueText": "return",
                                "hasLeadingTrivia": true,
                                "hasLeadingNewLine": true,
                                "hasTrailingTrivia": true,
                                "leadingTrivia": [
                                    {
                                        "kind": "NewLineTrivia",
                                        "text": "\r\n"
                                    },
                                    {
                                        "kind": "WhitespaceTrivia",
                                        "text": "        "
                                    }
                                ],
                                "trailingTrivia": [
                                    {
                                        "kind": "WhitespaceTrivia",
                                        "text": " "
                                    }
                                ]
                            },
                            "expression": {
                                "kind": "LogicalAndExpression",
                                "fullStart": 793,
                                "fullEnd": 832,
                                "start": 793,
                                "end": 832,
                                "fullWidth": 39,
                                "width": 39,
                                "left": {
                                    "kind": "EqualsExpression",
                                    "fullStart": 793,
                                    "fullEnd": 813,
                                    "start": 793,
                                    "end": 812,
                                    "fullWidth": 20,
                                    "width": 19,
                                    "left": {
                                        "kind": "MemberAccessExpression",
                                        "fullStart": 793,
                                        "fullEnd": 807,
                                        "start": 793,
                                        "end": 806,
                                        "fullWidth": 14,
                                        "width": 13,
                                        "expression": {
                                            "kind": "IdentifierName",
                                            "fullStart": 793,
                                            "fullEnd": 799,
                                            "start": 793,
                                            "end": 799,
                                            "fullWidth": 6,
                                            "width": 6,
                                            "text": "newArr",
                                            "value": "newArr",
                                            "valueText": "newArr"
                                        },
                                        "dotToken": {
                                            "kind": "DotToken",
                                            "fullStart": 799,
                                            "fullEnd": 800,
                                            "start": 799,
                                            "end": 800,
                                            "fullWidth": 1,
                                            "width": 1,
                                            "text": ".",
                                            "value": ".",
                                            "valueText": "."
                                        },
                                        "name": {
                                            "kind": "IdentifierName",
                                            "fullStart": 800,
                                            "fullEnd": 807,
                                            "start": 800,
                                            "end": 806,
                                            "fullWidth": 7,
                                            "width": 6,
                                            "text": "length",
                                            "value": "length",
                                            "valueText": "length",
                                            "hasTrailingTrivia": true,
                                            "trailingTrivia": [
                                                {
                                                    "kind": "WhitespaceTrivia",
                                                    "text": " "
                                                }
                                            ]
                                        }
                                    },
                                    "operatorToken": {
                                        "kind": "EqualsEqualsEqualsToken",
                                        "fullStart": 807,
                                        "fullEnd": 811,
                                        "start": 807,
                                        "end": 810,
                                        "fullWidth": 4,
                                        "width": 3,
                                        "text": "===",
                                        "value": "===",
                                        "valueText": "===",
                                        "hasTrailingTrivia": true,
                                        "trailingTrivia": [
                                            {
                                                "kind": "WhitespaceTrivia",
                                                "text": " "
                                            }
                                        ]
                                    },
                                    "right": {
                                        "kind": "NumericLiteral",
                                        "fullStart": 811,
                                        "fullEnd": 813,
                                        "start": 811,
                                        "end": 812,
                                        "fullWidth": 2,
                                        "width": 1,
                                        "text": "1",
                                        "value": 1,
                                        "valueText": "1",
                                        "hasTrailingTrivia": true,
                                        "trailingTrivia": [
                                            {
                                                "kind": "WhitespaceTrivia",
                                                "text": " "
                                            }
                                        ]
                                    }
                                },
                                "operatorToken": {
                                    "kind": "AmpersandAmpersandToken",
                                    "fullStart": 813,
                                    "fullEnd": 816,
                                    "start": 813,
                                    "end": 815,
                                    "fullWidth": 3,
                                    "width": 2,
                                    "text": "&&",
                                    "value": "&&",
                                    "valueText": "&&",
                                    "hasTrailingTrivia": true,
                                    "trailingTrivia": [
                                        {
                                            "kind": "WhitespaceTrivia",
                                            "text": " "
                                        }
                                    ]
                                },
                                "right": {
                                    "kind": "EqualsExpression",
                                    "fullStart": 816,
                                    "fullEnd": 832,
                                    "start": 816,
                                    "end": 832,
                                    "fullWidth": 16,
                                    "width": 16,
                                    "left": {
                                        "kind": "ElementAccessExpression",
                                        "fullStart": 816,
                                        "fullEnd": 826,
                                        "start": 816,
                                        "end": 825,
                                        "fullWidth": 10,
                                        "width": 9,
                                        "expression": {
                                            "kind": "IdentifierName",
                                            "fullStart": 816,
                                            "fullEnd": 822,
                                            "start": 816,
                                            "end": 822,
                                            "fullWidth": 6,
                                            "width": 6,
                                            "text": "newArr",
                                            "value": "newArr",
                                            "valueText": "newArr"
                                        },
                                        "openBracketToken": {
                                            "kind": "OpenBracketToken",
                                            "fullStart": 822,
                                            "fullEnd": 823,
                                            "start": 822,
                                            "end": 823,
                                            "fullWidth": 1,
                                            "width": 1,
                                            "text": "[",
                                            "value": "[",
                                            "valueText": "["
                                        },
                                        "argumentExpression": {
                                            "kind": "NumericLiteral",
                                            "fullStart": 823,
                                            "fullEnd": 824,
                                            "start": 823,
                                            "end": 824,
                                            "fullWidth": 1,
                                            "width": 1,
                                            "text": "0",
                                            "value": 0,
                                            "valueText": "0"
                                        },
                                        "closeBracketToken": {
                                            "kind": "CloseBracketToken",
                                            "fullStart": 824,
                                            "fullEnd": 826,
                                            "start": 824,
                                            "end": 825,
                                            "fullWidth": 2,
                                            "width": 1,
                                            "text": "]",
                                            "value": "]",
                                            "valueText": "]",
                                            "hasTrailingTrivia": true,
                                            "trailingTrivia": [
                                                {
                                                    "kind": "WhitespaceTrivia",
                                                    "text": " "
                                                }
                                            ]
                                        }
                                    },
                                    "operatorToken": {
                                        "kind": "EqualsEqualsEqualsToken",
                                        "fullStart": 826,
                                        "fullEnd": 830,
                                        "start": 826,
                                        "end": 829,
                                        "fullWidth": 4,
                                        "width": 3,
                                        "text": "===",
                                        "value": "===",
                                        "valueText": "===",
                                        "hasTrailingTrivia": true,
                                        "trailingTrivia": [
                                            {
                                                "kind": "WhitespaceTrivia",
                                                "text": " "
                                            }
                                        ]
                                    },
                                    "right": {
                                        "kind": "NumericLiteral",
                                        "fullStart": 830,
                                        "fullEnd": 832,
                                        "start": 830,
                                        "end": 832,
                                        "fullWidth": 2,
                                        "width": 2,
                                        "text": "11",
                                        "value": 11,
                                        "valueText": "11"
                                    }
                                }
                            },
                            "semicolonToken": {
                                "kind": "SemicolonToken",
                                "fullStart": 832,
                                "fullEnd": 835,
                                "start": 832,
                                "end": 833,
                                "fullWidth": 3,
                                "width": 1,
                                "text": ";",
                                "value": ";",
                                "valueText": ";",
                                "hasTrailingTrivia": true,
                                "hasTrailingNewLine": true,
                                "trailingTrivia": [
                                    {
                                        "kind": "NewLineTrivia",
                                        "text": "\r\n"
                                    }
                                ]
                            }
                        }
                    ],
                    "closeBraceToken": {
                        "kind": "CloseBraceToken",
                        "fullStart": 835,
                        "fullEnd": 842,
                        "start": 839,
                        "end": 840,
                        "fullWidth": 7,
                        "width": 1,
                        "text": "}",
                        "value": "}",
                        "valueText": "}",
                        "hasLeadingTrivia": true,
                        "hasTrailingTrivia": true,
                        "hasTrailingNewLine": true,
                        "leadingTrivia": [
                            {
                                "kind": "WhitespaceTrivia",
                                "text": "    "
                            }
                        ],
                        "trailingTrivia": [
                            {
                                "kind": "NewLineTrivia",
                                "text": "\r\n"
                            }
                        ]
                    }
                }
            },
            {
                "kind": "ExpressionStatement",
                "fullStart": 842,
                "fullEnd": 866,
                "start": 842,
                "end": 864,
                "fullWidth": 24,
                "width": 22,
                "expression": {
                    "kind": "InvocationExpression",
                    "fullStart": 842,
                    "fullEnd": 863,
                    "start": 842,
                    "end": 863,
                    "fullWidth": 21,
                    "width": 21,
                    "expression": {
                        "kind": "IdentifierName",
                        "fullStart": 842,
                        "fullEnd": 853,
                        "start": 842,
                        "end": 853,
                        "fullWidth": 11,
                        "width": 11,
                        "text": "runTestCase",
                        "value": "runTestCase",
                        "valueText": "runTestCase"
                    },
                    "argumentList": {
                        "kind": "ArgumentList",
                        "fullStart": 853,
                        "fullEnd": 863,
                        "start": 853,
                        "end": 863,
                        "fullWidth": 10,
                        "width": 10,
                        "openParenToken": {
                            "kind": "OpenParenToken",
                            "fullStart": 853,
                            "fullEnd": 854,
                            "start": 853,
                            "end": 854,
                            "fullWidth": 1,
                            "width": 1,
                            "text": "(",
                            "value": "(",
                            "valueText": "("
                        },
                        "arguments": [
                            {
                                "kind": "IdentifierName",
                                "fullStart": 854,
                                "fullEnd": 862,
                                "start": 854,
                                "end": 862,
                                "fullWidth": 8,
                                "width": 8,
                                "text": "testcase",
                                "value": "testcase",
                                "valueText": "testcase"
                            }
                        ],
                        "closeParenToken": {
                            "kind": "CloseParenToken",
                            "fullStart": 862,
                            "fullEnd": 863,
                            "start": 862,
                            "end": 863,
                            "fullWidth": 1,
                            "width": 1,
                            "text": ")",
                            "value": ")",
                            "valueText": ")"
                        }
                    }
                },
                "semicolonToken": {
                    "kind": "SemicolonToken",
                    "fullStart": 863,
                    "fullEnd": 866,
                    "start": 863,
                    "end": 864,
                    "fullWidth": 3,
                    "width": 1,
                    "text": ";",
                    "value": ";",
                    "valueText": ";",
                    "hasTrailingTrivia": true,
                    "hasTrailingNewLine": true,
                    "trailingTrivia": [
                        {
                            "kind": "NewLineTrivia",
                            "text": "\r\n"
                        }
                    ]
                }
            }
        ],
        "endOfFileToken": {
            "kind": "EndOfFileToken",
            "fullStart": 866,
            "fullEnd": 866,
            "start": 866,
            "end": 866,
            "fullWidth": 0,
            "width": 0,
            "text": ""
        }
    },
    "lineMap": {
        "lineStarts": [
            0,
            67,
            152,
            232,
            308,
            380,
            385,
            440,
            536,
            541,
            543,
            545,
            568,
            570,
            616,
            642,
            653,
            655,
            706,
            708,
            776,
            778,
            835,
            842,
            866
        ],
        "length": 866
    }
}<|MERGE_RESOLUTION|>--- conflicted
+++ resolved
@@ -583,12 +583,8 @@
                                         "start": 667,
                                         "end": 703,
                                         "fullWidth": 36,
-<<<<<<< HEAD
                                         "width": 36,
-                                        "identifier": {
-=======
                                         "propertyName": {
->>>>>>> 85e84683
                                             "kind": "IdentifierName",
                                             "fullStart": 667,
                                             "fullEnd": 671,
@@ -958,12 +954,8 @@
                                         "start": 720,
                                         "end": 773,
                                         "fullWidth": 53,
-<<<<<<< HEAD
                                         "width": 53,
-                                        "identifier": {
-=======
                                         "propertyName": {
->>>>>>> 85e84683
                                             "kind": "IdentifierName",
                                             "fullStart": 720,
                                             "fullEnd": 727,
