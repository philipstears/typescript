--- conflicted
+++ resolved
@@ -250,12 +250,8 @@
                                         "start": 573,
                                         "end": 589,
                                         "fullWidth": 16,
-<<<<<<< HEAD
                                         "width": 16,
-                                        "identifier": {
-=======
                                         "propertyName": {
->>>>>>> 85e84683
                                             "kind": "IdentifierName",
                                             "fullStart": 573,
                                             "fullEnd": 582,
@@ -817,12 +813,8 @@
                                         "start": 719,
                                         "end": 746,
                                         "fullWidth": 27,
-<<<<<<< HEAD
                                         "width": 27,
-                                        "identifier": {
-=======
                                         "propertyName": {
->>>>>>> 85e84683
                                             "kind": "IdentifierName",
                                             "fullStart": 719,
                                             "fullEnd": 723,
@@ -1121,12 +1113,8 @@
                                         "start": 763,
                                         "end": 816,
                                         "fullWidth": 53,
-<<<<<<< HEAD
                                         "width": 53,
-                                        "identifier": {
-=======
                                         "propertyName": {
->>>>>>> 85e84683
                                             "kind": "IdentifierName",
                                             "fullStart": 763,
                                             "fullEnd": 770,
