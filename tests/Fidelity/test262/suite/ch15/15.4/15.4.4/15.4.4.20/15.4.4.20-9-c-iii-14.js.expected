{
    "isDeclaration": false,
    "languageVersion": "EcmaScript5",
    "parseOptions": {
        "allowAutomaticSemicolonInsertion": true
    },
    "sourceUnit": {
        "kind": "SourceUnit",
        "fullStart": 0,
        "fullEnd": 839,
        "start": 541,
        "end": 839,
        "fullWidth": 839,
        "width": 298,
        "isIncrementallyUnusable": true,
        "moduleElements": [
            {
                "kind": "FunctionDeclaration",
                "fullStart": 0,
                "fullEnd": 815,
                "start": 541,
                "end": 813,
                "fullWidth": 815,
                "width": 272,
                "modifiers": [],
                "functionKeyword": {
                    "kind": "FunctionKeyword",
                    "fullStart": 0,
                    "fullEnd": 550,
                    "start": 541,
                    "end": 549,
                    "fullWidth": 550,
                    "width": 8,
                    "text": "function",
                    "value": "function",
                    "valueText": "function",
                    "hasLeadingTrivia": true,
                    "hasLeadingComment": true,
                    "hasLeadingNewLine": true,
                    "hasTrailingTrivia": true,
                    "leadingTrivia": [
                        {
                            "kind": "SingleLineCommentTrivia",
                            "text": "/// Copyright (c) 2012 Ecma International.  All rights reserved. "
                        },
                        {
                            "kind": "NewLineTrivia",
                            "text": "\r\n"
                        },
                        {
                            "kind": "SingleLineCommentTrivia",
                            "text": "/// Ecma International makes this code available under the terms and conditions set"
                        },
                        {
                            "kind": "NewLineTrivia",
                            "text": "\r\n"
                        },
                        {
                            "kind": "SingleLineCommentTrivia",
                            "text": "/// forth on http://hg.ecmascript.org/tests/test262/raw-file/tip/LICENSE (the "
                        },
                        {
                            "kind": "NewLineTrivia",
                            "text": "\r\n"
                        },
                        {
                            "kind": "SingleLineCommentTrivia",
                            "text": "/// \"Use Terms\").   Any redistribution of this code must retain the above "
                        },
                        {
                            "kind": "NewLineTrivia",
                            "text": "\r\n"
                        },
                        {
                            "kind": "SingleLineCommentTrivia",
                            "text": "/// copyright and this notice and otherwise comply with the Use Terms."
                        },
                        {
                            "kind": "NewLineTrivia",
                            "text": "\r\n"
                        },
                        {
                            "kind": "MultiLineCommentTrivia",
                            "text": "/**\r\n * @path ch15/15.4/15.4.4/15.4.4.20/15.4.4.20-9-c-iii-14.js\r\n * @description Array.prototype.filter return value of callbackfn is an empty string\r\n */"
                        },
                        {
                            "kind": "NewLineTrivia",
                            "text": "\r\n"
                        },
                        {
                            "kind": "NewLineTrivia",
                            "text": "\r\n"
                        },
                        {
                            "kind": "NewLineTrivia",
                            "text": "\r\n"
                        }
                    ],
                    "trailingTrivia": [
                        {
                            "kind": "WhitespaceTrivia",
                            "text": " "
                        }
                    ]
                },
                "identifier": {
                    "kind": "IdentifierName",
                    "fullStart": 550,
                    "fullEnd": 558,
                    "start": 550,
                    "end": 558,
                    "fullWidth": 8,
                    "width": 8,
                    "text": "testcase",
                    "value": "testcase",
                    "valueText": "testcase"
                },
                "callSignature": {
                    "kind": "CallSignature",
                    "fullStart": 558,
                    "fullEnd": 561,
                    "start": 558,
                    "end": 560,
                    "fullWidth": 3,
                    "width": 2,
                    "parameterList": {
                        "kind": "ParameterList",
                        "fullStart": 558,
                        "fullEnd": 561,
                        "start": 558,
                        "end": 560,
                        "fullWidth": 3,
                        "width": 2,
                        "openParenToken": {
                            "kind": "OpenParenToken",
                            "fullStart": 558,
                            "fullEnd": 559,
                            "start": 558,
                            "end": 559,
                            "fullWidth": 1,
                            "width": 1,
                            "text": "(",
                            "value": "(",
                            "valueText": "("
                        },
                        "parameters": [],
                        "closeParenToken": {
                            "kind": "CloseParenToken",
                            "fullStart": 559,
                            "fullEnd": 561,
                            "start": 559,
                            "end": 560,
                            "fullWidth": 2,
                            "width": 1,
                            "text": ")",
                            "value": ")",
                            "valueText": ")",
                            "hasTrailingTrivia": true,
                            "trailingTrivia": [
                                {
                                    "kind": "WhitespaceTrivia",
                                    "text": " "
                                }
                            ]
                        }
                    }
                },
                "block": {
                    "kind": "Block",
                    "fullStart": 561,
                    "fullEnd": 815,
                    "start": 561,
                    "end": 813,
                    "fullWidth": 254,
                    "width": 252,
                    "openBraceToken": {
                        "kind": "OpenBraceToken",
                        "fullStart": 561,
                        "fullEnd": 564,
                        "start": 561,
                        "end": 562,
                        "fullWidth": 3,
                        "width": 1,
                        "text": "{",
                        "value": "{",
                        "valueText": "{",
                        "hasTrailingTrivia": true,
                        "hasTrailingNewLine": true,
                        "trailingTrivia": [
                            {
                                "kind": "NewLineTrivia",
                                "text": "\r\n"
                            }
                        ]
                    },
                    "statements": [
                        {
                            "kind": "VariableStatement",
                            "fullStart": 564,
                            "fullEnd": 597,
                            "start": 574,
                            "end": 595,
                            "fullWidth": 33,
                            "width": 21,
                            "modifiers": [],
                            "variableDeclaration": {
                                "kind": "VariableDeclaration",
                                "fullStart": 564,
                                "fullEnd": 594,
                                "start": 574,
                                "end": 594,
                                "fullWidth": 30,
                                "width": 20,
                                "varKeyword": {
                                    "kind": "VarKeyword",
                                    "fullStart": 564,
                                    "fullEnd": 578,
                                    "start": 574,
                                    "end": 577,
                                    "fullWidth": 14,
                                    "width": 3,
                                    "text": "var",
                                    "value": "var",
                                    "valueText": "var",
                                    "hasLeadingTrivia": true,
                                    "hasLeadingNewLine": true,
                                    "hasTrailingTrivia": true,
                                    "leadingTrivia": [
                                        {
                                            "kind": "NewLineTrivia",
                                            "text": "\r\n"
                                        },
                                        {
                                            "kind": "WhitespaceTrivia",
                                            "text": "        "
                                        }
                                    ],
                                    "trailingTrivia": [
                                        {
                                            "kind": "WhitespaceTrivia",
                                            "text": " "
                                        }
                                    ]
                                },
                                "variableDeclarators": [
                                    {
                                        "kind": "VariableDeclarator",
                                        "fullStart": 578,
                                        "fullEnd": 594,
                                        "start": 578,
                                        "end": 594,
                                        "fullWidth": 16,
<<<<<<< HEAD
                                        "width": 16,
                                        "identifier": {
=======
                                        "propertyName": {
>>>>>>> 85e84683
                                            "kind": "IdentifierName",
                                            "fullStart": 578,
                                            "fullEnd": 587,
                                            "start": 578,
                                            "end": 586,
                                            "fullWidth": 9,
                                            "width": 8,
                                            "text": "accessed",
                                            "value": "accessed",
                                            "valueText": "accessed",
                                            "hasTrailingTrivia": true,
                                            "trailingTrivia": [
                                                {
                                                    "kind": "WhitespaceTrivia",
                                                    "text": " "
                                                }
                                            ]
                                        },
                                        "equalsValueClause": {
                                            "kind": "EqualsValueClause",
                                            "fullStart": 587,
                                            "fullEnd": 594,
                                            "start": 587,
                                            "end": 594,
                                            "fullWidth": 7,
                                            "width": 7,
                                            "equalsToken": {
                                                "kind": "EqualsToken",
                                                "fullStart": 587,
                                                "fullEnd": 589,
                                                "start": 587,
                                                "end": 588,
                                                "fullWidth": 2,
                                                "width": 1,
                                                "text": "=",
                                                "value": "=",
                                                "valueText": "=",
                                                "hasTrailingTrivia": true,
                                                "trailingTrivia": [
                                                    {
                                                        "kind": "WhitespaceTrivia",
                                                        "text": " "
                                                    }
                                                ]
                                            },
                                            "value": {
                                                "kind": "FalseKeyword",
                                                "fullStart": 589,
                                                "fullEnd": 594,
                                                "start": 589,
                                                "end": 594,
                                                "fullWidth": 5,
                                                "width": 5,
                                                "text": "false",
                                                "value": false,
                                                "valueText": "false"
                                            }
                                        }
                                    }
                                ]
                            },
                            "semicolonToken": {
                                "kind": "SemicolonToken",
                                "fullStart": 594,
                                "fullEnd": 597,
                                "start": 594,
                                "end": 595,
                                "fullWidth": 3,
                                "width": 1,
                                "text": ";",
                                "value": ";",
                                "valueText": ";",
                                "hasTrailingTrivia": true,
                                "hasTrailingNewLine": true,
                                "trailingTrivia": [
                                    {
                                        "kind": "NewLineTrivia",
                                        "text": "\r\n"
                                    }
                                ]
                            }
                        },
                        {
                            "kind": "FunctionDeclaration",
                            "fullStart": 597,
                            "fullEnd": 710,
                            "start": 607,
                            "end": 708,
                            "fullWidth": 113,
                            "width": 101,
                            "modifiers": [],
                            "functionKeyword": {
                                "kind": "FunctionKeyword",
                                "fullStart": 597,
                                "fullEnd": 616,
                                "start": 607,
                                "end": 615,
                                "fullWidth": 19,
                                "width": 8,
                                "text": "function",
                                "value": "function",
                                "valueText": "function",
                                "hasLeadingTrivia": true,
                                "hasLeadingNewLine": true,
                                "hasTrailingTrivia": true,
                                "leadingTrivia": [
                                    {
                                        "kind": "NewLineTrivia",
                                        "text": "\r\n"
                                    },
                                    {
                                        "kind": "WhitespaceTrivia",
                                        "text": "        "
                                    }
                                ],
                                "trailingTrivia": [
                                    {
                                        "kind": "WhitespaceTrivia",
                                        "text": " "
                                    }
                                ]
                            },
                            "identifier": {
                                "kind": "IdentifierName",
                                "fullStart": 616,
                                "fullEnd": 626,
                                "start": 616,
                                "end": 626,
                                "fullWidth": 10,
                                "width": 10,
                                "text": "callbackfn",
                                "value": "callbackfn",
                                "valueText": "callbackfn"
                            },
                            "callSignature": {
                                "kind": "CallSignature",
                                "fullStart": 626,
                                "fullEnd": 642,
                                "start": 626,
                                "end": 641,
                                "fullWidth": 16,
                                "width": 15,
                                "parameterList": {
                                    "kind": "ParameterList",
                                    "fullStart": 626,
                                    "fullEnd": 642,
                                    "start": 626,
                                    "end": 641,
                                    "fullWidth": 16,
                                    "width": 15,
                                    "openParenToken": {
                                        "kind": "OpenParenToken",
                                        "fullStart": 626,
                                        "fullEnd": 627,
                                        "start": 626,
                                        "end": 627,
                                        "fullWidth": 1,
                                        "width": 1,
                                        "text": "(",
                                        "value": "(",
                                        "valueText": "("
                                    },
                                    "parameters": [
                                        {
                                            "kind": "Parameter",
                                            "fullStart": 627,
                                            "fullEnd": 630,
                                            "start": 627,
                                            "end": 630,
                                            "fullWidth": 3,
                                            "width": 3,
                                            "modifiers": [],
                                            "identifier": {
                                                "kind": "IdentifierName",
                                                "fullStart": 627,
                                                "fullEnd": 630,
                                                "start": 627,
                                                "end": 630,
                                                "fullWidth": 3,
                                                "width": 3,
                                                "text": "val",
                                                "value": "val",
                                                "valueText": "val"
                                            }
                                        },
                                        {
                                            "kind": "CommaToken",
                                            "fullStart": 630,
                                            "fullEnd": 632,
                                            "start": 630,
                                            "end": 631,
                                            "fullWidth": 2,
                                            "width": 1,
                                            "text": ",",
                                            "value": ",",
                                            "valueText": ",",
                                            "hasTrailingTrivia": true,
                                            "trailingTrivia": [
                                                {
                                                    "kind": "WhitespaceTrivia",
                                                    "text": " "
                                                }
                                            ]
                                        },
                                        {
                                            "kind": "Parameter",
                                            "fullStart": 632,
                                            "fullEnd": 635,
                                            "start": 632,
                                            "end": 635,
                                            "fullWidth": 3,
                                            "width": 3,
                                            "modifiers": [],
                                            "identifier": {
                                                "kind": "IdentifierName",
                                                "fullStart": 632,
                                                "fullEnd": 635,
                                                "start": 632,
                                                "end": 635,
                                                "fullWidth": 3,
                                                "width": 3,
                                                "text": "idx",
                                                "value": "idx",
                                                "valueText": "idx"
                                            }
                                        },
                                        {
                                            "kind": "CommaToken",
                                            "fullStart": 635,
                                            "fullEnd": 637,
                                            "start": 635,
                                            "end": 636,
                                            "fullWidth": 2,
                                            "width": 1,
                                            "text": ",",
                                            "value": ",",
                                            "valueText": ",",
                                            "hasTrailingTrivia": true,
                                            "trailingTrivia": [
                                                {
                                                    "kind": "WhitespaceTrivia",
                                                    "text": " "
                                                }
                                            ]
                                        },
                                        {
                                            "kind": "Parameter",
                                            "fullStart": 637,
                                            "fullEnd": 640,
                                            "start": 637,
                                            "end": 640,
                                            "fullWidth": 3,
                                            "width": 3,
                                            "modifiers": [],
                                            "identifier": {
                                                "kind": "IdentifierName",
                                                "fullStart": 637,
                                                "fullEnd": 640,
                                                "start": 637,
                                                "end": 640,
                                                "fullWidth": 3,
                                                "width": 3,
                                                "text": "obj",
                                                "value": "obj",
                                                "valueText": "obj"
                                            }
                                        }
                                    ],
                                    "closeParenToken": {
                                        "kind": "CloseParenToken",
                                        "fullStart": 640,
                                        "fullEnd": 642,
                                        "start": 640,
                                        "end": 641,
                                        "fullWidth": 2,
                                        "width": 1,
                                        "text": ")",
                                        "value": ")",
                                        "valueText": ")",
                                        "hasTrailingTrivia": true,
                                        "trailingTrivia": [
                                            {
                                                "kind": "WhitespaceTrivia",
                                                "text": " "
                                            }
                                        ]
                                    }
                                }
                            },
                            "block": {
                                "kind": "Block",
                                "fullStart": 642,
                                "fullEnd": 710,
                                "start": 642,
                                "end": 708,
                                "fullWidth": 68,
                                "width": 66,
                                "openBraceToken": {
                                    "kind": "OpenBraceToken",
                                    "fullStart": 642,
                                    "fullEnd": 645,
                                    "start": 642,
                                    "end": 643,
                                    "fullWidth": 3,
                                    "width": 1,
                                    "text": "{",
                                    "value": "{",
                                    "valueText": "{",
                                    "hasTrailingTrivia": true,
                                    "hasTrailingNewLine": true,
                                    "trailingTrivia": [
                                        {
                                            "kind": "NewLineTrivia",
                                            "text": "\r\n"
                                        }
                                    ]
                                },
                                "statements": [
                                    {
                                        "kind": "ExpressionStatement",
                                        "fullStart": 645,
                                        "fullEnd": 675,
                                        "start": 657,
                                        "end": 673,
                                        "fullWidth": 30,
                                        "width": 16,
                                        "expression": {
                                            "kind": "AssignmentExpression",
                                            "fullStart": 645,
                                            "fullEnd": 672,
                                            "start": 657,
                                            "end": 672,
                                            "fullWidth": 27,
                                            "width": 15,
                                            "left": {
                                                "kind": "IdentifierName",
                                                "fullStart": 645,
                                                "fullEnd": 666,
                                                "start": 657,
                                                "end": 665,
                                                "fullWidth": 21,
                                                "width": 8,
                                                "text": "accessed",
                                                "value": "accessed",
                                                "valueText": "accessed",
                                                "hasLeadingTrivia": true,
                                                "hasTrailingTrivia": true,
                                                "leadingTrivia": [
                                                    {
                                                        "kind": "WhitespaceTrivia",
                                                        "text": "            "
                                                    }
                                                ],
                                                "trailingTrivia": [
                                                    {
                                                        "kind": "WhitespaceTrivia",
                                                        "text": " "
                                                    }
                                                ]
                                            },
                                            "operatorToken": {
                                                "kind": "EqualsToken",
                                                "fullStart": 666,
                                                "fullEnd": 668,
                                                "start": 666,
                                                "end": 667,
                                                "fullWidth": 2,
                                                "width": 1,
                                                "text": "=",
                                                "value": "=",
                                                "valueText": "=",
                                                "hasTrailingTrivia": true,
                                                "trailingTrivia": [
                                                    {
                                                        "kind": "WhitespaceTrivia",
                                                        "text": " "
                                                    }
                                                ]
                                            },
                                            "right": {
                                                "kind": "TrueKeyword",
                                                "fullStart": 668,
                                                "fullEnd": 672,
                                                "start": 668,
                                                "end": 672,
                                                "fullWidth": 4,
                                                "width": 4,
                                                "text": "true",
                                                "value": true,
                                                "valueText": "true"
                                            }
                                        },
                                        "semicolonToken": {
                                            "kind": "SemicolonToken",
                                            "fullStart": 672,
                                            "fullEnd": 675,
                                            "start": 672,
                                            "end": 673,
                                            "fullWidth": 3,
                                            "width": 1,
                                            "text": ";",
                                            "value": ";",
                                            "valueText": ";",
                                            "hasTrailingTrivia": true,
                                            "hasTrailingNewLine": true,
                                            "trailingTrivia": [
                                                {
                                                    "kind": "NewLineTrivia",
                                                    "text": "\r\n"
                                                }
                                            ]
                                        }
                                    },
                                    {
                                        "kind": "ReturnStatement",
                                        "fullStart": 675,
                                        "fullEnd": 699,
                                        "start": 687,
                                        "end": 697,
                                        "fullWidth": 24,
                                        "width": 10,
                                        "returnKeyword": {
                                            "kind": "ReturnKeyword",
                                            "fullStart": 675,
                                            "fullEnd": 694,
                                            "start": 687,
                                            "end": 693,
                                            "fullWidth": 19,
                                            "width": 6,
                                            "text": "return",
                                            "value": "return",
                                            "valueText": "return",
                                            "hasLeadingTrivia": true,
                                            "hasTrailingTrivia": true,
                                            "leadingTrivia": [
                                                {
                                                    "kind": "WhitespaceTrivia",
                                                    "text": "            "
                                                }
                                            ],
                                            "trailingTrivia": [
                                                {
                                                    "kind": "WhitespaceTrivia",
                                                    "text": " "
                                                }
                                            ]
                                        },
                                        "expression": {
                                            "kind": "StringLiteral",
                                            "fullStart": 694,
                                            "fullEnd": 696,
                                            "start": 694,
                                            "end": 696,
                                            "fullWidth": 2,
                                            "width": 2,
                                            "text": "\"\"",
                                            "value": "",
                                            "valueText": ""
                                        },
                                        "semicolonToken": {
                                            "kind": "SemicolonToken",
                                            "fullStart": 696,
                                            "fullEnd": 699,
                                            "start": 696,
                                            "end": 697,
                                            "fullWidth": 3,
                                            "width": 1,
                                            "text": ";",
                                            "value": ";",
                                            "valueText": ";",
                                            "hasTrailingTrivia": true,
                                            "hasTrailingNewLine": true,
                                            "trailingTrivia": [
                                                {
                                                    "kind": "NewLineTrivia",
                                                    "text": "\r\n"
                                                }
                                            ]
                                        }
                                    }
                                ],
                                "closeBraceToken": {
                                    "kind": "CloseBraceToken",
                                    "fullStart": 699,
                                    "fullEnd": 710,
                                    "start": 707,
                                    "end": 708,
                                    "fullWidth": 11,
                                    "width": 1,
                                    "text": "}",
                                    "value": "}",
                                    "valueText": "}",
                                    "hasLeadingTrivia": true,
                                    "hasTrailingTrivia": true,
                                    "hasTrailingNewLine": true,
                                    "leadingTrivia": [
                                        {
                                            "kind": "WhitespaceTrivia",
                                            "text": "        "
                                        }
                                    ],
                                    "trailingTrivia": [
                                        {
                                            "kind": "NewLineTrivia",
                                            "text": "\r\n"
                                        }
                                    ]
                                }
                            }
                        },
                        {
                            "kind": "VariableStatement",
                            "fullStart": 710,
                            "fullEnd": 759,
                            "start": 720,
                            "end": 757,
                            "fullWidth": 49,
                            "width": 37,
                            "modifiers": [],
                            "variableDeclaration": {
                                "kind": "VariableDeclaration",
                                "fullStart": 710,
                                "fullEnd": 756,
                                "start": 720,
                                "end": 756,
                                "fullWidth": 46,
                                "width": 36,
                                "varKeyword": {
                                    "kind": "VarKeyword",
                                    "fullStart": 710,
                                    "fullEnd": 724,
                                    "start": 720,
                                    "end": 723,
                                    "fullWidth": 14,
                                    "width": 3,
                                    "text": "var",
                                    "value": "var",
                                    "valueText": "var",
                                    "hasLeadingTrivia": true,
                                    "hasLeadingNewLine": true,
                                    "hasTrailingTrivia": true,
                                    "leadingTrivia": [
                                        {
                                            "kind": "NewLineTrivia",
                                            "text": "\r\n"
                                        },
                                        {
                                            "kind": "WhitespaceTrivia",
                                            "text": "        "
                                        }
                                    ],
                                    "trailingTrivia": [
                                        {
                                            "kind": "WhitespaceTrivia",
                                            "text": " "
                                        }
                                    ]
                                },
                                "variableDeclarators": [
                                    {
                                        "kind": "VariableDeclarator",
                                        "fullStart": 724,
                                        "fullEnd": 756,
                                        "start": 724,
                                        "end": 756,
                                        "fullWidth": 32,
<<<<<<< HEAD
                                        "width": 32,
                                        "identifier": {
=======
                                        "propertyName": {
>>>>>>> 85e84683
                                            "kind": "IdentifierName",
                                            "fullStart": 724,
                                            "fullEnd": 731,
                                            "start": 724,
                                            "end": 730,
                                            "fullWidth": 7,
                                            "width": 6,
                                            "text": "newArr",
                                            "value": "newArr",
                                            "valueText": "newArr",
                                            "hasTrailingTrivia": true,
                                            "trailingTrivia": [
                                                {
                                                    "kind": "WhitespaceTrivia",
                                                    "text": " "
                                                }
                                            ]
                                        },
                                        "equalsValueClause": {
                                            "kind": "EqualsValueClause",
                                            "fullStart": 731,
                                            "fullEnd": 756,
                                            "start": 731,
                                            "end": 756,
                                            "fullWidth": 25,
                                            "width": 25,
                                            "equalsToken": {
                                                "kind": "EqualsToken",
                                                "fullStart": 731,
                                                "fullEnd": 733,
                                                "start": 731,
                                                "end": 732,
                                                "fullWidth": 2,
                                                "width": 1,
                                                "text": "=",
                                                "value": "=",
                                                "valueText": "=",
                                                "hasTrailingTrivia": true,
                                                "trailingTrivia": [
                                                    {
                                                        "kind": "WhitespaceTrivia",
                                                        "text": " "
                                                    }
                                                ]
                                            },
                                            "value": {
                                                "kind": "InvocationExpression",
                                                "fullStart": 733,
                                                "fullEnd": 756,
                                                "start": 733,
                                                "end": 756,
                                                "fullWidth": 23,
                                                "width": 23,
                                                "expression": {
                                                    "kind": "MemberAccessExpression",
                                                    "fullStart": 733,
                                                    "fullEnd": 744,
                                                    "start": 733,
                                                    "end": 744,
                                                    "fullWidth": 11,
                                                    "width": 11,
                                                    "expression": {
                                                        "kind": "ArrayLiteralExpression",
                                                        "fullStart": 733,
                                                        "fullEnd": 737,
                                                        "start": 733,
                                                        "end": 737,
                                                        "fullWidth": 4,
                                                        "width": 4,
                                                        "openBracketToken": {
                                                            "kind": "OpenBracketToken",
                                                            "fullStart": 733,
                                                            "fullEnd": 734,
                                                            "start": 733,
                                                            "end": 734,
                                                            "fullWidth": 1,
                                                            "width": 1,
                                                            "text": "[",
                                                            "value": "[",
                                                            "valueText": "["
                                                        },
                                                        "expressions": [
                                                            {
                                                                "kind": "NumericLiteral",
                                                                "fullStart": 734,
                                                                "fullEnd": 736,
                                                                "start": 734,
                                                                "end": 736,
                                                                "fullWidth": 2,
                                                                "width": 2,
                                                                "text": "11",
                                                                "value": 11,
                                                                "valueText": "11"
                                                            }
                                                        ],
                                                        "closeBracketToken": {
                                                            "kind": "CloseBracketToken",
                                                            "fullStart": 736,
                                                            "fullEnd": 737,
                                                            "start": 736,
                                                            "end": 737,
                                                            "fullWidth": 1,
                                                            "width": 1,
                                                            "text": "]",
                                                            "value": "]",
                                                            "valueText": "]"
                                                        }
                                                    },
                                                    "dotToken": {
                                                        "kind": "DotToken",
                                                        "fullStart": 737,
                                                        "fullEnd": 738,
                                                        "start": 737,
                                                        "end": 738,
                                                        "fullWidth": 1,
                                                        "width": 1,
                                                        "text": ".",
                                                        "value": ".",
                                                        "valueText": "."
                                                    },
                                                    "name": {
                                                        "kind": "IdentifierName",
                                                        "fullStart": 738,
                                                        "fullEnd": 744,
                                                        "start": 738,
                                                        "end": 744,
                                                        "fullWidth": 6,
                                                        "width": 6,
                                                        "text": "filter",
                                                        "value": "filter",
                                                        "valueText": "filter"
                                                    }
                                                },
                                                "argumentList": {
                                                    "kind": "ArgumentList",
                                                    "fullStart": 744,
                                                    "fullEnd": 756,
                                                    "start": 744,
                                                    "end": 756,
                                                    "fullWidth": 12,
                                                    "width": 12,
                                                    "openParenToken": {
                                                        "kind": "OpenParenToken",
                                                        "fullStart": 744,
                                                        "fullEnd": 745,
                                                        "start": 744,
                                                        "end": 745,
                                                        "fullWidth": 1,
                                                        "width": 1,
                                                        "text": "(",
                                                        "value": "(",
                                                        "valueText": "("
                                                    },
                                                    "arguments": [
                                                        {
                                                            "kind": "IdentifierName",
                                                            "fullStart": 745,
                                                            "fullEnd": 755,
                                                            "start": 745,
                                                            "end": 755,
                                                            "fullWidth": 10,
                                                            "width": 10,
                                                            "text": "callbackfn",
                                                            "value": "callbackfn",
                                                            "valueText": "callbackfn"
                                                        }
                                                    ],
                                                    "closeParenToken": {
                                                        "kind": "CloseParenToken",
                                                        "fullStart": 755,
                                                        "fullEnd": 756,
                                                        "start": 755,
                                                        "end": 756,
                                                        "fullWidth": 1,
                                                        "width": 1,
                                                        "text": ")",
                                                        "value": ")",
                                                        "valueText": ")"
                                                    }
                                                }
                                            }
                                        }
                                    }
                                ]
                            },
                            "semicolonToken": {
                                "kind": "SemicolonToken",
                                "fullStart": 756,
                                "fullEnd": 759,
                                "start": 756,
                                "end": 757,
                                "fullWidth": 3,
                                "width": 1,
                                "text": ";",
                                "value": ";",
                                "valueText": ";",
                                "hasTrailingTrivia": true,
                                "hasTrailingNewLine": true,
                                "trailingTrivia": [
                                    {
                                        "kind": "NewLineTrivia",
                                        "text": "\r\n"
                                    }
                                ]
                            }
                        },
                        {
                            "kind": "ReturnStatement",
                            "fullStart": 759,
                            "fullEnd": 808,
                            "start": 767,
                            "end": 806,
                            "fullWidth": 49,
                            "width": 39,
                            "returnKeyword": {
                                "kind": "ReturnKeyword",
                                "fullStart": 759,
                                "fullEnd": 774,
                                "start": 767,
                                "end": 773,
                                "fullWidth": 15,
                                "width": 6,
                                "text": "return",
                                "value": "return",
                                "valueText": "return",
                                "hasLeadingTrivia": true,
                                "hasTrailingTrivia": true,
                                "leadingTrivia": [
                                    {
                                        "kind": "WhitespaceTrivia",
                                        "text": "        "
                                    }
                                ],
                                "trailingTrivia": [
                                    {
                                        "kind": "WhitespaceTrivia",
                                        "text": " "
                                    }
                                ]
                            },
                            "expression": {
                                "kind": "LogicalAndExpression",
                                "fullStart": 774,
                                "fullEnd": 805,
                                "start": 774,
                                "end": 805,
                                "fullWidth": 31,
                                "width": 31,
                                "left": {
                                    "kind": "EqualsExpression",
                                    "fullStart": 774,
                                    "fullEnd": 794,
                                    "start": 774,
                                    "end": 793,
                                    "fullWidth": 20,
                                    "width": 19,
                                    "left": {
                                        "kind": "MemberAccessExpression",
                                        "fullStart": 774,
                                        "fullEnd": 788,
                                        "start": 774,
                                        "end": 787,
                                        "fullWidth": 14,
                                        "width": 13,
                                        "expression": {
                                            "kind": "IdentifierName",
                                            "fullStart": 774,
                                            "fullEnd": 780,
                                            "start": 774,
                                            "end": 780,
                                            "fullWidth": 6,
                                            "width": 6,
                                            "text": "newArr",
                                            "value": "newArr",
                                            "valueText": "newArr"
                                        },
                                        "dotToken": {
                                            "kind": "DotToken",
                                            "fullStart": 780,
                                            "fullEnd": 781,
                                            "start": 780,
                                            "end": 781,
                                            "fullWidth": 1,
                                            "width": 1,
                                            "text": ".",
                                            "value": ".",
                                            "valueText": "."
                                        },
                                        "name": {
                                            "kind": "IdentifierName",
                                            "fullStart": 781,
                                            "fullEnd": 788,
                                            "start": 781,
                                            "end": 787,
                                            "fullWidth": 7,
                                            "width": 6,
                                            "text": "length",
                                            "value": "length",
                                            "valueText": "length",
                                            "hasTrailingTrivia": true,
                                            "trailingTrivia": [
                                                {
                                                    "kind": "WhitespaceTrivia",
                                                    "text": " "
                                                }
                                            ]
                                        }
                                    },
                                    "operatorToken": {
                                        "kind": "EqualsEqualsEqualsToken",
                                        "fullStart": 788,
                                        "fullEnd": 792,
                                        "start": 788,
                                        "end": 791,
                                        "fullWidth": 4,
                                        "width": 3,
                                        "text": "===",
                                        "value": "===",
                                        "valueText": "===",
                                        "hasTrailingTrivia": true,
                                        "trailingTrivia": [
                                            {
                                                "kind": "WhitespaceTrivia",
                                                "text": " "
                                            }
                                        ]
                                    },
                                    "right": {
                                        "kind": "NumericLiteral",
                                        "fullStart": 792,
                                        "fullEnd": 794,
                                        "start": 792,
                                        "end": 793,
                                        "fullWidth": 2,
                                        "width": 1,
                                        "text": "0",
                                        "value": 0,
                                        "valueText": "0",
                                        "hasTrailingTrivia": true,
                                        "trailingTrivia": [
                                            {
                                                "kind": "WhitespaceTrivia",
                                                "text": " "
                                            }
                                        ]
                                    }
                                },
                                "operatorToken": {
                                    "kind": "AmpersandAmpersandToken",
                                    "fullStart": 794,
                                    "fullEnd": 797,
                                    "start": 794,
                                    "end": 796,
                                    "fullWidth": 3,
                                    "width": 2,
                                    "text": "&&",
                                    "value": "&&",
                                    "valueText": "&&",
                                    "hasTrailingTrivia": true,
                                    "trailingTrivia": [
                                        {
                                            "kind": "WhitespaceTrivia",
                                            "text": " "
                                        }
                                    ]
                                },
                                "right": {
                                    "kind": "IdentifierName",
                                    "fullStart": 797,
                                    "fullEnd": 805,
                                    "start": 797,
                                    "end": 805,
                                    "fullWidth": 8,
                                    "width": 8,
                                    "text": "accessed",
                                    "value": "accessed",
                                    "valueText": "accessed"
                                }
                            },
                            "semicolonToken": {
                                "kind": "SemicolonToken",
                                "fullStart": 805,
                                "fullEnd": 808,
                                "start": 805,
                                "end": 806,
                                "fullWidth": 3,
                                "width": 1,
                                "text": ";",
                                "value": ";",
                                "valueText": ";",
                                "hasTrailingTrivia": true,
                                "hasTrailingNewLine": true,
                                "trailingTrivia": [
                                    {
                                        "kind": "NewLineTrivia",
                                        "text": "\r\n"
                                    }
                                ]
                            }
                        }
                    ],
                    "closeBraceToken": {
                        "kind": "CloseBraceToken",
                        "fullStart": 808,
                        "fullEnd": 815,
                        "start": 812,
                        "end": 813,
                        "fullWidth": 7,
                        "width": 1,
                        "text": "}",
                        "value": "}",
                        "valueText": "}",
                        "hasLeadingTrivia": true,
                        "hasTrailingTrivia": true,
                        "hasTrailingNewLine": true,
                        "leadingTrivia": [
                            {
                                "kind": "WhitespaceTrivia",
                                "text": "    "
                            }
                        ],
                        "trailingTrivia": [
                            {
                                "kind": "NewLineTrivia",
                                "text": "\r\n"
                            }
                        ]
                    }
                }
            },
            {
                "kind": "ExpressionStatement",
                "fullStart": 815,
                "fullEnd": 839,
                "start": 815,
                "end": 837,
                "fullWidth": 24,
                "width": 22,
                "expression": {
                    "kind": "InvocationExpression",
                    "fullStart": 815,
                    "fullEnd": 836,
                    "start": 815,
                    "end": 836,
                    "fullWidth": 21,
                    "width": 21,
                    "expression": {
                        "kind": "IdentifierName",
                        "fullStart": 815,
                        "fullEnd": 826,
                        "start": 815,
                        "end": 826,
                        "fullWidth": 11,
                        "width": 11,
                        "text": "runTestCase",
                        "value": "runTestCase",
                        "valueText": "runTestCase"
                    },
                    "argumentList": {
                        "kind": "ArgumentList",
                        "fullStart": 826,
                        "fullEnd": 836,
                        "start": 826,
                        "end": 836,
                        "fullWidth": 10,
                        "width": 10,
                        "openParenToken": {
                            "kind": "OpenParenToken",
                            "fullStart": 826,
                            "fullEnd": 827,
                            "start": 826,
                            "end": 827,
                            "fullWidth": 1,
                            "width": 1,
                            "text": "(",
                            "value": "(",
                            "valueText": "("
                        },
                        "arguments": [
                            {
                                "kind": "IdentifierName",
                                "fullStart": 827,
                                "fullEnd": 835,
                                "start": 827,
                                "end": 835,
                                "fullWidth": 8,
                                "width": 8,
                                "text": "testcase",
                                "value": "testcase",
                                "valueText": "testcase"
                            }
                        ],
                        "closeParenToken": {
                            "kind": "CloseParenToken",
                            "fullStart": 835,
                            "fullEnd": 836,
                            "start": 835,
                            "end": 836,
                            "fullWidth": 1,
                            "width": 1,
                            "text": ")",
                            "value": ")",
                            "valueText": ")"
                        }
                    }
                },
                "semicolonToken": {
                    "kind": "SemicolonToken",
                    "fullStart": 836,
                    "fullEnd": 839,
                    "start": 836,
                    "end": 837,
                    "fullWidth": 3,
                    "width": 1,
                    "text": ";",
                    "value": ";",
                    "valueText": ";",
                    "hasTrailingTrivia": true,
                    "hasTrailingNewLine": true,
                    "trailingTrivia": [
                        {
                            "kind": "NewLineTrivia",
                            "text": "\r\n"
                        }
                    ]
                }
            }
        ],
        "endOfFileToken": {
            "kind": "EndOfFileToken",
            "fullStart": 839,
            "fullEnd": 839,
            "start": 839,
            "end": 839,
            "fullWidth": 0,
            "width": 0,
            "text": ""
        }
    },
    "lineMap": {
        "lineStarts": [
            0,
            67,
            152,
            232,
            308,
            380,
            385,
            446,
            532,
            537,
            539,
            541,
            564,
            566,
            597,
            599,
            645,
            675,
            699,
            710,
            712,
            759,
            808,
            815,
            839
        ],
        "length": 839
    }
}<|MERGE_RESOLUTION|>--- conflicted
+++ resolved
@@ -250,12 +250,8 @@
                                         "start": 578,
                                         "end": 594,
                                         "fullWidth": 16,
-<<<<<<< HEAD
                                         "width": 16,
-                                        "identifier": {
-=======
                                         "propertyName": {
->>>>>>> 85e84683
                                             "kind": "IdentifierName",
                                             "fullStart": 578,
                                             "fullEnd": 587,
@@ -822,12 +818,8 @@
                                         "start": 724,
                                         "end": 756,
                                         "fullWidth": 32,
-<<<<<<< HEAD
                                         "width": 32,
-                                        "identifier": {
-=======
                                         "propertyName": {
->>>>>>> 85e84683
                                             "kind": "IdentifierName",
                                             "fullStart": 724,
                                             "fullEnd": 731,
