--- conflicted
+++ resolved
@@ -422,11 +422,8 @@
                                             "start": 627,
                                             "end": 630,
                                             "fullWidth": 3,
-<<<<<<< HEAD
                                             "width": 3,
-=======
                                             "modifiers": [],
->>>>>>> e3c38734
                                             "identifier": {
                                                 "kind": "IdentifierName",
                                                 "fullStart": 627,
@@ -466,11 +463,8 @@
                                             "start": 632,
                                             "end": 635,
                                             "fullWidth": 3,
-<<<<<<< HEAD
                                             "width": 3,
-=======
                                             "modifiers": [],
->>>>>>> e3c38734
                                             "identifier": {
                                                 "kind": "IdentifierName",
                                                 "fullStart": 632,
@@ -510,11 +504,8 @@
                                             "start": 637,
                                             "end": 640,
                                             "fullWidth": 3,
-<<<<<<< HEAD
                                             "width": 3,
-=======
                                             "modifiers": [],
->>>>>>> e3c38734
                                             "identifier": {
                                                 "kind": "IdentifierName",
                                                 "fullStart": 637,
