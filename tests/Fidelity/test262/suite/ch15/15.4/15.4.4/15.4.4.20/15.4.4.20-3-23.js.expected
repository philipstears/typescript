{
    "isDeclaration": false,
    "languageVersion": "EcmaScript5",
    "parseOptions": {
        "allowAutomaticSemicolonInsertion": true
    },
    "sourceUnit": {
        "kind": "SourceUnit",
        "fullStart": 0,
        "fullEnd": 1462,
        "start": 597,
        "end": 1462,
        "fullWidth": 1462,
        "width": 865,
        "isIncrementallyUnusable": true,
        "moduleElements": [
            {
                "kind": "FunctionDeclaration",
                "fullStart": 0,
                "fullEnd": 1438,
                "start": 597,
                "end": 1436,
                "fullWidth": 1438,
                "width": 839,
                "modifiers": [],
                "functionKeyword": {
                    "kind": "FunctionKeyword",
                    "fullStart": 0,
                    "fullEnd": 606,
                    "start": 597,
                    "end": 605,
                    "fullWidth": 606,
                    "width": 8,
                    "text": "function",
                    "value": "function",
                    "valueText": "function",
                    "hasLeadingTrivia": true,
                    "hasLeadingComment": true,
                    "hasLeadingNewLine": true,
                    "hasTrailingTrivia": true,
                    "leadingTrivia": [
                        {
                            "kind": "SingleLineCommentTrivia",
                            "text": "/// Copyright (c) 2012 Ecma International.  All rights reserved. "
                        },
                        {
                            "kind": "NewLineTrivia",
                            "text": "\r\n"
                        },
                        {
                            "kind": "SingleLineCommentTrivia",
                            "text": "/// Ecma International makes this code available under the terms and conditions set"
                        },
                        {
                            "kind": "NewLineTrivia",
                            "text": "\r\n"
                        },
                        {
                            "kind": "SingleLineCommentTrivia",
                            "text": "/// forth on http://hg.ecmascript.org/tests/test262/raw-file/tip/LICENSE (the "
                        },
                        {
                            "kind": "NewLineTrivia",
                            "text": "\r\n"
                        },
                        {
                            "kind": "SingleLineCommentTrivia",
                            "text": "/// \"Use Terms\").   Any redistribution of this code must retain the above "
                        },
                        {
                            "kind": "NewLineTrivia",
                            "text": "\r\n"
                        },
                        {
                            "kind": "SingleLineCommentTrivia",
                            "text": "/// copyright and this notice and otherwise comply with the Use Terms."
                        },
                        {
                            "kind": "NewLineTrivia",
                            "text": "\r\n"
                        },
                        {
                            "kind": "MultiLineCommentTrivia",
                            "text": "/**\r\n * @path ch15/15.4/15.4.4/15.4.4.20/15.4.4.20-3-23.js\r\n * @description Array.prototype.filter uses inherited valueOf method when 'length' is an object with an own toString and inherited valueOf methods\r\n */"
                        },
                        {
                            "kind": "NewLineTrivia",
                            "text": "\r\n"
                        },
                        {
                            "kind": "NewLineTrivia",
                            "text": "\r\n"
                        },
                        {
                            "kind": "NewLineTrivia",
                            "text": "\r\n"
                        }
                    ],
                    "trailingTrivia": [
                        {
                            "kind": "WhitespaceTrivia",
                            "text": " "
                        }
                    ]
                },
                "identifier": {
                    "kind": "IdentifierName",
                    "fullStart": 606,
                    "fullEnd": 614,
                    "start": 606,
                    "end": 614,
                    "fullWidth": 8,
                    "width": 8,
                    "text": "testcase",
                    "value": "testcase",
                    "valueText": "testcase"
                },
                "callSignature": {
                    "kind": "CallSignature",
                    "fullStart": 614,
                    "fullEnd": 617,
                    "start": 614,
                    "end": 616,
                    "fullWidth": 3,
                    "width": 2,
                    "parameterList": {
                        "kind": "ParameterList",
                        "fullStart": 614,
                        "fullEnd": 617,
                        "start": 614,
                        "end": 616,
                        "fullWidth": 3,
                        "width": 2,
                        "openParenToken": {
                            "kind": "OpenParenToken",
                            "fullStart": 614,
                            "fullEnd": 615,
                            "start": 614,
                            "end": 615,
                            "fullWidth": 1,
                            "width": 1,
                            "text": "(",
                            "value": "(",
                            "valueText": "("
                        },
                        "parameters": [],
                        "closeParenToken": {
                            "kind": "CloseParenToken",
                            "fullStart": 615,
                            "fullEnd": 617,
                            "start": 615,
                            "end": 616,
                            "fullWidth": 2,
                            "width": 1,
                            "text": ")",
                            "value": ")",
                            "valueText": ")",
                            "hasTrailingTrivia": true,
                            "trailingTrivia": [
                                {
                                    "kind": "WhitespaceTrivia",
                                    "text": " "
                                }
                            ]
                        }
                    }
                },
                "block": {
                    "kind": "Block",
                    "fullStart": 617,
                    "fullEnd": 1438,
                    "start": 617,
                    "end": 1436,
                    "fullWidth": 821,
                    "width": 819,
                    "openBraceToken": {
                        "kind": "OpenBraceToken",
                        "fullStart": 617,
                        "fullEnd": 620,
                        "start": 617,
                        "end": 618,
                        "fullWidth": 3,
                        "width": 1,
                        "text": "{",
                        "value": "{",
                        "valueText": "{",
                        "hasTrailingTrivia": true,
                        "hasTrailingNewLine": true,
                        "trailingTrivia": [
                            {
                                "kind": "NewLineTrivia",
                                "text": "\r\n"
                            }
                        ]
                    },
                    "statements": [
                        {
                            "kind": "VariableStatement",
                            "fullStart": 620,
                            "fullEnd": 660,
                            "start": 630,
                            "end": 658,
                            "fullWidth": 40,
                            "width": 28,
                            "modifiers": [],
                            "variableDeclaration": {
                                "kind": "VariableDeclaration",
                                "fullStart": 620,
                                "fullEnd": 657,
                                "start": 630,
                                "end": 657,
                                "fullWidth": 37,
                                "width": 27,
                                "varKeyword": {
                                    "kind": "VarKeyword",
                                    "fullStart": 620,
                                    "fullEnd": 634,
                                    "start": 630,
                                    "end": 633,
                                    "fullWidth": 14,
                                    "width": 3,
                                    "text": "var",
                                    "value": "var",
                                    "valueText": "var",
                                    "hasLeadingTrivia": true,
                                    "hasLeadingNewLine": true,
                                    "hasTrailingTrivia": true,
                                    "leadingTrivia": [
                                        {
                                            "kind": "NewLineTrivia",
                                            "text": "\r\n"
                                        },
                                        {
                                            "kind": "WhitespaceTrivia",
                                            "text": "        "
                                        }
                                    ],
                                    "trailingTrivia": [
                                        {
                                            "kind": "WhitespaceTrivia",
                                            "text": " "
                                        }
                                    ]
                                },
                                "variableDeclarators": [
                                    {
                                        "kind": "VariableDeclarator",
                                        "fullStart": 634,
                                        "fullEnd": 657,
                                        "start": 634,
                                        "end": 657,
                                        "fullWidth": 23,
<<<<<<< HEAD
                                        "width": 23,
                                        "identifier": {
=======
                                        "propertyName": {
>>>>>>> 85e84683
                                            "kind": "IdentifierName",
                                            "fullStart": 634,
                                            "fullEnd": 650,
                                            "start": 634,
                                            "end": 649,
                                            "fullWidth": 16,
                                            "width": 15,
                                            "text": "valueOfAccessed",
                                            "value": "valueOfAccessed",
                                            "valueText": "valueOfAccessed",
                                            "hasTrailingTrivia": true,
                                            "trailingTrivia": [
                                                {
                                                    "kind": "WhitespaceTrivia",
                                                    "text": " "
                                                }
                                            ]
                                        },
                                        "equalsValueClause": {
                                            "kind": "EqualsValueClause",
                                            "fullStart": 650,
                                            "fullEnd": 657,
                                            "start": 650,
                                            "end": 657,
                                            "fullWidth": 7,
                                            "width": 7,
                                            "equalsToken": {
                                                "kind": "EqualsToken",
                                                "fullStart": 650,
                                                "fullEnd": 652,
                                                "start": 650,
                                                "end": 651,
                                                "fullWidth": 2,
                                                "width": 1,
                                                "text": "=",
                                                "value": "=",
                                                "valueText": "=",
                                                "hasTrailingTrivia": true,
                                                "trailingTrivia": [
                                                    {
                                                        "kind": "WhitespaceTrivia",
                                                        "text": " "
                                                    }
                                                ]
                                            },
                                            "value": {
                                                "kind": "FalseKeyword",
                                                "fullStart": 652,
                                                "fullEnd": 657,
                                                "start": 652,
                                                "end": 657,
                                                "fullWidth": 5,
                                                "width": 5,
                                                "text": "false",
                                                "value": false,
                                                "valueText": "false"
                                            }
                                        }
                                    }
                                ]
                            },
                            "semicolonToken": {
                                "kind": "SemicolonToken",
                                "fullStart": 657,
                                "fullEnd": 660,
                                "start": 657,
                                "end": 658,
                                "fullWidth": 3,
                                "width": 1,
                                "text": ";",
                                "value": ";",
                                "valueText": ";",
                                "hasTrailingTrivia": true,
                                "hasTrailingNewLine": true,
                                "trailingTrivia": [
                                    {
                                        "kind": "NewLineTrivia",
                                        "text": "\r\n"
                                    }
                                ]
                            }
                        },
                        {
                            "kind": "VariableStatement",
                            "fullStart": 660,
                            "fullEnd": 699,
                            "start": 668,
                            "end": 697,
                            "fullWidth": 39,
                            "width": 29,
                            "modifiers": [],
                            "variableDeclaration": {
                                "kind": "VariableDeclaration",
                                "fullStart": 660,
                                "fullEnd": 696,
                                "start": 668,
                                "end": 696,
                                "fullWidth": 36,
                                "width": 28,
                                "varKeyword": {
                                    "kind": "VarKeyword",
                                    "fullStart": 660,
                                    "fullEnd": 672,
                                    "start": 668,
                                    "end": 671,
                                    "fullWidth": 12,
                                    "width": 3,
                                    "text": "var",
                                    "value": "var",
                                    "valueText": "var",
                                    "hasLeadingTrivia": true,
                                    "hasTrailingTrivia": true,
                                    "leadingTrivia": [
                                        {
                                            "kind": "WhitespaceTrivia",
                                            "text": "        "
                                        }
                                    ],
                                    "trailingTrivia": [
                                        {
                                            "kind": "WhitespaceTrivia",
                                            "text": " "
                                        }
                                    ]
                                },
                                "variableDeclarators": [
                                    {
                                        "kind": "VariableDeclarator",
                                        "fullStart": 672,
                                        "fullEnd": 696,
                                        "start": 672,
                                        "end": 696,
                                        "fullWidth": 24,
<<<<<<< HEAD
                                        "width": 24,
                                        "identifier": {
=======
                                        "propertyName": {
>>>>>>> 85e84683
                                            "kind": "IdentifierName",
                                            "fullStart": 672,
                                            "fullEnd": 689,
                                            "start": 672,
                                            "end": 688,
                                            "fullWidth": 17,
                                            "width": 16,
                                            "text": "toStringAccessed",
                                            "value": "toStringAccessed",
                                            "valueText": "toStringAccessed",
                                            "hasTrailingTrivia": true,
                                            "trailingTrivia": [
                                                {
                                                    "kind": "WhitespaceTrivia",
                                                    "text": " "
                                                }
                                            ]
                                        },
                                        "equalsValueClause": {
                                            "kind": "EqualsValueClause",
                                            "fullStart": 689,
                                            "fullEnd": 696,
                                            "start": 689,
                                            "end": 696,
                                            "fullWidth": 7,
                                            "width": 7,
                                            "equalsToken": {
                                                "kind": "EqualsToken",
                                                "fullStart": 689,
                                                "fullEnd": 691,
                                                "start": 689,
                                                "end": 690,
                                                "fullWidth": 2,
                                                "width": 1,
                                                "text": "=",
                                                "value": "=",
                                                "valueText": "=",
                                                "hasTrailingTrivia": true,
                                                "trailingTrivia": [
                                                    {
                                                        "kind": "WhitespaceTrivia",
                                                        "text": " "
                                                    }
                                                ]
                                            },
                                            "value": {
                                                "kind": "FalseKeyword",
                                                "fullStart": 691,
                                                "fullEnd": 696,
                                                "start": 691,
                                                "end": 696,
                                                "fullWidth": 5,
                                                "width": 5,
                                                "text": "false",
                                                "value": false,
                                                "valueText": "false"
                                            }
                                        }
                                    }
                                ]
                            },
                            "semicolonToken": {
                                "kind": "SemicolonToken",
                                "fullStart": 696,
                                "fullEnd": 699,
                                "start": 696,
                                "end": 697,
                                "fullWidth": 3,
                                "width": 1,
                                "text": ";",
                                "value": ";",
                                "valueText": ";",
                                "hasTrailingTrivia": true,
                                "hasTrailingNewLine": true,
                                "trailingTrivia": [
                                    {
                                        "kind": "NewLineTrivia",
                                        "text": "\r\n"
                                    }
                                ]
                            }
                        },
                        {
                            "kind": "FunctionDeclaration",
                            "fullStart": 699,
                            "fullEnd": 784,
                            "start": 709,
                            "end": 782,
                            "fullWidth": 85,
                            "width": 73,
                            "modifiers": [],
                            "functionKeyword": {
                                "kind": "FunctionKeyword",
                                "fullStart": 699,
                                "fullEnd": 718,
                                "start": 709,
                                "end": 717,
                                "fullWidth": 19,
                                "width": 8,
                                "text": "function",
                                "value": "function",
                                "valueText": "function",
                                "hasLeadingTrivia": true,
                                "hasLeadingNewLine": true,
                                "hasTrailingTrivia": true,
                                "leadingTrivia": [
                                    {
                                        "kind": "NewLineTrivia",
                                        "text": "\r\n"
                                    },
                                    {
                                        "kind": "WhitespaceTrivia",
                                        "text": "        "
                                    }
                                ],
                                "trailingTrivia": [
                                    {
                                        "kind": "WhitespaceTrivia",
                                        "text": " "
                                    }
                                ]
                            },
                            "identifier": {
                                "kind": "IdentifierName",
                                "fullStart": 718,
                                "fullEnd": 728,
                                "start": 718,
                                "end": 728,
                                "fullWidth": 10,
                                "width": 10,
                                "text": "callbackfn",
                                "value": "callbackfn",
                                "valueText": "callbackfn"
                            },
                            "callSignature": {
                                "kind": "CallSignature",
                                "fullStart": 728,
                                "fullEnd": 744,
                                "start": 728,
                                "end": 743,
                                "fullWidth": 16,
                                "width": 15,
                                "parameterList": {
                                    "kind": "ParameterList",
                                    "fullStart": 728,
                                    "fullEnd": 744,
                                    "start": 728,
                                    "end": 743,
                                    "fullWidth": 16,
                                    "width": 15,
                                    "openParenToken": {
                                        "kind": "OpenParenToken",
                                        "fullStart": 728,
                                        "fullEnd": 729,
                                        "start": 728,
                                        "end": 729,
                                        "fullWidth": 1,
                                        "width": 1,
                                        "text": "(",
                                        "value": "(",
                                        "valueText": "("
                                    },
                                    "parameters": [
                                        {
                                            "kind": "Parameter",
                                            "fullStart": 729,
                                            "fullEnd": 732,
                                            "start": 729,
                                            "end": 732,
                                            "fullWidth": 3,
                                            "width": 3,
                                            "modifiers": [],
                                            "identifier": {
                                                "kind": "IdentifierName",
                                                "fullStart": 729,
                                                "fullEnd": 732,
                                                "start": 729,
                                                "end": 732,
                                                "fullWidth": 3,
                                                "width": 3,
                                                "text": "val",
                                                "value": "val",
                                                "valueText": "val"
                                            }
                                        },
                                        {
                                            "kind": "CommaToken",
                                            "fullStart": 732,
                                            "fullEnd": 734,
                                            "start": 732,
                                            "end": 733,
                                            "fullWidth": 2,
                                            "width": 1,
                                            "text": ",",
                                            "value": ",",
                                            "valueText": ",",
                                            "hasTrailingTrivia": true,
                                            "trailingTrivia": [
                                                {
                                                    "kind": "WhitespaceTrivia",
                                                    "text": " "
                                                }
                                            ]
                                        },
                                        {
                                            "kind": "Parameter",
                                            "fullStart": 734,
                                            "fullEnd": 737,
                                            "start": 734,
                                            "end": 737,
                                            "fullWidth": 3,
                                            "width": 3,
                                            "modifiers": [],
                                            "identifier": {
                                                "kind": "IdentifierName",
                                                "fullStart": 734,
                                                "fullEnd": 737,
                                                "start": 734,
                                                "end": 737,
                                                "fullWidth": 3,
                                                "width": 3,
                                                "text": "idx",
                                                "value": "idx",
                                                "valueText": "idx"
                                            }
                                        },
                                        {
                                            "kind": "CommaToken",
                                            "fullStart": 737,
                                            "fullEnd": 739,
                                            "start": 737,
                                            "end": 738,
                                            "fullWidth": 2,
                                            "width": 1,
                                            "text": ",",
                                            "value": ",",
                                            "valueText": ",",
                                            "hasTrailingTrivia": true,
                                            "trailingTrivia": [
                                                {
                                                    "kind": "WhitespaceTrivia",
                                                    "text": " "
                                                }
                                            ]
                                        },
                                        {
                                            "kind": "Parameter",
                                            "fullStart": 739,
                                            "fullEnd": 742,
                                            "start": 739,
                                            "end": 742,
                                            "fullWidth": 3,
                                            "width": 3,
                                            "modifiers": [],
                                            "identifier": {
                                                "kind": "IdentifierName",
                                                "fullStart": 739,
                                                "fullEnd": 742,
                                                "start": 739,
                                                "end": 742,
                                                "fullWidth": 3,
                                                "width": 3,
                                                "text": "obj",
                                                "value": "obj",
                                                "valueText": "obj"
                                            }
                                        }
                                    ],
                                    "closeParenToken": {
                                        "kind": "CloseParenToken",
                                        "fullStart": 742,
                                        "fullEnd": 744,
                                        "start": 742,
                                        "end": 743,
                                        "fullWidth": 2,
                                        "width": 1,
                                        "text": ")",
                                        "value": ")",
                                        "valueText": ")",
                                        "hasTrailingTrivia": true,
                                        "trailingTrivia": [
                                            {
                                                "kind": "WhitespaceTrivia",
                                                "text": " "
                                            }
                                        ]
                                    }
                                }
                            },
                            "block": {
                                "kind": "Block",
                                "fullStart": 744,
                                "fullEnd": 784,
                                "start": 744,
                                "end": 782,
                                "fullWidth": 40,
                                "width": 38,
                                "openBraceToken": {
                                    "kind": "OpenBraceToken",
                                    "fullStart": 744,
                                    "fullEnd": 747,
                                    "start": 744,
                                    "end": 745,
                                    "fullWidth": 3,
                                    "width": 1,
                                    "text": "{",
                                    "value": "{",
                                    "valueText": "{",
                                    "hasTrailingTrivia": true,
                                    "hasTrailingNewLine": true,
                                    "trailingTrivia": [
                                        {
                                            "kind": "NewLineTrivia",
                                            "text": "\r\n"
                                        }
                                    ]
                                },
                                "statements": [
                                    {
                                        "kind": "ReturnStatement",
                                        "fullStart": 747,
                                        "fullEnd": 773,
                                        "start": 759,
                                        "end": 771,
                                        "fullWidth": 26,
                                        "width": 12,
                                        "returnKeyword": {
                                            "kind": "ReturnKeyword",
                                            "fullStart": 747,
                                            "fullEnd": 766,
                                            "start": 759,
                                            "end": 765,
                                            "fullWidth": 19,
                                            "width": 6,
                                            "text": "return",
                                            "value": "return",
                                            "valueText": "return",
                                            "hasLeadingTrivia": true,
                                            "hasTrailingTrivia": true,
                                            "leadingTrivia": [
                                                {
                                                    "kind": "WhitespaceTrivia",
                                                    "text": "            "
                                                }
                                            ],
                                            "trailingTrivia": [
                                                {
                                                    "kind": "WhitespaceTrivia",
                                                    "text": " "
                                                }
                                            ]
                                        },
                                        "expression": {
                                            "kind": "TrueKeyword",
                                            "fullStart": 766,
                                            "fullEnd": 770,
                                            "start": 766,
                                            "end": 770,
                                            "fullWidth": 4,
                                            "width": 4,
                                            "text": "true",
                                            "value": true,
                                            "valueText": "true"
                                        },
                                        "semicolonToken": {
                                            "kind": "SemicolonToken",
                                            "fullStart": 770,
                                            "fullEnd": 773,
                                            "start": 770,
                                            "end": 771,
                                            "fullWidth": 3,
                                            "width": 1,
                                            "text": ";",
                                            "value": ";",
                                            "valueText": ";",
                                            "hasTrailingTrivia": true,
                                            "hasTrailingNewLine": true,
                                            "trailingTrivia": [
                                                {
                                                    "kind": "NewLineTrivia",
                                                    "text": "\r\n"
                                                }
                                            ]
                                        }
                                    }
                                ],
                                "closeBraceToken": {
                                    "kind": "CloseBraceToken",
                                    "fullStart": 773,
                                    "fullEnd": 784,
                                    "start": 781,
                                    "end": 782,
                                    "fullWidth": 11,
                                    "width": 1,
                                    "text": "}",
                                    "value": "}",
                                    "valueText": "}",
                                    "hasLeadingTrivia": true,
                                    "hasTrailingTrivia": true,
                                    "hasTrailingNewLine": true,
                                    "leadingTrivia": [
                                        {
                                            "kind": "WhitespaceTrivia",
                                            "text": "        "
                                        }
                                    ],
                                    "trailingTrivia": [
                                        {
                                            "kind": "NewLineTrivia",
                                            "text": "\r\n"
                                        }
                                    ]
                                }
                            }
                        },
                        {
                            "kind": "VariableStatement",
                            "fullStart": 784,
                            "fullEnd": 940,
                            "start": 794,
                            "end": 938,
                            "fullWidth": 156,
                            "width": 144,
                            "modifiers": [],
                            "variableDeclaration": {
                                "kind": "VariableDeclaration",
                                "fullStart": 784,
                                "fullEnd": 937,
                                "start": 794,
                                "end": 937,
                                "fullWidth": 153,
                                "width": 143,
                                "varKeyword": {
                                    "kind": "VarKeyword",
                                    "fullStart": 784,
                                    "fullEnd": 798,
                                    "start": 794,
                                    "end": 797,
                                    "fullWidth": 14,
                                    "width": 3,
                                    "text": "var",
                                    "value": "var",
                                    "valueText": "var",
                                    "hasLeadingTrivia": true,
                                    "hasLeadingNewLine": true,
                                    "hasTrailingTrivia": true,
                                    "leadingTrivia": [
                                        {
                                            "kind": "NewLineTrivia",
                                            "text": "\r\n"
                                        },
                                        {
                                            "kind": "WhitespaceTrivia",
                                            "text": "        "
                                        }
                                    ],
                                    "trailingTrivia": [
                                        {
                                            "kind": "WhitespaceTrivia",
                                            "text": " "
                                        }
                                    ]
                                },
                                "variableDeclarators": [
                                    {
                                        "kind": "VariableDeclarator",
                                        "fullStart": 798,
                                        "fullEnd": 937,
                                        "start": 798,
                                        "end": 937,
                                        "fullWidth": 139,
<<<<<<< HEAD
                                        "width": 139,
                                        "identifier": {
=======
                                        "propertyName": {
>>>>>>> 85e84683
                                            "kind": "IdentifierName",
                                            "fullStart": 798,
                                            "fullEnd": 804,
                                            "start": 798,
                                            "end": 803,
                                            "fullWidth": 6,
                                            "width": 5,
                                            "text": "proto",
                                            "value": "proto",
                                            "valueText": "proto",
                                            "hasTrailingTrivia": true,
                                            "trailingTrivia": [
                                                {
                                                    "kind": "WhitespaceTrivia",
                                                    "text": " "
                                                }
                                            ]
                                        },
                                        "equalsValueClause": {
                                            "kind": "EqualsValueClause",
                                            "fullStart": 804,
                                            "fullEnd": 937,
                                            "start": 804,
                                            "end": 937,
                                            "fullWidth": 133,
                                            "width": 133,
                                            "equalsToken": {
                                                "kind": "EqualsToken",
                                                "fullStart": 804,
                                                "fullEnd": 806,
                                                "start": 804,
                                                "end": 805,
                                                "fullWidth": 2,
                                                "width": 1,
                                                "text": "=",
                                                "value": "=",
                                                "valueText": "=",
                                                "hasTrailingTrivia": true,
                                                "trailingTrivia": [
                                                    {
                                                        "kind": "WhitespaceTrivia",
                                                        "text": " "
                                                    }
                                                ]
                                            },
                                            "value": {
                                                "kind": "ObjectLiteralExpression",
                                                "fullStart": 806,
                                                "fullEnd": 937,
                                                "start": 806,
                                                "end": 937,
                                                "fullWidth": 131,
                                                "width": 131,
                                                "openBraceToken": {
                                                    "kind": "OpenBraceToken",
                                                    "fullStart": 806,
                                                    "fullEnd": 809,
                                                    "start": 806,
                                                    "end": 807,
                                                    "fullWidth": 3,
                                                    "width": 1,
                                                    "text": "{",
                                                    "value": "{",
                                                    "valueText": "{",
                                                    "hasTrailingTrivia": true,
                                                    "hasTrailingNewLine": true,
                                                    "trailingTrivia": [
                                                        {
                                                            "kind": "NewLineTrivia",
                                                            "text": "\r\n"
                                                        }
                                                    ]
                                                },
                                                "propertyAssignments": [
                                                    {
                                                        "kind": "SimplePropertyAssignment",
                                                        "fullStart": 809,
                                                        "fullEnd": 928,
                                                        "start": 821,
                                                        "end": 926,
                                                        "fullWidth": 119,
                                                        "width": 105,
                                                        "propertyName": {
                                                            "kind": "IdentifierName",
                                                            "fullStart": 809,
                                                            "fullEnd": 828,
                                                            "start": 821,
                                                            "end": 828,
                                                            "fullWidth": 19,
                                                            "width": 7,
                                                            "text": "valueOf",
                                                            "value": "valueOf",
                                                            "valueText": "valueOf",
                                                            "hasLeadingTrivia": true,
                                                            "leadingTrivia": [
                                                                {
                                                                    "kind": "WhitespaceTrivia",
                                                                    "text": "            "
                                                                }
                                                            ]
                                                        },
                                                        "colonToken": {
                                                            "kind": "ColonToken",
                                                            "fullStart": 828,
                                                            "fullEnd": 830,
                                                            "start": 828,
                                                            "end": 829,
                                                            "fullWidth": 2,
                                                            "width": 1,
                                                            "text": ":",
                                                            "value": ":",
                                                            "valueText": ":",
                                                            "hasTrailingTrivia": true,
                                                            "trailingTrivia": [
                                                                {
                                                                    "kind": "WhitespaceTrivia",
                                                                    "text": " "
                                                                }
                                                            ]
                                                        },
                                                        "expression": {
                                                            "kind": "FunctionExpression",
                                                            "fullStart": 830,
                                                            "fullEnd": 928,
                                                            "start": 830,
                                                            "end": 926,
                                                            "fullWidth": 98,
                                                            "width": 96,
                                                            "functionKeyword": {
                                                                "kind": "FunctionKeyword",
                                                                "fullStart": 830,
                                                                "fullEnd": 839,
                                                                "start": 830,
                                                                "end": 838,
                                                                "fullWidth": 9,
                                                                "width": 8,
                                                                "text": "function",
                                                                "value": "function",
                                                                "valueText": "function",
                                                                "hasTrailingTrivia": true,
                                                                "trailingTrivia": [
                                                                    {
                                                                        "kind": "WhitespaceTrivia",
                                                                        "text": " "
                                                                    }
                                                                ]
                                                            },
                                                            "callSignature": {
                                                                "kind": "CallSignature",
                                                                "fullStart": 839,
                                                                "fullEnd": 842,
                                                                "start": 839,
                                                                "end": 841,
                                                                "fullWidth": 3,
                                                                "width": 2,
                                                                "parameterList": {
                                                                    "kind": "ParameterList",
                                                                    "fullStart": 839,
                                                                    "fullEnd": 842,
                                                                    "start": 839,
                                                                    "end": 841,
                                                                    "fullWidth": 3,
                                                                    "width": 2,
                                                                    "openParenToken": {
                                                                        "kind": "OpenParenToken",
                                                                        "fullStart": 839,
                                                                        "fullEnd": 840,
                                                                        "start": 839,
                                                                        "end": 840,
                                                                        "fullWidth": 1,
                                                                        "width": 1,
                                                                        "text": "(",
                                                                        "value": "(",
                                                                        "valueText": "("
                                                                    },
                                                                    "parameters": [],
                                                                    "closeParenToken": {
                                                                        "kind": "CloseParenToken",
                                                                        "fullStart": 840,
                                                                        "fullEnd": 842,
                                                                        "start": 840,
                                                                        "end": 841,
                                                                        "fullWidth": 2,
                                                                        "width": 1,
                                                                        "text": ")",
                                                                        "value": ")",
                                                                        "valueText": ")",
                                                                        "hasTrailingTrivia": true,
                                                                        "trailingTrivia": [
                                                                            {
                                                                                "kind": "WhitespaceTrivia",
                                                                                "text": " "
                                                                            }
                                                                        ]
                                                                    }
                                                                }
                                                            },
                                                            "block": {
                                                                "kind": "Block",
                                                                "fullStart": 842,
                                                                "fullEnd": 928,
                                                                "start": 842,
                                                                "end": 926,
                                                                "fullWidth": 86,
                                                                "width": 84,
                                                                "openBraceToken": {
                                                                    "kind": "OpenBraceToken",
                                                                    "fullStart": 842,
                                                                    "fullEnd": 845,
                                                                    "start": 842,
                                                                    "end": 843,
                                                                    "fullWidth": 3,
                                                                    "width": 1,
                                                                    "text": "{",
                                                                    "value": "{",
                                                                    "valueText": "{",
                                                                    "hasTrailingTrivia": true,
                                                                    "hasTrailingNewLine": true,
                                                                    "trailingTrivia": [
                                                                        {
                                                                            "kind": "NewLineTrivia",
                                                                            "text": "\r\n"
                                                                        }
                                                                    ]
                                                                },
                                                                "statements": [
                                                                    {
                                                                        "kind": "ExpressionStatement",
                                                                        "fullStart": 845,
                                                                        "fullEnd": 886,
                                                                        "start": 861,
                                                                        "end": 884,
                                                                        "fullWidth": 41,
                                                                        "width": 23,
                                                                        "expression": {
                                                                            "kind": "AssignmentExpression",
                                                                            "fullStart": 845,
                                                                            "fullEnd": 883,
                                                                            "start": 861,
                                                                            "end": 883,
                                                                            "fullWidth": 38,
                                                                            "width": 22,
                                                                            "left": {
                                                                                "kind": "IdentifierName",
                                                                                "fullStart": 845,
                                                                                "fullEnd": 877,
                                                                                "start": 861,
                                                                                "end": 876,
                                                                                "fullWidth": 32,
                                                                                "width": 15,
                                                                                "text": "valueOfAccessed",
                                                                                "value": "valueOfAccessed",
                                                                                "valueText": "valueOfAccessed",
                                                                                "hasLeadingTrivia": true,
                                                                                "hasTrailingTrivia": true,
                                                                                "leadingTrivia": [
                                                                                    {
                                                                                        "kind": "WhitespaceTrivia",
                                                                                        "text": "                "
                                                                                    }
                                                                                ],
                                                                                "trailingTrivia": [
                                                                                    {
                                                                                        "kind": "WhitespaceTrivia",
                                                                                        "text": " "
                                                                                    }
                                                                                ]
                                                                            },
                                                                            "operatorToken": {
                                                                                "kind": "EqualsToken",
                                                                                "fullStart": 877,
                                                                                "fullEnd": 879,
                                                                                "start": 877,
                                                                                "end": 878,
                                                                                "fullWidth": 2,
                                                                                "width": 1,
                                                                                "text": "=",
                                                                                "value": "=",
                                                                                "valueText": "=",
                                                                                "hasTrailingTrivia": true,
                                                                                "trailingTrivia": [
                                                                                    {
                                                                                        "kind": "WhitespaceTrivia",
                                                                                        "text": " "
                                                                                    }
                                                                                ]
                                                                            },
                                                                            "right": {
                                                                                "kind": "TrueKeyword",
                                                                                "fullStart": 879,
                                                                                "fullEnd": 883,
                                                                                "start": 879,
                                                                                "end": 883,
                                                                                "fullWidth": 4,
                                                                                "width": 4,
                                                                                "text": "true",
                                                                                "value": true,
                                                                                "valueText": "true"
                                                                            }
                                                                        },
                                                                        "semicolonToken": {
                                                                            "kind": "SemicolonToken",
                                                                            "fullStart": 883,
                                                                            "fullEnd": 886,
                                                                            "start": 883,
                                                                            "end": 884,
                                                                            "fullWidth": 3,
                                                                            "width": 1,
                                                                            "text": ";",
                                                                            "value": ";",
                                                                            "valueText": ";",
                                                                            "hasTrailingTrivia": true,
                                                                            "hasTrailingNewLine": true,
                                                                            "trailingTrivia": [
                                                                                {
                                                                                    "kind": "NewLineTrivia",
                                                                                    "text": "\r\n"
                                                                                }
                                                                            ]
                                                                        }
                                                                    },
                                                                    {
                                                                        "kind": "ReturnStatement",
                                                                        "fullStart": 886,
                                                                        "fullEnd": 913,
                                                                        "start": 902,
                                                                        "end": 911,
                                                                        "fullWidth": 27,
                                                                        "width": 9,
                                                                        "returnKeyword": {
                                                                            "kind": "ReturnKeyword",
                                                                            "fullStart": 886,
                                                                            "fullEnd": 909,
                                                                            "start": 902,
                                                                            "end": 908,
                                                                            "fullWidth": 23,
                                                                            "width": 6,
                                                                            "text": "return",
                                                                            "value": "return",
                                                                            "valueText": "return",
                                                                            "hasLeadingTrivia": true,
                                                                            "hasTrailingTrivia": true,
                                                                            "leadingTrivia": [
                                                                                {
                                                                                    "kind": "WhitespaceTrivia",
                                                                                    "text": "                "
                                                                                }
                                                                            ],
                                                                            "trailingTrivia": [
                                                                                {
                                                                                    "kind": "WhitespaceTrivia",
                                                                                    "text": " "
                                                                                }
                                                                            ]
                                                                        },
                                                                        "expression": {
                                                                            "kind": "NumericLiteral",
                                                                            "fullStart": 909,
                                                                            "fullEnd": 910,
                                                                            "start": 909,
                                                                            "end": 910,
                                                                            "fullWidth": 1,
                                                                            "width": 1,
                                                                            "text": "2",
                                                                            "value": 2,
                                                                            "valueText": "2"
                                                                        },
                                                                        "semicolonToken": {
                                                                            "kind": "SemicolonToken",
                                                                            "fullStart": 910,
                                                                            "fullEnd": 913,
                                                                            "start": 910,
                                                                            "end": 911,
                                                                            "fullWidth": 3,
                                                                            "width": 1,
                                                                            "text": ";",
                                                                            "value": ";",
                                                                            "valueText": ";",
                                                                            "hasTrailingTrivia": true,
                                                                            "hasTrailingNewLine": true,
                                                                            "trailingTrivia": [
                                                                                {
                                                                                    "kind": "NewLineTrivia",
                                                                                    "text": "\r\n"
                                                                                }
                                                                            ]
                                                                        }
                                                                    }
                                                                ],
                                                                "closeBraceToken": {
                                                                    "kind": "CloseBraceToken",
                                                                    "fullStart": 913,
                                                                    "fullEnd": 928,
                                                                    "start": 925,
                                                                    "end": 926,
                                                                    "fullWidth": 15,
                                                                    "width": 1,
                                                                    "text": "}",
                                                                    "value": "}",
                                                                    "valueText": "}",
                                                                    "hasLeadingTrivia": true,
                                                                    "hasTrailingTrivia": true,
                                                                    "hasTrailingNewLine": true,
                                                                    "leadingTrivia": [
                                                                        {
                                                                            "kind": "WhitespaceTrivia",
                                                                            "text": "            "
                                                                        }
                                                                    ],
                                                                    "trailingTrivia": [
                                                                        {
                                                                            "kind": "NewLineTrivia",
                                                                            "text": "\r\n"
                                                                        }
                                                                    ]
                                                                }
                                                            }
                                                        }
                                                    }
                                                ],
                                                "closeBraceToken": {
                                                    "kind": "CloseBraceToken",
                                                    "fullStart": 928,
                                                    "fullEnd": 937,
                                                    "start": 936,
                                                    "end": 937,
                                                    "fullWidth": 9,
                                                    "width": 1,
                                                    "text": "}",
                                                    "value": "}",
                                                    "valueText": "}",
                                                    "hasLeadingTrivia": true,
                                                    "leadingTrivia": [
                                                        {
                                                            "kind": "WhitespaceTrivia",
                                                            "text": "        "
                                                        }
                                                    ]
                                                }
                                            }
                                        }
                                    }
                                ]
                            },
                            "semicolonToken": {
                                "kind": "SemicolonToken",
                                "fullStart": 937,
                                "fullEnd": 940,
                                "start": 937,
                                "end": 938,
                                "fullWidth": 3,
                                "width": 1,
                                "text": ";",
                                "value": ";",
                                "valueText": ";",
                                "hasTrailingTrivia": true,
                                "hasTrailingNewLine": true,
                                "trailingTrivia": [
                                    {
                                        "kind": "NewLineTrivia",
                                        "text": "\r\n"
                                    }
                                ]
                            }
                        },
                        {
                            "kind": "VariableStatement",
                            "fullStart": 940,
                            "fullEnd": 978,
                            "start": 950,
                            "end": 976,
                            "fullWidth": 38,
                            "width": 26,
                            "modifiers": [],
                            "variableDeclaration": {
                                "kind": "VariableDeclaration",
                                "fullStart": 940,
                                "fullEnd": 975,
                                "start": 950,
                                "end": 975,
                                "fullWidth": 35,
                                "width": 25,
                                "varKeyword": {
                                    "kind": "VarKeyword",
                                    "fullStart": 940,
                                    "fullEnd": 954,
                                    "start": 950,
                                    "end": 953,
                                    "fullWidth": 14,
                                    "width": 3,
                                    "text": "var",
                                    "value": "var",
                                    "valueText": "var",
                                    "hasLeadingTrivia": true,
                                    "hasLeadingNewLine": true,
                                    "hasTrailingTrivia": true,
                                    "leadingTrivia": [
                                        {
                                            "kind": "NewLineTrivia",
                                            "text": "\r\n"
                                        },
                                        {
                                            "kind": "WhitespaceTrivia",
                                            "text": "        "
                                        }
                                    ],
                                    "trailingTrivia": [
                                        {
                                            "kind": "WhitespaceTrivia",
                                            "text": " "
                                        }
                                    ]
                                },
                                "variableDeclarators": [
                                    {
                                        "kind": "VariableDeclarator",
                                        "fullStart": 954,
                                        "fullEnd": 975,
                                        "start": 954,
                                        "end": 975,
                                        "fullWidth": 21,
<<<<<<< HEAD
                                        "width": 21,
                                        "identifier": {
=======
                                        "propertyName": {
>>>>>>> 85e84683
                                            "kind": "IdentifierName",
                                            "fullStart": 954,
                                            "fullEnd": 958,
                                            "start": 954,
                                            "end": 957,
                                            "fullWidth": 4,
                                            "width": 3,
                                            "text": "Con",
                                            "value": "Con",
                                            "valueText": "Con",
                                            "hasTrailingTrivia": true,
                                            "trailingTrivia": [
                                                {
                                                    "kind": "WhitespaceTrivia",
                                                    "text": " "
                                                }
                                            ]
                                        },
                                        "equalsValueClause": {
                                            "kind": "EqualsValueClause",
                                            "fullStart": 958,
                                            "fullEnd": 975,
                                            "start": 958,
                                            "end": 975,
                                            "fullWidth": 17,
                                            "width": 17,
                                            "equalsToken": {
                                                "kind": "EqualsToken",
                                                "fullStart": 958,
                                                "fullEnd": 960,
                                                "start": 958,
                                                "end": 959,
                                                "fullWidth": 2,
                                                "width": 1,
                                                "text": "=",
                                                "value": "=",
                                                "valueText": "=",
                                                "hasTrailingTrivia": true,
                                                "trailingTrivia": [
                                                    {
                                                        "kind": "WhitespaceTrivia",
                                                        "text": " "
                                                    }
                                                ]
                                            },
                                            "value": {
                                                "kind": "FunctionExpression",
                                                "fullStart": 960,
                                                "fullEnd": 975,
                                                "start": 960,
                                                "end": 975,
                                                "fullWidth": 15,
                                                "width": 15,
                                                "functionKeyword": {
                                                    "kind": "FunctionKeyword",
                                                    "fullStart": 960,
                                                    "fullEnd": 969,
                                                    "start": 960,
                                                    "end": 968,
                                                    "fullWidth": 9,
                                                    "width": 8,
                                                    "text": "function",
                                                    "value": "function",
                                                    "valueText": "function",
                                                    "hasTrailingTrivia": true,
                                                    "trailingTrivia": [
                                                        {
                                                            "kind": "WhitespaceTrivia",
                                                            "text": " "
                                                        }
                                                    ]
                                                },
                                                "callSignature": {
                                                    "kind": "CallSignature",
                                                    "fullStart": 969,
                                                    "fullEnd": 972,
                                                    "start": 969,
                                                    "end": 971,
                                                    "fullWidth": 3,
                                                    "width": 2,
                                                    "parameterList": {
                                                        "kind": "ParameterList",
                                                        "fullStart": 969,
                                                        "fullEnd": 972,
                                                        "start": 969,
                                                        "end": 971,
                                                        "fullWidth": 3,
                                                        "width": 2,
                                                        "openParenToken": {
                                                            "kind": "OpenParenToken",
                                                            "fullStart": 969,
                                                            "fullEnd": 970,
                                                            "start": 969,
                                                            "end": 970,
                                                            "fullWidth": 1,
                                                            "width": 1,
                                                            "text": "(",
                                                            "value": "(",
                                                            "valueText": "("
                                                        },
                                                        "parameters": [],
                                                        "closeParenToken": {
                                                            "kind": "CloseParenToken",
                                                            "fullStart": 970,
                                                            "fullEnd": 972,
                                                            "start": 970,
                                                            "end": 971,
                                                            "fullWidth": 2,
                                                            "width": 1,
                                                            "text": ")",
                                                            "value": ")",
                                                            "valueText": ")",
                                                            "hasTrailingTrivia": true,
                                                            "trailingTrivia": [
                                                                {
                                                                    "kind": "WhitespaceTrivia",
                                                                    "text": " "
                                                                }
                                                            ]
                                                        }
                                                    }
                                                },
                                                "block": {
                                                    "kind": "Block",
                                                    "fullStart": 972,
                                                    "fullEnd": 975,
                                                    "start": 972,
                                                    "end": 975,
                                                    "fullWidth": 3,
                                                    "width": 3,
                                                    "openBraceToken": {
                                                        "kind": "OpenBraceToken",
                                                        "fullStart": 972,
                                                        "fullEnd": 974,
                                                        "start": 972,
                                                        "end": 973,
                                                        "fullWidth": 2,
                                                        "width": 1,
                                                        "text": "{",
                                                        "value": "{",
                                                        "valueText": "{",
                                                        "hasTrailingTrivia": true,
                                                        "trailingTrivia": [
                                                            {
                                                                "kind": "WhitespaceTrivia",
                                                                "text": " "
                                                            }
                                                        ]
                                                    },
                                                    "statements": [],
                                                    "closeBraceToken": {
                                                        "kind": "CloseBraceToken",
                                                        "fullStart": 974,
                                                        "fullEnd": 975,
                                                        "start": 974,
                                                        "end": 975,
                                                        "fullWidth": 1,
                                                        "width": 1,
                                                        "text": "}",
                                                        "value": "}",
                                                        "valueText": "}"
                                                    }
                                                }
                                            }
                                        }
                                    }
                                ]
                            },
                            "semicolonToken": {
                                "kind": "SemicolonToken",
                                "fullStart": 975,
                                "fullEnd": 978,
                                "start": 975,
                                "end": 976,
                                "fullWidth": 3,
                                "width": 1,
                                "text": ";",
                                "value": ";",
                                "valueText": ";",
                                "hasTrailingTrivia": true,
                                "hasTrailingNewLine": true,
                                "trailingTrivia": [
                                    {
                                        "kind": "NewLineTrivia",
                                        "text": "\r\n"
                                    }
                                ]
                            }
                        },
                        {
                            "kind": "ExpressionStatement",
                            "fullStart": 978,
                            "fullEnd": 1010,
                            "start": 986,
                            "end": 1008,
                            "fullWidth": 32,
                            "width": 22,
                            "expression": {
                                "kind": "AssignmentExpression",
                                "fullStart": 978,
                                "fullEnd": 1007,
                                "start": 986,
                                "end": 1007,
                                "fullWidth": 29,
                                "width": 21,
                                "left": {
                                    "kind": "MemberAccessExpression",
                                    "fullStart": 978,
                                    "fullEnd": 1000,
                                    "start": 986,
                                    "end": 999,
                                    "fullWidth": 22,
                                    "width": 13,
                                    "expression": {
                                        "kind": "IdentifierName",
                                        "fullStart": 978,
                                        "fullEnd": 989,
                                        "start": 986,
                                        "end": 989,
                                        "fullWidth": 11,
                                        "width": 3,
                                        "text": "Con",
                                        "value": "Con",
                                        "valueText": "Con",
                                        "hasLeadingTrivia": true,
                                        "leadingTrivia": [
                                            {
                                                "kind": "WhitespaceTrivia",
                                                "text": "        "
                                            }
                                        ]
                                    },
                                    "dotToken": {
                                        "kind": "DotToken",
                                        "fullStart": 989,
                                        "fullEnd": 990,
                                        "start": 989,
                                        "end": 990,
                                        "fullWidth": 1,
                                        "width": 1,
                                        "text": ".",
                                        "value": ".",
                                        "valueText": "."
                                    },
                                    "name": {
                                        "kind": "IdentifierName",
                                        "fullStart": 990,
                                        "fullEnd": 1000,
                                        "start": 990,
                                        "end": 999,
                                        "fullWidth": 10,
                                        "width": 9,
                                        "text": "prototype",
                                        "value": "prototype",
                                        "valueText": "prototype",
                                        "hasTrailingTrivia": true,
                                        "trailingTrivia": [
                                            {
                                                "kind": "WhitespaceTrivia",
                                                "text": " "
                                            }
                                        ]
                                    }
                                },
                                "operatorToken": {
                                    "kind": "EqualsToken",
                                    "fullStart": 1000,
                                    "fullEnd": 1002,
                                    "start": 1000,
                                    "end": 1001,
                                    "fullWidth": 2,
                                    "width": 1,
                                    "text": "=",
                                    "value": "=",
                                    "valueText": "=",
                                    "hasTrailingTrivia": true,
                                    "trailingTrivia": [
                                        {
                                            "kind": "WhitespaceTrivia",
                                            "text": " "
                                        }
                                    ]
                                },
                                "right": {
                                    "kind": "IdentifierName",
                                    "fullStart": 1002,
                                    "fullEnd": 1007,
                                    "start": 1002,
                                    "end": 1007,
                                    "fullWidth": 5,
                                    "width": 5,
                                    "text": "proto",
                                    "value": "proto",
                                    "valueText": "proto"
                                }
                            },
                            "semicolonToken": {
                                "kind": "SemicolonToken",
                                "fullStart": 1007,
                                "fullEnd": 1010,
                                "start": 1007,
                                "end": 1008,
                                "fullWidth": 3,
                                "width": 1,
                                "text": ";",
                                "value": ";",
                                "valueText": ";",
                                "hasTrailingTrivia": true,
                                "hasTrailingNewLine": true,
                                "trailingTrivia": [
                                    {
                                        "kind": "NewLineTrivia",
                                        "text": "\r\n"
                                    }
                                ]
                            }
                        },
                        {
                            "kind": "VariableStatement",
                            "fullStart": 1010,
                            "fullEnd": 1044,
                            "start": 1020,
                            "end": 1042,
                            "fullWidth": 34,
                            "width": 22,
                            "modifiers": [],
                            "variableDeclaration": {
                                "kind": "VariableDeclaration",
                                "fullStart": 1010,
                                "fullEnd": 1041,
                                "start": 1020,
                                "end": 1041,
                                "fullWidth": 31,
                                "width": 21,
                                "varKeyword": {
                                    "kind": "VarKeyword",
                                    "fullStart": 1010,
                                    "fullEnd": 1024,
                                    "start": 1020,
                                    "end": 1023,
                                    "fullWidth": 14,
                                    "width": 3,
                                    "text": "var",
                                    "value": "var",
                                    "valueText": "var",
                                    "hasLeadingTrivia": true,
                                    "hasLeadingNewLine": true,
                                    "hasTrailingTrivia": true,
                                    "leadingTrivia": [
                                        {
                                            "kind": "NewLineTrivia",
                                            "text": "\r\n"
                                        },
                                        {
                                            "kind": "WhitespaceTrivia",
                                            "text": "        "
                                        }
                                    ],
                                    "trailingTrivia": [
                                        {
                                            "kind": "WhitespaceTrivia",
                                            "text": " "
                                        }
                                    ]
                                },
                                "variableDeclarators": [
                                    {
                                        "kind": "VariableDeclarator",
                                        "fullStart": 1024,
                                        "fullEnd": 1041,
                                        "start": 1024,
                                        "end": 1041,
                                        "fullWidth": 17,
<<<<<<< HEAD
                                        "width": 17,
                                        "identifier": {
=======
                                        "propertyName": {
>>>>>>> 85e84683
                                            "kind": "IdentifierName",
                                            "fullStart": 1024,
                                            "fullEnd": 1030,
                                            "start": 1024,
                                            "end": 1029,
                                            "fullWidth": 6,
                                            "width": 5,
                                            "text": "child",
                                            "value": "child",
                                            "valueText": "child",
                                            "hasTrailingTrivia": true,
                                            "trailingTrivia": [
                                                {
                                                    "kind": "WhitespaceTrivia",
                                                    "text": " "
                                                }
                                            ]
                                        },
                                        "equalsValueClause": {
                                            "kind": "EqualsValueClause",
                                            "fullStart": 1030,
                                            "fullEnd": 1041,
                                            "start": 1030,
                                            "end": 1041,
                                            "fullWidth": 11,
                                            "width": 11,
                                            "equalsToken": {
                                                "kind": "EqualsToken",
                                                "fullStart": 1030,
                                                "fullEnd": 1032,
                                                "start": 1030,
                                                "end": 1031,
                                                "fullWidth": 2,
                                                "width": 1,
                                                "text": "=",
                                                "value": "=",
                                                "valueText": "=",
                                                "hasTrailingTrivia": true,
                                                "trailingTrivia": [
                                                    {
                                                        "kind": "WhitespaceTrivia",
                                                        "text": " "
                                                    }
                                                ]
                                            },
                                            "value": {
                                                "kind": "ObjectCreationExpression",
                                                "fullStart": 1032,
                                                "fullEnd": 1041,
                                                "start": 1032,
                                                "end": 1041,
                                                "fullWidth": 9,
                                                "width": 9,
                                                "newKeyword": {
                                                    "kind": "NewKeyword",
                                                    "fullStart": 1032,
                                                    "fullEnd": 1036,
                                                    "start": 1032,
                                                    "end": 1035,
                                                    "fullWidth": 4,
                                                    "width": 3,
                                                    "text": "new",
                                                    "value": "new",
                                                    "valueText": "new",
                                                    "hasTrailingTrivia": true,
                                                    "trailingTrivia": [
                                                        {
                                                            "kind": "WhitespaceTrivia",
                                                            "text": " "
                                                        }
                                                    ]
                                                },
                                                "expression": {
                                                    "kind": "IdentifierName",
                                                    "fullStart": 1036,
                                                    "fullEnd": 1039,
                                                    "start": 1036,
                                                    "end": 1039,
                                                    "fullWidth": 3,
                                                    "width": 3,
                                                    "text": "Con",
                                                    "value": "Con",
                                                    "valueText": "Con"
                                                },
                                                "argumentList": {
                                                    "kind": "ArgumentList",
                                                    "fullStart": 1039,
                                                    "fullEnd": 1041,
                                                    "start": 1039,
                                                    "end": 1041,
                                                    "fullWidth": 2,
                                                    "width": 2,
                                                    "openParenToken": {
                                                        "kind": "OpenParenToken",
                                                        "fullStart": 1039,
                                                        "fullEnd": 1040,
                                                        "start": 1039,
                                                        "end": 1040,
                                                        "fullWidth": 1,
                                                        "width": 1,
                                                        "text": "(",
                                                        "value": "(",
                                                        "valueText": "("
                                                    },
                                                    "arguments": [],
                                                    "closeParenToken": {
                                                        "kind": "CloseParenToken",
                                                        "fullStart": 1040,
                                                        "fullEnd": 1041,
                                                        "start": 1040,
                                                        "end": 1041,
                                                        "fullWidth": 1,
                                                        "width": 1,
                                                        "text": ")",
                                                        "value": ")",
                                                        "valueText": ")"
                                                    }
                                                }
                                            }
                                        }
                                    }
                                ]
                            },
                            "semicolonToken": {
                                "kind": "SemicolonToken",
                                "fullStart": 1041,
                                "fullEnd": 1044,
                                "start": 1041,
                                "end": 1042,
                                "fullWidth": 3,
                                "width": 1,
                                "text": ";",
                                "value": ";",
                                "valueText": ";",
                                "hasTrailingTrivia": true,
                                "hasTrailingNewLine": true,
                                "trailingTrivia": [
                                    {
                                        "kind": "NewLineTrivia",
                                        "text": "\r\n"
                                    }
                                ]
                            }
                        },
                        {
                            "kind": "ExpressionStatement",
                            "fullStart": 1044,
                            "fullEnd": 1161,
                            "start": 1054,
                            "end": 1159,
                            "fullWidth": 117,
                            "width": 105,
                            "expression": {
                                "kind": "AssignmentExpression",
                                "fullStart": 1044,
                                "fullEnd": 1158,
                                "start": 1054,
                                "end": 1158,
                                "fullWidth": 114,
                                "width": 104,
                                "left": {
                                    "kind": "MemberAccessExpression",
                                    "fullStart": 1044,
                                    "fullEnd": 1069,
                                    "start": 1054,
                                    "end": 1068,
                                    "fullWidth": 25,
                                    "width": 14,
                                    "expression": {
                                        "kind": "IdentifierName",
                                        "fullStart": 1044,
                                        "fullEnd": 1059,
                                        "start": 1054,
                                        "end": 1059,
                                        "fullWidth": 15,
                                        "width": 5,
                                        "text": "child",
                                        "value": "child",
                                        "valueText": "child",
                                        "hasLeadingTrivia": true,
                                        "hasLeadingNewLine": true,
                                        "leadingTrivia": [
                                            {
                                                "kind": "NewLineTrivia",
                                                "text": "\r\n"
                                            },
                                            {
                                                "kind": "WhitespaceTrivia",
                                                "text": "        "
                                            }
                                        ]
                                    },
                                    "dotToken": {
                                        "kind": "DotToken",
                                        "fullStart": 1059,
                                        "fullEnd": 1060,
                                        "start": 1059,
                                        "end": 1060,
                                        "fullWidth": 1,
                                        "width": 1,
                                        "text": ".",
                                        "value": ".",
                                        "valueText": "."
                                    },
                                    "name": {
                                        "kind": "IdentifierName",
                                        "fullStart": 1060,
                                        "fullEnd": 1069,
                                        "start": 1060,
                                        "end": 1068,
                                        "fullWidth": 9,
                                        "width": 8,
                                        "text": "toString",
                                        "value": "toString",
                                        "valueText": "toString",
                                        "hasTrailingTrivia": true,
                                        "trailingTrivia": [
                                            {
                                                "kind": "WhitespaceTrivia",
                                                "text": " "
                                            }
                                        ]
                                    }
                                },
                                "operatorToken": {
                                    "kind": "EqualsToken",
                                    "fullStart": 1069,
                                    "fullEnd": 1071,
                                    "start": 1069,
                                    "end": 1070,
                                    "fullWidth": 2,
                                    "width": 1,
                                    "text": "=",
                                    "value": "=",
                                    "valueText": "=",
                                    "hasTrailingTrivia": true,
                                    "trailingTrivia": [
                                        {
                                            "kind": "WhitespaceTrivia",
                                            "text": " "
                                        }
                                    ]
                                },
                                "right": {
                                    "kind": "FunctionExpression",
                                    "fullStart": 1071,
                                    "fullEnd": 1158,
                                    "start": 1071,
                                    "end": 1158,
                                    "fullWidth": 87,
                                    "width": 87,
                                    "functionKeyword": {
                                        "kind": "FunctionKeyword",
                                        "fullStart": 1071,
                                        "fullEnd": 1080,
                                        "start": 1071,
                                        "end": 1079,
                                        "fullWidth": 9,
                                        "width": 8,
                                        "text": "function",
                                        "value": "function",
                                        "valueText": "function",
                                        "hasTrailingTrivia": true,
                                        "trailingTrivia": [
                                            {
                                                "kind": "WhitespaceTrivia",
                                                "text": " "
                                            }
                                        ]
                                    },
                                    "callSignature": {
                                        "kind": "CallSignature",
                                        "fullStart": 1080,
                                        "fullEnd": 1083,
                                        "start": 1080,
                                        "end": 1082,
                                        "fullWidth": 3,
                                        "width": 2,
                                        "parameterList": {
                                            "kind": "ParameterList",
                                            "fullStart": 1080,
                                            "fullEnd": 1083,
                                            "start": 1080,
                                            "end": 1082,
                                            "fullWidth": 3,
                                            "width": 2,
                                            "openParenToken": {
                                                "kind": "OpenParenToken",
                                                "fullStart": 1080,
                                                "fullEnd": 1081,
                                                "start": 1080,
                                                "end": 1081,
                                                "fullWidth": 1,
                                                "width": 1,
                                                "text": "(",
                                                "value": "(",
                                                "valueText": "("
                                            },
                                            "parameters": [],
                                            "closeParenToken": {
                                                "kind": "CloseParenToken",
                                                "fullStart": 1081,
                                                "fullEnd": 1083,
                                                "start": 1081,
                                                "end": 1082,
                                                "fullWidth": 2,
                                                "width": 1,
                                                "text": ")",
                                                "value": ")",
                                                "valueText": ")",
                                                "hasTrailingTrivia": true,
                                                "trailingTrivia": [
                                                    {
                                                        "kind": "WhitespaceTrivia",
                                                        "text": " "
                                                    }
                                                ]
                                            }
                                        }
                                    },
                                    "block": {
                                        "kind": "Block",
                                        "fullStart": 1083,
                                        "fullEnd": 1158,
                                        "start": 1083,
                                        "end": 1158,
                                        "fullWidth": 75,
                                        "width": 75,
                                        "openBraceToken": {
                                            "kind": "OpenBraceToken",
                                            "fullStart": 1083,
                                            "fullEnd": 1086,
                                            "start": 1083,
                                            "end": 1084,
                                            "fullWidth": 3,
                                            "width": 1,
                                            "text": "{",
                                            "value": "{",
                                            "valueText": "{",
                                            "hasTrailingTrivia": true,
                                            "hasTrailingNewLine": true,
                                            "trailingTrivia": [
                                                {
                                                    "kind": "NewLineTrivia",
                                                    "text": "\r\n"
                                                }
                                            ]
                                        },
                                        "statements": [
                                            {
                                                "kind": "ExpressionStatement",
                                                "fullStart": 1086,
                                                "fullEnd": 1124,
                                                "start": 1098,
                                                "end": 1122,
                                                "fullWidth": 38,
                                                "width": 24,
                                                "expression": {
                                                    "kind": "AssignmentExpression",
                                                    "fullStart": 1086,
                                                    "fullEnd": 1121,
                                                    "start": 1098,
                                                    "end": 1121,
                                                    "fullWidth": 35,
                                                    "width": 23,
                                                    "left": {
                                                        "kind": "IdentifierName",
                                                        "fullStart": 1086,
                                                        "fullEnd": 1115,
                                                        "start": 1098,
                                                        "end": 1114,
                                                        "fullWidth": 29,
                                                        "width": 16,
                                                        "text": "toStringAccessed",
                                                        "value": "toStringAccessed",
                                                        "valueText": "toStringAccessed",
                                                        "hasLeadingTrivia": true,
                                                        "hasTrailingTrivia": true,
                                                        "leadingTrivia": [
                                                            {
                                                                "kind": "WhitespaceTrivia",
                                                                "text": "            "
                                                            }
                                                        ],
                                                        "trailingTrivia": [
                                                            {
                                                                "kind": "WhitespaceTrivia",
                                                                "text": " "
                                                            }
                                                        ]
                                                    },
                                                    "operatorToken": {
                                                        "kind": "EqualsToken",
                                                        "fullStart": 1115,
                                                        "fullEnd": 1117,
                                                        "start": 1115,
                                                        "end": 1116,
                                                        "fullWidth": 2,
                                                        "width": 1,
                                                        "text": "=",
                                                        "value": "=",
                                                        "valueText": "=",
                                                        "hasTrailingTrivia": true,
                                                        "trailingTrivia": [
                                                            {
                                                                "kind": "WhitespaceTrivia",
                                                                "text": " "
                                                            }
                                                        ]
                                                    },
                                                    "right": {
                                                        "kind": "TrueKeyword",
                                                        "fullStart": 1117,
                                                        "fullEnd": 1121,
                                                        "start": 1117,
                                                        "end": 1121,
                                                        "fullWidth": 4,
                                                        "width": 4,
                                                        "text": "true",
                                                        "value": true,
                                                        "valueText": "true"
                                                    }
                                                },
                                                "semicolonToken": {
                                                    "kind": "SemicolonToken",
                                                    "fullStart": 1121,
                                                    "fullEnd": 1124,
                                                    "start": 1121,
                                                    "end": 1122,
                                                    "fullWidth": 3,
                                                    "width": 1,
                                                    "text": ";",
                                                    "value": ";",
                                                    "valueText": ";",
                                                    "hasTrailingTrivia": true,
                                                    "hasTrailingNewLine": true,
                                                    "trailingTrivia": [
                                                        {
                                                            "kind": "NewLineTrivia",
                                                            "text": "\r\n"
                                                        }
                                                    ]
                                                }
                                            },
                                            {
                                                "kind": "ReturnStatement",
                                                "fullStart": 1124,
                                                "fullEnd": 1149,
                                                "start": 1136,
                                                "end": 1147,
                                                "fullWidth": 25,
                                                "width": 11,
                                                "returnKeyword": {
                                                    "kind": "ReturnKeyword",
                                                    "fullStart": 1124,
                                                    "fullEnd": 1143,
                                                    "start": 1136,
                                                    "end": 1142,
                                                    "fullWidth": 19,
                                                    "width": 6,
                                                    "text": "return",
                                                    "value": "return",
                                                    "valueText": "return",
                                                    "hasLeadingTrivia": true,
                                                    "hasTrailingTrivia": true,
                                                    "leadingTrivia": [
                                                        {
                                                            "kind": "WhitespaceTrivia",
                                                            "text": "            "
                                                        }
                                                    ],
                                                    "trailingTrivia": [
                                                        {
                                                            "kind": "WhitespaceTrivia",
                                                            "text": " "
                                                        }
                                                    ]
                                                },
                                                "expression": {
                                                    "kind": "StringLiteral",
                                                    "fullStart": 1143,
                                                    "fullEnd": 1146,
                                                    "start": 1143,
                                                    "end": 1146,
                                                    "fullWidth": 3,
                                                    "width": 3,
                                                    "text": "'1'",
                                                    "value": "1",
                                                    "valueText": "1"
                                                },
                                                "semicolonToken": {
                                                    "kind": "SemicolonToken",
                                                    "fullStart": 1146,
                                                    "fullEnd": 1149,
                                                    "start": 1146,
                                                    "end": 1147,
                                                    "fullWidth": 3,
                                                    "width": 1,
                                                    "text": ";",
                                                    "value": ";",
                                                    "valueText": ";",
                                                    "hasTrailingTrivia": true,
                                                    "hasTrailingNewLine": true,
                                                    "trailingTrivia": [
                                                        {
                                                            "kind": "NewLineTrivia",
                                                            "text": "\r\n"
                                                        }
                                                    ]
                                                }
                                            }
                                        ],
                                        "closeBraceToken": {
                                            "kind": "CloseBraceToken",
                                            "fullStart": 1149,
                                            "fullEnd": 1158,
                                            "start": 1157,
                                            "end": 1158,
                                            "fullWidth": 9,
                                            "width": 1,
                                            "text": "}",
                                            "value": "}",
                                            "valueText": "}",
                                            "hasLeadingTrivia": true,
                                            "leadingTrivia": [
                                                {
                                                    "kind": "WhitespaceTrivia",
                                                    "text": "        "
                                                }
                                            ]
                                        }
                                    }
                                }
                            },
                            "semicolonToken": {
                                "kind": "SemicolonToken",
                                "fullStart": 1158,
                                "fullEnd": 1161,
                                "start": 1158,
                                "end": 1159,
                                "fullWidth": 3,
                                "width": 1,
                                "text": ";",
                                "value": ";",
                                "valueText": ";",
                                "hasTrailingTrivia": true,
                                "hasTrailingNewLine": true,
                                "trailingTrivia": [
                                    {
                                        "kind": "NewLineTrivia",
                                        "text": "\r\n"
                                    }
                                ]
                            }
                        },
                        {
                            "kind": "VariableStatement",
                            "fullStart": 1161,
                            "fullEnd": 1262,
                            "start": 1171,
                            "end": 1260,
                            "fullWidth": 101,
                            "width": 89,
                            "modifiers": [],
                            "variableDeclaration": {
                                "kind": "VariableDeclaration",
                                "fullStart": 1161,
                                "fullEnd": 1259,
                                "start": 1171,
                                "end": 1259,
                                "fullWidth": 98,
                                "width": 88,
                                "varKeyword": {
                                    "kind": "VarKeyword",
                                    "fullStart": 1161,
                                    "fullEnd": 1175,
                                    "start": 1171,
                                    "end": 1174,
                                    "fullWidth": 14,
                                    "width": 3,
                                    "text": "var",
                                    "value": "var",
                                    "valueText": "var",
                                    "hasLeadingTrivia": true,
                                    "hasLeadingNewLine": true,
                                    "hasTrailingTrivia": true,
                                    "leadingTrivia": [
                                        {
                                            "kind": "NewLineTrivia",
                                            "text": "\r\n"
                                        },
                                        {
                                            "kind": "WhitespaceTrivia",
                                            "text": "        "
                                        }
                                    ],
                                    "trailingTrivia": [
                                        {
                                            "kind": "WhitespaceTrivia",
                                            "text": " "
                                        }
                                    ]
                                },
                                "variableDeclarators": [
                                    {
                                        "kind": "VariableDeclarator",
                                        "fullStart": 1175,
                                        "fullEnd": 1259,
                                        "start": 1175,
                                        "end": 1259,
                                        "fullWidth": 84,
<<<<<<< HEAD
                                        "width": 84,
                                        "identifier": {
=======
                                        "propertyName": {
>>>>>>> 85e84683
                                            "kind": "IdentifierName",
                                            "fullStart": 1175,
                                            "fullEnd": 1179,
                                            "start": 1175,
                                            "end": 1178,
                                            "fullWidth": 4,
                                            "width": 3,
                                            "text": "obj",
                                            "value": "obj",
                                            "valueText": "obj",
                                            "hasTrailingTrivia": true,
                                            "trailingTrivia": [
                                                {
                                                    "kind": "WhitespaceTrivia",
                                                    "text": " "
                                                }
                                            ]
                                        },
                                        "equalsValueClause": {
                                            "kind": "EqualsValueClause",
                                            "fullStart": 1179,
                                            "fullEnd": 1259,
                                            "start": 1179,
                                            "end": 1259,
                                            "fullWidth": 80,
                                            "width": 80,
                                            "equalsToken": {
                                                "kind": "EqualsToken",
                                                "fullStart": 1179,
                                                "fullEnd": 1181,
                                                "start": 1179,
                                                "end": 1180,
                                                "fullWidth": 2,
                                                "width": 1,
                                                "text": "=",
                                                "value": "=",
                                                "valueText": "=",
                                                "hasTrailingTrivia": true,
                                                "trailingTrivia": [
                                                    {
                                                        "kind": "WhitespaceTrivia",
                                                        "text": " "
                                                    }
                                                ]
                                            },
                                            "value": {
                                                "kind": "ObjectLiteralExpression",
                                                "fullStart": 1181,
                                                "fullEnd": 1259,
                                                "start": 1181,
                                                "end": 1259,
                                                "fullWidth": 78,
                                                "width": 78,
                                                "openBraceToken": {
                                                    "kind": "OpenBraceToken",
                                                    "fullStart": 1181,
                                                    "fullEnd": 1184,
                                                    "start": 1181,
                                                    "end": 1182,
                                                    "fullWidth": 3,
                                                    "width": 1,
                                                    "text": "{",
                                                    "value": "{",
                                                    "valueText": "{",
                                                    "hasTrailingTrivia": true,
                                                    "hasTrailingNewLine": true,
                                                    "trailingTrivia": [
                                                        {
                                                            "kind": "NewLineTrivia",
                                                            "text": "\r\n"
                                                        }
                                                    ]
                                                },
                                                "propertyAssignments": [
                                                    {
                                                        "kind": "SimplePropertyAssignment",
                                                        "fullStart": 1184,
                                                        "fullEnd": 1201,
                                                        "start": 1196,
                                                        "end": 1201,
                                                        "fullWidth": 17,
                                                        "width": 5,
                                                        "propertyName": {
                                                            "kind": "NumericLiteral",
                                                            "fullStart": 1184,
                                                            "fullEnd": 1197,
                                                            "start": 1196,
                                                            "end": 1197,
                                                            "fullWidth": 13,
                                                            "width": 1,
                                                            "text": "1",
                                                            "value": 1,
                                                            "valueText": "1",
                                                            "hasLeadingTrivia": true,
                                                            "leadingTrivia": [
                                                                {
                                                                    "kind": "WhitespaceTrivia",
                                                                    "text": "            "
                                                                }
                                                            ]
                                                        },
                                                        "colonToken": {
                                                            "kind": "ColonToken",
                                                            "fullStart": 1197,
                                                            "fullEnd": 1199,
                                                            "start": 1197,
                                                            "end": 1198,
                                                            "fullWidth": 2,
                                                            "width": 1,
                                                            "text": ":",
                                                            "value": ":",
                                                            "valueText": ":",
                                                            "hasTrailingTrivia": true,
                                                            "trailingTrivia": [
                                                                {
                                                                    "kind": "WhitespaceTrivia",
                                                                    "text": " "
                                                                }
                                                            ]
                                                        },
                                                        "expression": {
                                                            "kind": "NumericLiteral",
                                                            "fullStart": 1199,
                                                            "fullEnd": 1201,
                                                            "start": 1199,
                                                            "end": 1201,
                                                            "fullWidth": 2,
                                                            "width": 2,
                                                            "text": "11",
                                                            "value": 11,
                                                            "valueText": "11"
                                                        }
                                                    },
                                                    {
                                                        "kind": "CommaToken",
                                                        "fullStart": 1201,
                                                        "fullEnd": 1204,
                                                        "start": 1201,
                                                        "end": 1202,
                                                        "fullWidth": 3,
                                                        "width": 1,
                                                        "text": ",",
                                                        "value": ",",
                                                        "valueText": ",",
                                                        "hasTrailingTrivia": true,
                                                        "hasTrailingNewLine": true,
                                                        "trailingTrivia": [
                                                            {
                                                                "kind": "NewLineTrivia",
                                                                "text": "\r\n"
                                                            }
                                                        ]
                                                    },
                                                    {
                                                        "kind": "SimplePropertyAssignment",
                                                        "fullStart": 1204,
                                                        "fullEnd": 1220,
                                                        "start": 1216,
                                                        "end": 1220,
                                                        "fullWidth": 16,
                                                        "width": 4,
                                                        "propertyName": {
                                                            "kind": "NumericLiteral",
                                                            "fullStart": 1204,
                                                            "fullEnd": 1217,
                                                            "start": 1216,
                                                            "end": 1217,
                                                            "fullWidth": 13,
                                                            "width": 1,
                                                            "text": "2",
                                                            "value": 2,
                                                            "valueText": "2",
                                                            "hasLeadingTrivia": true,
                                                            "leadingTrivia": [
                                                                {
                                                                    "kind": "WhitespaceTrivia",
                                                                    "text": "            "
                                                                }
                                                            ]
                                                        },
                                                        "colonToken": {
                                                            "kind": "ColonToken",
                                                            "fullStart": 1217,
                                                            "fullEnd": 1219,
                                                            "start": 1217,
                                                            "end": 1218,
                                                            "fullWidth": 2,
                                                            "width": 1,
                                                            "text": ":",
                                                            "value": ":",
                                                            "valueText": ":",
                                                            "hasTrailingTrivia": true,
                                                            "trailingTrivia": [
                                                                {
                                                                    "kind": "WhitespaceTrivia",
                                                                    "text": " "
                                                                }
                                                            ]
                                                        },
                                                        "expression": {
                                                            "kind": "NumericLiteral",
                                                            "fullStart": 1219,
                                                            "fullEnd": 1220,
                                                            "start": 1219,
                                                            "end": 1220,
                                                            "fullWidth": 1,
                                                            "width": 1,
                                                            "text": "9",
                                                            "value": 9,
                                                            "valueText": "9"
                                                        }
                                                    },
                                                    {
                                                        "kind": "CommaToken",
                                                        "fullStart": 1220,
                                                        "fullEnd": 1223,
                                                        "start": 1220,
                                                        "end": 1221,
                                                        "fullWidth": 3,
                                                        "width": 1,
                                                        "text": ",",
                                                        "value": ",",
                                                        "valueText": ",",
                                                        "hasTrailingTrivia": true,
                                                        "hasTrailingNewLine": true,
                                                        "trailingTrivia": [
                                                            {
                                                                "kind": "NewLineTrivia",
                                                                "text": "\r\n"
                                                            }
                                                        ]
                                                    },
                                                    {
                                                        "kind": "SimplePropertyAssignment",
                                                        "fullStart": 1223,
                                                        "fullEnd": 1250,
                                                        "start": 1235,
                                                        "end": 1248,
                                                        "fullWidth": 27,
                                                        "width": 13,
                                                        "propertyName": {
                                                            "kind": "IdentifierName",
                                                            "fullStart": 1223,
                                                            "fullEnd": 1241,
                                                            "start": 1235,
                                                            "end": 1241,
                                                            "fullWidth": 18,
                                                            "width": 6,
                                                            "text": "length",
                                                            "value": "length",
                                                            "valueText": "length",
                                                            "hasLeadingTrivia": true,
                                                            "leadingTrivia": [
                                                                {
                                                                    "kind": "WhitespaceTrivia",
                                                                    "text": "            "
                                                                }
                                                            ]
                                                        },
                                                        "colonToken": {
                                                            "kind": "ColonToken",
                                                            "fullStart": 1241,
                                                            "fullEnd": 1243,
                                                            "start": 1241,
                                                            "end": 1242,
                                                            "fullWidth": 2,
                                                            "width": 1,
                                                            "text": ":",
                                                            "value": ":",
                                                            "valueText": ":",
                                                            "hasTrailingTrivia": true,
                                                            "trailingTrivia": [
                                                                {
                                                                    "kind": "WhitespaceTrivia",
                                                                    "text": " "
                                                                }
                                                            ]
                                                        },
                                                        "expression": {
                                                            "kind": "IdentifierName",
                                                            "fullStart": 1243,
                                                            "fullEnd": 1250,
                                                            "start": 1243,
                                                            "end": 1248,
                                                            "fullWidth": 7,
                                                            "width": 5,
                                                            "text": "child",
                                                            "value": "child",
                                                            "valueText": "child",
                                                            "hasTrailingTrivia": true,
                                                            "hasTrailingNewLine": true,
                                                            "trailingTrivia": [
                                                                {
                                                                    "kind": "NewLineTrivia",
                                                                    "text": "\r\n"
                                                                }
                                                            ]
                                                        }
                                                    }
                                                ],
                                                "closeBraceToken": {
                                                    "kind": "CloseBraceToken",
                                                    "fullStart": 1250,
                                                    "fullEnd": 1259,
                                                    "start": 1258,
                                                    "end": 1259,
                                                    "fullWidth": 9,
                                                    "width": 1,
                                                    "text": "}",
                                                    "value": "}",
                                                    "valueText": "}",
                                                    "hasLeadingTrivia": true,
                                                    "leadingTrivia": [
                                                        {
                                                            "kind": "WhitespaceTrivia",
                                                            "text": "        "
                                                        }
                                                    ]
                                                }
                                            }
                                        }
                                    }
                                ]
                            },
                            "semicolonToken": {
                                "kind": "SemicolonToken",
                                "fullStart": 1259,
                                "fullEnd": 1262,
                                "start": 1259,
                                "end": 1260,
                                "fullWidth": 3,
                                "width": 1,
                                "text": ";",
                                "value": ";",
                                "valueText": ";",
                                "hasTrailingTrivia": true,
                                "hasTrailingNewLine": true,
                                "trailingTrivia": [
                                    {
                                        "kind": "NewLineTrivia",
                                        "text": "\r\n"
                                    }
                                ]
                            }
                        },
                        {
                            "kind": "VariableStatement",
                            "fullStart": 1262,
                            "fullEnd": 1332,
                            "start": 1272,
                            "end": 1330,
                            "fullWidth": 70,
                            "width": 58,
                            "modifiers": [],
                            "variableDeclaration": {
                                "kind": "VariableDeclaration",
                                "fullStart": 1262,
                                "fullEnd": 1329,
                                "start": 1272,
                                "end": 1329,
                                "fullWidth": 67,
                                "width": 57,
                                "varKeyword": {
                                    "kind": "VarKeyword",
                                    "fullStart": 1262,
                                    "fullEnd": 1276,
                                    "start": 1272,
                                    "end": 1275,
                                    "fullWidth": 14,
                                    "width": 3,
                                    "text": "var",
                                    "value": "var",
                                    "valueText": "var",
                                    "hasLeadingTrivia": true,
                                    "hasLeadingNewLine": true,
                                    "hasTrailingTrivia": true,
                                    "leadingTrivia": [
                                        {
                                            "kind": "NewLineTrivia",
                                            "text": "\r\n"
                                        },
                                        {
                                            "kind": "WhitespaceTrivia",
                                            "text": "        "
                                        }
                                    ],
                                    "trailingTrivia": [
                                        {
                                            "kind": "WhitespaceTrivia",
                                            "text": " "
                                        }
                                    ]
                                },
                                "variableDeclarators": [
                                    {
                                        "kind": "VariableDeclarator",
                                        "fullStart": 1276,
                                        "fullEnd": 1329,
                                        "start": 1276,
                                        "end": 1329,
                                        "fullWidth": 53,
<<<<<<< HEAD
                                        "width": 53,
                                        "identifier": {
=======
                                        "propertyName": {
>>>>>>> 85e84683
                                            "kind": "IdentifierName",
                                            "fullStart": 1276,
                                            "fullEnd": 1283,
                                            "start": 1276,
                                            "end": 1282,
                                            "fullWidth": 7,
                                            "width": 6,
                                            "text": "newArr",
                                            "value": "newArr",
                                            "valueText": "newArr",
                                            "hasTrailingTrivia": true,
                                            "trailingTrivia": [
                                                {
                                                    "kind": "WhitespaceTrivia",
                                                    "text": " "
                                                }
                                            ]
                                        },
                                        "equalsValueClause": {
                                            "kind": "EqualsValueClause",
                                            "fullStart": 1283,
                                            "fullEnd": 1329,
                                            "start": 1283,
                                            "end": 1329,
                                            "fullWidth": 46,
                                            "width": 46,
                                            "equalsToken": {
                                                "kind": "EqualsToken",
                                                "fullStart": 1283,
                                                "fullEnd": 1285,
                                                "start": 1283,
                                                "end": 1284,
                                                "fullWidth": 2,
                                                "width": 1,
                                                "text": "=",
                                                "value": "=",
                                                "valueText": "=",
                                                "hasTrailingTrivia": true,
                                                "trailingTrivia": [
                                                    {
                                                        "kind": "WhitespaceTrivia",
                                                        "text": " "
                                                    }
                                                ]
                                            },
                                            "value": {
                                                "kind": "InvocationExpression",
                                                "fullStart": 1285,
                                                "fullEnd": 1329,
                                                "start": 1285,
                                                "end": 1329,
                                                "fullWidth": 44,
                                                "width": 44,
                                                "expression": {
                                                    "kind": "MemberAccessExpression",
                                                    "fullStart": 1285,
                                                    "fullEnd": 1312,
                                                    "start": 1285,
                                                    "end": 1312,
                                                    "fullWidth": 27,
                                                    "width": 27,
                                                    "expression": {
                                                        "kind": "MemberAccessExpression",
                                                        "fullStart": 1285,
                                                        "fullEnd": 1307,
                                                        "start": 1285,
                                                        "end": 1307,
                                                        "fullWidth": 22,
                                                        "width": 22,
                                                        "expression": {
                                                            "kind": "MemberAccessExpression",
                                                            "fullStart": 1285,
                                                            "fullEnd": 1300,
                                                            "start": 1285,
                                                            "end": 1300,
                                                            "fullWidth": 15,
                                                            "width": 15,
                                                            "expression": {
                                                                "kind": "IdentifierName",
                                                                "fullStart": 1285,
                                                                "fullEnd": 1290,
                                                                "start": 1285,
                                                                "end": 1290,
                                                                "fullWidth": 5,
                                                                "width": 5,
                                                                "text": "Array",
                                                                "value": "Array",
                                                                "valueText": "Array"
                                                            },
                                                            "dotToken": {
                                                                "kind": "DotToken",
                                                                "fullStart": 1290,
                                                                "fullEnd": 1291,
                                                                "start": 1290,
                                                                "end": 1291,
                                                                "fullWidth": 1,
                                                                "width": 1,
                                                                "text": ".",
                                                                "value": ".",
                                                                "valueText": "."
                                                            },
                                                            "name": {
                                                                "kind": "IdentifierName",
                                                                "fullStart": 1291,
                                                                "fullEnd": 1300,
                                                                "start": 1291,
                                                                "end": 1300,
                                                                "fullWidth": 9,
                                                                "width": 9,
                                                                "text": "prototype",
                                                                "value": "prototype",
                                                                "valueText": "prototype"
                                                            }
                                                        },
                                                        "dotToken": {
                                                            "kind": "DotToken",
                                                            "fullStart": 1300,
                                                            "fullEnd": 1301,
                                                            "start": 1300,
                                                            "end": 1301,
                                                            "fullWidth": 1,
                                                            "width": 1,
                                                            "text": ".",
                                                            "value": ".",
                                                            "valueText": "."
                                                        },
                                                        "name": {
                                                            "kind": "IdentifierName",
                                                            "fullStart": 1301,
                                                            "fullEnd": 1307,
                                                            "start": 1301,
                                                            "end": 1307,
                                                            "fullWidth": 6,
                                                            "width": 6,
                                                            "text": "filter",
                                                            "value": "filter",
                                                            "valueText": "filter"
                                                        }
                                                    },
                                                    "dotToken": {
                                                        "kind": "DotToken",
                                                        "fullStart": 1307,
                                                        "fullEnd": 1308,
                                                        "start": 1307,
                                                        "end": 1308,
                                                        "fullWidth": 1,
                                                        "width": 1,
                                                        "text": ".",
                                                        "value": ".",
                                                        "valueText": "."
                                                    },
                                                    "name": {
                                                        "kind": "IdentifierName",
                                                        "fullStart": 1308,
                                                        "fullEnd": 1312,
                                                        "start": 1308,
                                                        "end": 1312,
                                                        "fullWidth": 4,
                                                        "width": 4,
                                                        "text": "call",
                                                        "value": "call",
                                                        "valueText": "call"
                                                    }
                                                },
                                                "argumentList": {
                                                    "kind": "ArgumentList",
                                                    "fullStart": 1312,
                                                    "fullEnd": 1329,
                                                    "start": 1312,
                                                    "end": 1329,
                                                    "fullWidth": 17,
                                                    "width": 17,
                                                    "openParenToken": {
                                                        "kind": "OpenParenToken",
                                                        "fullStart": 1312,
                                                        "fullEnd": 1313,
                                                        "start": 1312,
                                                        "end": 1313,
                                                        "fullWidth": 1,
                                                        "width": 1,
                                                        "text": "(",
                                                        "value": "(",
                                                        "valueText": "("
                                                    },
                                                    "arguments": [
                                                        {
                                                            "kind": "IdentifierName",
                                                            "fullStart": 1313,
                                                            "fullEnd": 1316,
                                                            "start": 1313,
                                                            "end": 1316,
                                                            "fullWidth": 3,
                                                            "width": 3,
                                                            "text": "obj",
                                                            "value": "obj",
                                                            "valueText": "obj"
                                                        },
                                                        {
                                                            "kind": "CommaToken",
                                                            "fullStart": 1316,
                                                            "fullEnd": 1318,
                                                            "start": 1316,
                                                            "end": 1317,
                                                            "fullWidth": 2,
                                                            "width": 1,
                                                            "text": ",",
                                                            "value": ",",
                                                            "valueText": ",",
                                                            "hasTrailingTrivia": true,
                                                            "trailingTrivia": [
                                                                {
                                                                    "kind": "WhitespaceTrivia",
                                                                    "text": " "
                                                                }
                                                            ]
                                                        },
                                                        {
                                                            "kind": "IdentifierName",
                                                            "fullStart": 1318,
                                                            "fullEnd": 1328,
                                                            "start": 1318,
                                                            "end": 1328,
                                                            "fullWidth": 10,
                                                            "width": 10,
                                                            "text": "callbackfn",
                                                            "value": "callbackfn",
                                                            "valueText": "callbackfn"
                                                        }
                                                    ],
                                                    "closeParenToken": {
                                                        "kind": "CloseParenToken",
                                                        "fullStart": 1328,
                                                        "fullEnd": 1329,
                                                        "start": 1328,
                                                        "end": 1329,
                                                        "fullWidth": 1,
                                                        "width": 1,
                                                        "text": ")",
                                                        "value": ")",
                                                        "valueText": ")"
                                                    }
                                                }
                                            }
                                        }
                                    }
                                ]
                            },
                            "semicolonToken": {
                                "kind": "SemicolonToken",
                                "fullStart": 1329,
                                "fullEnd": 1332,
                                "start": 1329,
                                "end": 1330,
                                "fullWidth": 3,
                                "width": 1,
                                "text": ";",
                                "value": ";",
                                "valueText": ";",
                                "hasTrailingTrivia": true,
                                "hasTrailingNewLine": true,
                                "trailingTrivia": [
                                    {
                                        "kind": "NewLineTrivia",
                                        "text": "\r\n"
                                    }
                                ]
                            }
                        },
                        {
                            "kind": "ReturnStatement",
                            "fullStart": 1332,
                            "fullEnd": 1431,
                            "start": 1342,
                            "end": 1429,
                            "fullWidth": 99,
                            "width": 87,
                            "returnKeyword": {
                                "kind": "ReturnKeyword",
                                "fullStart": 1332,
                                "fullEnd": 1349,
                                "start": 1342,
                                "end": 1348,
                                "fullWidth": 17,
                                "width": 6,
                                "text": "return",
                                "value": "return",
                                "valueText": "return",
                                "hasLeadingTrivia": true,
                                "hasLeadingNewLine": true,
                                "hasTrailingTrivia": true,
                                "leadingTrivia": [
                                    {
                                        "kind": "NewLineTrivia",
                                        "text": "\r\n"
                                    },
                                    {
                                        "kind": "WhitespaceTrivia",
                                        "text": "        "
                                    }
                                ],
                                "trailingTrivia": [
                                    {
                                        "kind": "WhitespaceTrivia",
                                        "text": " "
                                    }
                                ]
                            },
                            "expression": {
                                "kind": "LogicalAndExpression",
                                "fullStart": 1349,
                                "fullEnd": 1428,
                                "start": 1349,
                                "end": 1428,
                                "fullWidth": 79,
                                "width": 79,
                                "left": {
                                    "kind": "LogicalAndExpression",
                                    "fullStart": 1349,
                                    "fullEnd": 1408,
                                    "start": 1349,
                                    "end": 1407,
                                    "fullWidth": 59,
                                    "width": 58,
                                    "left": {
                                        "kind": "LogicalAndExpression",
                                        "fullStart": 1349,
                                        "fullEnd": 1389,
                                        "start": 1349,
                                        "end": 1388,
                                        "fullWidth": 40,
                                        "width": 39,
                                        "left": {
                                            "kind": "EqualsExpression",
                                            "fullStart": 1349,
                                            "fullEnd": 1369,
                                            "start": 1349,
                                            "end": 1368,
                                            "fullWidth": 20,
                                            "width": 19,
                                            "left": {
                                                "kind": "MemberAccessExpression",
                                                "fullStart": 1349,
                                                "fullEnd": 1363,
                                                "start": 1349,
                                                "end": 1362,
                                                "fullWidth": 14,
                                                "width": 13,
                                                "expression": {
                                                    "kind": "IdentifierName",
                                                    "fullStart": 1349,
                                                    "fullEnd": 1355,
                                                    "start": 1349,
                                                    "end": 1355,
                                                    "fullWidth": 6,
                                                    "width": 6,
                                                    "text": "newArr",
                                                    "value": "newArr",
                                                    "valueText": "newArr"
                                                },
                                                "dotToken": {
                                                    "kind": "DotToken",
                                                    "fullStart": 1355,
                                                    "fullEnd": 1356,
                                                    "start": 1355,
                                                    "end": 1356,
                                                    "fullWidth": 1,
                                                    "width": 1,
                                                    "text": ".",
                                                    "value": ".",
                                                    "valueText": "."
                                                },
                                                "name": {
                                                    "kind": "IdentifierName",
                                                    "fullStart": 1356,
                                                    "fullEnd": 1363,
                                                    "start": 1356,
                                                    "end": 1362,
                                                    "fullWidth": 7,
                                                    "width": 6,
                                                    "text": "length",
                                                    "value": "length",
                                                    "valueText": "length",
                                                    "hasTrailingTrivia": true,
                                                    "trailingTrivia": [
                                                        {
                                                            "kind": "WhitespaceTrivia",
                                                            "text": " "
                                                        }
                                                    ]
                                                }
                                            },
                                            "operatorToken": {
                                                "kind": "EqualsEqualsEqualsToken",
                                                "fullStart": 1363,
                                                "fullEnd": 1367,
                                                "start": 1363,
                                                "end": 1366,
                                                "fullWidth": 4,
                                                "width": 3,
                                                "text": "===",
                                                "value": "===",
                                                "valueText": "===",
                                                "hasTrailingTrivia": true,
                                                "trailingTrivia": [
                                                    {
                                                        "kind": "WhitespaceTrivia",
                                                        "text": " "
                                                    }
                                                ]
                                            },
                                            "right": {
                                                "kind": "NumericLiteral",
                                                "fullStart": 1367,
                                                "fullEnd": 1369,
                                                "start": 1367,
                                                "end": 1368,
                                                "fullWidth": 2,
                                                "width": 1,
                                                "text": "1",
                                                "value": 1,
                                                "valueText": "1",
                                                "hasTrailingTrivia": true,
                                                "trailingTrivia": [
                                                    {
                                                        "kind": "WhitespaceTrivia",
                                                        "text": " "
                                                    }
                                                ]
                                            }
                                        },
                                        "operatorToken": {
                                            "kind": "AmpersandAmpersandToken",
                                            "fullStart": 1369,
                                            "fullEnd": 1372,
                                            "start": 1369,
                                            "end": 1371,
                                            "fullWidth": 3,
                                            "width": 2,
                                            "text": "&&",
                                            "value": "&&",
                                            "valueText": "&&",
                                            "hasTrailingTrivia": true,
                                            "trailingTrivia": [
                                                {
                                                    "kind": "WhitespaceTrivia",
                                                    "text": " "
                                                }
                                            ]
                                        },
                                        "right": {
                                            "kind": "EqualsExpression",
                                            "fullStart": 1372,
                                            "fullEnd": 1389,
                                            "start": 1372,
                                            "end": 1388,
                                            "fullWidth": 17,
                                            "width": 16,
                                            "left": {
                                                "kind": "ElementAccessExpression",
                                                "fullStart": 1372,
                                                "fullEnd": 1382,
                                                "start": 1372,
                                                "end": 1381,
                                                "fullWidth": 10,
                                                "width": 9,
                                                "expression": {
                                                    "kind": "IdentifierName",
                                                    "fullStart": 1372,
                                                    "fullEnd": 1378,
                                                    "start": 1372,
                                                    "end": 1378,
                                                    "fullWidth": 6,
                                                    "width": 6,
                                                    "text": "newArr",
                                                    "value": "newArr",
                                                    "valueText": "newArr"
                                                },
                                                "openBracketToken": {
                                                    "kind": "OpenBracketToken",
                                                    "fullStart": 1378,
                                                    "fullEnd": 1379,
                                                    "start": 1378,
                                                    "end": 1379,
                                                    "fullWidth": 1,
                                                    "width": 1,
                                                    "text": "[",
                                                    "value": "[",
                                                    "valueText": "["
                                                },
                                                "argumentExpression": {
                                                    "kind": "NumericLiteral",
                                                    "fullStart": 1379,
                                                    "fullEnd": 1380,
                                                    "start": 1379,
                                                    "end": 1380,
                                                    "fullWidth": 1,
                                                    "width": 1,
                                                    "text": "0",
                                                    "value": 0,
                                                    "valueText": "0"
                                                },
                                                "closeBracketToken": {
                                                    "kind": "CloseBracketToken",
                                                    "fullStart": 1380,
                                                    "fullEnd": 1382,
                                                    "start": 1380,
                                                    "end": 1381,
                                                    "fullWidth": 2,
                                                    "width": 1,
                                                    "text": "]",
                                                    "value": "]",
                                                    "valueText": "]",
                                                    "hasTrailingTrivia": true,
                                                    "trailingTrivia": [
                                                        {
                                                            "kind": "WhitespaceTrivia",
                                                            "text": " "
                                                        }
                                                    ]
                                                }
                                            },
                                            "operatorToken": {
                                                "kind": "EqualsEqualsEqualsToken",
                                                "fullStart": 1382,
                                                "fullEnd": 1386,
                                                "start": 1382,
                                                "end": 1385,
                                                "fullWidth": 4,
                                                "width": 3,
                                                "text": "===",
                                                "value": "===",
                                                "valueText": "===",
                                                "hasTrailingTrivia": true,
                                                "trailingTrivia": [
                                                    {
                                                        "kind": "WhitespaceTrivia",
                                                        "text": " "
                                                    }
                                                ]
                                            },
                                            "right": {
                                                "kind": "NumericLiteral",
                                                "fullStart": 1386,
                                                "fullEnd": 1389,
                                                "start": 1386,
                                                "end": 1388,
                                                "fullWidth": 3,
                                                "width": 2,
                                                "text": "11",
                                                "value": 11,
                                                "valueText": "11",
                                                "hasTrailingTrivia": true,
                                                "trailingTrivia": [
                                                    {
                                                        "kind": "WhitespaceTrivia",
                                                        "text": " "
                                                    }
                                                ]
                                            }
                                        }
                                    },
                                    "operatorToken": {
                                        "kind": "AmpersandAmpersandToken",
                                        "fullStart": 1389,
                                        "fullEnd": 1392,
                                        "start": 1389,
                                        "end": 1391,
                                        "fullWidth": 3,
                                        "width": 2,
                                        "text": "&&",
                                        "value": "&&",
                                        "valueText": "&&",
                                        "hasTrailingTrivia": true,
                                        "trailingTrivia": [
                                            {
                                                "kind": "WhitespaceTrivia",
                                                "text": " "
                                            }
                                        ]
                                    },
                                    "right": {
                                        "kind": "IdentifierName",
                                        "fullStart": 1392,
                                        "fullEnd": 1408,
                                        "start": 1392,
                                        "end": 1407,
                                        "fullWidth": 16,
                                        "width": 15,
                                        "text": "valueOfAccessed",
                                        "value": "valueOfAccessed",
                                        "valueText": "valueOfAccessed",
                                        "hasTrailingTrivia": true,
                                        "trailingTrivia": [
                                            {
                                                "kind": "WhitespaceTrivia",
                                                "text": " "
                                            }
                                        ]
                                    }
                                },
                                "operatorToken": {
                                    "kind": "AmpersandAmpersandToken",
                                    "fullStart": 1408,
                                    "fullEnd": 1411,
                                    "start": 1408,
                                    "end": 1410,
                                    "fullWidth": 3,
                                    "width": 2,
                                    "text": "&&",
                                    "value": "&&",
                                    "valueText": "&&",
                                    "hasTrailingTrivia": true,
                                    "trailingTrivia": [
                                        {
                                            "kind": "WhitespaceTrivia",
                                            "text": " "
                                        }
                                    ]
                                },
                                "right": {
                                    "kind": "LogicalNotExpression",
                                    "fullStart": 1411,
                                    "fullEnd": 1428,
                                    "start": 1411,
                                    "end": 1428,
                                    "fullWidth": 17,
                                    "width": 17,
                                    "operatorToken": {
                                        "kind": "ExclamationToken",
                                        "fullStart": 1411,
                                        "fullEnd": 1412,
                                        "start": 1411,
                                        "end": 1412,
                                        "fullWidth": 1,
                                        "width": 1,
                                        "text": "!",
                                        "value": "!",
                                        "valueText": "!"
                                    },
                                    "operand": {
                                        "kind": "IdentifierName",
                                        "fullStart": 1412,
                                        "fullEnd": 1428,
                                        "start": 1412,
                                        "end": 1428,
                                        "fullWidth": 16,
                                        "width": 16,
                                        "text": "toStringAccessed",
                                        "value": "toStringAccessed",
                                        "valueText": "toStringAccessed"
                                    }
                                }
                            },
                            "semicolonToken": {
                                "kind": "SemicolonToken",
                                "fullStart": 1428,
                                "fullEnd": 1431,
                                "start": 1428,
                                "end": 1429,
                                "fullWidth": 3,
                                "width": 1,
                                "text": ";",
                                "value": ";",
                                "valueText": ";",
                                "hasTrailingTrivia": true,
                                "hasTrailingNewLine": true,
                                "trailingTrivia": [
                                    {
                                        "kind": "NewLineTrivia",
                                        "text": "\r\n"
                                    }
                                ]
                            }
                        }
                    ],
                    "closeBraceToken": {
                        "kind": "CloseBraceToken",
                        "fullStart": 1431,
                        "fullEnd": 1438,
                        "start": 1435,
                        "end": 1436,
                        "fullWidth": 7,
                        "width": 1,
                        "text": "}",
                        "value": "}",
                        "valueText": "}",
                        "hasLeadingTrivia": true,
                        "hasTrailingTrivia": true,
                        "hasTrailingNewLine": true,
                        "leadingTrivia": [
                            {
                                "kind": "WhitespaceTrivia",
                                "text": "    "
                            }
                        ],
                        "trailingTrivia": [
                            {
                                "kind": "NewLineTrivia",
                                "text": "\r\n"
                            }
                        ]
                    }
                }
            },
            {
                "kind": "ExpressionStatement",
                "fullStart": 1438,
                "fullEnd": 1462,
                "start": 1438,
                "end": 1460,
                "fullWidth": 24,
                "width": 22,
                "expression": {
                    "kind": "InvocationExpression",
                    "fullStart": 1438,
                    "fullEnd": 1459,
                    "start": 1438,
                    "end": 1459,
                    "fullWidth": 21,
                    "width": 21,
                    "expression": {
                        "kind": "IdentifierName",
                        "fullStart": 1438,
                        "fullEnd": 1449,
                        "start": 1438,
                        "end": 1449,
                        "fullWidth": 11,
                        "width": 11,
                        "text": "runTestCase",
                        "value": "runTestCase",
                        "valueText": "runTestCase"
                    },
                    "argumentList": {
                        "kind": "ArgumentList",
                        "fullStart": 1449,
                        "fullEnd": 1459,
                        "start": 1449,
                        "end": 1459,
                        "fullWidth": 10,
                        "width": 10,
                        "openParenToken": {
                            "kind": "OpenParenToken",
                            "fullStart": 1449,
                            "fullEnd": 1450,
                            "start": 1449,
                            "end": 1450,
                            "fullWidth": 1,
                            "width": 1,
                            "text": "(",
                            "value": "(",
                            "valueText": "("
                        },
                        "arguments": [
                            {
                                "kind": "IdentifierName",
                                "fullStart": 1450,
                                "fullEnd": 1458,
                                "start": 1450,
                                "end": 1458,
                                "fullWidth": 8,
                                "width": 8,
                                "text": "testcase",
                                "value": "testcase",
                                "valueText": "testcase"
                            }
                        ],
                        "closeParenToken": {
                            "kind": "CloseParenToken",
                            "fullStart": 1458,
                            "fullEnd": 1459,
                            "start": 1458,
                            "end": 1459,
                            "fullWidth": 1,
                            "width": 1,
                            "text": ")",
                            "value": ")",
                            "valueText": ")"
                        }
                    }
                },
                "semicolonToken": {
                    "kind": "SemicolonToken",
                    "fullStart": 1459,
                    "fullEnd": 1462,
                    "start": 1459,
                    "end": 1460,
                    "fullWidth": 3,
                    "width": 1,
                    "text": ";",
                    "value": ";",
                    "valueText": ";",
                    "hasTrailingTrivia": true,
                    "hasTrailingNewLine": true,
                    "trailingTrivia": [
                        {
                            "kind": "NewLineTrivia",
                            "text": "\r\n"
                        }
                    ]
                }
            }
        ],
        "endOfFileToken": {
            "kind": "EndOfFileToken",
            "fullStart": 1462,
            "fullEnd": 1462,
            "start": 1462,
            "end": 1462,
            "fullWidth": 0,
            "width": 0,
            "text": ""
        }
    },
    "lineMap": {
        "lineStarts": [
            0,
            67,
            152,
            232,
            308,
            380,
            385,
            440,
            588,
            593,
            595,
            597,
            620,
            622,
            660,
            699,
            701,
            747,
            773,
            784,
            786,
            809,
            845,
            886,
            913,
            928,
            940,
            942,
            978,
            1010,
            1012,
            1044,
            1046,
            1086,
            1124,
            1149,
            1161,
            1163,
            1184,
            1204,
            1223,
            1250,
            1262,
            1264,
            1332,
            1334,
            1431,
            1438,
            1462
        ],
        "length": 1462
    }
}<|MERGE_RESOLUTION|>--- conflicted
+++ resolved
@@ -250,12 +250,8 @@
                                         "start": 634,
                                         "end": 657,
                                         "fullWidth": 23,
-<<<<<<< HEAD
                                         "width": 23,
-                                        "identifier": {
-=======
                                         "propertyName": {
->>>>>>> 85e84683
                                             "kind": "IdentifierName",
                                             "fullStart": 634,
                                             "fullEnd": 650,
@@ -389,12 +385,8 @@
                                         "start": 672,
                                         "end": 696,
                                         "fullWidth": 24,
-<<<<<<< HEAD
                                         "width": 24,
-                                        "identifier": {
-=======
                                         "propertyName": {
->>>>>>> 85e84683
                                             "kind": "IdentifierName",
                                             "fullStart": 672,
                                             "fullEnd": 689,
@@ -866,12 +858,8 @@
                                         "start": 798,
                                         "end": 937,
                                         "fullWidth": 139,
-<<<<<<< HEAD
                                         "width": 139,
-                                        "identifier": {
-=======
                                         "propertyName": {
->>>>>>> 85e84683
                                             "kind": "IdentifierName",
                                             "fullStart": 798,
                                             "fullEnd": 804,
@@ -1393,12 +1381,8 @@
                                         "start": 954,
                                         "end": 975,
                                         "fullWidth": 21,
-<<<<<<< HEAD
                                         "width": 21,
-                                        "identifier": {
-=======
                                         "propertyName": {
->>>>>>> 85e84683
                                             "kind": "IdentifierName",
                                             "fullStart": 954,
                                             "fullEnd": 958,
@@ -1772,12 +1756,8 @@
                                         "start": 1024,
                                         "end": 1041,
                                         "fullWidth": 17,
-<<<<<<< HEAD
                                         "width": 17,
-                                        "identifier": {
-=======
                                         "propertyName": {
->>>>>>> 85e84683
                                             "kind": "IdentifierName",
                                             "fullStart": 1024,
                                             "fullEnd": 1030,
@@ -2389,12 +2369,8 @@
                                         "start": 1175,
                                         "end": 1259,
                                         "fullWidth": 84,
-<<<<<<< HEAD
                                         "width": 84,
-                                        "identifier": {
-=======
                                         "propertyName": {
->>>>>>> 85e84683
                                             "kind": "IdentifierName",
                                             "fullStart": 1175,
                                             "fullEnd": 1179,
@@ -2796,12 +2772,8 @@
                                         "start": 1276,
                                         "end": 1329,
                                         "fullWidth": 53,
-<<<<<<< HEAD
                                         "width": 53,
-                                        "identifier": {
-=======
                                         "propertyName": {
->>>>>>> 85e84683
                                             "kind": "IdentifierName",
                                             "fullStart": 1276,
                                             "fullEnd": 1283,
