--- conflicted
+++ resolved
@@ -1187,12 +1187,8 @@
                                         "start": 852,
                                         "end": 885,
                                         "fullWidth": 33,
-<<<<<<< HEAD
                                         "width": 33,
-                                        "identifier": {
-=======
                                         "propertyName": {
->>>>>>> 85e84683
                                             "kind": "IdentifierName",
                                             "fullStart": 852,
                                             "fullEnd": 856,
@@ -1557,12 +1553,8 @@
                                         "start": 900,
                                         "end": 953,
                                         "fullWidth": 53,
-<<<<<<< HEAD
                                         "width": 53,
-                                        "identifier": {
-=======
                                         "propertyName": {
->>>>>>> 85e84683
                                             "kind": "IdentifierName",
                                             "fullStart": 900,
                                             "fullEnd": 907,
