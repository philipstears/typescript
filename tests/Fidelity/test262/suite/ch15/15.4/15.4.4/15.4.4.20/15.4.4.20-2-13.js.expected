{
    "isDeclaration": false,
    "languageVersion": "EcmaScript5",
    "parseOptions": {
        "allowAutomaticSemicolonInsertion": true
    },
    "sourceUnit": {
        "kind": "SourceUnit",
        "fullStart": 0,
        "fullEnd": 1221,
        "start": 590,
        "end": 1221,
        "fullWidth": 1221,
        "width": 631,
        "isIncrementallyUnusable": true,
        "moduleElements": [
            {
                "kind": "FunctionDeclaration",
                "fullStart": 0,
                "fullEnd": 1197,
                "start": 590,
                "end": 1195,
                "fullWidth": 1197,
                "width": 605,
                "isIncrementallyUnusable": true,
                "modifiers": [],
                "functionKeyword": {
                    "kind": "FunctionKeyword",
                    "fullStart": 0,
                    "fullEnd": 599,
                    "start": 590,
                    "end": 598,
                    "fullWidth": 599,
                    "width": 8,
                    "text": "function",
                    "value": "function",
                    "valueText": "function",
                    "hasLeadingTrivia": true,
                    "hasLeadingComment": true,
                    "hasLeadingNewLine": true,
                    "hasTrailingTrivia": true,
                    "leadingTrivia": [
                        {
                            "kind": "SingleLineCommentTrivia",
                            "text": "/// Copyright (c) 2012 Ecma International.  All rights reserved. "
                        },
                        {
                            "kind": "NewLineTrivia",
                            "text": "\r\n"
                        },
                        {
                            "kind": "SingleLineCommentTrivia",
                            "text": "/// Ecma International makes this code available under the terms and conditions set"
                        },
                        {
                            "kind": "NewLineTrivia",
                            "text": "\r\n"
                        },
                        {
                            "kind": "SingleLineCommentTrivia",
                            "text": "/// forth on http://hg.ecmascript.org/tests/test262/raw-file/tip/LICENSE (the "
                        },
                        {
                            "kind": "NewLineTrivia",
                            "text": "\r\n"
                        },
                        {
                            "kind": "SingleLineCommentTrivia",
                            "text": "/// \"Use Terms\").   Any redistribution of this code must retain the above "
                        },
                        {
                            "kind": "NewLineTrivia",
                            "text": "\r\n"
                        },
                        {
                            "kind": "SingleLineCommentTrivia",
                            "text": "/// copyright and this notice and otherwise comply with the Use Terms."
                        },
                        {
                            "kind": "NewLineTrivia",
                            "text": "\r\n"
                        },
                        {
                            "kind": "MultiLineCommentTrivia",
                            "text": "/**\r\n * @path ch15/15.4/15.4.4/15.4.4.20/15.4.4.20-2-13.js\r\n * @description Array.prototype.filter applied to the Array-like object that 'length' is inherited accessor property without a get function\r\n */"
                        },
                        {
                            "kind": "NewLineTrivia",
                            "text": "\r\n"
                        },
                        {
                            "kind": "NewLineTrivia",
                            "text": "\r\n"
                        },
                        {
                            "kind": "NewLineTrivia",
                            "text": "\r\n"
                        }
                    ],
                    "trailingTrivia": [
                        {
                            "kind": "WhitespaceTrivia",
                            "text": " "
                        }
                    ]
                },
                "identifier": {
                    "kind": "IdentifierName",
                    "fullStart": 599,
                    "fullEnd": 607,
                    "start": 599,
                    "end": 607,
                    "fullWidth": 8,
                    "width": 8,
                    "text": "testcase",
                    "value": "testcase",
                    "valueText": "testcase"
                },
                "callSignature": {
                    "kind": "CallSignature",
                    "fullStart": 607,
                    "fullEnd": 610,
                    "start": 607,
                    "end": 609,
                    "fullWidth": 3,
                    "width": 2,
                    "parameterList": {
                        "kind": "ParameterList",
                        "fullStart": 607,
                        "fullEnd": 610,
                        "start": 607,
                        "end": 609,
                        "fullWidth": 3,
                        "width": 2,
                        "openParenToken": {
                            "kind": "OpenParenToken",
                            "fullStart": 607,
                            "fullEnd": 608,
                            "start": 607,
                            "end": 608,
                            "fullWidth": 1,
                            "width": 1,
                            "text": "(",
                            "value": "(",
                            "valueText": "("
                        },
                        "parameters": [],
                        "closeParenToken": {
                            "kind": "CloseParenToken",
                            "fullStart": 608,
                            "fullEnd": 610,
                            "start": 608,
                            "end": 609,
                            "fullWidth": 2,
                            "width": 1,
                            "text": ")",
                            "value": ")",
                            "valueText": ")",
                            "hasTrailingTrivia": true,
                            "trailingTrivia": [
                                {
                                    "kind": "WhitespaceTrivia",
                                    "text": " "
                                }
                            ]
                        }
                    }
                },
                "block": {
                    "kind": "Block",
                    "fullStart": 610,
                    "fullEnd": 1197,
                    "start": 610,
                    "end": 1195,
                    "fullWidth": 587,
                    "width": 585,
                    "isIncrementallyUnusable": true,
                    "openBraceToken": {
                        "kind": "OpenBraceToken",
                        "fullStart": 610,
                        "fullEnd": 613,
                        "start": 610,
                        "end": 611,
                        "fullWidth": 3,
                        "width": 1,
                        "text": "{",
                        "value": "{",
                        "valueText": "{",
                        "hasTrailingTrivia": true,
                        "hasTrailingNewLine": true,
                        "trailingTrivia": [
                            {
                                "kind": "NewLineTrivia",
                                "text": "\r\n"
                            }
                        ]
                    },
                    "statements": [
                        {
                            "kind": "VariableStatement",
                            "fullStart": 613,
                            "fullEnd": 646,
                            "start": 623,
                            "end": 644,
                            "fullWidth": 33,
                            "width": 21,
                            "modifiers": [],
                            "variableDeclaration": {
                                "kind": "VariableDeclaration",
                                "fullStart": 613,
                                "fullEnd": 643,
                                "start": 623,
                                "end": 643,
                                "fullWidth": 30,
                                "width": 20,
                                "varKeyword": {
                                    "kind": "VarKeyword",
                                    "fullStart": 613,
                                    "fullEnd": 627,
                                    "start": 623,
                                    "end": 626,
                                    "fullWidth": 14,
                                    "width": 3,
                                    "text": "var",
                                    "value": "var",
                                    "valueText": "var",
                                    "hasLeadingTrivia": true,
                                    "hasLeadingNewLine": true,
                                    "hasTrailingTrivia": true,
                                    "leadingTrivia": [
                                        {
                                            "kind": "NewLineTrivia",
                                            "text": "\r\n"
                                        },
                                        {
                                            "kind": "WhitespaceTrivia",
                                            "text": "        "
                                        }
                                    ],
                                    "trailingTrivia": [
                                        {
                                            "kind": "WhitespaceTrivia",
                                            "text": " "
                                        }
                                    ]
                                },
                                "variableDeclarators": [
                                    {
                                        "kind": "VariableDeclarator",
                                        "fullStart": 627,
                                        "fullEnd": 643,
                                        "start": 627,
                                        "end": 643,
                                        "fullWidth": 16,
                                        "width": 16,
                                        "identifier": {
                                            "kind": "IdentifierName",
                                            "fullStart": 627,
                                            "fullEnd": 636,
                                            "start": 627,
                                            "end": 635,
                                            "fullWidth": 9,
                                            "width": 8,
                                            "text": "accessed",
                                            "value": "accessed",
                                            "valueText": "accessed",
                                            "hasTrailingTrivia": true,
                                            "trailingTrivia": [
                                                {
                                                    "kind": "WhitespaceTrivia",
                                                    "text": " "
                                                }
                                            ]
                                        },
                                        "equalsValueClause": {
                                            "kind": "EqualsValueClause",
                                            "fullStart": 636,
                                            "fullEnd": 643,
                                            "start": 636,
                                            "end": 643,
                                            "fullWidth": 7,
                                            "width": 7,
                                            "equalsToken": {
                                                "kind": "EqualsToken",
                                                "fullStart": 636,
                                                "fullEnd": 638,
                                                "start": 636,
                                                "end": 637,
                                                "fullWidth": 2,
                                                "width": 1,
                                                "text": "=",
                                                "value": "=",
                                                "valueText": "=",
                                                "hasTrailingTrivia": true,
                                                "trailingTrivia": [
                                                    {
                                                        "kind": "WhitespaceTrivia",
                                                        "text": " "
                                                    }
                                                ]
                                            },
                                            "value": {
                                                "kind": "FalseKeyword",
                                                "fullStart": 638,
                                                "fullEnd": 643,
                                                "start": 638,
                                                "end": 643,
                                                "fullWidth": 5,
                                                "width": 5,
                                                "text": "false",
                                                "value": false,
                                                "valueText": "false"
                                            }
                                        }
                                    }
                                ]
                            },
                            "semicolonToken": {
                                "kind": "SemicolonToken",
                                "fullStart": 643,
                                "fullEnd": 646,
                                "start": 643,
                                "end": 644,
                                "fullWidth": 3,
                                "width": 1,
                                "text": ";",
                                "value": ";",
                                "valueText": ";",
                                "hasTrailingTrivia": true,
                                "hasTrailingNewLine": true,
                                "trailingTrivia": [
                                    {
                                        "kind": "NewLineTrivia",
                                        "text": "\r\n"
                                    }
                                ]
                            }
                        },
                        {
                            "kind": "FunctionDeclaration",
                            "fullStart": 646,
                            "fullEnd": 759,
                            "start": 654,
                            "end": 757,
                            "fullWidth": 113,
                            "width": 103,
                            "modifiers": [],
                            "functionKeyword": {
                                "kind": "FunctionKeyword",
                                "fullStart": 646,
                                "fullEnd": 663,
                                "start": 654,
                                "end": 662,
                                "fullWidth": 17,
                                "width": 8,
                                "text": "function",
                                "value": "function",
                                "valueText": "function",
                                "hasLeadingTrivia": true,
                                "hasTrailingTrivia": true,
                                "leadingTrivia": [
                                    {
                                        "kind": "WhitespaceTrivia",
                                        "text": "        "
                                    }
                                ],
                                "trailingTrivia": [
                                    {
                                        "kind": "WhitespaceTrivia",
                                        "text": " "
                                    }
                                ]
                            },
                            "identifier": {
                                "kind": "IdentifierName",
                                "fullStart": 663,
                                "fullEnd": 673,
                                "start": 663,
                                "end": 673,
                                "fullWidth": 10,
                                "width": 10,
                                "text": "callbackfn",
                                "value": "callbackfn",
                                "valueText": "callbackfn"
                            },
                            "callSignature": {
                                "kind": "CallSignature",
                                "fullStart": 673,
                                "fullEnd": 689,
                                "start": 673,
                                "end": 688,
                                "fullWidth": 16,
                                "width": 15,
                                "parameterList": {
                                    "kind": "ParameterList",
                                    "fullStart": 673,
                                    "fullEnd": 689,
                                    "start": 673,
                                    "end": 688,
                                    "fullWidth": 16,
                                    "width": 15,
                                    "openParenToken": {
                                        "kind": "OpenParenToken",
                                        "fullStart": 673,
                                        "fullEnd": 674,
                                        "start": 673,
                                        "end": 674,
                                        "fullWidth": 1,
                                        "width": 1,
                                        "text": "(",
                                        "value": "(",
                                        "valueText": "("
                                    },
                                    "parameters": [
                                        {
                                            "kind": "Parameter",
                                            "fullStart": 674,
                                            "fullEnd": 677,
                                            "start": 674,
                                            "end": 677,
                                            "fullWidth": 3,
<<<<<<< HEAD
                                            "width": 3,
=======
                                            "modifiers": [],
>>>>>>> e3c38734
                                            "identifier": {
                                                "kind": "IdentifierName",
                                                "fullStart": 674,
                                                "fullEnd": 677,
                                                "start": 674,
                                                "end": 677,
                                                "fullWidth": 3,
                                                "width": 3,
                                                "text": "val",
                                                "value": "val",
                                                "valueText": "val"
                                            }
                                        },
                                        {
                                            "kind": "CommaToken",
                                            "fullStart": 677,
                                            "fullEnd": 679,
                                            "start": 677,
                                            "end": 678,
                                            "fullWidth": 2,
                                            "width": 1,
                                            "text": ",",
                                            "value": ",",
                                            "valueText": ",",
                                            "hasTrailingTrivia": true,
                                            "trailingTrivia": [
                                                {
                                                    "kind": "WhitespaceTrivia",
                                                    "text": " "
                                                }
                                            ]
                                        },
                                        {
                                            "kind": "Parameter",
                                            "fullStart": 679,
                                            "fullEnd": 682,
                                            "start": 679,
                                            "end": 682,
                                            "fullWidth": 3,
<<<<<<< HEAD
                                            "width": 3,
=======
                                            "modifiers": [],
>>>>>>> e3c38734
                                            "identifier": {
                                                "kind": "IdentifierName",
                                                "fullStart": 679,
                                                "fullEnd": 682,
                                                "start": 679,
                                                "end": 682,
                                                "fullWidth": 3,
                                                "width": 3,
                                                "text": "idx",
                                                "value": "idx",
                                                "valueText": "idx"
                                            }
                                        },
                                        {
                                            "kind": "CommaToken",
                                            "fullStart": 682,
                                            "fullEnd": 684,
                                            "start": 682,
                                            "end": 683,
                                            "fullWidth": 2,
                                            "width": 1,
                                            "text": ",",
                                            "value": ",",
                                            "valueText": ",",
                                            "hasTrailingTrivia": true,
                                            "trailingTrivia": [
                                                {
                                                    "kind": "WhitespaceTrivia",
                                                    "text": " "
                                                }
                                            ]
                                        },
                                        {
                                            "kind": "Parameter",
                                            "fullStart": 684,
                                            "fullEnd": 687,
                                            "start": 684,
                                            "end": 687,
                                            "fullWidth": 3,
<<<<<<< HEAD
                                            "width": 3,
=======
                                            "modifiers": [],
>>>>>>> e3c38734
                                            "identifier": {
                                                "kind": "IdentifierName",
                                                "fullStart": 684,
                                                "fullEnd": 687,
                                                "start": 684,
                                                "end": 687,
                                                "fullWidth": 3,
                                                "width": 3,
                                                "text": "obj",
                                                "value": "obj",
                                                "valueText": "obj"
                                            }
                                        }
                                    ],
                                    "closeParenToken": {
                                        "kind": "CloseParenToken",
                                        "fullStart": 687,
                                        "fullEnd": 689,
                                        "start": 687,
                                        "end": 688,
                                        "fullWidth": 2,
                                        "width": 1,
                                        "text": ")",
                                        "value": ")",
                                        "valueText": ")",
                                        "hasTrailingTrivia": true,
                                        "trailingTrivia": [
                                            {
                                                "kind": "WhitespaceTrivia",
                                                "text": " "
                                            }
                                        ]
                                    }
                                }
                            },
                            "block": {
                                "kind": "Block",
                                "fullStart": 689,
                                "fullEnd": 759,
                                "start": 689,
                                "end": 757,
                                "fullWidth": 70,
                                "width": 68,
                                "openBraceToken": {
                                    "kind": "OpenBraceToken",
                                    "fullStart": 689,
                                    "fullEnd": 692,
                                    "start": 689,
                                    "end": 690,
                                    "fullWidth": 3,
                                    "width": 1,
                                    "text": "{",
                                    "value": "{",
                                    "valueText": "{",
                                    "hasTrailingTrivia": true,
                                    "hasTrailingNewLine": true,
                                    "trailingTrivia": [
                                        {
                                            "kind": "NewLineTrivia",
                                            "text": "\r\n"
                                        }
                                    ]
                                },
                                "statements": [
                                    {
                                        "kind": "ExpressionStatement",
                                        "fullStart": 692,
                                        "fullEnd": 722,
                                        "start": 704,
                                        "end": 720,
                                        "fullWidth": 30,
                                        "width": 16,
                                        "expression": {
                                            "kind": "AssignmentExpression",
                                            "fullStart": 692,
                                            "fullEnd": 719,
                                            "start": 704,
                                            "end": 719,
                                            "fullWidth": 27,
                                            "width": 15,
                                            "left": {
                                                "kind": "IdentifierName",
                                                "fullStart": 692,
                                                "fullEnd": 713,
                                                "start": 704,
                                                "end": 712,
                                                "fullWidth": 21,
                                                "width": 8,
                                                "text": "accessed",
                                                "value": "accessed",
                                                "valueText": "accessed",
                                                "hasLeadingTrivia": true,
                                                "hasTrailingTrivia": true,
                                                "leadingTrivia": [
                                                    {
                                                        "kind": "WhitespaceTrivia",
                                                        "text": "            "
                                                    }
                                                ],
                                                "trailingTrivia": [
                                                    {
                                                        "kind": "WhitespaceTrivia",
                                                        "text": " "
                                                    }
                                                ]
                                            },
                                            "operatorToken": {
                                                "kind": "EqualsToken",
                                                "fullStart": 713,
                                                "fullEnd": 715,
                                                "start": 713,
                                                "end": 714,
                                                "fullWidth": 2,
                                                "width": 1,
                                                "text": "=",
                                                "value": "=",
                                                "valueText": "=",
                                                "hasTrailingTrivia": true,
                                                "trailingTrivia": [
                                                    {
                                                        "kind": "WhitespaceTrivia",
                                                        "text": " "
                                                    }
                                                ]
                                            },
                                            "right": {
                                                "kind": "TrueKeyword",
                                                "fullStart": 715,
                                                "fullEnd": 719,
                                                "start": 715,
                                                "end": 719,
                                                "fullWidth": 4,
                                                "width": 4,
                                                "text": "true",
                                                "value": true,
                                                "valueText": "true"
                                            }
                                        },
                                        "semicolonToken": {
                                            "kind": "SemicolonToken",
                                            "fullStart": 719,
                                            "fullEnd": 722,
                                            "start": 719,
                                            "end": 720,
                                            "fullWidth": 3,
                                            "width": 1,
                                            "text": ";",
                                            "value": ";",
                                            "valueText": ";",
                                            "hasTrailingTrivia": true,
                                            "hasTrailingNewLine": true,
                                            "trailingTrivia": [
                                                {
                                                    "kind": "NewLineTrivia",
                                                    "text": "\r\n"
                                                }
                                            ]
                                        }
                                    },
                                    {
                                        "kind": "ReturnStatement",
                                        "fullStart": 722,
                                        "fullEnd": 748,
                                        "start": 734,
                                        "end": 746,
                                        "fullWidth": 26,
                                        "width": 12,
                                        "returnKeyword": {
                                            "kind": "ReturnKeyword",
                                            "fullStart": 722,
                                            "fullEnd": 741,
                                            "start": 734,
                                            "end": 740,
                                            "fullWidth": 19,
                                            "width": 6,
                                            "text": "return",
                                            "value": "return",
                                            "valueText": "return",
                                            "hasLeadingTrivia": true,
                                            "hasTrailingTrivia": true,
                                            "leadingTrivia": [
                                                {
                                                    "kind": "WhitespaceTrivia",
                                                    "text": "            "
                                                }
                                            ],
                                            "trailingTrivia": [
                                                {
                                                    "kind": "WhitespaceTrivia",
                                                    "text": " "
                                                }
                                            ]
                                        },
                                        "expression": {
                                            "kind": "TrueKeyword",
                                            "fullStart": 741,
                                            "fullEnd": 745,
                                            "start": 741,
                                            "end": 745,
                                            "fullWidth": 4,
                                            "width": 4,
                                            "text": "true",
                                            "value": true,
                                            "valueText": "true"
                                        },
                                        "semicolonToken": {
                                            "kind": "SemicolonToken",
                                            "fullStart": 745,
                                            "fullEnd": 748,
                                            "start": 745,
                                            "end": 746,
                                            "fullWidth": 3,
                                            "width": 1,
                                            "text": ";",
                                            "value": ";",
                                            "valueText": ";",
                                            "hasTrailingTrivia": true,
                                            "hasTrailingNewLine": true,
                                            "trailingTrivia": [
                                                {
                                                    "kind": "NewLineTrivia",
                                                    "text": "\r\n"
                                                }
                                            ]
                                        }
                                    }
                                ],
                                "closeBraceToken": {
                                    "kind": "CloseBraceToken",
                                    "fullStart": 748,
                                    "fullEnd": 759,
                                    "start": 756,
                                    "end": 757,
                                    "fullWidth": 11,
                                    "width": 1,
                                    "text": "}",
                                    "value": "}",
                                    "valueText": "}",
                                    "hasLeadingTrivia": true,
                                    "hasTrailingTrivia": true,
                                    "hasTrailingNewLine": true,
                                    "leadingTrivia": [
                                        {
                                            "kind": "WhitespaceTrivia",
                                            "text": "        "
                                        }
                                    ],
                                    "trailingTrivia": [
                                        {
                                            "kind": "NewLineTrivia",
                                            "text": "\r\n"
                                        }
                                    ]
                                }
                            }
                        },
                        {
                            "kind": "VariableStatement",
                            "fullStart": 759,
                            "fullEnd": 786,
                            "start": 769,
                            "end": 784,
                            "fullWidth": 27,
                            "width": 15,
                            "modifiers": [],
                            "variableDeclaration": {
                                "kind": "VariableDeclaration",
                                "fullStart": 759,
                                "fullEnd": 783,
                                "start": 769,
                                "end": 783,
                                "fullWidth": 24,
                                "width": 14,
                                "varKeyword": {
                                    "kind": "VarKeyword",
                                    "fullStart": 759,
                                    "fullEnd": 773,
                                    "start": 769,
                                    "end": 772,
                                    "fullWidth": 14,
                                    "width": 3,
                                    "text": "var",
                                    "value": "var",
                                    "valueText": "var",
                                    "hasLeadingTrivia": true,
                                    "hasLeadingNewLine": true,
                                    "hasTrailingTrivia": true,
                                    "leadingTrivia": [
                                        {
                                            "kind": "NewLineTrivia",
                                            "text": "\r\n"
                                        },
                                        {
                                            "kind": "WhitespaceTrivia",
                                            "text": "        "
                                        }
                                    ],
                                    "trailingTrivia": [
                                        {
                                            "kind": "WhitespaceTrivia",
                                            "text": " "
                                        }
                                    ]
                                },
                                "variableDeclarators": [
                                    {
                                        "kind": "VariableDeclarator",
                                        "fullStart": 773,
                                        "fullEnd": 783,
                                        "start": 773,
                                        "end": 783,
                                        "fullWidth": 10,
                                        "width": 10,
                                        "identifier": {
                                            "kind": "IdentifierName",
                                            "fullStart": 773,
                                            "fullEnd": 779,
                                            "start": 773,
                                            "end": 778,
                                            "fullWidth": 6,
                                            "width": 5,
                                            "text": "proto",
                                            "value": "proto",
                                            "valueText": "proto",
                                            "hasTrailingTrivia": true,
                                            "trailingTrivia": [
                                                {
                                                    "kind": "WhitespaceTrivia",
                                                    "text": " "
                                                }
                                            ]
                                        },
                                        "equalsValueClause": {
                                            "kind": "EqualsValueClause",
                                            "fullStart": 779,
                                            "fullEnd": 783,
                                            "start": 779,
                                            "end": 783,
                                            "fullWidth": 4,
                                            "width": 4,
                                            "equalsToken": {
                                                "kind": "EqualsToken",
                                                "fullStart": 779,
                                                "fullEnd": 781,
                                                "start": 779,
                                                "end": 780,
                                                "fullWidth": 2,
                                                "width": 1,
                                                "text": "=",
                                                "value": "=",
                                                "valueText": "=",
                                                "hasTrailingTrivia": true,
                                                "trailingTrivia": [
                                                    {
                                                        "kind": "WhitespaceTrivia",
                                                        "text": " "
                                                    }
                                                ]
                                            },
                                            "value": {
                                                "kind": "ObjectLiteralExpression",
                                                "fullStart": 781,
                                                "fullEnd": 783,
                                                "start": 781,
                                                "end": 783,
                                                "fullWidth": 2,
                                                "width": 2,
                                                "openBraceToken": {
                                                    "kind": "OpenBraceToken",
                                                    "fullStart": 781,
                                                    "fullEnd": 782,
                                                    "start": 781,
                                                    "end": 782,
                                                    "fullWidth": 1,
                                                    "width": 1,
                                                    "text": "{",
                                                    "value": "{",
                                                    "valueText": "{"
                                                },
                                                "propertyAssignments": [],
                                                "closeBraceToken": {
                                                    "kind": "CloseBraceToken",
                                                    "fullStart": 782,
                                                    "fullEnd": 783,
                                                    "start": 782,
                                                    "end": 783,
                                                    "fullWidth": 1,
                                                    "width": 1,
                                                    "text": "}",
                                                    "value": "}",
                                                    "valueText": "}"
                                                }
                                            }
                                        }
                                    }
                                ]
                            },
                            "semicolonToken": {
                                "kind": "SemicolonToken",
                                "fullStart": 783,
                                "fullEnd": 786,
                                "start": 783,
                                "end": 784,
                                "fullWidth": 3,
                                "width": 1,
                                "text": ";",
                                "value": ";",
                                "valueText": ";",
                                "hasTrailingTrivia": true,
                                "hasTrailingNewLine": true,
                                "trailingTrivia": [
                                    {
                                        "kind": "NewLineTrivia",
                                        "text": "\r\n"
                                    }
                                ]
                            }
                        },
                        {
                            "kind": "ExpressionStatement",
                            "fullStart": 786,
                            "fullEnd": 916,
                            "start": 794,
                            "end": 914,
                            "fullWidth": 130,
                            "width": 120,
                            "isIncrementallyUnusable": true,
                            "expression": {
                                "kind": "InvocationExpression",
                                "fullStart": 786,
                                "fullEnd": 913,
                                "start": 794,
                                "end": 913,
                                "fullWidth": 127,
                                "width": 119,
                                "isIncrementallyUnusable": true,
                                "expression": {
                                    "kind": "MemberAccessExpression",
                                    "fullStart": 786,
                                    "fullEnd": 815,
                                    "start": 794,
                                    "end": 815,
                                    "fullWidth": 29,
                                    "width": 21,
                                    "expression": {
                                        "kind": "IdentifierName",
                                        "fullStart": 786,
                                        "fullEnd": 800,
                                        "start": 794,
                                        "end": 800,
                                        "fullWidth": 14,
                                        "width": 6,
                                        "text": "Object",
                                        "value": "Object",
                                        "valueText": "Object",
                                        "hasLeadingTrivia": true,
                                        "leadingTrivia": [
                                            {
                                                "kind": "WhitespaceTrivia",
                                                "text": "        "
                                            }
                                        ]
                                    },
                                    "dotToken": {
                                        "kind": "DotToken",
                                        "fullStart": 800,
                                        "fullEnd": 801,
                                        "start": 800,
                                        "end": 801,
                                        "fullWidth": 1,
                                        "width": 1,
                                        "text": ".",
                                        "value": ".",
                                        "valueText": "."
                                    },
                                    "name": {
                                        "kind": "IdentifierName",
                                        "fullStart": 801,
                                        "fullEnd": 815,
                                        "start": 801,
                                        "end": 815,
                                        "fullWidth": 14,
                                        "width": 14,
                                        "text": "defineProperty",
                                        "value": "defineProperty",
                                        "valueText": "defineProperty"
                                    }
                                },
                                "argumentList": {
                                    "kind": "ArgumentList",
                                    "fullStart": 815,
                                    "fullEnd": 913,
                                    "start": 815,
                                    "end": 913,
                                    "fullWidth": 98,
                                    "width": 98,
                                    "isIncrementallyUnusable": true,
                                    "openParenToken": {
                                        "kind": "OpenParenToken",
                                        "fullStart": 815,
                                        "fullEnd": 816,
                                        "start": 815,
                                        "end": 816,
                                        "fullWidth": 1,
                                        "width": 1,
                                        "text": "(",
                                        "value": "(",
                                        "valueText": "("
                                    },
                                    "arguments": [
                                        {
                                            "kind": "IdentifierName",
                                            "fullStart": 816,
                                            "fullEnd": 821,
                                            "start": 816,
                                            "end": 821,
                                            "fullWidth": 5,
                                            "width": 5,
                                            "text": "proto",
                                            "value": "proto",
                                            "valueText": "proto"
                                        },
                                        {
                                            "kind": "CommaToken",
                                            "fullStart": 821,
                                            "fullEnd": 823,
                                            "start": 821,
                                            "end": 822,
                                            "fullWidth": 2,
                                            "width": 1,
                                            "text": ",",
                                            "value": ",",
                                            "valueText": ",",
                                            "hasTrailingTrivia": true,
                                            "trailingTrivia": [
                                                {
                                                    "kind": "WhitespaceTrivia",
                                                    "text": " "
                                                }
                                            ]
                                        },
                                        {
                                            "kind": "StringLiteral",
                                            "fullStart": 823,
                                            "fullEnd": 831,
                                            "start": 823,
                                            "end": 831,
                                            "fullWidth": 8,
                                            "width": 8,
                                            "text": "\"length\"",
                                            "value": "length",
                                            "valueText": "length"
                                        },
                                        {
                                            "kind": "CommaToken",
                                            "fullStart": 831,
                                            "fullEnd": 833,
                                            "start": 831,
                                            "end": 832,
                                            "fullWidth": 2,
                                            "width": 1,
                                            "text": ",",
                                            "value": ",",
                                            "valueText": ",",
                                            "hasTrailingTrivia": true,
                                            "trailingTrivia": [
                                                {
                                                    "kind": "WhitespaceTrivia",
                                                    "text": " "
                                                }
                                            ]
                                        },
                                        {
                                            "kind": "ObjectLiteralExpression",
                                            "fullStart": 833,
                                            "fullEnd": 912,
                                            "start": 833,
                                            "end": 912,
                                            "fullWidth": 79,
                                            "width": 79,
                                            "isIncrementallyUnusable": true,
                                            "openBraceToken": {
                                                "kind": "OpenBraceToken",
                                                "fullStart": 833,
                                                "fullEnd": 836,
                                                "start": 833,
                                                "end": 834,
                                                "fullWidth": 3,
                                                "width": 1,
                                                "text": "{",
                                                "value": "{",
                                                "valueText": "{",
                                                "hasTrailingTrivia": true,
                                                "hasTrailingNewLine": true,
                                                "trailingTrivia": [
                                                    {
                                                        "kind": "NewLineTrivia",
                                                        "text": "\r\n"
                                                    }
                                                ]
                                            },
                                            "propertyAssignments": [
                                                {
                                                    "kind": "SimplePropertyAssignment",
                                                    "fullStart": 836,
                                                    "fullEnd": 868,
                                                    "start": 848,
                                                    "end": 868,
                                                    "fullWidth": 32,
                                                    "width": 20,
                                                    "isIncrementallyUnusable": true,
                                                    "propertyName": {
                                                        "kind": "IdentifierName",
                                                        "fullStart": 836,
                                                        "fullEnd": 851,
                                                        "start": 848,
                                                        "end": 851,
                                                        "fullWidth": 15,
                                                        "width": 3,
                                                        "text": "set",
                                                        "value": "set",
                                                        "valueText": "set",
                                                        "hasLeadingTrivia": true,
                                                        "leadingTrivia": [
                                                            {
                                                                "kind": "WhitespaceTrivia",
                                                                "text": "            "
                                                            }
                                                        ]
                                                    },
                                                    "colonToken": {
                                                        "kind": "ColonToken",
                                                        "fullStart": 851,
                                                        "fullEnd": 853,
                                                        "start": 851,
                                                        "end": 852,
                                                        "fullWidth": 2,
                                                        "width": 1,
                                                        "text": ":",
                                                        "value": ":",
                                                        "valueText": ":",
                                                        "hasTrailingTrivia": true,
                                                        "trailingTrivia": [
                                                            {
                                                                "kind": "WhitespaceTrivia",
                                                                "text": " "
                                                            }
                                                        ]
                                                    },
                                                    "expression": {
                                                        "kind": "FunctionExpression",
                                                        "fullStart": 853,
                                                        "fullEnd": 868,
                                                        "start": 853,
                                                        "end": 868,
                                                        "fullWidth": 15,
                                                        "width": 15,
                                                        "functionKeyword": {
                                                            "kind": "FunctionKeyword",
                                                            "fullStart": 853,
                                                            "fullEnd": 862,
                                                            "start": 853,
                                                            "end": 861,
                                                            "fullWidth": 9,
                                                            "width": 8,
                                                            "text": "function",
                                                            "value": "function",
                                                            "valueText": "function",
                                                            "hasTrailingTrivia": true,
                                                            "trailingTrivia": [
                                                                {
                                                                    "kind": "WhitespaceTrivia",
                                                                    "text": " "
                                                                }
                                                            ]
                                                        },
                                                        "callSignature": {
                                                            "kind": "CallSignature",
                                                            "fullStart": 862,
                                                            "fullEnd": 865,
                                                            "start": 862,
                                                            "end": 864,
                                                            "fullWidth": 3,
                                                            "width": 2,
                                                            "parameterList": {
                                                                "kind": "ParameterList",
                                                                "fullStart": 862,
                                                                "fullEnd": 865,
                                                                "start": 862,
                                                                "end": 864,
                                                                "fullWidth": 3,
                                                                "width": 2,
                                                                "openParenToken": {
                                                                    "kind": "OpenParenToken",
                                                                    "fullStart": 862,
                                                                    "fullEnd": 863,
                                                                    "start": 862,
                                                                    "end": 863,
                                                                    "fullWidth": 1,
                                                                    "width": 1,
                                                                    "text": "(",
                                                                    "value": "(",
                                                                    "valueText": "("
                                                                },
                                                                "parameters": [],
                                                                "closeParenToken": {
                                                                    "kind": "CloseParenToken",
                                                                    "fullStart": 863,
                                                                    "fullEnd": 865,
                                                                    "start": 863,
                                                                    "end": 864,
                                                                    "fullWidth": 2,
                                                                    "width": 1,
                                                                    "text": ")",
                                                                    "value": ")",
                                                                    "valueText": ")",
                                                                    "hasTrailingTrivia": true,
                                                                    "trailingTrivia": [
                                                                        {
                                                                            "kind": "WhitespaceTrivia",
                                                                            "text": " "
                                                                        }
                                                                    ]
                                                                }
                                                            }
                                                        },
                                                        "block": {
                                                            "kind": "Block",
                                                            "fullStart": 865,
                                                            "fullEnd": 868,
                                                            "start": 865,
                                                            "end": 868,
                                                            "fullWidth": 3,
                                                            "width": 3,
                                                            "openBraceToken": {
                                                                "kind": "OpenBraceToken",
                                                                "fullStart": 865,
                                                                "fullEnd": 867,
                                                                "start": 865,
                                                                "end": 866,
                                                                "fullWidth": 2,
                                                                "width": 1,
                                                                "text": "{",
                                                                "value": "{",
                                                                "valueText": "{",
                                                                "hasTrailingTrivia": true,
                                                                "trailingTrivia": [
                                                                    {
                                                                        "kind": "WhitespaceTrivia",
                                                                        "text": " "
                                                                    }
                                                                ]
                                                            },
                                                            "statements": [],
                                                            "closeBraceToken": {
                                                                "kind": "CloseBraceToken",
                                                                "fullStart": 867,
                                                                "fullEnd": 868,
                                                                "start": 867,
                                                                "end": 868,
                                                                "fullWidth": 1,
                                                                "width": 1,
                                                                "text": "}",
                                                                "value": "}",
                                                                "valueText": "}"
                                                            }
                                                        }
                                                    }
                                                },
                                                {
                                                    "kind": "CommaToken",
                                                    "fullStart": 868,
                                                    "fullEnd": 871,
                                                    "start": 868,
                                                    "end": 869,
                                                    "fullWidth": 3,
                                                    "width": 1,
                                                    "text": ",",
                                                    "value": ",",
                                                    "valueText": ",",
                                                    "hasTrailingTrivia": true,
                                                    "hasTrailingNewLine": true,
                                                    "trailingTrivia": [
                                                        {
                                                            "kind": "NewLineTrivia",
                                                            "text": "\r\n"
                                                        }
                                                    ]
                                                },
                                                {
                                                    "kind": "SimplePropertyAssignment",
                                                    "fullStart": 871,
                                                    "fullEnd": 903,
                                                    "start": 883,
                                                    "end": 901,
                                                    "fullWidth": 32,
                                                    "width": 18,
                                                    "propertyName": {
                                                        "kind": "IdentifierName",
                                                        "fullStart": 871,
                                                        "fullEnd": 895,
                                                        "start": 883,
                                                        "end": 895,
                                                        "fullWidth": 24,
                                                        "width": 12,
                                                        "text": "configurable",
                                                        "value": "configurable",
                                                        "valueText": "configurable",
                                                        "hasLeadingTrivia": true,
                                                        "leadingTrivia": [
                                                            {
                                                                "kind": "WhitespaceTrivia",
                                                                "text": "            "
                                                            }
                                                        ]
                                                    },
                                                    "colonToken": {
                                                        "kind": "ColonToken",
                                                        "fullStart": 895,
                                                        "fullEnd": 897,
                                                        "start": 895,
                                                        "end": 896,
                                                        "fullWidth": 2,
                                                        "width": 1,
                                                        "text": ":",
                                                        "value": ":",
                                                        "valueText": ":",
                                                        "hasTrailingTrivia": true,
                                                        "trailingTrivia": [
                                                            {
                                                                "kind": "WhitespaceTrivia",
                                                                "text": " "
                                                            }
                                                        ]
                                                    },
                                                    "expression": {
                                                        "kind": "TrueKeyword",
                                                        "fullStart": 897,
                                                        "fullEnd": 903,
                                                        "start": 897,
                                                        "end": 901,
                                                        "fullWidth": 6,
                                                        "width": 4,
                                                        "text": "true",
                                                        "value": true,
                                                        "valueText": "true",
                                                        "hasTrailingTrivia": true,
                                                        "hasTrailingNewLine": true,
                                                        "trailingTrivia": [
                                                            {
                                                                "kind": "NewLineTrivia",
                                                                "text": "\r\n"
                                                            }
                                                        ]
                                                    }
                                                }
                                            ],
                                            "closeBraceToken": {
                                                "kind": "CloseBraceToken",
                                                "fullStart": 903,
                                                "fullEnd": 912,
                                                "start": 911,
                                                "end": 912,
                                                "fullWidth": 9,
                                                "width": 1,
                                                "text": "}",
                                                "value": "}",
                                                "valueText": "}",
                                                "hasLeadingTrivia": true,
                                                "leadingTrivia": [
                                                    {
                                                        "kind": "WhitespaceTrivia",
                                                        "text": "        "
                                                    }
                                                ]
                                            }
                                        }
                                    ],
                                    "closeParenToken": {
                                        "kind": "CloseParenToken",
                                        "fullStart": 912,
                                        "fullEnd": 913,
                                        "start": 912,
                                        "end": 913,
                                        "fullWidth": 1,
                                        "width": 1,
                                        "text": ")",
                                        "value": ")",
                                        "valueText": ")"
                                    }
                                }
                            },
                            "semicolonToken": {
                                "kind": "SemicolonToken",
                                "fullStart": 913,
                                "fullEnd": 916,
                                "start": 913,
                                "end": 914,
                                "fullWidth": 3,
                                "width": 1,
                                "text": ";",
                                "value": ";",
                                "valueText": ";",
                                "hasTrailingTrivia": true,
                                "hasTrailingNewLine": true,
                                "trailingTrivia": [
                                    {
                                        "kind": "NewLineTrivia",
                                        "text": "\r\n"
                                    }
                                ]
                            }
                        },
                        {
                            "kind": "VariableStatement",
                            "fullStart": 916,
                            "fullEnd": 954,
                            "start": 926,
                            "end": 952,
                            "fullWidth": 38,
                            "width": 26,
                            "modifiers": [],
                            "variableDeclaration": {
                                "kind": "VariableDeclaration",
                                "fullStart": 916,
                                "fullEnd": 951,
                                "start": 926,
                                "end": 951,
                                "fullWidth": 35,
                                "width": 25,
                                "varKeyword": {
                                    "kind": "VarKeyword",
                                    "fullStart": 916,
                                    "fullEnd": 930,
                                    "start": 926,
                                    "end": 929,
                                    "fullWidth": 14,
                                    "width": 3,
                                    "text": "var",
                                    "value": "var",
                                    "valueText": "var",
                                    "hasLeadingTrivia": true,
                                    "hasLeadingNewLine": true,
                                    "hasTrailingTrivia": true,
                                    "leadingTrivia": [
                                        {
                                            "kind": "NewLineTrivia",
                                            "text": "\r\n"
                                        },
                                        {
                                            "kind": "WhitespaceTrivia",
                                            "text": "        "
                                        }
                                    ],
                                    "trailingTrivia": [
                                        {
                                            "kind": "WhitespaceTrivia",
                                            "text": " "
                                        }
                                    ]
                                },
                                "variableDeclarators": [
                                    {
                                        "kind": "VariableDeclarator",
                                        "fullStart": 930,
                                        "fullEnd": 951,
                                        "start": 930,
                                        "end": 951,
                                        "fullWidth": 21,
                                        "width": 21,
                                        "identifier": {
                                            "kind": "IdentifierName",
                                            "fullStart": 930,
                                            "fullEnd": 934,
                                            "start": 930,
                                            "end": 933,
                                            "fullWidth": 4,
                                            "width": 3,
                                            "text": "Con",
                                            "value": "Con",
                                            "valueText": "Con",
                                            "hasTrailingTrivia": true,
                                            "trailingTrivia": [
                                                {
                                                    "kind": "WhitespaceTrivia",
                                                    "text": " "
                                                }
                                            ]
                                        },
                                        "equalsValueClause": {
                                            "kind": "EqualsValueClause",
                                            "fullStart": 934,
                                            "fullEnd": 951,
                                            "start": 934,
                                            "end": 951,
                                            "fullWidth": 17,
                                            "width": 17,
                                            "equalsToken": {
                                                "kind": "EqualsToken",
                                                "fullStart": 934,
                                                "fullEnd": 936,
                                                "start": 934,
                                                "end": 935,
                                                "fullWidth": 2,
                                                "width": 1,
                                                "text": "=",
                                                "value": "=",
                                                "valueText": "=",
                                                "hasTrailingTrivia": true,
                                                "trailingTrivia": [
                                                    {
                                                        "kind": "WhitespaceTrivia",
                                                        "text": " "
                                                    }
                                                ]
                                            },
                                            "value": {
                                                "kind": "FunctionExpression",
                                                "fullStart": 936,
                                                "fullEnd": 951,
                                                "start": 936,
                                                "end": 951,
                                                "fullWidth": 15,
                                                "width": 15,
                                                "functionKeyword": {
                                                    "kind": "FunctionKeyword",
                                                    "fullStart": 936,
                                                    "fullEnd": 945,
                                                    "start": 936,
                                                    "end": 944,
                                                    "fullWidth": 9,
                                                    "width": 8,
                                                    "text": "function",
                                                    "value": "function",
                                                    "valueText": "function",
                                                    "hasTrailingTrivia": true,
                                                    "trailingTrivia": [
                                                        {
                                                            "kind": "WhitespaceTrivia",
                                                            "text": " "
                                                        }
                                                    ]
                                                },
                                                "callSignature": {
                                                    "kind": "CallSignature",
                                                    "fullStart": 945,
                                                    "fullEnd": 948,
                                                    "start": 945,
                                                    "end": 947,
                                                    "fullWidth": 3,
                                                    "width": 2,
                                                    "parameterList": {
                                                        "kind": "ParameterList",
                                                        "fullStart": 945,
                                                        "fullEnd": 948,
                                                        "start": 945,
                                                        "end": 947,
                                                        "fullWidth": 3,
                                                        "width": 2,
                                                        "openParenToken": {
                                                            "kind": "OpenParenToken",
                                                            "fullStart": 945,
                                                            "fullEnd": 946,
                                                            "start": 945,
                                                            "end": 946,
                                                            "fullWidth": 1,
                                                            "width": 1,
                                                            "text": "(",
                                                            "value": "(",
                                                            "valueText": "("
                                                        },
                                                        "parameters": [],
                                                        "closeParenToken": {
                                                            "kind": "CloseParenToken",
                                                            "fullStart": 946,
                                                            "fullEnd": 948,
                                                            "start": 946,
                                                            "end": 947,
                                                            "fullWidth": 2,
                                                            "width": 1,
                                                            "text": ")",
                                                            "value": ")",
                                                            "valueText": ")",
                                                            "hasTrailingTrivia": true,
                                                            "trailingTrivia": [
                                                                {
                                                                    "kind": "WhitespaceTrivia",
                                                                    "text": " "
                                                                }
                                                            ]
                                                        }
                                                    }
                                                },
                                                "block": {
                                                    "kind": "Block",
                                                    "fullStart": 948,
                                                    "fullEnd": 951,
                                                    "start": 948,
                                                    "end": 951,
                                                    "fullWidth": 3,
                                                    "width": 3,
                                                    "openBraceToken": {
                                                        "kind": "OpenBraceToken",
                                                        "fullStart": 948,
                                                        "fullEnd": 950,
                                                        "start": 948,
                                                        "end": 949,
                                                        "fullWidth": 2,
                                                        "width": 1,
                                                        "text": "{",
                                                        "value": "{",
                                                        "valueText": "{",
                                                        "hasTrailingTrivia": true,
                                                        "trailingTrivia": [
                                                            {
                                                                "kind": "WhitespaceTrivia",
                                                                "text": " "
                                                            }
                                                        ]
                                                    },
                                                    "statements": [],
                                                    "closeBraceToken": {
                                                        "kind": "CloseBraceToken",
                                                        "fullStart": 950,
                                                        "fullEnd": 951,
                                                        "start": 950,
                                                        "end": 951,
                                                        "fullWidth": 1,
                                                        "width": 1,
                                                        "text": "}",
                                                        "value": "}",
                                                        "valueText": "}"
                                                    }
                                                }
                                            }
                                        }
                                    }
                                ]
                            },
                            "semicolonToken": {
                                "kind": "SemicolonToken",
                                "fullStart": 951,
                                "fullEnd": 954,
                                "start": 951,
                                "end": 952,
                                "fullWidth": 3,
                                "width": 1,
                                "text": ";",
                                "value": ";",
                                "valueText": ";",
                                "hasTrailingTrivia": true,
                                "hasTrailingNewLine": true,
                                "trailingTrivia": [
                                    {
                                        "kind": "NewLineTrivia",
                                        "text": "\r\n"
                                    }
                                ]
                            }
                        },
                        {
                            "kind": "ExpressionStatement",
                            "fullStart": 954,
                            "fullEnd": 986,
                            "start": 962,
                            "end": 984,
                            "fullWidth": 32,
                            "width": 22,
                            "expression": {
                                "kind": "AssignmentExpression",
                                "fullStart": 954,
                                "fullEnd": 983,
                                "start": 962,
                                "end": 983,
                                "fullWidth": 29,
                                "width": 21,
                                "left": {
                                    "kind": "MemberAccessExpression",
                                    "fullStart": 954,
                                    "fullEnd": 976,
                                    "start": 962,
                                    "end": 975,
                                    "fullWidth": 22,
                                    "width": 13,
                                    "expression": {
                                        "kind": "IdentifierName",
                                        "fullStart": 954,
                                        "fullEnd": 965,
                                        "start": 962,
                                        "end": 965,
                                        "fullWidth": 11,
                                        "width": 3,
                                        "text": "Con",
                                        "value": "Con",
                                        "valueText": "Con",
                                        "hasLeadingTrivia": true,
                                        "leadingTrivia": [
                                            {
                                                "kind": "WhitespaceTrivia",
                                                "text": "        "
                                            }
                                        ]
                                    },
                                    "dotToken": {
                                        "kind": "DotToken",
                                        "fullStart": 965,
                                        "fullEnd": 966,
                                        "start": 965,
                                        "end": 966,
                                        "fullWidth": 1,
                                        "width": 1,
                                        "text": ".",
                                        "value": ".",
                                        "valueText": "."
                                    },
                                    "name": {
                                        "kind": "IdentifierName",
                                        "fullStart": 966,
                                        "fullEnd": 976,
                                        "start": 966,
                                        "end": 975,
                                        "fullWidth": 10,
                                        "width": 9,
                                        "text": "prototype",
                                        "value": "prototype",
                                        "valueText": "prototype",
                                        "hasTrailingTrivia": true,
                                        "trailingTrivia": [
                                            {
                                                "kind": "WhitespaceTrivia",
                                                "text": " "
                                            }
                                        ]
                                    }
                                },
                                "operatorToken": {
                                    "kind": "EqualsToken",
                                    "fullStart": 976,
                                    "fullEnd": 978,
                                    "start": 976,
                                    "end": 977,
                                    "fullWidth": 2,
                                    "width": 1,
                                    "text": "=",
                                    "value": "=",
                                    "valueText": "=",
                                    "hasTrailingTrivia": true,
                                    "trailingTrivia": [
                                        {
                                            "kind": "WhitespaceTrivia",
                                            "text": " "
                                        }
                                    ]
                                },
                                "right": {
                                    "kind": "IdentifierName",
                                    "fullStart": 978,
                                    "fullEnd": 983,
                                    "start": 978,
                                    "end": 983,
                                    "fullWidth": 5,
                                    "width": 5,
                                    "text": "proto",
                                    "value": "proto",
                                    "valueText": "proto"
                                }
                            },
                            "semicolonToken": {
                                "kind": "SemicolonToken",
                                "fullStart": 983,
                                "fullEnd": 986,
                                "start": 983,
                                "end": 984,
                                "fullWidth": 3,
                                "width": 1,
                                "text": ";",
                                "value": ";",
                                "valueText": ";",
                                "hasTrailingTrivia": true,
                                "hasTrailingNewLine": true,
                                "trailingTrivia": [
                                    {
                                        "kind": "NewLineTrivia",
                                        "text": "\r\n"
                                    }
                                ]
                            }
                        },
                        {
                            "kind": "VariableStatement",
                            "fullStart": 986,
                            "fullEnd": 1020,
                            "start": 996,
                            "end": 1018,
                            "fullWidth": 34,
                            "width": 22,
                            "modifiers": [],
                            "variableDeclaration": {
                                "kind": "VariableDeclaration",
                                "fullStart": 986,
                                "fullEnd": 1017,
                                "start": 996,
                                "end": 1017,
                                "fullWidth": 31,
                                "width": 21,
                                "varKeyword": {
                                    "kind": "VarKeyword",
                                    "fullStart": 986,
                                    "fullEnd": 1000,
                                    "start": 996,
                                    "end": 999,
                                    "fullWidth": 14,
                                    "width": 3,
                                    "text": "var",
                                    "value": "var",
                                    "valueText": "var",
                                    "hasLeadingTrivia": true,
                                    "hasLeadingNewLine": true,
                                    "hasTrailingTrivia": true,
                                    "leadingTrivia": [
                                        {
                                            "kind": "NewLineTrivia",
                                            "text": "\r\n"
                                        },
                                        {
                                            "kind": "WhitespaceTrivia",
                                            "text": "        "
                                        }
                                    ],
                                    "trailingTrivia": [
                                        {
                                            "kind": "WhitespaceTrivia",
                                            "text": " "
                                        }
                                    ]
                                },
                                "variableDeclarators": [
                                    {
                                        "kind": "VariableDeclarator",
                                        "fullStart": 1000,
                                        "fullEnd": 1017,
                                        "start": 1000,
                                        "end": 1017,
                                        "fullWidth": 17,
                                        "width": 17,
                                        "identifier": {
                                            "kind": "IdentifierName",
                                            "fullStart": 1000,
                                            "fullEnd": 1006,
                                            "start": 1000,
                                            "end": 1005,
                                            "fullWidth": 6,
                                            "width": 5,
                                            "text": "child",
                                            "value": "child",
                                            "valueText": "child",
                                            "hasTrailingTrivia": true,
                                            "trailingTrivia": [
                                                {
                                                    "kind": "WhitespaceTrivia",
                                                    "text": " "
                                                }
                                            ]
                                        },
                                        "equalsValueClause": {
                                            "kind": "EqualsValueClause",
                                            "fullStart": 1006,
                                            "fullEnd": 1017,
                                            "start": 1006,
                                            "end": 1017,
                                            "fullWidth": 11,
                                            "width": 11,
                                            "equalsToken": {
                                                "kind": "EqualsToken",
                                                "fullStart": 1006,
                                                "fullEnd": 1008,
                                                "start": 1006,
                                                "end": 1007,
                                                "fullWidth": 2,
                                                "width": 1,
                                                "text": "=",
                                                "value": "=",
                                                "valueText": "=",
                                                "hasTrailingTrivia": true,
                                                "trailingTrivia": [
                                                    {
                                                        "kind": "WhitespaceTrivia",
                                                        "text": " "
                                                    }
                                                ]
                                            },
                                            "value": {
                                                "kind": "ObjectCreationExpression",
                                                "fullStart": 1008,
                                                "fullEnd": 1017,
                                                "start": 1008,
                                                "end": 1017,
                                                "fullWidth": 9,
                                                "width": 9,
                                                "newKeyword": {
                                                    "kind": "NewKeyword",
                                                    "fullStart": 1008,
                                                    "fullEnd": 1012,
                                                    "start": 1008,
                                                    "end": 1011,
                                                    "fullWidth": 4,
                                                    "width": 3,
                                                    "text": "new",
                                                    "value": "new",
                                                    "valueText": "new",
                                                    "hasTrailingTrivia": true,
                                                    "trailingTrivia": [
                                                        {
                                                            "kind": "WhitespaceTrivia",
                                                            "text": " "
                                                        }
                                                    ]
                                                },
                                                "expression": {
                                                    "kind": "IdentifierName",
                                                    "fullStart": 1012,
                                                    "fullEnd": 1015,
                                                    "start": 1012,
                                                    "end": 1015,
                                                    "fullWidth": 3,
                                                    "width": 3,
                                                    "text": "Con",
                                                    "value": "Con",
                                                    "valueText": "Con"
                                                },
                                                "argumentList": {
                                                    "kind": "ArgumentList",
                                                    "fullStart": 1015,
                                                    "fullEnd": 1017,
                                                    "start": 1015,
                                                    "end": 1017,
                                                    "fullWidth": 2,
                                                    "width": 2,
                                                    "openParenToken": {
                                                        "kind": "OpenParenToken",
                                                        "fullStart": 1015,
                                                        "fullEnd": 1016,
                                                        "start": 1015,
                                                        "end": 1016,
                                                        "fullWidth": 1,
                                                        "width": 1,
                                                        "text": "(",
                                                        "value": "(",
                                                        "valueText": "("
                                                    },
                                                    "arguments": [],
                                                    "closeParenToken": {
                                                        "kind": "CloseParenToken",
                                                        "fullStart": 1016,
                                                        "fullEnd": 1017,
                                                        "start": 1016,
                                                        "end": 1017,
                                                        "fullWidth": 1,
                                                        "width": 1,
                                                        "text": ")",
                                                        "value": ")",
                                                        "valueText": ")"
                                                    }
                                                }
                                            }
                                        }
                                    }
                                ]
                            },
                            "semicolonToken": {
                                "kind": "SemicolonToken",
                                "fullStart": 1017,
                                "fullEnd": 1020,
                                "start": 1017,
                                "end": 1018,
                                "fullWidth": 3,
                                "width": 1,
                                "text": ";",
                                "value": ";",
                                "valueText": ";",
                                "hasTrailingTrivia": true,
                                "hasTrailingNewLine": true,
                                "trailingTrivia": [
                                    {
                                        "kind": "NewLineTrivia",
                                        "text": "\r\n"
                                    }
                                ]
                            }
                        },
                        {
                            "kind": "ExpressionStatement",
                            "fullStart": 1020,
                            "fullEnd": 1044,
                            "start": 1028,
                            "end": 1042,
                            "fullWidth": 24,
                            "width": 14,
                            "expression": {
                                "kind": "AssignmentExpression",
                                "fullStart": 1020,
                                "fullEnd": 1041,
                                "start": 1028,
                                "end": 1041,
                                "fullWidth": 21,
                                "width": 13,
                                "left": {
                                    "kind": "ElementAccessExpression",
                                    "fullStart": 1020,
                                    "fullEnd": 1037,
                                    "start": 1028,
                                    "end": 1036,
                                    "fullWidth": 17,
                                    "width": 8,
                                    "expression": {
                                        "kind": "IdentifierName",
                                        "fullStart": 1020,
                                        "fullEnd": 1033,
                                        "start": 1028,
                                        "end": 1033,
                                        "fullWidth": 13,
                                        "width": 5,
                                        "text": "child",
                                        "value": "child",
                                        "valueText": "child",
                                        "hasLeadingTrivia": true,
                                        "leadingTrivia": [
                                            {
                                                "kind": "WhitespaceTrivia",
                                                "text": "        "
                                            }
                                        ]
                                    },
                                    "openBracketToken": {
                                        "kind": "OpenBracketToken",
                                        "fullStart": 1033,
                                        "fullEnd": 1034,
                                        "start": 1033,
                                        "end": 1034,
                                        "fullWidth": 1,
                                        "width": 1,
                                        "text": "[",
                                        "value": "[",
                                        "valueText": "["
                                    },
                                    "argumentExpression": {
                                        "kind": "NumericLiteral",
                                        "fullStart": 1034,
                                        "fullEnd": 1035,
                                        "start": 1034,
                                        "end": 1035,
                                        "fullWidth": 1,
                                        "width": 1,
                                        "text": "0",
                                        "value": 0,
                                        "valueText": "0"
                                    },
                                    "closeBracketToken": {
                                        "kind": "CloseBracketToken",
                                        "fullStart": 1035,
                                        "fullEnd": 1037,
                                        "start": 1035,
                                        "end": 1036,
                                        "fullWidth": 2,
                                        "width": 1,
                                        "text": "]",
                                        "value": "]",
                                        "valueText": "]",
                                        "hasTrailingTrivia": true,
                                        "trailingTrivia": [
                                            {
                                                "kind": "WhitespaceTrivia",
                                                "text": " "
                                            }
                                        ]
                                    }
                                },
                                "operatorToken": {
                                    "kind": "EqualsToken",
                                    "fullStart": 1037,
                                    "fullEnd": 1039,
                                    "start": 1037,
                                    "end": 1038,
                                    "fullWidth": 2,
                                    "width": 1,
                                    "text": "=",
                                    "value": "=",
                                    "valueText": "=",
                                    "hasTrailingTrivia": true,
                                    "trailingTrivia": [
                                        {
                                            "kind": "WhitespaceTrivia",
                                            "text": " "
                                        }
                                    ]
                                },
                                "right": {
                                    "kind": "NumericLiteral",
                                    "fullStart": 1039,
                                    "fullEnd": 1041,
                                    "start": 1039,
                                    "end": 1041,
                                    "fullWidth": 2,
                                    "width": 2,
                                    "text": "11",
                                    "value": 11,
                                    "valueText": "11"
                                }
                            },
                            "semicolonToken": {
                                "kind": "SemicolonToken",
                                "fullStart": 1041,
                                "fullEnd": 1044,
                                "start": 1041,
                                "end": 1042,
                                "fullWidth": 3,
                                "width": 1,
                                "text": ";",
                                "value": ";",
                                "valueText": ";",
                                "hasTrailingTrivia": true,
                                "hasTrailingNewLine": true,
                                "trailingTrivia": [
                                    {
                                        "kind": "NewLineTrivia",
                                        "text": "\r\n"
                                    }
                                ]
                            }
                        },
                        {
                            "kind": "ExpressionStatement",
                            "fullStart": 1044,
                            "fullEnd": 1068,
                            "start": 1052,
                            "end": 1066,
                            "fullWidth": 24,
                            "width": 14,
                            "expression": {
                                "kind": "AssignmentExpression",
                                "fullStart": 1044,
                                "fullEnd": 1065,
                                "start": 1052,
                                "end": 1065,
                                "fullWidth": 21,
                                "width": 13,
                                "left": {
                                    "kind": "ElementAccessExpression",
                                    "fullStart": 1044,
                                    "fullEnd": 1061,
                                    "start": 1052,
                                    "end": 1060,
                                    "fullWidth": 17,
                                    "width": 8,
                                    "expression": {
                                        "kind": "IdentifierName",
                                        "fullStart": 1044,
                                        "fullEnd": 1057,
                                        "start": 1052,
                                        "end": 1057,
                                        "fullWidth": 13,
                                        "width": 5,
                                        "text": "child",
                                        "value": "child",
                                        "valueText": "child",
                                        "hasLeadingTrivia": true,
                                        "leadingTrivia": [
                                            {
                                                "kind": "WhitespaceTrivia",
                                                "text": "        "
                                            }
                                        ]
                                    },
                                    "openBracketToken": {
                                        "kind": "OpenBracketToken",
                                        "fullStart": 1057,
                                        "fullEnd": 1058,
                                        "start": 1057,
                                        "end": 1058,
                                        "fullWidth": 1,
                                        "width": 1,
                                        "text": "[",
                                        "value": "[",
                                        "valueText": "["
                                    },
                                    "argumentExpression": {
                                        "kind": "NumericLiteral",
                                        "fullStart": 1058,
                                        "fullEnd": 1059,
                                        "start": 1058,
                                        "end": 1059,
                                        "fullWidth": 1,
                                        "width": 1,
                                        "text": "1",
                                        "value": 1,
                                        "valueText": "1"
                                    },
                                    "closeBracketToken": {
                                        "kind": "CloseBracketToken",
                                        "fullStart": 1059,
                                        "fullEnd": 1061,
                                        "start": 1059,
                                        "end": 1060,
                                        "fullWidth": 2,
                                        "width": 1,
                                        "text": "]",
                                        "value": "]",
                                        "valueText": "]",
                                        "hasTrailingTrivia": true,
                                        "trailingTrivia": [
                                            {
                                                "kind": "WhitespaceTrivia",
                                                "text": " "
                                            }
                                        ]
                                    }
                                },
                                "operatorToken": {
                                    "kind": "EqualsToken",
                                    "fullStart": 1061,
                                    "fullEnd": 1063,
                                    "start": 1061,
                                    "end": 1062,
                                    "fullWidth": 2,
                                    "width": 1,
                                    "text": "=",
                                    "value": "=",
                                    "valueText": "=",
                                    "hasTrailingTrivia": true,
                                    "trailingTrivia": [
                                        {
                                            "kind": "WhitespaceTrivia",
                                            "text": " "
                                        }
                                    ]
                                },
                                "right": {
                                    "kind": "NumericLiteral",
                                    "fullStart": 1063,
                                    "fullEnd": 1065,
                                    "start": 1063,
                                    "end": 1065,
                                    "fullWidth": 2,
                                    "width": 2,
                                    "text": "12",
                                    "value": 12,
                                    "valueText": "12"
                                }
                            },
                            "semicolonToken": {
                                "kind": "SemicolonToken",
                                "fullStart": 1065,
                                "fullEnd": 1068,
                                "start": 1065,
                                "end": 1066,
                                "fullWidth": 3,
                                "width": 1,
                                "text": ";",
                                "value": ";",
                                "valueText": ";",
                                "hasTrailingTrivia": true,
                                "hasTrailingNewLine": true,
                                "trailingTrivia": [
                                    {
                                        "kind": "NewLineTrivia",
                                        "text": "\r\n"
                                    }
                                ]
                            }
                        },
                        {
                            "kind": "VariableStatement",
                            "fullStart": 1068,
                            "fullEnd": 1140,
                            "start": 1078,
                            "end": 1138,
                            "fullWidth": 72,
                            "width": 60,
                            "modifiers": [],
                            "variableDeclaration": {
                                "kind": "VariableDeclaration",
                                "fullStart": 1068,
                                "fullEnd": 1137,
                                "start": 1078,
                                "end": 1137,
                                "fullWidth": 69,
                                "width": 59,
                                "varKeyword": {
                                    "kind": "VarKeyword",
                                    "fullStart": 1068,
                                    "fullEnd": 1082,
                                    "start": 1078,
                                    "end": 1081,
                                    "fullWidth": 14,
                                    "width": 3,
                                    "text": "var",
                                    "value": "var",
                                    "valueText": "var",
                                    "hasLeadingTrivia": true,
                                    "hasLeadingNewLine": true,
                                    "hasTrailingTrivia": true,
                                    "leadingTrivia": [
                                        {
                                            "kind": "NewLineTrivia",
                                            "text": "\r\n"
                                        },
                                        {
                                            "kind": "WhitespaceTrivia",
                                            "text": "        "
                                        }
                                    ],
                                    "trailingTrivia": [
                                        {
                                            "kind": "WhitespaceTrivia",
                                            "text": " "
                                        }
                                    ]
                                },
                                "variableDeclarators": [
                                    {
                                        "kind": "VariableDeclarator",
                                        "fullStart": 1082,
                                        "fullEnd": 1137,
                                        "start": 1082,
                                        "end": 1137,
                                        "fullWidth": 55,
                                        "width": 55,
                                        "identifier": {
                                            "kind": "IdentifierName",
                                            "fullStart": 1082,
                                            "fullEnd": 1089,
                                            "start": 1082,
                                            "end": 1088,
                                            "fullWidth": 7,
                                            "width": 6,
                                            "text": "newArr",
                                            "value": "newArr",
                                            "valueText": "newArr",
                                            "hasTrailingTrivia": true,
                                            "trailingTrivia": [
                                                {
                                                    "kind": "WhitespaceTrivia",
                                                    "text": " "
                                                }
                                            ]
                                        },
                                        "equalsValueClause": {
                                            "kind": "EqualsValueClause",
                                            "fullStart": 1089,
                                            "fullEnd": 1137,
                                            "start": 1089,
                                            "end": 1137,
                                            "fullWidth": 48,
                                            "width": 48,
                                            "equalsToken": {
                                                "kind": "EqualsToken",
                                                "fullStart": 1089,
                                                "fullEnd": 1091,
                                                "start": 1089,
                                                "end": 1090,
                                                "fullWidth": 2,
                                                "width": 1,
                                                "text": "=",
                                                "value": "=",
                                                "valueText": "=",
                                                "hasTrailingTrivia": true,
                                                "trailingTrivia": [
                                                    {
                                                        "kind": "WhitespaceTrivia",
                                                        "text": " "
                                                    }
                                                ]
                                            },
                                            "value": {
                                                "kind": "InvocationExpression",
                                                "fullStart": 1091,
                                                "fullEnd": 1137,
                                                "start": 1091,
                                                "end": 1137,
                                                "fullWidth": 46,
                                                "width": 46,
                                                "expression": {
                                                    "kind": "MemberAccessExpression",
                                                    "fullStart": 1091,
                                                    "fullEnd": 1118,
                                                    "start": 1091,
                                                    "end": 1118,
                                                    "fullWidth": 27,
                                                    "width": 27,
                                                    "expression": {
                                                        "kind": "MemberAccessExpression",
                                                        "fullStart": 1091,
                                                        "fullEnd": 1113,
                                                        "start": 1091,
                                                        "end": 1113,
                                                        "fullWidth": 22,
                                                        "width": 22,
                                                        "expression": {
                                                            "kind": "MemberAccessExpression",
                                                            "fullStart": 1091,
                                                            "fullEnd": 1106,
                                                            "start": 1091,
                                                            "end": 1106,
                                                            "fullWidth": 15,
                                                            "width": 15,
                                                            "expression": {
                                                                "kind": "IdentifierName",
                                                                "fullStart": 1091,
                                                                "fullEnd": 1096,
                                                                "start": 1091,
                                                                "end": 1096,
                                                                "fullWidth": 5,
                                                                "width": 5,
                                                                "text": "Array",
                                                                "value": "Array",
                                                                "valueText": "Array"
                                                            },
                                                            "dotToken": {
                                                                "kind": "DotToken",
                                                                "fullStart": 1096,
                                                                "fullEnd": 1097,
                                                                "start": 1096,
                                                                "end": 1097,
                                                                "fullWidth": 1,
                                                                "width": 1,
                                                                "text": ".",
                                                                "value": ".",
                                                                "valueText": "."
                                                            },
                                                            "name": {
                                                                "kind": "IdentifierName",
                                                                "fullStart": 1097,
                                                                "fullEnd": 1106,
                                                                "start": 1097,
                                                                "end": 1106,
                                                                "fullWidth": 9,
                                                                "width": 9,
                                                                "text": "prototype",
                                                                "value": "prototype",
                                                                "valueText": "prototype"
                                                            }
                                                        },
                                                        "dotToken": {
                                                            "kind": "DotToken",
                                                            "fullStart": 1106,
                                                            "fullEnd": 1107,
                                                            "start": 1106,
                                                            "end": 1107,
                                                            "fullWidth": 1,
                                                            "width": 1,
                                                            "text": ".",
                                                            "value": ".",
                                                            "valueText": "."
                                                        },
                                                        "name": {
                                                            "kind": "IdentifierName",
                                                            "fullStart": 1107,
                                                            "fullEnd": 1113,
                                                            "start": 1107,
                                                            "end": 1113,
                                                            "fullWidth": 6,
                                                            "width": 6,
                                                            "text": "filter",
                                                            "value": "filter",
                                                            "valueText": "filter"
                                                        }
                                                    },
                                                    "dotToken": {
                                                        "kind": "DotToken",
                                                        "fullStart": 1113,
                                                        "fullEnd": 1114,
                                                        "start": 1113,
                                                        "end": 1114,
                                                        "fullWidth": 1,
                                                        "width": 1,
                                                        "text": ".",
                                                        "value": ".",
                                                        "valueText": "."
                                                    },
                                                    "name": {
                                                        "kind": "IdentifierName",
                                                        "fullStart": 1114,
                                                        "fullEnd": 1118,
                                                        "start": 1114,
                                                        "end": 1118,
                                                        "fullWidth": 4,
                                                        "width": 4,
                                                        "text": "call",
                                                        "value": "call",
                                                        "valueText": "call"
                                                    }
                                                },
                                                "argumentList": {
                                                    "kind": "ArgumentList",
                                                    "fullStart": 1118,
                                                    "fullEnd": 1137,
                                                    "start": 1118,
                                                    "end": 1137,
                                                    "fullWidth": 19,
                                                    "width": 19,
                                                    "openParenToken": {
                                                        "kind": "OpenParenToken",
                                                        "fullStart": 1118,
                                                        "fullEnd": 1119,
                                                        "start": 1118,
                                                        "end": 1119,
                                                        "fullWidth": 1,
                                                        "width": 1,
                                                        "text": "(",
                                                        "value": "(",
                                                        "valueText": "("
                                                    },
                                                    "arguments": [
                                                        {
                                                            "kind": "IdentifierName",
                                                            "fullStart": 1119,
                                                            "fullEnd": 1124,
                                                            "start": 1119,
                                                            "end": 1124,
                                                            "fullWidth": 5,
                                                            "width": 5,
                                                            "text": "child",
                                                            "value": "child",
                                                            "valueText": "child"
                                                        },
                                                        {
                                                            "kind": "CommaToken",
                                                            "fullStart": 1124,
                                                            "fullEnd": 1126,
                                                            "start": 1124,
                                                            "end": 1125,
                                                            "fullWidth": 2,
                                                            "width": 1,
                                                            "text": ",",
                                                            "value": ",",
                                                            "valueText": ",",
                                                            "hasTrailingTrivia": true,
                                                            "trailingTrivia": [
                                                                {
                                                                    "kind": "WhitespaceTrivia",
                                                                    "text": " "
                                                                }
                                                            ]
                                                        },
                                                        {
                                                            "kind": "IdentifierName",
                                                            "fullStart": 1126,
                                                            "fullEnd": 1136,
                                                            "start": 1126,
                                                            "end": 1136,
                                                            "fullWidth": 10,
                                                            "width": 10,
                                                            "text": "callbackfn",
                                                            "value": "callbackfn",
                                                            "valueText": "callbackfn"
                                                        }
                                                    ],
                                                    "closeParenToken": {
                                                        "kind": "CloseParenToken",
                                                        "fullStart": 1136,
                                                        "fullEnd": 1137,
                                                        "start": 1136,
                                                        "end": 1137,
                                                        "fullWidth": 1,
                                                        "width": 1,
                                                        "text": ")",
                                                        "value": ")",
                                                        "valueText": ")"
                                                    }
                                                }
                                            }
                                        }
                                    }
                                ]
                            },
                            "semicolonToken": {
                                "kind": "SemicolonToken",
                                "fullStart": 1137,
                                "fullEnd": 1140,
                                "start": 1137,
                                "end": 1138,
                                "fullWidth": 3,
                                "width": 1,
                                "text": ";",
                                "value": ";",
                                "valueText": ";",
                                "hasTrailingTrivia": true,
                                "hasTrailingNewLine": true,
                                "trailingTrivia": [
                                    {
                                        "kind": "NewLineTrivia",
                                        "text": "\r\n"
                                    }
                                ]
                            }
                        },
                        {
                            "kind": "ReturnStatement",
                            "fullStart": 1140,
                            "fullEnd": 1190,
                            "start": 1148,
                            "end": 1188,
                            "fullWidth": 50,
                            "width": 40,
                            "returnKeyword": {
                                "kind": "ReturnKeyword",
                                "fullStart": 1140,
                                "fullEnd": 1155,
                                "start": 1148,
                                "end": 1154,
                                "fullWidth": 15,
                                "width": 6,
                                "text": "return",
                                "value": "return",
                                "valueText": "return",
                                "hasLeadingTrivia": true,
                                "hasTrailingTrivia": true,
                                "leadingTrivia": [
                                    {
                                        "kind": "WhitespaceTrivia",
                                        "text": "        "
                                    }
                                ],
                                "trailingTrivia": [
                                    {
                                        "kind": "WhitespaceTrivia",
                                        "text": " "
                                    }
                                ]
                            },
                            "expression": {
                                "kind": "LogicalAndExpression",
                                "fullStart": 1155,
                                "fullEnd": 1187,
                                "start": 1155,
                                "end": 1187,
                                "fullWidth": 32,
                                "width": 32,
                                "left": {
                                    "kind": "EqualsExpression",
                                    "fullStart": 1155,
                                    "fullEnd": 1175,
                                    "start": 1155,
                                    "end": 1174,
                                    "fullWidth": 20,
                                    "width": 19,
                                    "left": {
                                        "kind": "MemberAccessExpression",
                                        "fullStart": 1155,
                                        "fullEnd": 1169,
                                        "start": 1155,
                                        "end": 1168,
                                        "fullWidth": 14,
                                        "width": 13,
                                        "expression": {
                                            "kind": "IdentifierName",
                                            "fullStart": 1155,
                                            "fullEnd": 1161,
                                            "start": 1155,
                                            "end": 1161,
                                            "fullWidth": 6,
                                            "width": 6,
                                            "text": "newArr",
                                            "value": "newArr",
                                            "valueText": "newArr"
                                        },
                                        "dotToken": {
                                            "kind": "DotToken",
                                            "fullStart": 1161,
                                            "fullEnd": 1162,
                                            "start": 1161,
                                            "end": 1162,
                                            "fullWidth": 1,
                                            "width": 1,
                                            "text": ".",
                                            "value": ".",
                                            "valueText": "."
                                        },
                                        "name": {
                                            "kind": "IdentifierName",
                                            "fullStart": 1162,
                                            "fullEnd": 1169,
                                            "start": 1162,
                                            "end": 1168,
                                            "fullWidth": 7,
                                            "width": 6,
                                            "text": "length",
                                            "value": "length",
                                            "valueText": "length",
                                            "hasTrailingTrivia": true,
                                            "trailingTrivia": [
                                                {
                                                    "kind": "WhitespaceTrivia",
                                                    "text": " "
                                                }
                                            ]
                                        }
                                    },
                                    "operatorToken": {
                                        "kind": "EqualsEqualsEqualsToken",
                                        "fullStart": 1169,
                                        "fullEnd": 1173,
                                        "start": 1169,
                                        "end": 1172,
                                        "fullWidth": 4,
                                        "width": 3,
                                        "text": "===",
                                        "value": "===",
                                        "valueText": "===",
                                        "hasTrailingTrivia": true,
                                        "trailingTrivia": [
                                            {
                                                "kind": "WhitespaceTrivia",
                                                "text": " "
                                            }
                                        ]
                                    },
                                    "right": {
                                        "kind": "NumericLiteral",
                                        "fullStart": 1173,
                                        "fullEnd": 1175,
                                        "start": 1173,
                                        "end": 1174,
                                        "fullWidth": 2,
                                        "width": 1,
                                        "text": "0",
                                        "value": 0,
                                        "valueText": "0",
                                        "hasTrailingTrivia": true,
                                        "trailingTrivia": [
                                            {
                                                "kind": "WhitespaceTrivia",
                                                "text": " "
                                            }
                                        ]
                                    }
                                },
                                "operatorToken": {
                                    "kind": "AmpersandAmpersandToken",
                                    "fullStart": 1175,
                                    "fullEnd": 1178,
                                    "start": 1175,
                                    "end": 1177,
                                    "fullWidth": 3,
                                    "width": 2,
                                    "text": "&&",
                                    "value": "&&",
                                    "valueText": "&&",
                                    "hasTrailingTrivia": true,
                                    "trailingTrivia": [
                                        {
                                            "kind": "WhitespaceTrivia",
                                            "text": " "
                                        }
                                    ]
                                },
                                "right": {
                                    "kind": "LogicalNotExpression",
                                    "fullStart": 1178,
                                    "fullEnd": 1187,
                                    "start": 1178,
                                    "end": 1187,
                                    "fullWidth": 9,
                                    "width": 9,
                                    "operatorToken": {
                                        "kind": "ExclamationToken",
                                        "fullStart": 1178,
                                        "fullEnd": 1179,
                                        "start": 1178,
                                        "end": 1179,
                                        "fullWidth": 1,
                                        "width": 1,
                                        "text": "!",
                                        "value": "!",
                                        "valueText": "!"
                                    },
                                    "operand": {
                                        "kind": "IdentifierName",
                                        "fullStart": 1179,
                                        "fullEnd": 1187,
                                        "start": 1179,
                                        "end": 1187,
                                        "fullWidth": 8,
                                        "width": 8,
                                        "text": "accessed",
                                        "value": "accessed",
                                        "valueText": "accessed"
                                    }
                                }
                            },
                            "semicolonToken": {
                                "kind": "SemicolonToken",
                                "fullStart": 1187,
                                "fullEnd": 1190,
                                "start": 1187,
                                "end": 1188,
                                "fullWidth": 3,
                                "width": 1,
                                "text": ";",
                                "value": ";",
                                "valueText": ";",
                                "hasTrailingTrivia": true,
                                "hasTrailingNewLine": true,
                                "trailingTrivia": [
                                    {
                                        "kind": "NewLineTrivia",
                                        "text": "\r\n"
                                    }
                                ]
                            }
                        }
                    ],
                    "closeBraceToken": {
                        "kind": "CloseBraceToken",
                        "fullStart": 1190,
                        "fullEnd": 1197,
                        "start": 1194,
                        "end": 1195,
                        "fullWidth": 7,
                        "width": 1,
                        "text": "}",
                        "value": "}",
                        "valueText": "}",
                        "hasLeadingTrivia": true,
                        "hasTrailingTrivia": true,
                        "hasTrailingNewLine": true,
                        "leadingTrivia": [
                            {
                                "kind": "WhitespaceTrivia",
                                "text": "    "
                            }
                        ],
                        "trailingTrivia": [
                            {
                                "kind": "NewLineTrivia",
                                "text": "\r\n"
                            }
                        ]
                    }
                }
            },
            {
                "kind": "ExpressionStatement",
                "fullStart": 1197,
                "fullEnd": 1221,
                "start": 1197,
                "end": 1219,
                "fullWidth": 24,
                "width": 22,
                "expression": {
                    "kind": "InvocationExpression",
                    "fullStart": 1197,
                    "fullEnd": 1218,
                    "start": 1197,
                    "end": 1218,
                    "fullWidth": 21,
                    "width": 21,
                    "expression": {
                        "kind": "IdentifierName",
                        "fullStart": 1197,
                        "fullEnd": 1208,
                        "start": 1197,
                        "end": 1208,
                        "fullWidth": 11,
                        "width": 11,
                        "text": "runTestCase",
                        "value": "runTestCase",
                        "valueText": "runTestCase"
                    },
                    "argumentList": {
                        "kind": "ArgumentList",
                        "fullStart": 1208,
                        "fullEnd": 1218,
                        "start": 1208,
                        "end": 1218,
                        "fullWidth": 10,
                        "width": 10,
                        "openParenToken": {
                            "kind": "OpenParenToken",
                            "fullStart": 1208,
                            "fullEnd": 1209,
                            "start": 1208,
                            "end": 1209,
                            "fullWidth": 1,
                            "width": 1,
                            "text": "(",
                            "value": "(",
                            "valueText": "("
                        },
                        "arguments": [
                            {
                                "kind": "IdentifierName",
                                "fullStart": 1209,
                                "fullEnd": 1217,
                                "start": 1209,
                                "end": 1217,
                                "fullWidth": 8,
                                "width": 8,
                                "text": "testcase",
                                "value": "testcase",
                                "valueText": "testcase"
                            }
                        ],
                        "closeParenToken": {
                            "kind": "CloseParenToken",
                            "fullStart": 1217,
                            "fullEnd": 1218,
                            "start": 1217,
                            "end": 1218,
                            "fullWidth": 1,
                            "width": 1,
                            "text": ")",
                            "value": ")",
                            "valueText": ")"
                        }
                    }
                },
                "semicolonToken": {
                    "kind": "SemicolonToken",
                    "fullStart": 1218,
                    "fullEnd": 1221,
                    "start": 1218,
                    "end": 1219,
                    "fullWidth": 3,
                    "width": 1,
                    "text": ";",
                    "value": ";",
                    "valueText": ";",
                    "hasTrailingTrivia": true,
                    "hasTrailingNewLine": true,
                    "trailingTrivia": [
                        {
                            "kind": "NewLineTrivia",
                            "text": "\r\n"
                        }
                    ]
                }
            }
        ],
        "endOfFileToken": {
            "kind": "EndOfFileToken",
            "fullStart": 1221,
            "fullEnd": 1221,
            "start": 1221,
            "end": 1221,
            "fullWidth": 0,
            "width": 0,
            "text": ""
        }
    },
    "lineMap": {
        "lineStarts": [
            0,
            67,
            152,
            232,
            308,
            380,
            385,
            440,
            581,
            586,
            588,
            590,
            613,
            615,
            646,
            692,
            722,
            748,
            759,
            761,
            786,
            836,
            871,
            903,
            916,
            918,
            954,
            986,
            988,
            1020,
            1044,
            1068,
            1070,
            1140,
            1190,
            1197,
            1221
        ],
        "length": 1221
    }
}<|MERGE_RESOLUTION|>--- conflicted
+++ resolved
@@ -419,11 +419,8 @@
                                             "start": 674,
                                             "end": 677,
                                             "fullWidth": 3,
-<<<<<<< HEAD
                                             "width": 3,
-=======
                                             "modifiers": [],
->>>>>>> e3c38734
                                             "identifier": {
                                                 "kind": "IdentifierName",
                                                 "fullStart": 674,
@@ -463,11 +460,8 @@
                                             "start": 679,
                                             "end": 682,
                                             "fullWidth": 3,
-<<<<<<< HEAD
                                             "width": 3,
-=======
                                             "modifiers": [],
->>>>>>> e3c38734
                                             "identifier": {
                                                 "kind": "IdentifierName",
                                                 "fullStart": 679,
@@ -507,11 +501,8 @@
                                             "start": 684,
                                             "end": 687,
                                             "fullWidth": 3,
-<<<<<<< HEAD
                                             "width": 3,
-=======
                                             "modifiers": [],
->>>>>>> e3c38734
                                             "identifier": {
                                                 "kind": "IdentifierName",
                                                 "fullStart": 684,
