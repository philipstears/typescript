--- conflicted
+++ resolved
@@ -250,12 +250,8 @@
                                         "start": 585,
                                         "end": 601,
                                         "fullWidth": 16,
-<<<<<<< HEAD
                                         "width": 16,
-                                        "identifier": {
-=======
                                         "propertyName": {
->>>>>>> 85e84683
                                             "kind": "IdentifierName",
                                             "fullStart": 585,
                                             "fullEnd": 594,
@@ -822,12 +818,8 @@
                                         "start": 730,
                                         "end": 762,
                                         "fullWidth": 32,
-<<<<<<< HEAD
                                         "width": 32,
-                                        "identifier": {
-=======
                                         "propertyName": {
->>>>>>> 85e84683
                                             "kind": "IdentifierName",
                                             "fullStart": 730,
                                             "fullEnd": 737,
