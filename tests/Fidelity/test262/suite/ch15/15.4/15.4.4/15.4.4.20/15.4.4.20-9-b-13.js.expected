--- conflicted
+++ resolved
@@ -707,12 +707,8 @@
                                         "start": 733,
                                         "end": 750,
                                         "fullWidth": 17,
-<<<<<<< HEAD
                                         "width": 17,
-                                        "identifier": {
-=======
                                         "propertyName": {
->>>>>>> 85e84683
                                             "kind": "IdentifierName",
                                             "fullStart": 733,
                                             "fullEnd": 737,
@@ -1881,12 +1877,8 @@
                                                     "start": 1020,
                                                     "end": 1051,
                                                     "fullWidth": 31,
-<<<<<<< HEAD
                                                     "width": 31,
-                                                    "identifier": {
-=======
                                                     "propertyName": {
->>>>>>> 85e84683
                                                         "kind": "IdentifierName",
                                                         "fullStart": 1020,
                                                         "fullEnd": 1027,
