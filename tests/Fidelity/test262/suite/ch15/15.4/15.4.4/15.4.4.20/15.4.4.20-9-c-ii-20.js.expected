{
    "isDeclaration": false,
    "languageVersion": "EcmaScript5",
    "parseOptions": {
        "allowAutomaticSemicolonInsertion": true
    },
    "sourceUnit": {
        "kind": "SourceUnit",
        "fullStart": 0,
        "fullEnd": 933,
        "start": 559,
        "end": 933,
        "fullWidth": 933,
        "width": 374,
        "isIncrementallyUnusable": true,
        "moduleElements": [
            {
                "kind": "FunctionDeclaration",
                "fullStart": 0,
                "fullEnd": 909,
                "start": 559,
                "end": 907,
                "fullWidth": 909,
                "width": 348,
                "modifiers": [],
                "functionKeyword": {
                    "kind": "FunctionKeyword",
                    "fullStart": 0,
                    "fullEnd": 568,
                    "start": 559,
                    "end": 567,
                    "fullWidth": 568,
                    "width": 8,
                    "text": "function",
                    "value": "function",
                    "valueText": "function",
                    "hasLeadingTrivia": true,
                    "hasLeadingComment": true,
                    "hasLeadingNewLine": true,
                    "hasTrailingTrivia": true,
                    "leadingTrivia": [
                        {
                            "kind": "SingleLineCommentTrivia",
                            "text": "/// Copyright (c) 2012 Ecma International.  All rights reserved. "
                        },
                        {
                            "kind": "NewLineTrivia",
                            "text": "\r\n"
                        },
                        {
                            "kind": "SingleLineCommentTrivia",
                            "text": "/// Ecma International makes this code available under the terms and conditions set"
                        },
                        {
                            "kind": "NewLineTrivia",
                            "text": "\r\n"
                        },
                        {
                            "kind": "SingleLineCommentTrivia",
                            "text": "/// forth on http://hg.ecmascript.org/tests/test262/raw-file/tip/LICENSE (the "
                        },
                        {
                            "kind": "NewLineTrivia",
                            "text": "\r\n"
                        },
                        {
                            "kind": "SingleLineCommentTrivia",
                            "text": "/// \"Use Terms\").   Any redistribution of this code must retain the above "
                        },
                        {
                            "kind": "NewLineTrivia",
                            "text": "\r\n"
                        },
                        {
                            "kind": "SingleLineCommentTrivia",
                            "text": "/// copyright and this notice and otherwise comply with the Use Terms."
                        },
                        {
                            "kind": "NewLineTrivia",
                            "text": "\r\n"
                        },
                        {
                            "kind": "MultiLineCommentTrivia",
                            "text": "/**\r\n * @path ch15/15.4/15.4.4/15.4.4.20/15.4.4.20-9-c-ii-20.js\r\n * @description Array.prototype.filter - callbackfn called with correct parameters (thisArg is correct)\r\n */"
                        },
                        {
                            "kind": "NewLineTrivia",
                            "text": "\r\n"
                        },
                        {
                            "kind": "NewLineTrivia",
                            "text": "\r\n"
                        },
                        {
                            "kind": "NewLineTrivia",
                            "text": "\r\n"
                        }
                    ],
                    "trailingTrivia": [
                        {
                            "kind": "WhitespaceTrivia",
                            "text": " "
                        }
                    ]
                },
                "identifier": {
                    "kind": "IdentifierName",
                    "fullStart": 568,
                    "fullEnd": 576,
                    "start": 568,
                    "end": 576,
                    "fullWidth": 8,
                    "width": 8,
                    "text": "testcase",
                    "value": "testcase",
                    "valueText": "testcase"
                },
                "callSignature": {
                    "kind": "CallSignature",
                    "fullStart": 576,
                    "fullEnd": 579,
                    "start": 576,
                    "end": 578,
                    "fullWidth": 3,
                    "width": 2,
                    "parameterList": {
                        "kind": "ParameterList",
                        "fullStart": 576,
                        "fullEnd": 579,
                        "start": 576,
                        "end": 578,
                        "fullWidth": 3,
                        "width": 2,
                        "openParenToken": {
                            "kind": "OpenParenToken",
                            "fullStart": 576,
                            "fullEnd": 577,
                            "start": 576,
                            "end": 577,
                            "fullWidth": 1,
                            "width": 1,
                            "text": "(",
                            "value": "(",
                            "valueText": "("
                        },
                        "parameters": [],
                        "closeParenToken": {
                            "kind": "CloseParenToken",
                            "fullStart": 577,
                            "fullEnd": 579,
                            "start": 577,
                            "end": 578,
                            "fullWidth": 2,
                            "width": 1,
                            "text": ")",
                            "value": ")",
                            "valueText": ")",
                            "hasTrailingTrivia": true,
                            "trailingTrivia": [
                                {
                                    "kind": "WhitespaceTrivia",
                                    "text": " "
                                }
                            ]
                        }
                    }
                },
                "block": {
                    "kind": "Block",
                    "fullStart": 579,
                    "fullEnd": 909,
                    "start": 579,
                    "end": 907,
                    "fullWidth": 330,
                    "width": 328,
                    "openBraceToken": {
                        "kind": "OpenBraceToken",
                        "fullStart": 579,
                        "fullEnd": 582,
                        "start": 579,
                        "end": 580,
                        "fullWidth": 3,
                        "width": 1,
                        "text": "{",
                        "value": "{",
                        "valueText": "{",
                        "hasTrailingTrivia": true,
                        "hasTrailingNewLine": true,
                        "trailingTrivia": [
                            {
                                "kind": "NewLineTrivia",
                                "text": "\r\n"
                            }
                        ]
                    },
                    "statements": [
                        {
                            "kind": "VariableStatement",
                            "fullStart": 582,
                            "fullEnd": 626,
                            "start": 592,
                            "end": 624,
                            "fullWidth": 44,
                            "width": 32,
                            "modifiers": [],
                            "variableDeclaration": {
                                "kind": "VariableDeclaration",
                                "fullStart": 582,
                                "fullEnd": 623,
                                "start": 592,
                                "end": 623,
                                "fullWidth": 41,
                                "width": 31,
                                "varKeyword": {
                                    "kind": "VarKeyword",
                                    "fullStart": 582,
                                    "fullEnd": 596,
                                    "start": 592,
                                    "end": 595,
                                    "fullWidth": 14,
                                    "width": 3,
                                    "text": "var",
                                    "value": "var",
                                    "valueText": "var",
                                    "hasLeadingTrivia": true,
                                    "hasLeadingNewLine": true,
                                    "hasTrailingTrivia": true,
                                    "leadingTrivia": [
                                        {
                                            "kind": "NewLineTrivia",
                                            "text": "\r\n"
                                        },
                                        {
                                            "kind": "WhitespaceTrivia",
                                            "text": "        "
                                        }
                                    ],
                                    "trailingTrivia": [
                                        {
                                            "kind": "WhitespaceTrivia",
                                            "text": " "
                                        }
                                    ]
                                },
                                "variableDeclarators": [
                                    {
                                        "kind": "VariableDeclarator",
                                        "fullStart": 596,
                                        "fullEnd": 623,
                                        "start": 596,
                                        "end": 623,
                                        "fullWidth": 27,
                                        "width": 27,
                                        "identifier": {
                                            "kind": "IdentifierName",
                                            "fullStart": 596,
                                            "fullEnd": 604,
                                            "start": 596,
                                            "end": 603,
                                            "fullWidth": 8,
                                            "width": 7,
                                            "text": "thisArg",
                                            "value": "thisArg",
                                            "valueText": "thisArg",
                                            "hasTrailingTrivia": true,
                                            "trailingTrivia": [
                                                {
                                                    "kind": "WhitespaceTrivia",
                                                    "text": " "
                                                }
                                            ]
                                        },
                                        "equalsValueClause": {
                                            "kind": "EqualsValueClause",
                                            "fullStart": 604,
                                            "fullEnd": 623,
                                            "start": 604,
                                            "end": 623,
                                            "fullWidth": 19,
                                            "width": 19,
                                            "equalsToken": {
                                                "kind": "EqualsToken",
                                                "fullStart": 604,
                                                "fullEnd": 606,
                                                "start": 604,
                                                "end": 605,
                                                "fullWidth": 2,
                                                "width": 1,
                                                "text": "=",
                                                "value": "=",
                                                "valueText": "=",
                                                "hasTrailingTrivia": true,
                                                "trailingTrivia": [
                                                    {
                                                        "kind": "WhitespaceTrivia",
                                                        "text": " "
                                                    }
                                                ]
                                            },
                                            "value": {
                                                "kind": "ObjectLiteralExpression",
                                                "fullStart": 606,
                                                "fullEnd": 623,
                                                "start": 606,
                                                "end": 623,
                                                "fullWidth": 17,
                                                "width": 17,
                                                "openBraceToken": {
                                                    "kind": "OpenBraceToken",
                                                    "fullStart": 606,
                                                    "fullEnd": 608,
                                                    "start": 606,
                                                    "end": 607,
                                                    "fullWidth": 2,
                                                    "width": 1,
                                                    "text": "{",
                                                    "value": "{",
                                                    "valueText": "{",
                                                    "hasTrailingTrivia": true,
                                                    "trailingTrivia": [
                                                        {
                                                            "kind": "WhitespaceTrivia",
                                                            "text": " "
                                                        }
                                                    ]
                                                },
                                                "propertyAssignments": [
                                                    {
                                                        "kind": "SimplePropertyAssignment",
                                                        "fullStart": 608,
                                                        "fullEnd": 622,
                                                        "start": 608,
                                                        "end": 621,
                                                        "fullWidth": 14,
                                                        "width": 13,
                                                        "propertyName": {
                                                            "kind": "IdentifierName",
                                                            "fullStart": 608,
                                                            "fullEnd": 617,
                                                            "start": 608,
                                                            "end": 617,
                                                            "fullWidth": 9,
                                                            "width": 9,
                                                            "text": "threshold",
                                                            "value": "threshold",
                                                            "valueText": "threshold"
                                                        },
                                                        "colonToken": {
                                                            "kind": "ColonToken",
                                                            "fullStart": 617,
                                                            "fullEnd": 619,
                                                            "start": 617,
                                                            "end": 618,
                                                            "fullWidth": 2,
                                                            "width": 1,
                                                            "text": ":",
                                                            "value": ":",
                                                            "valueText": ":",
                                                            "hasTrailingTrivia": true,
                                                            "trailingTrivia": [
                                                                {
                                                                    "kind": "WhitespaceTrivia",
                                                                    "text": " "
                                                                }
                                                            ]
                                                        },
                                                        "expression": {
                                                            "kind": "NumericLiteral",
                                                            "fullStart": 619,
                                                            "fullEnd": 622,
                                                            "start": 619,
                                                            "end": 621,
                                                            "fullWidth": 3,
                                                            "width": 2,
                                                            "text": "10",
                                                            "value": 10,
                                                            "valueText": "10",
                                                            "hasTrailingTrivia": true,
                                                            "trailingTrivia": [
                                                                {
                                                                    "kind": "WhitespaceTrivia",
                                                                    "text": " "
                                                                }
                                                            ]
                                                        }
                                                    }
                                                ],
                                                "closeBraceToken": {
                                                    "kind": "CloseBraceToken",
                                                    "fullStart": 622,
                                                    "fullEnd": 623,
                                                    "start": 622,
                                                    "end": 623,
                                                    "fullWidth": 1,
                                                    "width": 1,
                                                    "text": "}",
                                                    "value": "}",
                                                    "valueText": "}"
                                                }
                                            }
                                        }
                                    }
                                ]
                            },
                            "semicolonToken": {
                                "kind": "SemicolonToken",
                                "fullStart": 623,
                                "fullEnd": 626,
                                "start": 623,
                                "end": 624,
                                "fullWidth": 3,
                                "width": 1,
                                "text": ";",
                                "value": ";",
                                "valueText": ";",
                                "hasTrailingTrivia": true,
                                "hasTrailingNewLine": true,
                                "trailingTrivia": [
                                    {
                                        "kind": "NewLineTrivia",
                                        "text": "\r\n"
                                    }
                                ]
                            }
                        },
                        {
                            "kind": "FunctionDeclaration",
                            "fullStart": 626,
                            "fullEnd": 723,
                            "start": 636,
                            "end": 721,
                            "fullWidth": 97,
                            "width": 85,
                            "modifiers": [],
                            "functionKeyword": {
                                "kind": "FunctionKeyword",
                                "fullStart": 626,
                                "fullEnd": 645,
                                "start": 636,
                                "end": 644,
                                "fullWidth": 19,
                                "width": 8,
                                "text": "function",
                                "value": "function",
                                "valueText": "function",
                                "hasLeadingTrivia": true,
                                "hasLeadingNewLine": true,
                                "hasTrailingTrivia": true,
                                "leadingTrivia": [
                                    {
                                        "kind": "NewLineTrivia",
                                        "text": "\r\n"
                                    },
                                    {
                                        "kind": "WhitespaceTrivia",
                                        "text": "        "
                                    }
                                ],
                                "trailingTrivia": [
                                    {
                                        "kind": "WhitespaceTrivia",
                                        "text": " "
                                    }
                                ]
                            },
                            "identifier": {
                                "kind": "IdentifierName",
                                "fullStart": 645,
                                "fullEnd": 655,
                                "start": 645,
                                "end": 655,
                                "fullWidth": 10,
                                "width": 10,
                                "text": "callbackfn",
                                "value": "callbackfn",
                                "valueText": "callbackfn"
                            },
                            "callSignature": {
                                "kind": "CallSignature",
                                "fullStart": 655,
                                "fullEnd": 671,
                                "start": 655,
                                "end": 670,
                                "fullWidth": 16,
                                "width": 15,
                                "parameterList": {
                                    "kind": "ParameterList",
                                    "fullStart": 655,
                                    "fullEnd": 671,
                                    "start": 655,
                                    "end": 670,
                                    "fullWidth": 16,
                                    "width": 15,
                                    "openParenToken": {
                                        "kind": "OpenParenToken",
                                        "fullStart": 655,
                                        "fullEnd": 656,
                                        "start": 655,
                                        "end": 656,
                                        "fullWidth": 1,
                                        "width": 1,
                                        "text": "(",
                                        "value": "(",
                                        "valueText": "("
                                    },
                                    "parameters": [
                                        {
                                            "kind": "Parameter",
                                            "fullStart": 656,
                                            "fullEnd": 659,
                                            "start": 656,
                                            "end": 659,
                                            "fullWidth": 3,
<<<<<<< HEAD
                                            "width": 3,
=======
                                            "modifiers": [],
>>>>>>> e3c38734
                                            "identifier": {
                                                "kind": "IdentifierName",
                                                "fullStart": 656,
                                                "fullEnd": 659,
                                                "start": 656,
                                                "end": 659,
                                                "fullWidth": 3,
                                                "width": 3,
                                                "text": "val",
                                                "value": "val",
                                                "valueText": "val"
                                            }
                                        },
                                        {
                                            "kind": "CommaToken",
                                            "fullStart": 659,
                                            "fullEnd": 661,
                                            "start": 659,
                                            "end": 660,
                                            "fullWidth": 2,
                                            "width": 1,
                                            "text": ",",
                                            "value": ",",
                                            "valueText": ",",
                                            "hasTrailingTrivia": true,
                                            "trailingTrivia": [
                                                {
                                                    "kind": "WhitespaceTrivia",
                                                    "text": " "
                                                }
                                            ]
                                        },
                                        {
                                            "kind": "Parameter",
                                            "fullStart": 661,
                                            "fullEnd": 664,
                                            "start": 661,
                                            "end": 664,
                                            "fullWidth": 3,
<<<<<<< HEAD
                                            "width": 3,
=======
                                            "modifiers": [],
>>>>>>> e3c38734
                                            "identifier": {
                                                "kind": "IdentifierName",
                                                "fullStart": 661,
                                                "fullEnd": 664,
                                                "start": 661,
                                                "end": 664,
                                                "fullWidth": 3,
                                                "width": 3,
                                                "text": "idx",
                                                "value": "idx",
                                                "valueText": "idx"
                                            }
                                        },
                                        {
                                            "kind": "CommaToken",
                                            "fullStart": 664,
                                            "fullEnd": 666,
                                            "start": 664,
                                            "end": 665,
                                            "fullWidth": 2,
                                            "width": 1,
                                            "text": ",",
                                            "value": ",",
                                            "valueText": ",",
                                            "hasTrailingTrivia": true,
                                            "trailingTrivia": [
                                                {
                                                    "kind": "WhitespaceTrivia",
                                                    "text": " "
                                                }
                                            ]
                                        },
                                        {
                                            "kind": "Parameter",
                                            "fullStart": 666,
                                            "fullEnd": 669,
                                            "start": 666,
                                            "end": 669,
                                            "fullWidth": 3,
<<<<<<< HEAD
                                            "width": 3,
=======
                                            "modifiers": [],
>>>>>>> e3c38734
                                            "identifier": {
                                                "kind": "IdentifierName",
                                                "fullStart": 666,
                                                "fullEnd": 669,
                                                "start": 666,
                                                "end": 669,
                                                "fullWidth": 3,
                                                "width": 3,
                                                "text": "obj",
                                                "value": "obj",
                                                "valueText": "obj"
                                            }
                                        }
                                    ],
                                    "closeParenToken": {
                                        "kind": "CloseParenToken",
                                        "fullStart": 669,
                                        "fullEnd": 671,
                                        "start": 669,
                                        "end": 670,
                                        "fullWidth": 2,
                                        "width": 1,
                                        "text": ")",
                                        "value": ")",
                                        "valueText": ")",
                                        "hasTrailingTrivia": true,
                                        "trailingTrivia": [
                                            {
                                                "kind": "WhitespaceTrivia",
                                                "text": " "
                                            }
                                        ]
                                    }
                                }
                            },
                            "block": {
                                "kind": "Block",
                                "fullStart": 671,
                                "fullEnd": 723,
                                "start": 671,
                                "end": 721,
                                "fullWidth": 52,
                                "width": 50,
                                "openBraceToken": {
                                    "kind": "OpenBraceToken",
                                    "fullStart": 671,
                                    "fullEnd": 674,
                                    "start": 671,
                                    "end": 672,
                                    "fullWidth": 3,
                                    "width": 1,
                                    "text": "{",
                                    "value": "{",
                                    "valueText": "{",
                                    "hasTrailingTrivia": true,
                                    "hasTrailingNewLine": true,
                                    "trailingTrivia": [
                                        {
                                            "kind": "NewLineTrivia",
                                            "text": "\r\n"
                                        }
                                    ]
                                },
                                "statements": [
                                    {
                                        "kind": "ReturnStatement",
                                        "fullStart": 674,
                                        "fullEnd": 712,
                                        "start": 686,
                                        "end": 710,
                                        "fullWidth": 38,
                                        "width": 24,
                                        "returnKeyword": {
                                            "kind": "ReturnKeyword",
                                            "fullStart": 674,
                                            "fullEnd": 693,
                                            "start": 686,
                                            "end": 692,
                                            "fullWidth": 19,
                                            "width": 6,
                                            "text": "return",
                                            "value": "return",
                                            "valueText": "return",
                                            "hasLeadingTrivia": true,
                                            "hasTrailingTrivia": true,
                                            "leadingTrivia": [
                                                {
                                                    "kind": "WhitespaceTrivia",
                                                    "text": "            "
                                                }
                                            ],
                                            "trailingTrivia": [
                                                {
                                                    "kind": "WhitespaceTrivia",
                                                    "text": " "
                                                }
                                            ]
                                        },
                                        "expression": {
                                            "kind": "EqualsExpression",
                                            "fullStart": 693,
                                            "fullEnd": 709,
                                            "start": 693,
                                            "end": 709,
                                            "fullWidth": 16,
                                            "width": 16,
                                            "left": {
                                                "kind": "ThisKeyword",
                                                "fullStart": 693,
                                                "fullEnd": 698,
                                                "start": 693,
                                                "end": 697,
                                                "fullWidth": 5,
                                                "width": 4,
                                                "text": "this",
                                                "value": "this",
                                                "valueText": "this",
                                                "hasTrailingTrivia": true,
                                                "trailingTrivia": [
                                                    {
                                                        "kind": "WhitespaceTrivia",
                                                        "text": " "
                                                    }
                                                ]
                                            },
                                            "operatorToken": {
                                                "kind": "EqualsEqualsEqualsToken",
                                                "fullStart": 698,
                                                "fullEnd": 702,
                                                "start": 698,
                                                "end": 701,
                                                "fullWidth": 4,
                                                "width": 3,
                                                "text": "===",
                                                "value": "===",
                                                "valueText": "===",
                                                "hasTrailingTrivia": true,
                                                "trailingTrivia": [
                                                    {
                                                        "kind": "WhitespaceTrivia",
                                                        "text": " "
                                                    }
                                                ]
                                            },
                                            "right": {
                                                "kind": "IdentifierName",
                                                "fullStart": 702,
                                                "fullEnd": 709,
                                                "start": 702,
                                                "end": 709,
                                                "fullWidth": 7,
                                                "width": 7,
                                                "text": "thisArg",
                                                "value": "thisArg",
                                                "valueText": "thisArg"
                                            }
                                        },
                                        "semicolonToken": {
                                            "kind": "SemicolonToken",
                                            "fullStart": 709,
                                            "fullEnd": 712,
                                            "start": 709,
                                            "end": 710,
                                            "fullWidth": 3,
                                            "width": 1,
                                            "text": ";",
                                            "value": ";",
                                            "valueText": ";",
                                            "hasTrailingTrivia": true,
                                            "hasTrailingNewLine": true,
                                            "trailingTrivia": [
                                                {
                                                    "kind": "NewLineTrivia",
                                                    "text": "\r\n"
                                                }
                                            ]
                                        }
                                    }
                                ],
                                "closeBraceToken": {
                                    "kind": "CloseBraceToken",
                                    "fullStart": 712,
                                    "fullEnd": 723,
                                    "start": 720,
                                    "end": 721,
                                    "fullWidth": 11,
                                    "width": 1,
                                    "text": "}",
                                    "value": "}",
                                    "valueText": "}",
                                    "hasLeadingTrivia": true,
                                    "hasTrailingTrivia": true,
                                    "hasTrailingNewLine": true,
                                    "leadingTrivia": [
                                        {
                                            "kind": "WhitespaceTrivia",
                                            "text": "        "
                                        }
                                    ],
                                    "trailingTrivia": [
                                        {
                                            "kind": "NewLineTrivia",
                                            "text": "\r\n"
                                        }
                                    ]
                                }
                            }
                        },
                        {
                            "kind": "VariableStatement",
                            "fullStart": 723,
                            "fullEnd": 766,
                            "start": 733,
                            "end": 764,
                            "fullWidth": 43,
                            "width": 31,
                            "modifiers": [],
                            "variableDeclaration": {
                                "kind": "VariableDeclaration",
                                "fullStart": 723,
                                "fullEnd": 763,
                                "start": 733,
                                "end": 763,
                                "fullWidth": 40,
                                "width": 30,
                                "varKeyword": {
                                    "kind": "VarKeyword",
                                    "fullStart": 723,
                                    "fullEnd": 737,
                                    "start": 733,
                                    "end": 736,
                                    "fullWidth": 14,
                                    "width": 3,
                                    "text": "var",
                                    "value": "var",
                                    "valueText": "var",
                                    "hasLeadingTrivia": true,
                                    "hasLeadingNewLine": true,
                                    "hasTrailingTrivia": true,
                                    "leadingTrivia": [
                                        {
                                            "kind": "NewLineTrivia",
                                            "text": "\r\n"
                                        },
                                        {
                                            "kind": "WhitespaceTrivia",
                                            "text": "        "
                                        }
                                    ],
                                    "trailingTrivia": [
                                        {
                                            "kind": "WhitespaceTrivia",
                                            "text": " "
                                        }
                                    ]
                                },
                                "variableDeclarators": [
                                    {
                                        "kind": "VariableDeclarator",
                                        "fullStart": 737,
                                        "fullEnd": 763,
                                        "start": 737,
                                        "end": 763,
                                        "fullWidth": 26,
                                        "width": 26,
                                        "identifier": {
                                            "kind": "IdentifierName",
                                            "fullStart": 737,
                                            "fullEnd": 741,
                                            "start": 737,
                                            "end": 740,
                                            "fullWidth": 4,
                                            "width": 3,
                                            "text": "obj",
                                            "value": "obj",
                                            "valueText": "obj",
                                            "hasTrailingTrivia": true,
                                            "trailingTrivia": [
                                                {
                                                    "kind": "WhitespaceTrivia",
                                                    "text": " "
                                                }
                                            ]
                                        },
                                        "equalsValueClause": {
                                            "kind": "EqualsValueClause",
                                            "fullStart": 741,
                                            "fullEnd": 763,
                                            "start": 741,
                                            "end": 763,
                                            "fullWidth": 22,
                                            "width": 22,
                                            "equalsToken": {
                                                "kind": "EqualsToken",
                                                "fullStart": 741,
                                                "fullEnd": 743,
                                                "start": 741,
                                                "end": 742,
                                                "fullWidth": 2,
                                                "width": 1,
                                                "text": "=",
                                                "value": "=",
                                                "valueText": "=",
                                                "hasTrailingTrivia": true,
                                                "trailingTrivia": [
                                                    {
                                                        "kind": "WhitespaceTrivia",
                                                        "text": " "
                                                    }
                                                ]
                                            },
                                            "value": {
                                                "kind": "ObjectLiteralExpression",
                                                "fullStart": 743,
                                                "fullEnd": 763,
                                                "start": 743,
                                                "end": 763,
                                                "fullWidth": 20,
                                                "width": 20,
                                                "openBraceToken": {
                                                    "kind": "OpenBraceToken",
                                                    "fullStart": 743,
                                                    "fullEnd": 745,
                                                    "start": 743,
                                                    "end": 744,
                                                    "fullWidth": 2,
                                                    "width": 1,
                                                    "text": "{",
                                                    "value": "{",
                                                    "valueText": "{",
                                                    "hasTrailingTrivia": true,
                                                    "trailingTrivia": [
                                                        {
                                                            "kind": "WhitespaceTrivia",
                                                            "text": " "
                                                        }
                                                    ]
                                                },
                                                "propertyAssignments": [
                                                    {
                                                        "kind": "SimplePropertyAssignment",
                                                        "fullStart": 745,
                                                        "fullEnd": 750,
                                                        "start": 745,
                                                        "end": 750,
                                                        "fullWidth": 5,
                                                        "width": 5,
                                                        "propertyName": {
                                                            "kind": "NumericLiteral",
                                                            "fullStart": 745,
                                                            "fullEnd": 746,
                                                            "start": 745,
                                                            "end": 746,
                                                            "fullWidth": 1,
                                                            "width": 1,
                                                            "text": "0",
                                                            "value": 0,
                                                            "valueText": "0"
                                                        },
                                                        "colonToken": {
                                                            "kind": "ColonToken",
                                                            "fullStart": 746,
                                                            "fullEnd": 748,
                                                            "start": 746,
                                                            "end": 747,
                                                            "fullWidth": 2,
                                                            "width": 1,
                                                            "text": ":",
                                                            "value": ":",
                                                            "valueText": ":",
                                                            "hasTrailingTrivia": true,
                                                            "trailingTrivia": [
                                                                {
                                                                    "kind": "WhitespaceTrivia",
                                                                    "text": " "
                                                                }
                                                            ]
                                                        },
                                                        "expression": {
                                                            "kind": "NumericLiteral",
                                                            "fullStart": 748,
                                                            "fullEnd": 750,
                                                            "start": 748,
                                                            "end": 750,
                                                            "fullWidth": 2,
                                                            "width": 2,
                                                            "text": "11",
                                                            "value": 11,
                                                            "valueText": "11"
                                                        }
                                                    },
                                                    {
                                                        "kind": "CommaToken",
                                                        "fullStart": 750,
                                                        "fullEnd": 752,
                                                        "start": 750,
                                                        "end": 751,
                                                        "fullWidth": 2,
                                                        "width": 1,
                                                        "text": ",",
                                                        "value": ",",
                                                        "valueText": ",",
                                                        "hasTrailingTrivia": true,
                                                        "trailingTrivia": [
                                                            {
                                                                "kind": "WhitespaceTrivia",
                                                                "text": " "
                                                            }
                                                        ]
                                                    },
                                                    {
                                                        "kind": "SimplePropertyAssignment",
                                                        "fullStart": 752,
                                                        "fullEnd": 762,
                                                        "start": 752,
                                                        "end": 761,
                                                        "fullWidth": 10,
                                                        "width": 9,
                                                        "propertyName": {
                                                            "kind": "IdentifierName",
                                                            "fullStart": 752,
                                                            "fullEnd": 758,
                                                            "start": 752,
                                                            "end": 758,
                                                            "fullWidth": 6,
                                                            "width": 6,
                                                            "text": "length",
                                                            "value": "length",
                                                            "valueText": "length"
                                                        },
                                                        "colonToken": {
                                                            "kind": "ColonToken",
                                                            "fullStart": 758,
                                                            "fullEnd": 760,
                                                            "start": 758,
                                                            "end": 759,
                                                            "fullWidth": 2,
                                                            "width": 1,
                                                            "text": ":",
                                                            "value": ":",
                                                            "valueText": ":",
                                                            "hasTrailingTrivia": true,
                                                            "trailingTrivia": [
                                                                {
                                                                    "kind": "WhitespaceTrivia",
                                                                    "text": " "
                                                                }
                                                            ]
                                                        },
                                                        "expression": {
                                                            "kind": "NumericLiteral",
                                                            "fullStart": 760,
                                                            "fullEnd": 762,
                                                            "start": 760,
                                                            "end": 761,
                                                            "fullWidth": 2,
                                                            "width": 1,
                                                            "text": "1",
                                                            "value": 1,
                                                            "valueText": "1",
                                                            "hasTrailingTrivia": true,
                                                            "trailingTrivia": [
                                                                {
                                                                    "kind": "WhitespaceTrivia",
                                                                    "text": " "
                                                                }
                                                            ]
                                                        }
                                                    }
                                                ],
                                                "closeBraceToken": {
                                                    "kind": "CloseBraceToken",
                                                    "fullStart": 762,
                                                    "fullEnd": 763,
                                                    "start": 762,
                                                    "end": 763,
                                                    "fullWidth": 1,
                                                    "width": 1,
                                                    "text": "}",
                                                    "value": "}",
                                                    "valueText": "}"
                                                }
                                            }
                                        }
                                    }
                                ]
                            },
                            "semicolonToken": {
                                "kind": "SemicolonToken",
                                "fullStart": 763,
                                "fullEnd": 766,
                                "start": 763,
                                "end": 764,
                                "fullWidth": 3,
                                "width": 1,
                                "text": ";",
                                "value": ";",
                                "valueText": ";",
                                "hasTrailingTrivia": true,
                                "hasTrailingNewLine": true,
                                "trailingTrivia": [
                                    {
                                        "kind": "NewLineTrivia",
                                        "text": "\r\n"
                                    }
                                ]
                            }
                        },
                        {
                            "kind": "VariableStatement",
                            "fullStart": 766,
                            "fullEnd": 843,
                            "start": 774,
                            "end": 841,
                            "fullWidth": 77,
                            "width": 67,
                            "modifiers": [],
                            "variableDeclaration": {
                                "kind": "VariableDeclaration",
                                "fullStart": 766,
                                "fullEnd": 840,
                                "start": 774,
                                "end": 840,
                                "fullWidth": 74,
                                "width": 66,
                                "varKeyword": {
                                    "kind": "VarKeyword",
                                    "fullStart": 766,
                                    "fullEnd": 778,
                                    "start": 774,
                                    "end": 777,
                                    "fullWidth": 12,
                                    "width": 3,
                                    "text": "var",
                                    "value": "var",
                                    "valueText": "var",
                                    "hasLeadingTrivia": true,
                                    "hasTrailingTrivia": true,
                                    "leadingTrivia": [
                                        {
                                            "kind": "WhitespaceTrivia",
                                            "text": "        "
                                        }
                                    ],
                                    "trailingTrivia": [
                                        {
                                            "kind": "WhitespaceTrivia",
                                            "text": " "
                                        }
                                    ]
                                },
                                "variableDeclarators": [
                                    {
                                        "kind": "VariableDeclarator",
                                        "fullStart": 778,
                                        "fullEnd": 840,
                                        "start": 778,
                                        "end": 840,
                                        "fullWidth": 62,
                                        "width": 62,
                                        "identifier": {
                                            "kind": "IdentifierName",
                                            "fullStart": 778,
                                            "fullEnd": 785,
                                            "start": 778,
                                            "end": 784,
                                            "fullWidth": 7,
                                            "width": 6,
                                            "text": "newArr",
                                            "value": "newArr",
                                            "valueText": "newArr",
                                            "hasTrailingTrivia": true,
                                            "trailingTrivia": [
                                                {
                                                    "kind": "WhitespaceTrivia",
                                                    "text": " "
                                                }
                                            ]
                                        },
                                        "equalsValueClause": {
                                            "kind": "EqualsValueClause",
                                            "fullStart": 785,
                                            "fullEnd": 840,
                                            "start": 785,
                                            "end": 840,
                                            "fullWidth": 55,
                                            "width": 55,
                                            "equalsToken": {
                                                "kind": "EqualsToken",
                                                "fullStart": 785,
                                                "fullEnd": 787,
                                                "start": 785,
                                                "end": 786,
                                                "fullWidth": 2,
                                                "width": 1,
                                                "text": "=",
                                                "value": "=",
                                                "valueText": "=",
                                                "hasTrailingTrivia": true,
                                                "trailingTrivia": [
                                                    {
                                                        "kind": "WhitespaceTrivia",
                                                        "text": " "
                                                    }
                                                ]
                                            },
                                            "value": {
                                                "kind": "InvocationExpression",
                                                "fullStart": 787,
                                                "fullEnd": 840,
                                                "start": 787,
                                                "end": 840,
                                                "fullWidth": 53,
                                                "width": 53,
                                                "expression": {
                                                    "kind": "MemberAccessExpression",
                                                    "fullStart": 787,
                                                    "fullEnd": 814,
                                                    "start": 787,
                                                    "end": 814,
                                                    "fullWidth": 27,
                                                    "width": 27,
                                                    "expression": {
                                                        "kind": "MemberAccessExpression",
                                                        "fullStart": 787,
                                                        "fullEnd": 809,
                                                        "start": 787,
                                                        "end": 809,
                                                        "fullWidth": 22,
                                                        "width": 22,
                                                        "expression": {
                                                            "kind": "MemberAccessExpression",
                                                            "fullStart": 787,
                                                            "fullEnd": 802,
                                                            "start": 787,
                                                            "end": 802,
                                                            "fullWidth": 15,
                                                            "width": 15,
                                                            "expression": {
                                                                "kind": "IdentifierName",
                                                                "fullStart": 787,
                                                                "fullEnd": 792,
                                                                "start": 787,
                                                                "end": 792,
                                                                "fullWidth": 5,
                                                                "width": 5,
                                                                "text": "Array",
                                                                "value": "Array",
                                                                "valueText": "Array"
                                                            },
                                                            "dotToken": {
                                                                "kind": "DotToken",
                                                                "fullStart": 792,
                                                                "fullEnd": 793,
                                                                "start": 792,
                                                                "end": 793,
                                                                "fullWidth": 1,
                                                                "width": 1,
                                                                "text": ".",
                                                                "value": ".",
                                                                "valueText": "."
                                                            },
                                                            "name": {
                                                                "kind": "IdentifierName",
                                                                "fullStart": 793,
                                                                "fullEnd": 802,
                                                                "start": 793,
                                                                "end": 802,
                                                                "fullWidth": 9,
                                                                "width": 9,
                                                                "text": "prototype",
                                                                "value": "prototype",
                                                                "valueText": "prototype"
                                                            }
                                                        },
                                                        "dotToken": {
                                                            "kind": "DotToken",
                                                            "fullStart": 802,
                                                            "fullEnd": 803,
                                                            "start": 802,
                                                            "end": 803,
                                                            "fullWidth": 1,
                                                            "width": 1,
                                                            "text": ".",
                                                            "value": ".",
                                                            "valueText": "."
                                                        },
                                                        "name": {
                                                            "kind": "IdentifierName",
                                                            "fullStart": 803,
                                                            "fullEnd": 809,
                                                            "start": 803,
                                                            "end": 809,
                                                            "fullWidth": 6,
                                                            "width": 6,
                                                            "text": "filter",
                                                            "value": "filter",
                                                            "valueText": "filter"
                                                        }
                                                    },
                                                    "dotToken": {
                                                        "kind": "DotToken",
                                                        "fullStart": 809,
                                                        "fullEnd": 810,
                                                        "start": 809,
                                                        "end": 810,
                                                        "fullWidth": 1,
                                                        "width": 1,
                                                        "text": ".",
                                                        "value": ".",
                                                        "valueText": "."
                                                    },
                                                    "name": {
                                                        "kind": "IdentifierName",
                                                        "fullStart": 810,
                                                        "fullEnd": 814,
                                                        "start": 810,
                                                        "end": 814,
                                                        "fullWidth": 4,
                                                        "width": 4,
                                                        "text": "call",
                                                        "value": "call",
                                                        "valueText": "call"
                                                    }
                                                },
                                                "argumentList": {
                                                    "kind": "ArgumentList",
                                                    "fullStart": 814,
                                                    "fullEnd": 840,
                                                    "start": 814,
                                                    "end": 840,
                                                    "fullWidth": 26,
                                                    "width": 26,
                                                    "openParenToken": {
                                                        "kind": "OpenParenToken",
                                                        "fullStart": 814,
                                                        "fullEnd": 815,
                                                        "start": 814,
                                                        "end": 815,
                                                        "fullWidth": 1,
                                                        "width": 1,
                                                        "text": "(",
                                                        "value": "(",
                                                        "valueText": "("
                                                    },
                                                    "arguments": [
                                                        {
                                                            "kind": "IdentifierName",
                                                            "fullStart": 815,
                                                            "fullEnd": 818,
                                                            "start": 815,
                                                            "end": 818,
                                                            "fullWidth": 3,
                                                            "width": 3,
                                                            "text": "obj",
                                                            "value": "obj",
                                                            "valueText": "obj"
                                                        },
                                                        {
                                                            "kind": "CommaToken",
                                                            "fullStart": 818,
                                                            "fullEnd": 820,
                                                            "start": 818,
                                                            "end": 819,
                                                            "fullWidth": 2,
                                                            "width": 1,
                                                            "text": ",",
                                                            "value": ",",
                                                            "valueText": ",",
                                                            "hasTrailingTrivia": true,
                                                            "trailingTrivia": [
                                                                {
                                                                    "kind": "WhitespaceTrivia",
                                                                    "text": " "
                                                                }
                                                            ]
                                                        },
                                                        {
                                                            "kind": "IdentifierName",
                                                            "fullStart": 820,
                                                            "fullEnd": 830,
                                                            "start": 820,
                                                            "end": 830,
                                                            "fullWidth": 10,
                                                            "width": 10,
                                                            "text": "callbackfn",
                                                            "value": "callbackfn",
                                                            "valueText": "callbackfn"
                                                        },
                                                        {
                                                            "kind": "CommaToken",
                                                            "fullStart": 830,
                                                            "fullEnd": 832,
                                                            "start": 830,
                                                            "end": 831,
                                                            "fullWidth": 2,
                                                            "width": 1,
                                                            "text": ",",
                                                            "value": ",",
                                                            "valueText": ",",
                                                            "hasTrailingTrivia": true,
                                                            "trailingTrivia": [
                                                                {
                                                                    "kind": "WhitespaceTrivia",
                                                                    "text": " "
                                                                }
                                                            ]
                                                        },
                                                        {
                                                            "kind": "IdentifierName",
                                                            "fullStart": 832,
                                                            "fullEnd": 839,
                                                            "start": 832,
                                                            "end": 839,
                                                            "fullWidth": 7,
                                                            "width": 7,
                                                            "text": "thisArg",
                                                            "value": "thisArg",
                                                            "valueText": "thisArg"
                                                        }
                                                    ],
                                                    "closeParenToken": {
                                                        "kind": "CloseParenToken",
                                                        "fullStart": 839,
                                                        "fullEnd": 840,
                                                        "start": 839,
                                                        "end": 840,
                                                        "fullWidth": 1,
                                                        "width": 1,
                                                        "text": ")",
                                                        "value": ")",
                                                        "valueText": ")"
                                                    }
                                                }
                                            }
                                        }
                                    }
                                ]
                            },
                            "semicolonToken": {
                                "kind": "SemicolonToken",
                                "fullStart": 840,
                                "fullEnd": 843,
                                "start": 840,
                                "end": 841,
                                "fullWidth": 3,
                                "width": 1,
                                "text": ";",
                                "value": ";",
                                "valueText": ";",
                                "hasTrailingTrivia": true,
                                "hasTrailingNewLine": true,
                                "trailingTrivia": [
                                    {
                                        "kind": "NewLineTrivia",
                                        "text": "\r\n"
                                    }
                                ]
                            }
                        },
                        {
                            "kind": "ReturnStatement",
                            "fullStart": 843,
                            "fullEnd": 902,
                            "start": 853,
                            "end": 900,
                            "fullWidth": 59,
                            "width": 47,
                            "returnKeyword": {
                                "kind": "ReturnKeyword",
                                "fullStart": 843,
                                "fullEnd": 860,
                                "start": 853,
                                "end": 859,
                                "fullWidth": 17,
                                "width": 6,
                                "text": "return",
                                "value": "return",
                                "valueText": "return",
                                "hasLeadingTrivia": true,
                                "hasLeadingNewLine": true,
                                "hasTrailingTrivia": true,
                                "leadingTrivia": [
                                    {
                                        "kind": "NewLineTrivia",
                                        "text": "\r\n"
                                    },
                                    {
                                        "kind": "WhitespaceTrivia",
                                        "text": "        "
                                    }
                                ],
                                "trailingTrivia": [
                                    {
                                        "kind": "WhitespaceTrivia",
                                        "text": " "
                                    }
                                ]
                            },
                            "expression": {
                                "kind": "LogicalAndExpression",
                                "fullStart": 860,
                                "fullEnd": 899,
                                "start": 860,
                                "end": 899,
                                "fullWidth": 39,
                                "width": 39,
                                "left": {
                                    "kind": "EqualsExpression",
                                    "fullStart": 860,
                                    "fullEnd": 880,
                                    "start": 860,
                                    "end": 879,
                                    "fullWidth": 20,
                                    "width": 19,
                                    "left": {
                                        "kind": "MemberAccessExpression",
                                        "fullStart": 860,
                                        "fullEnd": 874,
                                        "start": 860,
                                        "end": 873,
                                        "fullWidth": 14,
                                        "width": 13,
                                        "expression": {
                                            "kind": "IdentifierName",
                                            "fullStart": 860,
                                            "fullEnd": 866,
                                            "start": 860,
                                            "end": 866,
                                            "fullWidth": 6,
                                            "width": 6,
                                            "text": "newArr",
                                            "value": "newArr",
                                            "valueText": "newArr"
                                        },
                                        "dotToken": {
                                            "kind": "DotToken",
                                            "fullStart": 866,
                                            "fullEnd": 867,
                                            "start": 866,
                                            "end": 867,
                                            "fullWidth": 1,
                                            "width": 1,
                                            "text": ".",
                                            "value": ".",
                                            "valueText": "."
                                        },
                                        "name": {
                                            "kind": "IdentifierName",
                                            "fullStart": 867,
                                            "fullEnd": 874,
                                            "start": 867,
                                            "end": 873,
                                            "fullWidth": 7,
                                            "width": 6,
                                            "text": "length",
                                            "value": "length",
                                            "valueText": "length",
                                            "hasTrailingTrivia": true,
                                            "trailingTrivia": [
                                                {
                                                    "kind": "WhitespaceTrivia",
                                                    "text": " "
                                                }
                                            ]
                                        }
                                    },
                                    "operatorToken": {
                                        "kind": "EqualsEqualsEqualsToken",
                                        "fullStart": 874,
                                        "fullEnd": 878,
                                        "start": 874,
                                        "end": 877,
                                        "fullWidth": 4,
                                        "width": 3,
                                        "text": "===",
                                        "value": "===",
                                        "valueText": "===",
                                        "hasTrailingTrivia": true,
                                        "trailingTrivia": [
                                            {
                                                "kind": "WhitespaceTrivia",
                                                "text": " "
                                            }
                                        ]
                                    },
                                    "right": {
                                        "kind": "NumericLiteral",
                                        "fullStart": 878,
                                        "fullEnd": 880,
                                        "start": 878,
                                        "end": 879,
                                        "fullWidth": 2,
                                        "width": 1,
                                        "text": "1",
                                        "value": 1,
                                        "valueText": "1",
                                        "hasTrailingTrivia": true,
                                        "trailingTrivia": [
                                            {
                                                "kind": "WhitespaceTrivia",
                                                "text": " "
                                            }
                                        ]
                                    }
                                },
                                "operatorToken": {
                                    "kind": "AmpersandAmpersandToken",
                                    "fullStart": 880,
                                    "fullEnd": 883,
                                    "start": 880,
                                    "end": 882,
                                    "fullWidth": 3,
                                    "width": 2,
                                    "text": "&&",
                                    "value": "&&",
                                    "valueText": "&&",
                                    "hasTrailingTrivia": true,
                                    "trailingTrivia": [
                                        {
                                            "kind": "WhitespaceTrivia",
                                            "text": " "
                                        }
                                    ]
                                },
                                "right": {
                                    "kind": "EqualsExpression",
                                    "fullStart": 883,
                                    "fullEnd": 899,
                                    "start": 883,
                                    "end": 899,
                                    "fullWidth": 16,
                                    "width": 16,
                                    "left": {
                                        "kind": "ElementAccessExpression",
                                        "fullStart": 883,
                                        "fullEnd": 893,
                                        "start": 883,
                                        "end": 892,
                                        "fullWidth": 10,
                                        "width": 9,
                                        "expression": {
                                            "kind": "IdentifierName",
                                            "fullStart": 883,
                                            "fullEnd": 889,
                                            "start": 883,
                                            "end": 889,
                                            "fullWidth": 6,
                                            "width": 6,
                                            "text": "newArr",
                                            "value": "newArr",
                                            "valueText": "newArr"
                                        },
                                        "openBracketToken": {
                                            "kind": "OpenBracketToken",
                                            "fullStart": 889,
                                            "fullEnd": 890,
                                            "start": 889,
                                            "end": 890,
                                            "fullWidth": 1,
                                            "width": 1,
                                            "text": "[",
                                            "value": "[",
                                            "valueText": "["
                                        },
                                        "argumentExpression": {
                                            "kind": "NumericLiteral",
                                            "fullStart": 890,
                                            "fullEnd": 891,
                                            "start": 890,
                                            "end": 891,
                                            "fullWidth": 1,
                                            "width": 1,
                                            "text": "0",
                                            "value": 0,
                                            "valueText": "0"
                                        },
                                        "closeBracketToken": {
                                            "kind": "CloseBracketToken",
                                            "fullStart": 891,
                                            "fullEnd": 893,
                                            "start": 891,
                                            "end": 892,
                                            "fullWidth": 2,
                                            "width": 1,
                                            "text": "]",
                                            "value": "]",
                                            "valueText": "]",
                                            "hasTrailingTrivia": true,
                                            "trailingTrivia": [
                                                {
                                                    "kind": "WhitespaceTrivia",
                                                    "text": " "
                                                }
                                            ]
                                        }
                                    },
                                    "operatorToken": {
                                        "kind": "EqualsEqualsEqualsToken",
                                        "fullStart": 893,
                                        "fullEnd": 897,
                                        "start": 893,
                                        "end": 896,
                                        "fullWidth": 4,
                                        "width": 3,
                                        "text": "===",
                                        "value": "===",
                                        "valueText": "===",
                                        "hasTrailingTrivia": true,
                                        "trailingTrivia": [
                                            {
                                                "kind": "WhitespaceTrivia",
                                                "text": " "
                                            }
                                        ]
                                    },
                                    "right": {
                                        "kind": "NumericLiteral",
                                        "fullStart": 897,
                                        "fullEnd": 899,
                                        "start": 897,
                                        "end": 899,
                                        "fullWidth": 2,
                                        "width": 2,
                                        "text": "11",
                                        "value": 11,
                                        "valueText": "11"
                                    }
                                }
                            },
                            "semicolonToken": {
                                "kind": "SemicolonToken",
                                "fullStart": 899,
                                "fullEnd": 902,
                                "start": 899,
                                "end": 900,
                                "fullWidth": 3,
                                "width": 1,
                                "text": ";",
                                "value": ";",
                                "valueText": ";",
                                "hasTrailingTrivia": true,
                                "hasTrailingNewLine": true,
                                "trailingTrivia": [
                                    {
                                        "kind": "NewLineTrivia",
                                        "text": "\r\n"
                                    }
                                ]
                            }
                        }
                    ],
                    "closeBraceToken": {
                        "kind": "CloseBraceToken",
                        "fullStart": 902,
                        "fullEnd": 909,
                        "start": 906,
                        "end": 907,
                        "fullWidth": 7,
                        "width": 1,
                        "text": "}",
                        "value": "}",
                        "valueText": "}",
                        "hasLeadingTrivia": true,
                        "hasTrailingTrivia": true,
                        "hasTrailingNewLine": true,
                        "leadingTrivia": [
                            {
                                "kind": "WhitespaceTrivia",
                                "text": "    "
                            }
                        ],
                        "trailingTrivia": [
                            {
                                "kind": "NewLineTrivia",
                                "text": "\r\n"
                            }
                        ]
                    }
                }
            },
            {
                "kind": "ExpressionStatement",
                "fullStart": 909,
                "fullEnd": 933,
                "start": 909,
                "end": 931,
                "fullWidth": 24,
                "width": 22,
                "expression": {
                    "kind": "InvocationExpression",
                    "fullStart": 909,
                    "fullEnd": 930,
                    "start": 909,
                    "end": 930,
                    "fullWidth": 21,
                    "width": 21,
                    "expression": {
                        "kind": "IdentifierName",
                        "fullStart": 909,
                        "fullEnd": 920,
                        "start": 909,
                        "end": 920,
                        "fullWidth": 11,
                        "width": 11,
                        "text": "runTestCase",
                        "value": "runTestCase",
                        "valueText": "runTestCase"
                    },
                    "argumentList": {
                        "kind": "ArgumentList",
                        "fullStart": 920,
                        "fullEnd": 930,
                        "start": 920,
                        "end": 930,
                        "fullWidth": 10,
                        "width": 10,
                        "openParenToken": {
                            "kind": "OpenParenToken",
                            "fullStart": 920,
                            "fullEnd": 921,
                            "start": 920,
                            "end": 921,
                            "fullWidth": 1,
                            "width": 1,
                            "text": "(",
                            "value": "(",
                            "valueText": "("
                        },
                        "arguments": [
                            {
                                "kind": "IdentifierName",
                                "fullStart": 921,
                                "fullEnd": 929,
                                "start": 921,
                                "end": 929,
                                "fullWidth": 8,
                                "width": 8,
                                "text": "testcase",
                                "value": "testcase",
                                "valueText": "testcase"
                            }
                        ],
                        "closeParenToken": {
                            "kind": "CloseParenToken",
                            "fullStart": 929,
                            "fullEnd": 930,
                            "start": 929,
                            "end": 930,
                            "fullWidth": 1,
                            "width": 1,
                            "text": ")",
                            "value": ")",
                            "valueText": ")"
                        }
                    }
                },
                "semicolonToken": {
                    "kind": "SemicolonToken",
                    "fullStart": 930,
                    "fullEnd": 933,
                    "start": 930,
                    "end": 931,
                    "fullWidth": 3,
                    "width": 1,
                    "text": ";",
                    "value": ";",
                    "valueText": ";",
                    "hasTrailingTrivia": true,
                    "hasTrailingNewLine": true,
                    "trailingTrivia": [
                        {
                            "kind": "NewLineTrivia",
                            "text": "\r\n"
                        }
                    ]
                }
            }
        ],
        "endOfFileToken": {
            "kind": "EndOfFileToken",
            "fullStart": 933,
            "fullEnd": 933,
            "start": 933,
            "end": 933,
            "fullWidth": 0,
            "width": 0,
            "text": ""
        }
    },
    "lineMap": {
        "lineStarts": [
            0,
            67,
            152,
            232,
            308,
            380,
            385,
            445,
            550,
            555,
            557,
            559,
            582,
            584,
            626,
            628,
            674,
            712,
            723,
            725,
            766,
            843,
            845,
            902,
            909,
            933
        ],
        "length": 933
    }
}<|MERGE_RESOLUTION|>--- conflicted
+++ resolved
@@ -511,11 +511,8 @@
                                             "start": 656,
                                             "end": 659,
                                             "fullWidth": 3,
-<<<<<<< HEAD
                                             "width": 3,
-=======
                                             "modifiers": [],
->>>>>>> e3c38734
                                             "identifier": {
                                                 "kind": "IdentifierName",
                                                 "fullStart": 656,
@@ -555,11 +552,8 @@
                                             "start": 661,
                                             "end": 664,
                                             "fullWidth": 3,
-<<<<<<< HEAD
                                             "width": 3,
-=======
                                             "modifiers": [],
->>>>>>> e3c38734
                                             "identifier": {
                                                 "kind": "IdentifierName",
                                                 "fullStart": 661,
@@ -599,11 +593,8 @@
                                             "start": 666,
                                             "end": 669,
                                             "fullWidth": 3,
-<<<<<<< HEAD
                                             "width": 3,
-=======
                                             "modifiers": [],
->>>>>>> e3c38734
                                             "identifier": {
                                                 "kind": "IdentifierName",
                                                 "fullStart": 666,
