{
    "isDeclaration": false,
    "languageVersion": "EcmaScript5",
    "parseOptions": {
        "allowAutomaticSemicolonInsertion": true
    },
    "sourceUnit": {
        "kind": "SourceUnit",
        "fullStart": 0,
        "fullEnd": 897,
        "start": 521,
        "end": 897,
        "fullWidth": 897,
        "width": 376,
        "isIncrementallyUnusable": true,
        "moduleElements": [
            {
                "kind": "FunctionDeclaration",
                "fullStart": 0,
                "fullEnd": 873,
                "start": 521,
                "end": 871,
                "fullWidth": 873,
                "width": 350,
                "modifiers": [],
                "functionKeyword": {
                    "kind": "FunctionKeyword",
                    "fullStart": 0,
                    "fullEnd": 530,
                    "start": 521,
                    "end": 529,
                    "fullWidth": 530,
                    "width": 8,
                    "text": "function",
                    "value": "function",
                    "valueText": "function",
                    "hasLeadingTrivia": true,
                    "hasLeadingComment": true,
                    "hasLeadingNewLine": true,
                    "hasTrailingTrivia": true,
                    "leadingTrivia": [
                        {
                            "kind": "SingleLineCommentTrivia",
                            "text": "/// Copyright (c) 2012 Ecma International.  All rights reserved. "
                        },
                        {
                            "kind": "NewLineTrivia",
                            "text": "\r\n"
                        },
                        {
                            "kind": "SingleLineCommentTrivia",
                            "text": "/// Ecma International makes this code available under the terms and conditions set"
                        },
                        {
                            "kind": "NewLineTrivia",
                            "text": "\r\n"
                        },
                        {
                            "kind": "SingleLineCommentTrivia",
                            "text": "/// forth on http://hg.ecmascript.org/tests/test262/raw-file/tip/LICENSE (the "
                        },
                        {
                            "kind": "NewLineTrivia",
                            "text": "\r\n"
                        },
                        {
                            "kind": "SingleLineCommentTrivia",
                            "text": "/// \"Use Terms\").   Any redistribution of this code must retain the above "
                        },
                        {
                            "kind": "NewLineTrivia",
                            "text": "\r\n"
                        },
                        {
                            "kind": "SingleLineCommentTrivia",
                            "text": "/// copyright and this notice and otherwise comply with the Use Terms."
                        },
                        {
                            "kind": "NewLineTrivia",
                            "text": "\r\n"
                        },
                        {
                            "kind": "MultiLineCommentTrivia",
                            "text": "/**\r\n * @path ch15/15.4/15.4.4/15.4.4.20/15.4.4.20-3-1.js\r\n * @description Array.prototype.filter - value of 'length' is undefined\r\n */"
                        },
                        {
                            "kind": "NewLineTrivia",
                            "text": "\r\n"
                        },
                        {
                            "kind": "NewLineTrivia",
                            "text": "\r\n"
                        },
                        {
                            "kind": "NewLineTrivia",
                            "text": "\r\n"
                        }
                    ],
                    "trailingTrivia": [
                        {
                            "kind": "WhitespaceTrivia",
                            "text": " "
                        }
                    ]
                },
                "identifier": {
                    "kind": "IdentifierName",
                    "fullStart": 530,
                    "fullEnd": 538,
                    "start": 530,
                    "end": 538,
                    "fullWidth": 8,
                    "width": 8,
                    "text": "testcase",
                    "value": "testcase",
                    "valueText": "testcase"
                },
                "callSignature": {
                    "kind": "CallSignature",
                    "fullStart": 538,
                    "fullEnd": 541,
                    "start": 538,
                    "end": 540,
                    "fullWidth": 3,
                    "width": 2,
                    "parameterList": {
                        "kind": "ParameterList",
                        "fullStart": 538,
                        "fullEnd": 541,
                        "start": 538,
                        "end": 540,
                        "fullWidth": 3,
                        "width": 2,
                        "openParenToken": {
                            "kind": "OpenParenToken",
                            "fullStart": 538,
                            "fullEnd": 539,
                            "start": 538,
                            "end": 539,
                            "fullWidth": 1,
                            "width": 1,
                            "text": "(",
                            "value": "(",
                            "valueText": "("
                        },
                        "parameters": [],
                        "closeParenToken": {
                            "kind": "CloseParenToken",
                            "fullStart": 539,
                            "fullEnd": 541,
                            "start": 539,
                            "end": 540,
                            "fullWidth": 2,
                            "width": 1,
                            "text": ")",
                            "value": ")",
                            "valueText": ")",
                            "hasTrailingTrivia": true,
                            "trailingTrivia": [
                                {
                                    "kind": "WhitespaceTrivia",
                                    "text": " "
                                }
                            ]
                        }
                    }
                },
                "block": {
                    "kind": "Block",
                    "fullStart": 541,
                    "fullEnd": 873,
                    "start": 541,
                    "end": 871,
                    "fullWidth": 332,
                    "width": 330,
                    "openBraceToken": {
                        "kind": "OpenBraceToken",
                        "fullStart": 541,
                        "fullEnd": 544,
                        "start": 541,
                        "end": 542,
                        "fullWidth": 3,
                        "width": 1,
                        "text": "{",
                        "value": "{",
                        "valueText": "{",
                        "hasTrailingTrivia": true,
                        "hasTrailingNewLine": true,
                        "trailingTrivia": [
                            {
                                "kind": "NewLineTrivia",
                                "text": "\r\n"
                            }
                        ]
                    },
                    "statements": [
                        {
                            "kind": "VariableStatement",
                            "fullStart": 544,
                            "fullEnd": 577,
                            "start": 554,
                            "end": 575,
                            "fullWidth": 33,
                            "width": 21,
                            "modifiers": [],
                            "variableDeclaration": {
                                "kind": "VariableDeclaration",
                                "fullStart": 544,
                                "fullEnd": 574,
                                "start": 554,
                                "end": 574,
                                "fullWidth": 30,
                                "width": 20,
                                "varKeyword": {
                                    "kind": "VarKeyword",
                                    "fullStart": 544,
                                    "fullEnd": 558,
                                    "start": 554,
                                    "end": 557,
                                    "fullWidth": 14,
                                    "width": 3,
                                    "text": "var",
                                    "value": "var",
                                    "valueText": "var",
                                    "hasLeadingTrivia": true,
                                    "hasLeadingNewLine": true,
                                    "hasTrailingTrivia": true,
                                    "leadingTrivia": [
                                        {
                                            "kind": "NewLineTrivia",
                                            "text": "\r\n"
                                        },
                                        {
                                            "kind": "WhitespaceTrivia",
                                            "text": "        "
                                        }
                                    ],
                                    "trailingTrivia": [
                                        {
                                            "kind": "WhitespaceTrivia",
                                            "text": " "
                                        }
                                    ]
                                },
                                "variableDeclarators": [
                                    {
                                        "kind": "VariableDeclarator",
                                        "fullStart": 558,
                                        "fullEnd": 574,
                                        "start": 558,
                                        "end": 574,
                                        "fullWidth": 16,
                                        "width": 16,
                                        "identifier": {
                                            "kind": "IdentifierName",
                                            "fullStart": 558,
                                            "fullEnd": 567,
                                            "start": 558,
                                            "end": 566,
                                            "fullWidth": 9,
                                            "width": 8,
                                            "text": "accessed",
                                            "value": "accessed",
                                            "valueText": "accessed",
                                            "hasTrailingTrivia": true,
                                            "trailingTrivia": [
                                                {
                                                    "kind": "WhitespaceTrivia",
                                                    "text": " "
                                                }
                                            ]
                                        },
                                        "equalsValueClause": {
                                            "kind": "EqualsValueClause",
                                            "fullStart": 567,
                                            "fullEnd": 574,
                                            "start": 567,
                                            "end": 574,
                                            "fullWidth": 7,
                                            "width": 7,
                                            "equalsToken": {
                                                "kind": "EqualsToken",
                                                "fullStart": 567,
                                                "fullEnd": 569,
                                                "start": 567,
                                                "end": 568,
                                                "fullWidth": 2,
                                                "width": 1,
                                                "text": "=",
                                                "value": "=",
                                                "valueText": "=",
                                                "hasTrailingTrivia": true,
                                                "trailingTrivia": [
                                                    {
                                                        "kind": "WhitespaceTrivia",
                                                        "text": " "
                                                    }
                                                ]
                                            },
                                            "value": {
                                                "kind": "FalseKeyword",
                                                "fullStart": 569,
                                                "fullEnd": 574,
                                                "start": 569,
                                                "end": 574,
                                                "fullWidth": 5,
                                                "width": 5,
                                                "text": "false",
                                                "value": false,
                                                "valueText": "false"
                                            }
                                        }
                                    }
                                ]
                            },
                            "semicolonToken": {
                                "kind": "SemicolonToken",
                                "fullStart": 574,
                                "fullEnd": 577,
                                "start": 574,
                                "end": 575,
                                "fullWidth": 3,
                                "width": 1,
                                "text": ";",
                                "value": ";",
                                "valueText": ";",
                                "hasTrailingTrivia": true,
                                "hasTrailingNewLine": true,
                                "trailingTrivia": [
                                    {
                                        "kind": "NewLineTrivia",
                                        "text": "\r\n"
                                    }
                                ]
                            }
                        },
                        {
                            "kind": "FunctionDeclaration",
                            "fullStart": 577,
                            "fullEnd": 690,
                            "start": 585,
                            "end": 688,
                            "fullWidth": 113,
                            "width": 103,
                            "modifiers": [],
                            "functionKeyword": {
                                "kind": "FunctionKeyword",
                                "fullStart": 577,
                                "fullEnd": 594,
                                "start": 585,
                                "end": 593,
                                "fullWidth": 17,
                                "width": 8,
                                "text": "function",
                                "value": "function",
                                "valueText": "function",
                                "hasLeadingTrivia": true,
                                "hasTrailingTrivia": true,
                                "leadingTrivia": [
                                    {
                                        "kind": "WhitespaceTrivia",
                                        "text": "        "
                                    }
                                ],
                                "trailingTrivia": [
                                    {
                                        "kind": "WhitespaceTrivia",
                                        "text": " "
                                    }
                                ]
                            },
                            "identifier": {
                                "kind": "IdentifierName",
                                "fullStart": 594,
                                "fullEnd": 604,
                                "start": 594,
                                "end": 604,
                                "fullWidth": 10,
                                "width": 10,
                                "text": "callbackfn",
                                "value": "callbackfn",
                                "valueText": "callbackfn"
                            },
                            "callSignature": {
                                "kind": "CallSignature",
                                "fullStart": 604,
                                "fullEnd": 620,
                                "start": 604,
                                "end": 619,
                                "fullWidth": 16,
                                "width": 15,
                                "parameterList": {
                                    "kind": "ParameterList",
                                    "fullStart": 604,
                                    "fullEnd": 620,
                                    "start": 604,
                                    "end": 619,
                                    "fullWidth": 16,
                                    "width": 15,
                                    "openParenToken": {
                                        "kind": "OpenParenToken",
                                        "fullStart": 604,
                                        "fullEnd": 605,
                                        "start": 604,
                                        "end": 605,
                                        "fullWidth": 1,
                                        "width": 1,
                                        "text": "(",
                                        "value": "(",
                                        "valueText": "("
                                    },
                                    "parameters": [
                                        {
                                            "kind": "Parameter",
                                            "fullStart": 605,
                                            "fullEnd": 608,
                                            "start": 605,
                                            "end": 608,
                                            "fullWidth": 3,
<<<<<<< HEAD
                                            "width": 3,
=======
                                            "modifiers": [],
>>>>>>> e3c38734
                                            "identifier": {
                                                "kind": "IdentifierName",
                                                "fullStart": 605,
                                                "fullEnd": 608,
                                                "start": 605,
                                                "end": 608,
                                                "fullWidth": 3,
                                                "width": 3,
                                                "text": "val",
                                                "value": "val",
                                                "valueText": "val"
                                            }
                                        },
                                        {
                                            "kind": "CommaToken",
                                            "fullStart": 608,
                                            "fullEnd": 610,
                                            "start": 608,
                                            "end": 609,
                                            "fullWidth": 2,
                                            "width": 1,
                                            "text": ",",
                                            "value": ",",
                                            "valueText": ",",
                                            "hasTrailingTrivia": true,
                                            "trailingTrivia": [
                                                {
                                                    "kind": "WhitespaceTrivia",
                                                    "text": " "
                                                }
                                            ]
                                        },
                                        {
                                            "kind": "Parameter",
                                            "fullStart": 610,
                                            "fullEnd": 613,
                                            "start": 610,
                                            "end": 613,
                                            "fullWidth": 3,
<<<<<<< HEAD
                                            "width": 3,
=======
                                            "modifiers": [],
>>>>>>> e3c38734
                                            "identifier": {
                                                "kind": "IdentifierName",
                                                "fullStart": 610,
                                                "fullEnd": 613,
                                                "start": 610,
                                                "end": 613,
                                                "fullWidth": 3,
                                                "width": 3,
                                                "text": "idx",
                                                "value": "idx",
                                                "valueText": "idx"
                                            }
                                        },
                                        {
                                            "kind": "CommaToken",
                                            "fullStart": 613,
                                            "fullEnd": 615,
                                            "start": 613,
                                            "end": 614,
                                            "fullWidth": 2,
                                            "width": 1,
                                            "text": ",",
                                            "value": ",",
                                            "valueText": ",",
                                            "hasTrailingTrivia": true,
                                            "trailingTrivia": [
                                                {
                                                    "kind": "WhitespaceTrivia",
                                                    "text": " "
                                                }
                                            ]
                                        },
                                        {
                                            "kind": "Parameter",
                                            "fullStart": 615,
                                            "fullEnd": 618,
                                            "start": 615,
                                            "end": 618,
                                            "fullWidth": 3,
<<<<<<< HEAD
                                            "width": 3,
=======
                                            "modifiers": [],
>>>>>>> e3c38734
                                            "identifier": {
                                                "kind": "IdentifierName",
                                                "fullStart": 615,
                                                "fullEnd": 618,
                                                "start": 615,
                                                "end": 618,
                                                "fullWidth": 3,
                                                "width": 3,
                                                "text": "obj",
                                                "value": "obj",
                                                "valueText": "obj"
                                            }
                                        }
                                    ],
                                    "closeParenToken": {
                                        "kind": "CloseParenToken",
                                        "fullStart": 618,
                                        "fullEnd": 620,
                                        "start": 618,
                                        "end": 619,
                                        "fullWidth": 2,
                                        "width": 1,
                                        "text": ")",
                                        "value": ")",
                                        "valueText": ")",
                                        "hasTrailingTrivia": true,
                                        "trailingTrivia": [
                                            {
                                                "kind": "WhitespaceTrivia",
                                                "text": " "
                                            }
                                        ]
                                    }
                                }
                            },
                            "block": {
                                "kind": "Block",
                                "fullStart": 620,
                                "fullEnd": 690,
                                "start": 620,
                                "end": 688,
                                "fullWidth": 70,
                                "width": 68,
                                "openBraceToken": {
                                    "kind": "OpenBraceToken",
                                    "fullStart": 620,
                                    "fullEnd": 623,
                                    "start": 620,
                                    "end": 621,
                                    "fullWidth": 3,
                                    "width": 1,
                                    "text": "{",
                                    "value": "{",
                                    "valueText": "{",
                                    "hasTrailingTrivia": true,
                                    "hasTrailingNewLine": true,
                                    "trailingTrivia": [
                                        {
                                            "kind": "NewLineTrivia",
                                            "text": "\r\n"
                                        }
                                    ]
                                },
                                "statements": [
                                    {
                                        "kind": "ExpressionStatement",
                                        "fullStart": 623,
                                        "fullEnd": 653,
                                        "start": 635,
                                        "end": 651,
                                        "fullWidth": 30,
                                        "width": 16,
                                        "expression": {
                                            "kind": "AssignmentExpression",
                                            "fullStart": 623,
                                            "fullEnd": 650,
                                            "start": 635,
                                            "end": 650,
                                            "fullWidth": 27,
                                            "width": 15,
                                            "left": {
                                                "kind": "IdentifierName",
                                                "fullStart": 623,
                                                "fullEnd": 644,
                                                "start": 635,
                                                "end": 643,
                                                "fullWidth": 21,
                                                "width": 8,
                                                "text": "accessed",
                                                "value": "accessed",
                                                "valueText": "accessed",
                                                "hasLeadingTrivia": true,
                                                "hasTrailingTrivia": true,
                                                "leadingTrivia": [
                                                    {
                                                        "kind": "WhitespaceTrivia",
                                                        "text": "            "
                                                    }
                                                ],
                                                "trailingTrivia": [
                                                    {
                                                        "kind": "WhitespaceTrivia",
                                                        "text": " "
                                                    }
                                                ]
                                            },
                                            "operatorToken": {
                                                "kind": "EqualsToken",
                                                "fullStart": 644,
                                                "fullEnd": 646,
                                                "start": 644,
                                                "end": 645,
                                                "fullWidth": 2,
                                                "width": 1,
                                                "text": "=",
                                                "value": "=",
                                                "valueText": "=",
                                                "hasTrailingTrivia": true,
                                                "trailingTrivia": [
                                                    {
                                                        "kind": "WhitespaceTrivia",
                                                        "text": " "
                                                    }
                                                ]
                                            },
                                            "right": {
                                                "kind": "TrueKeyword",
                                                "fullStart": 646,
                                                "fullEnd": 650,
                                                "start": 646,
                                                "end": 650,
                                                "fullWidth": 4,
                                                "width": 4,
                                                "text": "true",
                                                "value": true,
                                                "valueText": "true"
                                            }
                                        },
                                        "semicolonToken": {
                                            "kind": "SemicolonToken",
                                            "fullStart": 650,
                                            "fullEnd": 653,
                                            "start": 650,
                                            "end": 651,
                                            "fullWidth": 3,
                                            "width": 1,
                                            "text": ";",
                                            "value": ";",
                                            "valueText": ";",
                                            "hasTrailingTrivia": true,
                                            "hasTrailingNewLine": true,
                                            "trailingTrivia": [
                                                {
                                                    "kind": "NewLineTrivia",
                                                    "text": "\r\n"
                                                }
                                            ]
                                        }
                                    },
                                    {
                                        "kind": "ReturnStatement",
                                        "fullStart": 653,
                                        "fullEnd": 679,
                                        "start": 665,
                                        "end": 677,
                                        "fullWidth": 26,
                                        "width": 12,
                                        "returnKeyword": {
                                            "kind": "ReturnKeyword",
                                            "fullStart": 653,
                                            "fullEnd": 672,
                                            "start": 665,
                                            "end": 671,
                                            "fullWidth": 19,
                                            "width": 6,
                                            "text": "return",
                                            "value": "return",
                                            "valueText": "return",
                                            "hasLeadingTrivia": true,
                                            "hasTrailingTrivia": true,
                                            "leadingTrivia": [
                                                {
                                                    "kind": "WhitespaceTrivia",
                                                    "text": "            "
                                                }
                                            ],
                                            "trailingTrivia": [
                                                {
                                                    "kind": "WhitespaceTrivia",
                                                    "text": " "
                                                }
                                            ]
                                        },
                                        "expression": {
                                            "kind": "TrueKeyword",
                                            "fullStart": 672,
                                            "fullEnd": 676,
                                            "start": 672,
                                            "end": 676,
                                            "fullWidth": 4,
                                            "width": 4,
                                            "text": "true",
                                            "value": true,
                                            "valueText": "true"
                                        },
                                        "semicolonToken": {
                                            "kind": "SemicolonToken",
                                            "fullStart": 676,
                                            "fullEnd": 679,
                                            "start": 676,
                                            "end": 677,
                                            "fullWidth": 3,
                                            "width": 1,
                                            "text": ";",
                                            "value": ";",
                                            "valueText": ";",
                                            "hasTrailingTrivia": true,
                                            "hasTrailingNewLine": true,
                                            "trailingTrivia": [
                                                {
                                                    "kind": "NewLineTrivia",
                                                    "text": "\r\n"
                                                }
                                            ]
                                        }
                                    }
                                ],
                                "closeBraceToken": {
                                    "kind": "CloseBraceToken",
                                    "fullStart": 679,
                                    "fullEnd": 690,
                                    "start": 687,
                                    "end": 688,
                                    "fullWidth": 11,
                                    "width": 1,
                                    "text": "}",
                                    "value": "}",
                                    "valueText": "}",
                                    "hasLeadingTrivia": true,
                                    "hasTrailingTrivia": true,
                                    "hasTrailingNewLine": true,
                                    "leadingTrivia": [
                                        {
                                            "kind": "WhitespaceTrivia",
                                            "text": "        "
                                        }
                                    ],
                                    "trailingTrivia": [
                                        {
                                            "kind": "NewLineTrivia",
                                            "text": "\r\n"
                                        }
                                    ]
                                }
                            }
                        },
                        {
                            "kind": "VariableStatement",
                            "fullStart": 690,
                            "fullEnd": 746,
                            "start": 700,
                            "end": 744,
                            "fullWidth": 56,
                            "width": 44,
                            "modifiers": [],
                            "variableDeclaration": {
                                "kind": "VariableDeclaration",
                                "fullStart": 690,
                                "fullEnd": 743,
                                "start": 700,
                                "end": 743,
                                "fullWidth": 53,
                                "width": 43,
                                "varKeyword": {
                                    "kind": "VarKeyword",
                                    "fullStart": 690,
                                    "fullEnd": 704,
                                    "start": 700,
                                    "end": 703,
                                    "fullWidth": 14,
                                    "width": 3,
                                    "text": "var",
                                    "value": "var",
                                    "valueText": "var",
                                    "hasLeadingTrivia": true,
                                    "hasLeadingNewLine": true,
                                    "hasTrailingTrivia": true,
                                    "leadingTrivia": [
                                        {
                                            "kind": "NewLineTrivia",
                                            "text": "\r\n"
                                        },
                                        {
                                            "kind": "WhitespaceTrivia",
                                            "text": "        "
                                        }
                                    ],
                                    "trailingTrivia": [
                                        {
                                            "kind": "WhitespaceTrivia",
                                            "text": " "
                                        }
                                    ]
                                },
                                "variableDeclarators": [
                                    {
                                        "kind": "VariableDeclarator",
                                        "fullStart": 704,
                                        "fullEnd": 743,
                                        "start": 704,
                                        "end": 743,
                                        "fullWidth": 39,
                                        "width": 39,
                                        "identifier": {
                                            "kind": "IdentifierName",
                                            "fullStart": 704,
                                            "fullEnd": 708,
                                            "start": 704,
                                            "end": 707,
                                            "fullWidth": 4,
                                            "width": 3,
                                            "text": "obj",
                                            "value": "obj",
                                            "valueText": "obj",
                                            "hasTrailingTrivia": true,
                                            "trailingTrivia": [
                                                {
                                                    "kind": "WhitespaceTrivia",
                                                    "text": " "
                                                }
                                            ]
                                        },
                                        "equalsValueClause": {
                                            "kind": "EqualsValueClause",
                                            "fullStart": 708,
                                            "fullEnd": 743,
                                            "start": 708,
                                            "end": 743,
                                            "fullWidth": 35,
                                            "width": 35,
                                            "equalsToken": {
                                                "kind": "EqualsToken",
                                                "fullStart": 708,
                                                "fullEnd": 710,
                                                "start": 708,
                                                "end": 709,
                                                "fullWidth": 2,
                                                "width": 1,
                                                "text": "=",
                                                "value": "=",
                                                "valueText": "=",
                                                "hasTrailingTrivia": true,
                                                "trailingTrivia": [
                                                    {
                                                        "kind": "WhitespaceTrivia",
                                                        "text": " "
                                                    }
                                                ]
                                            },
                                            "value": {
                                                "kind": "ObjectLiteralExpression",
                                                "fullStart": 710,
                                                "fullEnd": 743,
                                                "start": 710,
                                                "end": 743,
                                                "fullWidth": 33,
                                                "width": 33,
                                                "openBraceToken": {
                                                    "kind": "OpenBraceToken",
                                                    "fullStart": 710,
                                                    "fullEnd": 712,
                                                    "start": 710,
                                                    "end": 711,
                                                    "fullWidth": 2,
                                                    "width": 1,
                                                    "text": "{",
                                                    "value": "{",
                                                    "valueText": "{",
                                                    "hasTrailingTrivia": true,
                                                    "trailingTrivia": [
                                                        {
                                                            "kind": "WhitespaceTrivia",
                                                            "text": " "
                                                        }
                                                    ]
                                                },
                                                "propertyAssignments": [
                                                    {
                                                        "kind": "SimplePropertyAssignment",
                                                        "fullStart": 712,
                                                        "fullEnd": 716,
                                                        "start": 712,
                                                        "end": 716,
                                                        "fullWidth": 4,
                                                        "width": 4,
                                                        "propertyName": {
                                                            "kind": "NumericLiteral",
                                                            "fullStart": 712,
                                                            "fullEnd": 713,
                                                            "start": 712,
                                                            "end": 713,
                                                            "fullWidth": 1,
                                                            "width": 1,
                                                            "text": "0",
                                                            "value": 0,
                                                            "valueText": "0"
                                                        },
                                                        "colonToken": {
                                                            "kind": "ColonToken",
                                                            "fullStart": 713,
                                                            "fullEnd": 715,
                                                            "start": 713,
                                                            "end": 714,
                                                            "fullWidth": 2,
                                                            "width": 1,
                                                            "text": ":",
                                                            "value": ":",
                                                            "valueText": ":",
                                                            "hasTrailingTrivia": true,
                                                            "trailingTrivia": [
                                                                {
                                                                    "kind": "WhitespaceTrivia",
                                                                    "text": " "
                                                                }
                                                            ]
                                                        },
                                                        "expression": {
                                                            "kind": "NumericLiteral",
                                                            "fullStart": 715,
                                                            "fullEnd": 716,
                                                            "start": 715,
                                                            "end": 716,
                                                            "fullWidth": 1,
                                                            "width": 1,
                                                            "text": "0",
                                                            "value": 0,
                                                            "valueText": "0"
                                                        }
                                                    },
                                                    {
                                                        "kind": "CommaToken",
                                                        "fullStart": 716,
                                                        "fullEnd": 718,
                                                        "start": 716,
                                                        "end": 717,
                                                        "fullWidth": 2,
                                                        "width": 1,
                                                        "text": ",",
                                                        "value": ",",
                                                        "valueText": ",",
                                                        "hasTrailingTrivia": true,
                                                        "trailingTrivia": [
                                                            {
                                                                "kind": "WhitespaceTrivia",
                                                                "text": " "
                                                            }
                                                        ]
                                                    },
                                                    {
                                                        "kind": "SimplePropertyAssignment",
                                                        "fullStart": 718,
                                                        "fullEnd": 722,
                                                        "start": 718,
                                                        "end": 722,
                                                        "fullWidth": 4,
                                                        "width": 4,
                                                        "propertyName": {
                                                            "kind": "NumericLiteral",
                                                            "fullStart": 718,
                                                            "fullEnd": 719,
                                                            "start": 718,
                                                            "end": 719,
                                                            "fullWidth": 1,
                                                            "width": 1,
                                                            "text": "1",
                                                            "value": 1,
                                                            "valueText": "1"
                                                        },
                                                        "colonToken": {
                                                            "kind": "ColonToken",
                                                            "fullStart": 719,
                                                            "fullEnd": 721,
                                                            "start": 719,
                                                            "end": 720,
                                                            "fullWidth": 2,
                                                            "width": 1,
                                                            "text": ":",
                                                            "value": ":",
                                                            "valueText": ":",
                                                            "hasTrailingTrivia": true,
                                                            "trailingTrivia": [
                                                                {
                                                                    "kind": "WhitespaceTrivia",
                                                                    "text": " "
                                                                }
                                                            ]
                                                        },
                                                        "expression": {
                                                            "kind": "NumericLiteral",
                                                            "fullStart": 721,
                                                            "fullEnd": 722,
                                                            "start": 721,
                                                            "end": 722,
                                                            "fullWidth": 1,
                                                            "width": 1,
                                                            "text": "1",
                                                            "value": 1,
                                                            "valueText": "1"
                                                        }
                                                    },
                                                    {
                                                        "kind": "CommaToken",
                                                        "fullStart": 722,
                                                        "fullEnd": 724,
                                                        "start": 722,
                                                        "end": 723,
                                                        "fullWidth": 2,
                                                        "width": 1,
                                                        "text": ",",
                                                        "value": ",",
                                                        "valueText": ",",
                                                        "hasTrailingTrivia": true,
                                                        "trailingTrivia": [
                                                            {
                                                                "kind": "WhitespaceTrivia",
                                                                "text": " "
                                                            }
                                                        ]
                                                    },
                                                    {
                                                        "kind": "SimplePropertyAssignment",
                                                        "fullStart": 724,
                                                        "fullEnd": 742,
                                                        "start": 724,
                                                        "end": 741,
                                                        "fullWidth": 18,
                                                        "width": 17,
                                                        "propertyName": {
                                                            "kind": "IdentifierName",
                                                            "fullStart": 724,
                                                            "fullEnd": 730,
                                                            "start": 724,
                                                            "end": 730,
                                                            "fullWidth": 6,
                                                            "width": 6,
                                                            "text": "length",
                                                            "value": "length",
                                                            "valueText": "length"
                                                        },
                                                        "colonToken": {
                                                            "kind": "ColonToken",
                                                            "fullStart": 730,
                                                            "fullEnd": 732,
                                                            "start": 730,
                                                            "end": 731,
                                                            "fullWidth": 2,
                                                            "width": 1,
                                                            "text": ":",
                                                            "value": ":",
                                                            "valueText": ":",
                                                            "hasTrailingTrivia": true,
                                                            "trailingTrivia": [
                                                                {
                                                                    "kind": "WhitespaceTrivia",
                                                                    "text": " "
                                                                }
                                                            ]
                                                        },
                                                        "expression": {
                                                            "kind": "IdentifierName",
                                                            "fullStart": 732,
                                                            "fullEnd": 742,
                                                            "start": 732,
                                                            "end": 741,
                                                            "fullWidth": 10,
                                                            "width": 9,
                                                            "text": "undefined",
                                                            "value": "undefined",
                                                            "valueText": "undefined",
                                                            "hasTrailingTrivia": true,
                                                            "trailingTrivia": [
                                                                {
                                                                    "kind": "WhitespaceTrivia",
                                                                    "text": " "
                                                                }
                                                            ]
                                                        }
                                                    }
                                                ],
                                                "closeBraceToken": {
                                                    "kind": "CloseBraceToken",
                                                    "fullStart": 742,
                                                    "fullEnd": 743,
                                                    "start": 742,
                                                    "end": 743,
                                                    "fullWidth": 1,
                                                    "width": 1,
                                                    "text": "}",
                                                    "value": "}",
                                                    "valueText": "}"
                                                }
                                            }
                                        }
                                    }
                                ]
                            },
                            "semicolonToken": {
                                "kind": "SemicolonToken",
                                "fullStart": 743,
                                "fullEnd": 746,
                                "start": 743,
                                "end": 744,
                                "fullWidth": 3,
                                "width": 1,
                                "text": ";",
                                "value": ";",
                                "valueText": ";",
                                "hasTrailingTrivia": true,
                                "hasTrailingNewLine": true,
                                "trailingTrivia": [
                                    {
                                        "kind": "NewLineTrivia",
                                        "text": "\r\n"
                                    }
                                ]
                            }
                        },
                        {
                            "kind": "VariableStatement",
                            "fullStart": 746,
                            "fullEnd": 814,
                            "start": 754,
                            "end": 812,
                            "fullWidth": 68,
                            "width": 58,
                            "modifiers": [],
                            "variableDeclaration": {
                                "kind": "VariableDeclaration",
                                "fullStart": 746,
                                "fullEnd": 811,
                                "start": 754,
                                "end": 811,
                                "fullWidth": 65,
                                "width": 57,
                                "varKeyword": {
                                    "kind": "VarKeyword",
                                    "fullStart": 746,
                                    "fullEnd": 758,
                                    "start": 754,
                                    "end": 757,
                                    "fullWidth": 12,
                                    "width": 3,
                                    "text": "var",
                                    "value": "var",
                                    "valueText": "var",
                                    "hasLeadingTrivia": true,
                                    "hasTrailingTrivia": true,
                                    "leadingTrivia": [
                                        {
                                            "kind": "WhitespaceTrivia",
                                            "text": "        "
                                        }
                                    ],
                                    "trailingTrivia": [
                                        {
                                            "kind": "WhitespaceTrivia",
                                            "text": " "
                                        }
                                    ]
                                },
                                "variableDeclarators": [
                                    {
                                        "kind": "VariableDeclarator",
                                        "fullStart": 758,
                                        "fullEnd": 811,
                                        "start": 758,
                                        "end": 811,
                                        "fullWidth": 53,
                                        "width": 53,
                                        "identifier": {
                                            "kind": "IdentifierName",
                                            "fullStart": 758,
                                            "fullEnd": 765,
                                            "start": 758,
                                            "end": 764,
                                            "fullWidth": 7,
                                            "width": 6,
                                            "text": "newArr",
                                            "value": "newArr",
                                            "valueText": "newArr",
                                            "hasTrailingTrivia": true,
                                            "trailingTrivia": [
                                                {
                                                    "kind": "WhitespaceTrivia",
                                                    "text": " "
                                                }
                                            ]
                                        },
                                        "equalsValueClause": {
                                            "kind": "EqualsValueClause",
                                            "fullStart": 765,
                                            "fullEnd": 811,
                                            "start": 765,
                                            "end": 811,
                                            "fullWidth": 46,
                                            "width": 46,
                                            "equalsToken": {
                                                "kind": "EqualsToken",
                                                "fullStart": 765,
                                                "fullEnd": 767,
                                                "start": 765,
                                                "end": 766,
                                                "fullWidth": 2,
                                                "width": 1,
                                                "text": "=",
                                                "value": "=",
                                                "valueText": "=",
                                                "hasTrailingTrivia": true,
                                                "trailingTrivia": [
                                                    {
                                                        "kind": "WhitespaceTrivia",
                                                        "text": " "
                                                    }
                                                ]
                                            },
                                            "value": {
                                                "kind": "InvocationExpression",
                                                "fullStart": 767,
                                                "fullEnd": 811,
                                                "start": 767,
                                                "end": 811,
                                                "fullWidth": 44,
                                                "width": 44,
                                                "expression": {
                                                    "kind": "MemberAccessExpression",
                                                    "fullStart": 767,
                                                    "fullEnd": 794,
                                                    "start": 767,
                                                    "end": 794,
                                                    "fullWidth": 27,
                                                    "width": 27,
                                                    "expression": {
                                                        "kind": "MemberAccessExpression",
                                                        "fullStart": 767,
                                                        "fullEnd": 789,
                                                        "start": 767,
                                                        "end": 789,
                                                        "fullWidth": 22,
                                                        "width": 22,
                                                        "expression": {
                                                            "kind": "MemberAccessExpression",
                                                            "fullStart": 767,
                                                            "fullEnd": 782,
                                                            "start": 767,
                                                            "end": 782,
                                                            "fullWidth": 15,
                                                            "width": 15,
                                                            "expression": {
                                                                "kind": "IdentifierName",
                                                                "fullStart": 767,
                                                                "fullEnd": 772,
                                                                "start": 767,
                                                                "end": 772,
                                                                "fullWidth": 5,
                                                                "width": 5,
                                                                "text": "Array",
                                                                "value": "Array",
                                                                "valueText": "Array"
                                                            },
                                                            "dotToken": {
                                                                "kind": "DotToken",
                                                                "fullStart": 772,
                                                                "fullEnd": 773,
                                                                "start": 772,
                                                                "end": 773,
                                                                "fullWidth": 1,
                                                                "width": 1,
                                                                "text": ".",
                                                                "value": ".",
                                                                "valueText": "."
                                                            },
                                                            "name": {
                                                                "kind": "IdentifierName",
                                                                "fullStart": 773,
                                                                "fullEnd": 782,
                                                                "start": 773,
                                                                "end": 782,
                                                                "fullWidth": 9,
                                                                "width": 9,
                                                                "text": "prototype",
                                                                "value": "prototype",
                                                                "valueText": "prototype"
                                                            }
                                                        },
                                                        "dotToken": {
                                                            "kind": "DotToken",
                                                            "fullStart": 782,
                                                            "fullEnd": 783,
                                                            "start": 782,
                                                            "end": 783,
                                                            "fullWidth": 1,
                                                            "width": 1,
                                                            "text": ".",
                                                            "value": ".",
                                                            "valueText": "."
                                                        },
                                                        "name": {
                                                            "kind": "IdentifierName",
                                                            "fullStart": 783,
                                                            "fullEnd": 789,
                                                            "start": 783,
                                                            "end": 789,
                                                            "fullWidth": 6,
                                                            "width": 6,
                                                            "text": "filter",
                                                            "value": "filter",
                                                            "valueText": "filter"
                                                        }
                                                    },
                                                    "dotToken": {
                                                        "kind": "DotToken",
                                                        "fullStart": 789,
                                                        "fullEnd": 790,
                                                        "start": 789,
                                                        "end": 790,
                                                        "fullWidth": 1,
                                                        "width": 1,
                                                        "text": ".",
                                                        "value": ".",
                                                        "valueText": "."
                                                    },
                                                    "name": {
                                                        "kind": "IdentifierName",
                                                        "fullStart": 790,
                                                        "fullEnd": 794,
                                                        "start": 790,
                                                        "end": 794,
                                                        "fullWidth": 4,
                                                        "width": 4,
                                                        "text": "call",
                                                        "value": "call",
                                                        "valueText": "call"
                                                    }
                                                },
                                                "argumentList": {
                                                    "kind": "ArgumentList",
                                                    "fullStart": 794,
                                                    "fullEnd": 811,
                                                    "start": 794,
                                                    "end": 811,
                                                    "fullWidth": 17,
                                                    "width": 17,
                                                    "openParenToken": {
                                                        "kind": "OpenParenToken",
                                                        "fullStart": 794,
                                                        "fullEnd": 795,
                                                        "start": 794,
                                                        "end": 795,
                                                        "fullWidth": 1,
                                                        "width": 1,
                                                        "text": "(",
                                                        "value": "(",
                                                        "valueText": "("
                                                    },
                                                    "arguments": [
                                                        {
                                                            "kind": "IdentifierName",
                                                            "fullStart": 795,
                                                            "fullEnd": 798,
                                                            "start": 795,
                                                            "end": 798,
                                                            "fullWidth": 3,
                                                            "width": 3,
                                                            "text": "obj",
                                                            "value": "obj",
                                                            "valueText": "obj"
                                                        },
                                                        {
                                                            "kind": "CommaToken",
                                                            "fullStart": 798,
                                                            "fullEnd": 800,
                                                            "start": 798,
                                                            "end": 799,
                                                            "fullWidth": 2,
                                                            "width": 1,
                                                            "text": ",",
                                                            "value": ",",
                                                            "valueText": ",",
                                                            "hasTrailingTrivia": true,
                                                            "trailingTrivia": [
                                                                {
                                                                    "kind": "WhitespaceTrivia",
                                                                    "text": " "
                                                                }
                                                            ]
                                                        },
                                                        {
                                                            "kind": "IdentifierName",
                                                            "fullStart": 800,
                                                            "fullEnd": 810,
                                                            "start": 800,
                                                            "end": 810,
                                                            "fullWidth": 10,
                                                            "width": 10,
                                                            "text": "callbackfn",
                                                            "value": "callbackfn",
                                                            "valueText": "callbackfn"
                                                        }
                                                    ],
                                                    "closeParenToken": {
                                                        "kind": "CloseParenToken",
                                                        "fullStart": 810,
                                                        "fullEnd": 811,
                                                        "start": 810,
                                                        "end": 811,
                                                        "fullWidth": 1,
                                                        "width": 1,
                                                        "text": ")",
                                                        "value": ")",
                                                        "valueText": ")"
                                                    }
                                                }
                                            }
                                        }
                                    }
                                ]
                            },
                            "semicolonToken": {
                                "kind": "SemicolonToken",
                                "fullStart": 811,
                                "fullEnd": 814,
                                "start": 811,
                                "end": 812,
                                "fullWidth": 3,
                                "width": 1,
                                "text": ";",
                                "value": ";",
                                "valueText": ";",
                                "hasTrailingTrivia": true,
                                "hasTrailingNewLine": true,
                                "trailingTrivia": [
                                    {
                                        "kind": "NewLineTrivia",
                                        "text": "\r\n"
                                    }
                                ]
                            }
                        },
                        {
                            "kind": "ReturnStatement",
                            "fullStart": 814,
                            "fullEnd": 866,
                            "start": 824,
                            "end": 864,
                            "fullWidth": 52,
                            "width": 40,
                            "returnKeyword": {
                                "kind": "ReturnKeyword",
                                "fullStart": 814,
                                "fullEnd": 831,
                                "start": 824,
                                "end": 830,
                                "fullWidth": 17,
                                "width": 6,
                                "text": "return",
                                "value": "return",
                                "valueText": "return",
                                "hasLeadingTrivia": true,
                                "hasLeadingNewLine": true,
                                "hasTrailingTrivia": true,
                                "leadingTrivia": [
                                    {
                                        "kind": "NewLineTrivia",
                                        "text": "\r\n"
                                    },
                                    {
                                        "kind": "WhitespaceTrivia",
                                        "text": "        "
                                    }
                                ],
                                "trailingTrivia": [
                                    {
                                        "kind": "WhitespaceTrivia",
                                        "text": " "
                                    }
                                ]
                            },
                            "expression": {
                                "kind": "LogicalAndExpression",
                                "fullStart": 831,
                                "fullEnd": 863,
                                "start": 831,
                                "end": 863,
                                "fullWidth": 32,
                                "width": 32,
                                "left": {
                                    "kind": "EqualsExpression",
                                    "fullStart": 831,
                                    "fullEnd": 851,
                                    "start": 831,
                                    "end": 850,
                                    "fullWidth": 20,
                                    "width": 19,
                                    "left": {
                                        "kind": "MemberAccessExpression",
                                        "fullStart": 831,
                                        "fullEnd": 845,
                                        "start": 831,
                                        "end": 844,
                                        "fullWidth": 14,
                                        "width": 13,
                                        "expression": {
                                            "kind": "IdentifierName",
                                            "fullStart": 831,
                                            "fullEnd": 837,
                                            "start": 831,
                                            "end": 837,
                                            "fullWidth": 6,
                                            "width": 6,
                                            "text": "newArr",
                                            "value": "newArr",
                                            "valueText": "newArr"
                                        },
                                        "dotToken": {
                                            "kind": "DotToken",
                                            "fullStart": 837,
                                            "fullEnd": 838,
                                            "start": 837,
                                            "end": 838,
                                            "fullWidth": 1,
                                            "width": 1,
                                            "text": ".",
                                            "value": ".",
                                            "valueText": "."
                                        },
                                        "name": {
                                            "kind": "IdentifierName",
                                            "fullStart": 838,
                                            "fullEnd": 845,
                                            "start": 838,
                                            "end": 844,
                                            "fullWidth": 7,
                                            "width": 6,
                                            "text": "length",
                                            "value": "length",
                                            "valueText": "length",
                                            "hasTrailingTrivia": true,
                                            "trailingTrivia": [
                                                {
                                                    "kind": "WhitespaceTrivia",
                                                    "text": " "
                                                }
                                            ]
                                        }
                                    },
                                    "operatorToken": {
                                        "kind": "EqualsEqualsEqualsToken",
                                        "fullStart": 845,
                                        "fullEnd": 849,
                                        "start": 845,
                                        "end": 848,
                                        "fullWidth": 4,
                                        "width": 3,
                                        "text": "===",
                                        "value": "===",
                                        "valueText": "===",
                                        "hasTrailingTrivia": true,
                                        "trailingTrivia": [
                                            {
                                                "kind": "WhitespaceTrivia",
                                                "text": " "
                                            }
                                        ]
                                    },
                                    "right": {
                                        "kind": "NumericLiteral",
                                        "fullStart": 849,
                                        "fullEnd": 851,
                                        "start": 849,
                                        "end": 850,
                                        "fullWidth": 2,
                                        "width": 1,
                                        "text": "0",
                                        "value": 0,
                                        "valueText": "0",
                                        "hasTrailingTrivia": true,
                                        "trailingTrivia": [
                                            {
                                                "kind": "WhitespaceTrivia",
                                                "text": " "
                                            }
                                        ]
                                    }
                                },
                                "operatorToken": {
                                    "kind": "AmpersandAmpersandToken",
                                    "fullStart": 851,
                                    "fullEnd": 854,
                                    "start": 851,
                                    "end": 853,
                                    "fullWidth": 3,
                                    "width": 2,
                                    "text": "&&",
                                    "value": "&&",
                                    "valueText": "&&",
                                    "hasTrailingTrivia": true,
                                    "trailingTrivia": [
                                        {
                                            "kind": "WhitespaceTrivia",
                                            "text": " "
                                        }
                                    ]
                                },
                                "right": {
                                    "kind": "LogicalNotExpression",
                                    "fullStart": 854,
                                    "fullEnd": 863,
                                    "start": 854,
                                    "end": 863,
                                    "fullWidth": 9,
                                    "width": 9,
                                    "operatorToken": {
                                        "kind": "ExclamationToken",
                                        "fullStart": 854,
                                        "fullEnd": 855,
                                        "start": 854,
                                        "end": 855,
                                        "fullWidth": 1,
                                        "width": 1,
                                        "text": "!",
                                        "value": "!",
                                        "valueText": "!"
                                    },
                                    "operand": {
                                        "kind": "IdentifierName",
                                        "fullStart": 855,
                                        "fullEnd": 863,
                                        "start": 855,
                                        "end": 863,
                                        "fullWidth": 8,
                                        "width": 8,
                                        "text": "accessed",
                                        "value": "accessed",
                                        "valueText": "accessed"
                                    }
                                }
                            },
                            "semicolonToken": {
                                "kind": "SemicolonToken",
                                "fullStart": 863,
                                "fullEnd": 866,
                                "start": 863,
                                "end": 864,
                                "fullWidth": 3,
                                "width": 1,
                                "text": ";",
                                "value": ";",
                                "valueText": ";",
                                "hasTrailingTrivia": true,
                                "hasTrailingNewLine": true,
                                "trailingTrivia": [
                                    {
                                        "kind": "NewLineTrivia",
                                        "text": "\r\n"
                                    }
                                ]
                            }
                        }
                    ],
                    "closeBraceToken": {
                        "kind": "CloseBraceToken",
                        "fullStart": 866,
                        "fullEnd": 873,
                        "start": 870,
                        "end": 871,
                        "fullWidth": 7,
                        "width": 1,
                        "text": "}",
                        "value": "}",
                        "valueText": "}",
                        "hasLeadingTrivia": true,
                        "hasTrailingTrivia": true,
                        "hasTrailingNewLine": true,
                        "leadingTrivia": [
                            {
                                "kind": "WhitespaceTrivia",
                                "text": "    "
                            }
                        ],
                        "trailingTrivia": [
                            {
                                "kind": "NewLineTrivia",
                                "text": "\r\n"
                            }
                        ]
                    }
                }
            },
            {
                "kind": "ExpressionStatement",
                "fullStart": 873,
                "fullEnd": 897,
                "start": 873,
                "end": 895,
                "fullWidth": 24,
                "width": 22,
                "expression": {
                    "kind": "InvocationExpression",
                    "fullStart": 873,
                    "fullEnd": 894,
                    "start": 873,
                    "end": 894,
                    "fullWidth": 21,
                    "width": 21,
                    "expression": {
                        "kind": "IdentifierName",
                        "fullStart": 873,
                        "fullEnd": 884,
                        "start": 873,
                        "end": 884,
                        "fullWidth": 11,
                        "width": 11,
                        "text": "runTestCase",
                        "value": "runTestCase",
                        "valueText": "runTestCase"
                    },
                    "argumentList": {
                        "kind": "ArgumentList",
                        "fullStart": 884,
                        "fullEnd": 894,
                        "start": 884,
                        "end": 894,
                        "fullWidth": 10,
                        "width": 10,
                        "openParenToken": {
                            "kind": "OpenParenToken",
                            "fullStart": 884,
                            "fullEnd": 885,
                            "start": 884,
                            "end": 885,
                            "fullWidth": 1,
                            "width": 1,
                            "text": "(",
                            "value": "(",
                            "valueText": "("
                        },
                        "arguments": [
                            {
                                "kind": "IdentifierName",
                                "fullStart": 885,
                                "fullEnd": 893,
                                "start": 885,
                                "end": 893,
                                "fullWidth": 8,
                                "width": 8,
                                "text": "testcase",
                                "value": "testcase",
                                "valueText": "testcase"
                            }
                        ],
                        "closeParenToken": {
                            "kind": "CloseParenToken",
                            "fullStart": 893,
                            "fullEnd": 894,
                            "start": 893,
                            "end": 894,
                            "fullWidth": 1,
                            "width": 1,
                            "text": ")",
                            "value": ")",
                            "valueText": ")"
                        }
                    }
                },
                "semicolonToken": {
                    "kind": "SemicolonToken",
                    "fullStart": 894,
                    "fullEnd": 897,
                    "start": 894,
                    "end": 895,
                    "fullWidth": 3,
                    "width": 1,
                    "text": ";",
                    "value": ";",
                    "valueText": ";",
                    "hasTrailingTrivia": true,
                    "hasTrailingNewLine": true,
                    "trailingTrivia": [
                        {
                            "kind": "NewLineTrivia",
                            "text": "\r\n"
                        }
                    ]
                }
            }
        ],
        "endOfFileToken": {
            "kind": "EndOfFileToken",
            "fullStart": 897,
            "fullEnd": 897,
            "start": 897,
            "end": 897,
            "fullWidth": 0,
            "width": 0,
            "text": ""
        }
    },
    "lineMap": {
        "lineStarts": [
            0,
            67,
            152,
            232,
            308,
            380,
            385,
            439,
            512,
            517,
            519,
            521,
            544,
            546,
            577,
            623,
            653,
            679,
            690,
            692,
            746,
            814,
            816,
            866,
            873,
            897
        ],
        "length": 897
    }
}<|MERGE_RESOLUTION|>--- conflicted
+++ resolved
@@ -417,11 +417,8 @@
                                             "start": 605,
                                             "end": 608,
                                             "fullWidth": 3,
-<<<<<<< HEAD
                                             "width": 3,
-=======
                                             "modifiers": [],
->>>>>>> e3c38734
                                             "identifier": {
                                                 "kind": "IdentifierName",
                                                 "fullStart": 605,
@@ -461,11 +458,8 @@
                                             "start": 610,
                                             "end": 613,
                                             "fullWidth": 3,
-<<<<<<< HEAD
                                             "width": 3,
-=======
                                             "modifiers": [],
->>>>>>> e3c38734
                                             "identifier": {
                                                 "kind": "IdentifierName",
                                                 "fullStart": 610,
@@ -505,11 +499,8 @@
                                             "start": 615,
                                             "end": 618,
                                             "fullWidth": 3,
-<<<<<<< HEAD
                                             "width": 3,
-=======
                                             "modifiers": [],
->>>>>>> e3c38734
                                             "identifier": {
                                                 "kind": "IdentifierName",
                                                 "fullStart": 615,
