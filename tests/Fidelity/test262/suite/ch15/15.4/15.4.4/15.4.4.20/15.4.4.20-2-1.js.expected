--- conflicted
+++ resolved
@@ -663,12 +663,8 @@
                                         "start": 682,
                                         "end": 782,
                                         "fullWidth": 100,
-<<<<<<< HEAD
                                         "width": 100,
-                                        "identifier": {
-=======
                                         "propertyName": {
->>>>>>> 85e84683
                                             "kind": "IdentifierName",
                                             "fullStart": 682,
                                             "fullEnd": 686,
@@ -1149,12 +1145,8 @@
                                         "start": 799,
                                         "end": 852,
                                         "fullWidth": 53,
-<<<<<<< HEAD
                                         "width": 53,
-                                        "identifier": {
-=======
                                         "propertyName": {
->>>>>>> 85e84683
                                             "kind": "IdentifierName",
                                             "fullStart": 799,
                                             "fullEnd": 806,
