--- conflicted
+++ resolved
@@ -726,12 +726,8 @@
                                         "start": 727,
                                         "end": 735,
                                         "fullWidth": 8,
-<<<<<<< HEAD
                                         "width": 8,
-                                        "identifier": {
-=======
                                         "propertyName": {
->>>>>>> 85e84683
                                             "kind": "IdentifierName",
                                             "fullStart": 727,
                                             "fullEnd": 731,
@@ -1392,12 +1388,8 @@
                                         "start": 877,
                                         "end": 908,
                                         "fullWidth": 31,
-<<<<<<< HEAD
                                         "width": 31,
-                                        "identifier": {
-=======
                                         "propertyName": {
->>>>>>> 85e84683
                                             "kind": "IdentifierName",
                                             "fullStart": 877,
                                             "fullEnd": 884,
