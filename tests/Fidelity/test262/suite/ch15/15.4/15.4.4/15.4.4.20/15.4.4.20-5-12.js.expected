--- conflicted
+++ resolved
@@ -250,12 +250,8 @@
                                         "start": 566,
                                         "end": 582,
                                         "fullWidth": 16,
-<<<<<<< HEAD
                                         "width": 16,
-                                        "identifier": {
-=======
                                         "propertyName": {
->>>>>>> 85e84683
                                             "kind": "IdentifierName",
                                             "fullStart": 566,
                                             "fullEnd": 575,
@@ -389,12 +385,8 @@
                                         "start": 597,
                                         "end": 623,
                                         "fullWidth": 26,
-<<<<<<< HEAD
                                         "width": 26,
-                                        "identifier": {
-=======
                                         "propertyName": {
->>>>>>> 85e84683
                                             "kind": "IdentifierName",
                                             "fullStart": 597,
                                             "fullEnd": 608,
@@ -1070,12 +1062,8 @@
                                         "start": 770,
                                         "end": 814,
                                         "fullWidth": 44,
-<<<<<<< HEAD
                                         "width": 44,
-                                        "identifier": {
-=======
                                         "propertyName": {
->>>>>>> 85e84683
                                             "kind": "IdentifierName",
                                             "fullStart": 770,
                                             "fullEnd": 777,
