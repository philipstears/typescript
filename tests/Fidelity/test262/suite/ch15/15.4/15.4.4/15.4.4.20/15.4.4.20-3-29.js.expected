--- conflicted
+++ resolved
@@ -583,12 +583,8 @@
                                         "start": 660,
                                         "end": 749,
                                         "fullWidth": 89,
-<<<<<<< HEAD
                                         "width": 89,
-                                        "identifier": {
-=======
                                         "propertyName": {
->>>>>>> 85e84683
                                             "kind": "IdentifierName",
                                             "fullStart": 660,
                                             "fullEnd": 664,
@@ -990,12 +986,8 @@
                                         "start": 766,
                                         "end": 819,
                                         "fullWidth": 53,
-<<<<<<< HEAD
                                         "width": 53,
-                                        "identifier": {
-=======
                                         "propertyName": {
->>>>>>> 85e84683
                                             "kind": "IdentifierName",
                                             "fullStart": 766,
                                             "fullEnd": 773,
