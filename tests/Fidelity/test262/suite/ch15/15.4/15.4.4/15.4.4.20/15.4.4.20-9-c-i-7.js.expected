{
    "isDeclaration": false,
    "languageVersion": "EcmaScript5",
    "parseOptions": {
        "allowAutomaticSemicolonInsertion": true
    },
    "sourceUnit": {
        "kind": "SourceUnit",
        "fullStart": 0,
        "fullEnd": 1071,
        "start": 569,
        "end": 1071,
        "fullWidth": 1071,
        "width": 502,
        "isIncrementallyUnusable": true,
        "moduleElements": [
            {
                "kind": "FunctionDeclaration",
                "fullStart": 0,
                "fullEnd": 1047,
                "start": 569,
                "end": 1045,
                "fullWidth": 1047,
                "width": 476,
                "modifiers": [],
                "functionKeyword": {
                    "kind": "FunctionKeyword",
                    "fullStart": 0,
                    "fullEnd": 578,
                    "start": 569,
                    "end": 577,
                    "fullWidth": 578,
                    "width": 8,
                    "text": "function",
                    "value": "function",
                    "valueText": "function",
                    "hasLeadingTrivia": true,
                    "hasLeadingComment": true,
                    "hasLeadingNewLine": true,
                    "hasTrailingTrivia": true,
                    "leadingTrivia": [
                        {
                            "kind": "SingleLineCommentTrivia",
                            "text": "/// Copyright (c) 2012 Ecma International.  All rights reserved. "
                        },
                        {
                            "kind": "NewLineTrivia",
                            "text": "\r\n"
                        },
                        {
                            "kind": "SingleLineCommentTrivia",
                            "text": "/// Ecma International makes this code available under the terms and conditions set"
                        },
                        {
                            "kind": "NewLineTrivia",
                            "text": "\r\n"
                        },
                        {
                            "kind": "SingleLineCommentTrivia",
                            "text": "/// forth on http://hg.ecmascript.org/tests/test262/raw-file/tip/LICENSE (the "
                        },
                        {
                            "kind": "NewLineTrivia",
                            "text": "\r\n"
                        },
                        {
                            "kind": "SingleLineCommentTrivia",
                            "text": "/// \"Use Terms\").   Any redistribution of this code must retain the above "
                        },
                        {
                            "kind": "NewLineTrivia",
                            "text": "\r\n"
                        },
                        {
                            "kind": "SingleLineCommentTrivia",
                            "text": "/// copyright and this notice and otherwise comply with the Use Terms."
                        },
                        {
                            "kind": "NewLineTrivia",
                            "text": "\r\n"
                        },
                        {
                            "kind": "MultiLineCommentTrivia",
                            "text": "/**\r\n * @path ch15/15.4/15.4.4/15.4.4.20/15.4.4.20-9-c-i-7.js\r\n * @description Array.prototype.filter - element to be retrieved is inherited data property on an Array-like object\r\n */"
                        },
                        {
                            "kind": "NewLineTrivia",
                            "text": "\r\n"
                        },
                        {
                            "kind": "NewLineTrivia",
                            "text": "\r\n"
                        },
                        {
                            "kind": "NewLineTrivia",
                            "text": "\r\n"
                        }
                    ],
                    "trailingTrivia": [
                        {
                            "kind": "WhitespaceTrivia",
                            "text": " "
                        }
                    ]
                },
                "identifier": {
                    "kind": "IdentifierName",
                    "fullStart": 578,
                    "fullEnd": 586,
                    "start": 578,
                    "end": 586,
                    "fullWidth": 8,
                    "width": 8,
                    "text": "testcase",
                    "value": "testcase",
                    "valueText": "testcase"
                },
                "callSignature": {
                    "kind": "CallSignature",
                    "fullStart": 586,
                    "fullEnd": 589,
                    "start": 586,
                    "end": 588,
                    "fullWidth": 3,
                    "width": 2,
                    "parameterList": {
                        "kind": "ParameterList",
                        "fullStart": 586,
                        "fullEnd": 589,
                        "start": 586,
                        "end": 588,
                        "fullWidth": 3,
                        "width": 2,
                        "openParenToken": {
                            "kind": "OpenParenToken",
                            "fullStart": 586,
                            "fullEnd": 587,
                            "start": 586,
                            "end": 587,
                            "fullWidth": 1,
                            "width": 1,
                            "text": "(",
                            "value": "(",
                            "valueText": "("
                        },
                        "parameters": [],
                        "closeParenToken": {
                            "kind": "CloseParenToken",
                            "fullStart": 587,
                            "fullEnd": 589,
                            "start": 587,
                            "end": 588,
                            "fullWidth": 2,
                            "width": 1,
                            "text": ")",
                            "value": ")",
                            "valueText": ")",
                            "hasTrailingTrivia": true,
                            "trailingTrivia": [
                                {
                                    "kind": "WhitespaceTrivia",
                                    "text": " "
                                }
                            ]
                        }
                    }
                },
                "block": {
                    "kind": "Block",
                    "fullStart": 589,
                    "fullEnd": 1047,
                    "start": 589,
                    "end": 1045,
                    "fullWidth": 458,
                    "width": 456,
                    "openBraceToken": {
                        "kind": "OpenBraceToken",
                        "fullStart": 589,
                        "fullEnd": 592,
                        "start": 589,
                        "end": 590,
                        "fullWidth": 3,
                        "width": 1,
                        "text": "{",
                        "value": "{",
                        "valueText": "{",
                        "hasTrailingTrivia": true,
                        "hasTrailingNewLine": true,
                        "trailingTrivia": [
                            {
                                "kind": "NewLineTrivia",
                                "text": "\r\n"
                            }
                        ]
                    },
                    "statements": [
                        {
                            "kind": "VariableStatement",
                            "fullStart": 592,
                            "fullEnd": 623,
                            "start": 602,
                            "end": 621,
                            "fullWidth": 31,
                            "width": 19,
                            "modifiers": [],
                            "variableDeclaration": {
                                "kind": "VariableDeclaration",
                                "fullStart": 592,
                                "fullEnd": 620,
                                "start": 602,
                                "end": 620,
                                "fullWidth": 28,
                                "width": 18,
                                "varKeyword": {
                                    "kind": "VarKeyword",
                                    "fullStart": 592,
                                    "fullEnd": 606,
                                    "start": 602,
                                    "end": 605,
                                    "fullWidth": 14,
                                    "width": 3,
                                    "text": "var",
                                    "value": "var",
                                    "valueText": "var",
                                    "hasLeadingTrivia": true,
                                    "hasLeadingNewLine": true,
                                    "hasTrailingTrivia": true,
                                    "leadingTrivia": [
                                        {
                                            "kind": "NewLineTrivia",
                                            "text": "\r\n"
                                        },
                                        {
                                            "kind": "WhitespaceTrivia",
                                            "text": "        "
                                        }
                                    ],
                                    "trailingTrivia": [
                                        {
                                            "kind": "WhitespaceTrivia",
                                            "text": " "
                                        }
                                    ]
                                },
                                "variableDeclarators": [
                                    {
                                        "kind": "VariableDeclarator",
                                        "fullStart": 606,
                                        "fullEnd": 620,
                                        "start": 606,
                                        "end": 620,
                                        "fullWidth": 14,
                                        "width": 14,
                                        "identifier": {
                                            "kind": "IdentifierName",
                                            "fullStart": 606,
                                            "fullEnd": 613,
                                            "start": 606,
                                            "end": 612,
                                            "fullWidth": 7,
                                            "width": 6,
                                            "text": "kValue",
                                            "value": "kValue",
                                            "valueText": "kValue",
                                            "hasTrailingTrivia": true,
                                            "trailingTrivia": [
                                                {
                                                    "kind": "WhitespaceTrivia",
                                                    "text": " "
                                                }
                                            ]
                                        },
                                        "equalsValueClause": {
                                            "kind": "EqualsValueClause",
                                            "fullStart": 613,
                                            "fullEnd": 620,
                                            "start": 613,
                                            "end": 620,
                                            "fullWidth": 7,
                                            "width": 7,
                                            "equalsToken": {
                                                "kind": "EqualsToken",
                                                "fullStart": 613,
                                                "fullEnd": 615,
                                                "start": 613,
                                                "end": 614,
                                                "fullWidth": 2,
                                                "width": 1,
                                                "text": "=",
                                                "value": "=",
                                                "valueText": "=",
                                                "hasTrailingTrivia": true,
                                                "trailingTrivia": [
                                                    {
                                                        "kind": "WhitespaceTrivia",
                                                        "text": " "
                                                    }
                                                ]
                                            },
                                            "value": {
                                                "kind": "StringLiteral",
                                                "fullStart": 615,
                                                "fullEnd": 620,
                                                "start": 615,
                                                "end": 620,
                                                "fullWidth": 5,
                                                "width": 5,
                                                "text": "'abc'",
                                                "value": "abc",
                                                "valueText": "abc"
                                            }
                                        }
                                    }
                                ]
                            },
                            "semicolonToken": {
                                "kind": "SemicolonToken",
                                "fullStart": 620,
                                "fullEnd": 623,
                                "start": 620,
                                "end": 621,
                                "fullWidth": 3,
                                "width": 1,
                                "text": ";",
                                "value": ";",
                                "valueText": ";",
                                "hasTrailingTrivia": true,
                                "hasTrailingNewLine": true,
                                "trailingTrivia": [
                                    {
                                        "kind": "NewLineTrivia",
                                        "text": "\r\n"
                                    }
                                ]
                            }
                        },
                        {
                            "kind": "FunctionDeclaration",
                            "fullStart": 623,
                            "fullEnd": 735,
                            "start": 633,
                            "end": 733,
                            "fullWidth": 112,
                            "width": 100,
                            "modifiers": [],
                            "functionKeyword": {
                                "kind": "FunctionKeyword",
                                "fullStart": 623,
                                "fullEnd": 642,
                                "start": 633,
                                "end": 641,
                                "fullWidth": 19,
                                "width": 8,
                                "text": "function",
                                "value": "function",
                                "valueText": "function",
                                "hasLeadingTrivia": true,
                                "hasLeadingNewLine": true,
                                "hasTrailingTrivia": true,
                                "leadingTrivia": [
                                    {
                                        "kind": "NewLineTrivia",
                                        "text": "\r\n"
                                    },
                                    {
                                        "kind": "WhitespaceTrivia",
                                        "text": "        "
                                    }
                                ],
                                "trailingTrivia": [
                                    {
                                        "kind": "WhitespaceTrivia",
                                        "text": " "
                                    }
                                ]
                            },
                            "identifier": {
                                "kind": "IdentifierName",
                                "fullStart": 642,
                                "fullEnd": 652,
                                "start": 642,
                                "end": 652,
                                "fullWidth": 10,
                                "width": 10,
                                "text": "callbackfn",
                                "value": "callbackfn",
                                "valueText": "callbackfn"
                            },
                            "callSignature": {
                                "kind": "CallSignature",
                                "fullStart": 652,
                                "fullEnd": 668,
                                "start": 652,
                                "end": 667,
                                "fullWidth": 16,
                                "width": 15,
                                "parameterList": {
                                    "kind": "ParameterList",
                                    "fullStart": 652,
                                    "fullEnd": 668,
                                    "start": 652,
                                    "end": 667,
                                    "fullWidth": 16,
                                    "width": 15,
                                    "openParenToken": {
                                        "kind": "OpenParenToken",
                                        "fullStart": 652,
                                        "fullEnd": 653,
                                        "start": 652,
                                        "end": 653,
                                        "fullWidth": 1,
                                        "width": 1,
                                        "text": "(",
                                        "value": "(",
                                        "valueText": "("
                                    },
                                    "parameters": [
                                        {
                                            "kind": "Parameter",
                                            "fullStart": 653,
                                            "fullEnd": 656,
                                            "start": 653,
                                            "end": 656,
                                            "fullWidth": 3,
<<<<<<< HEAD
                                            "width": 3,
=======
                                            "modifiers": [],
>>>>>>> e3c38734
                                            "identifier": {
                                                "kind": "IdentifierName",
                                                "fullStart": 653,
                                                "fullEnd": 656,
                                                "start": 653,
                                                "end": 656,
                                                "fullWidth": 3,
                                                "width": 3,
                                                "text": "val",
                                                "value": "val",
                                                "valueText": "val"
                                            }
                                        },
                                        {
                                            "kind": "CommaToken",
                                            "fullStart": 656,
                                            "fullEnd": 658,
                                            "start": 656,
                                            "end": 657,
                                            "fullWidth": 2,
                                            "width": 1,
                                            "text": ",",
                                            "value": ",",
                                            "valueText": ",",
                                            "hasTrailingTrivia": true,
                                            "trailingTrivia": [
                                                {
                                                    "kind": "WhitespaceTrivia",
                                                    "text": " "
                                                }
                                            ]
                                        },
                                        {
                                            "kind": "Parameter",
                                            "fullStart": 658,
                                            "fullEnd": 661,
                                            "start": 658,
                                            "end": 661,
                                            "fullWidth": 3,
<<<<<<< HEAD
                                            "width": 3,
=======
                                            "modifiers": [],
>>>>>>> e3c38734
                                            "identifier": {
                                                "kind": "IdentifierName",
                                                "fullStart": 658,
                                                "fullEnd": 661,
                                                "start": 658,
                                                "end": 661,
                                                "fullWidth": 3,
                                                "width": 3,
                                                "text": "idx",
                                                "value": "idx",
                                                "valueText": "idx"
                                            }
                                        },
                                        {
                                            "kind": "CommaToken",
                                            "fullStart": 661,
                                            "fullEnd": 663,
                                            "start": 661,
                                            "end": 662,
                                            "fullWidth": 2,
                                            "width": 1,
                                            "text": ",",
                                            "value": ",",
                                            "valueText": ",",
                                            "hasTrailingTrivia": true,
                                            "trailingTrivia": [
                                                {
                                                    "kind": "WhitespaceTrivia",
                                                    "text": " "
                                                }
                                            ]
                                        },
                                        {
                                            "kind": "Parameter",
                                            "fullStart": 663,
                                            "fullEnd": 666,
                                            "start": 663,
                                            "end": 666,
                                            "fullWidth": 3,
<<<<<<< HEAD
                                            "width": 3,
=======
                                            "modifiers": [],
>>>>>>> e3c38734
                                            "identifier": {
                                                "kind": "IdentifierName",
                                                "fullStart": 663,
                                                "fullEnd": 666,
                                                "start": 663,
                                                "end": 666,
                                                "fullWidth": 3,
                                                "width": 3,
                                                "text": "obj",
                                                "value": "obj",
                                                "valueText": "obj"
                                            }
                                        }
                                    ],
                                    "closeParenToken": {
                                        "kind": "CloseParenToken",
                                        "fullStart": 666,
                                        "fullEnd": 668,
                                        "start": 666,
                                        "end": 667,
                                        "fullWidth": 2,
                                        "width": 1,
                                        "text": ")",
                                        "value": ")",
                                        "valueText": ")",
                                        "hasTrailingTrivia": true,
                                        "trailingTrivia": [
                                            {
                                                "kind": "WhitespaceTrivia",
                                                "text": " "
                                            }
                                        ]
                                    }
                                }
                            },
                            "block": {
                                "kind": "Block",
                                "fullStart": 668,
                                "fullEnd": 735,
                                "start": 668,
                                "end": 733,
                                "fullWidth": 67,
                                "width": 65,
                                "openBraceToken": {
                                    "kind": "OpenBraceToken",
                                    "fullStart": 668,
                                    "fullEnd": 671,
                                    "start": 668,
                                    "end": 669,
                                    "fullWidth": 3,
                                    "width": 1,
                                    "text": "{",
                                    "value": "{",
                                    "valueText": "{",
                                    "hasTrailingTrivia": true,
                                    "hasTrailingNewLine": true,
                                    "trailingTrivia": [
                                        {
                                            "kind": "NewLineTrivia",
                                            "text": "\r\n"
                                        }
                                    ]
                                },
                                "statements": [
                                    {
                                        "kind": "ReturnStatement",
                                        "fullStart": 671,
                                        "fullEnd": 724,
                                        "start": 683,
                                        "end": 722,
                                        "fullWidth": 53,
                                        "width": 39,
                                        "returnKeyword": {
                                            "kind": "ReturnKeyword",
                                            "fullStart": 671,
                                            "fullEnd": 690,
                                            "start": 683,
                                            "end": 689,
                                            "fullWidth": 19,
                                            "width": 6,
                                            "text": "return",
                                            "value": "return",
                                            "valueText": "return",
                                            "hasLeadingTrivia": true,
                                            "hasTrailingTrivia": true,
                                            "leadingTrivia": [
                                                {
                                                    "kind": "WhitespaceTrivia",
                                                    "text": "            "
                                                }
                                            ],
                                            "trailingTrivia": [
                                                {
                                                    "kind": "WhitespaceTrivia",
                                                    "text": " "
                                                }
                                            ]
                                        },
                                        "expression": {
                                            "kind": "LogicalAndExpression",
                                            "fullStart": 690,
                                            "fullEnd": 721,
                                            "start": 690,
                                            "end": 721,
                                            "fullWidth": 31,
                                            "width": 31,
                                            "left": {
                                                "kind": "ParenthesizedExpression",
                                                "fullStart": 690,
                                                "fullEnd": 702,
                                                "start": 690,
                                                "end": 701,
                                                "fullWidth": 12,
                                                "width": 11,
                                                "openParenToken": {
                                                    "kind": "OpenParenToken",
                                                    "fullStart": 690,
                                                    "fullEnd": 691,
                                                    "start": 690,
                                                    "end": 691,
                                                    "fullWidth": 1,
                                                    "width": 1,
                                                    "text": "(",
                                                    "value": "(",
                                                    "valueText": "("
                                                },
                                                "expression": {
                                                    "kind": "EqualsExpression",
                                                    "fullStart": 691,
                                                    "fullEnd": 700,
                                                    "start": 691,
                                                    "end": 700,
                                                    "fullWidth": 9,
                                                    "width": 9,
                                                    "left": {
                                                        "kind": "IdentifierName",
                                                        "fullStart": 691,
                                                        "fullEnd": 695,
                                                        "start": 691,
                                                        "end": 694,
                                                        "fullWidth": 4,
                                                        "width": 3,
                                                        "text": "idx",
                                                        "value": "idx",
                                                        "valueText": "idx",
                                                        "hasTrailingTrivia": true,
                                                        "trailingTrivia": [
                                                            {
                                                                "kind": "WhitespaceTrivia",
                                                                "text": " "
                                                            }
                                                        ]
                                                    },
                                                    "operatorToken": {
                                                        "kind": "EqualsEqualsEqualsToken",
                                                        "fullStart": 695,
                                                        "fullEnd": 699,
                                                        "start": 695,
                                                        "end": 698,
                                                        "fullWidth": 4,
                                                        "width": 3,
                                                        "text": "===",
                                                        "value": "===",
                                                        "valueText": "===",
                                                        "hasTrailingTrivia": true,
                                                        "trailingTrivia": [
                                                            {
                                                                "kind": "WhitespaceTrivia",
                                                                "text": " "
                                                            }
                                                        ]
                                                    },
                                                    "right": {
                                                        "kind": "NumericLiteral",
                                                        "fullStart": 699,
                                                        "fullEnd": 700,
                                                        "start": 699,
                                                        "end": 700,
                                                        "fullWidth": 1,
                                                        "width": 1,
                                                        "text": "5",
                                                        "value": 5,
                                                        "valueText": "5"
                                                    }
                                                },
                                                "closeParenToken": {
                                                    "kind": "CloseParenToken",
                                                    "fullStart": 700,
                                                    "fullEnd": 702,
                                                    "start": 700,
                                                    "end": 701,
                                                    "fullWidth": 2,
                                                    "width": 1,
                                                    "text": ")",
                                                    "value": ")",
                                                    "valueText": ")",
                                                    "hasTrailingTrivia": true,
                                                    "trailingTrivia": [
                                                        {
                                                            "kind": "WhitespaceTrivia",
                                                            "text": " "
                                                        }
                                                    ]
                                                }
                                            },
                                            "operatorToken": {
                                                "kind": "AmpersandAmpersandToken",
                                                "fullStart": 702,
                                                "fullEnd": 705,
                                                "start": 702,
                                                "end": 704,
                                                "fullWidth": 3,
                                                "width": 2,
                                                "text": "&&",
                                                "value": "&&",
                                                "valueText": "&&",
                                                "hasTrailingTrivia": true,
                                                "trailingTrivia": [
                                                    {
                                                        "kind": "WhitespaceTrivia",
                                                        "text": " "
                                                    }
                                                ]
                                            },
                                            "right": {
                                                "kind": "ParenthesizedExpression",
                                                "fullStart": 705,
                                                "fullEnd": 721,
                                                "start": 705,
                                                "end": 721,
                                                "fullWidth": 16,
                                                "width": 16,
                                                "openParenToken": {
                                                    "kind": "OpenParenToken",
                                                    "fullStart": 705,
                                                    "fullEnd": 706,
                                                    "start": 705,
                                                    "end": 706,
                                                    "fullWidth": 1,
                                                    "width": 1,
                                                    "text": "(",
                                                    "value": "(",
                                                    "valueText": "("
                                                },
                                                "expression": {
                                                    "kind": "EqualsExpression",
                                                    "fullStart": 706,
                                                    "fullEnd": 720,
                                                    "start": 706,
                                                    "end": 720,
                                                    "fullWidth": 14,
                                                    "width": 14,
                                                    "left": {
                                                        "kind": "IdentifierName",
                                                        "fullStart": 706,
                                                        "fullEnd": 710,
                                                        "start": 706,
                                                        "end": 709,
                                                        "fullWidth": 4,
                                                        "width": 3,
                                                        "text": "val",
                                                        "value": "val",
                                                        "valueText": "val",
                                                        "hasTrailingTrivia": true,
                                                        "trailingTrivia": [
                                                            {
                                                                "kind": "WhitespaceTrivia",
                                                                "text": " "
                                                            }
                                                        ]
                                                    },
                                                    "operatorToken": {
                                                        "kind": "EqualsEqualsEqualsToken",
                                                        "fullStart": 710,
                                                        "fullEnd": 714,
                                                        "start": 710,
                                                        "end": 713,
                                                        "fullWidth": 4,
                                                        "width": 3,
                                                        "text": "===",
                                                        "value": "===",
                                                        "valueText": "===",
                                                        "hasTrailingTrivia": true,
                                                        "trailingTrivia": [
                                                            {
                                                                "kind": "WhitespaceTrivia",
                                                                "text": " "
                                                            }
                                                        ]
                                                    },
                                                    "right": {
                                                        "kind": "IdentifierName",
                                                        "fullStart": 714,
                                                        "fullEnd": 720,
                                                        "start": 714,
                                                        "end": 720,
                                                        "fullWidth": 6,
                                                        "width": 6,
                                                        "text": "kValue",
                                                        "value": "kValue",
                                                        "valueText": "kValue"
                                                    }
                                                },
                                                "closeParenToken": {
                                                    "kind": "CloseParenToken",
                                                    "fullStart": 720,
                                                    "fullEnd": 721,
                                                    "start": 720,
                                                    "end": 721,
                                                    "fullWidth": 1,
                                                    "width": 1,
                                                    "text": ")",
                                                    "value": ")",
                                                    "valueText": ")"
                                                }
                                            }
                                        },
                                        "semicolonToken": {
                                            "kind": "SemicolonToken",
                                            "fullStart": 721,
                                            "fullEnd": 724,
                                            "start": 721,
                                            "end": 722,
                                            "fullWidth": 3,
                                            "width": 1,
                                            "text": ";",
                                            "value": ";",
                                            "valueText": ";",
                                            "hasTrailingTrivia": true,
                                            "hasTrailingNewLine": true,
                                            "trailingTrivia": [
                                                {
                                                    "kind": "NewLineTrivia",
                                                    "text": "\r\n"
                                                }
                                            ]
                                        }
                                    }
                                ],
                                "closeBraceToken": {
                                    "kind": "CloseBraceToken",
                                    "fullStart": 724,
                                    "fullEnd": 735,
                                    "start": 732,
                                    "end": 733,
                                    "fullWidth": 11,
                                    "width": 1,
                                    "text": "}",
                                    "value": "}",
                                    "valueText": "}",
                                    "hasLeadingTrivia": true,
                                    "hasTrailingTrivia": true,
                                    "hasTrailingNewLine": true,
                                    "leadingTrivia": [
                                        {
                                            "kind": "WhitespaceTrivia",
                                            "text": "        "
                                        }
                                    ],
                                    "trailingTrivia": [
                                        {
                                            "kind": "NewLineTrivia",
                                            "text": "\r\n"
                                        }
                                    ]
                                }
                            }
                        },
                        {
                            "kind": "VariableStatement",
                            "fullStart": 735,
                            "fullEnd": 773,
                            "start": 745,
                            "end": 771,
                            "fullWidth": 38,
                            "width": 26,
                            "modifiers": [],
                            "variableDeclaration": {
                                "kind": "VariableDeclaration",
                                "fullStart": 735,
                                "fullEnd": 770,
                                "start": 745,
                                "end": 770,
                                "fullWidth": 35,
                                "width": 25,
                                "varKeyword": {
                                    "kind": "VarKeyword",
                                    "fullStart": 735,
                                    "fullEnd": 749,
                                    "start": 745,
                                    "end": 748,
                                    "fullWidth": 14,
                                    "width": 3,
                                    "text": "var",
                                    "value": "var",
                                    "valueText": "var",
                                    "hasLeadingTrivia": true,
                                    "hasLeadingNewLine": true,
                                    "hasTrailingTrivia": true,
                                    "leadingTrivia": [
                                        {
                                            "kind": "NewLineTrivia",
                                            "text": "\r\n"
                                        },
                                        {
                                            "kind": "WhitespaceTrivia",
                                            "text": "        "
                                        }
                                    ],
                                    "trailingTrivia": [
                                        {
                                            "kind": "WhitespaceTrivia",
                                            "text": " "
                                        }
                                    ]
                                },
                                "variableDeclarators": [
                                    {
                                        "kind": "VariableDeclarator",
                                        "fullStart": 749,
                                        "fullEnd": 770,
                                        "start": 749,
                                        "end": 770,
                                        "fullWidth": 21,
                                        "width": 21,
                                        "identifier": {
                                            "kind": "IdentifierName",
                                            "fullStart": 749,
                                            "fullEnd": 755,
                                            "start": 749,
                                            "end": 754,
                                            "fullWidth": 6,
                                            "width": 5,
                                            "text": "proto",
                                            "value": "proto",
                                            "valueText": "proto",
                                            "hasTrailingTrivia": true,
                                            "trailingTrivia": [
                                                {
                                                    "kind": "WhitespaceTrivia",
                                                    "text": " "
                                                }
                                            ]
                                        },
                                        "equalsValueClause": {
                                            "kind": "EqualsValueClause",
                                            "fullStart": 755,
                                            "fullEnd": 770,
                                            "start": 755,
                                            "end": 770,
                                            "fullWidth": 15,
                                            "width": 15,
                                            "equalsToken": {
                                                "kind": "EqualsToken",
                                                "fullStart": 755,
                                                "fullEnd": 757,
                                                "start": 755,
                                                "end": 756,
                                                "fullWidth": 2,
                                                "width": 1,
                                                "text": "=",
                                                "value": "=",
                                                "valueText": "=",
                                                "hasTrailingTrivia": true,
                                                "trailingTrivia": [
                                                    {
                                                        "kind": "WhitespaceTrivia",
                                                        "text": " "
                                                    }
                                                ]
                                            },
                                            "value": {
                                                "kind": "ObjectLiteralExpression",
                                                "fullStart": 757,
                                                "fullEnd": 770,
                                                "start": 757,
                                                "end": 770,
                                                "fullWidth": 13,
                                                "width": 13,
                                                "openBraceToken": {
                                                    "kind": "OpenBraceToken",
                                                    "fullStart": 757,
                                                    "fullEnd": 759,
                                                    "start": 757,
                                                    "end": 758,
                                                    "fullWidth": 2,
                                                    "width": 1,
                                                    "text": "{",
                                                    "value": "{",
                                                    "valueText": "{",
                                                    "hasTrailingTrivia": true,
                                                    "trailingTrivia": [
                                                        {
                                                            "kind": "WhitespaceTrivia",
                                                            "text": " "
                                                        }
                                                    ]
                                                },
                                                "propertyAssignments": [
                                                    {
                                                        "kind": "SimplePropertyAssignment",
                                                        "fullStart": 759,
                                                        "fullEnd": 769,
                                                        "start": 759,
                                                        "end": 768,
                                                        "fullWidth": 10,
                                                        "width": 9,
                                                        "propertyName": {
                                                            "kind": "NumericLiteral",
                                                            "fullStart": 759,
                                                            "fullEnd": 760,
                                                            "start": 759,
                                                            "end": 760,
                                                            "fullWidth": 1,
                                                            "width": 1,
                                                            "text": "5",
                                                            "value": 5,
                                                            "valueText": "5"
                                                        },
                                                        "colonToken": {
                                                            "kind": "ColonToken",
                                                            "fullStart": 760,
                                                            "fullEnd": 762,
                                                            "start": 760,
                                                            "end": 761,
                                                            "fullWidth": 2,
                                                            "width": 1,
                                                            "text": ":",
                                                            "value": ":",
                                                            "valueText": ":",
                                                            "hasTrailingTrivia": true,
                                                            "trailingTrivia": [
                                                                {
                                                                    "kind": "WhitespaceTrivia",
                                                                    "text": " "
                                                                }
                                                            ]
                                                        },
                                                        "expression": {
                                                            "kind": "IdentifierName",
                                                            "fullStart": 762,
                                                            "fullEnd": 769,
                                                            "start": 762,
                                                            "end": 768,
                                                            "fullWidth": 7,
                                                            "width": 6,
                                                            "text": "kValue",
                                                            "value": "kValue",
                                                            "valueText": "kValue",
                                                            "hasTrailingTrivia": true,
                                                            "trailingTrivia": [
                                                                {
                                                                    "kind": "WhitespaceTrivia",
                                                                    "text": " "
                                                                }
                                                            ]
                                                        }
                                                    }
                                                ],
                                                "closeBraceToken": {
                                                    "kind": "CloseBraceToken",
                                                    "fullStart": 769,
                                                    "fullEnd": 770,
                                                    "start": 769,
                                                    "end": 770,
                                                    "fullWidth": 1,
                                                    "width": 1,
                                                    "text": "}",
                                                    "value": "}",
                                                    "valueText": "}"
                                                }
                                            }
                                        }
                                    }
                                ]
                            },
                            "semicolonToken": {
                                "kind": "SemicolonToken",
                                "fullStart": 770,
                                "fullEnd": 773,
                                "start": 770,
                                "end": 771,
                                "fullWidth": 3,
                                "width": 1,
                                "text": ";",
                                "value": ";",
                                "valueText": ";",
                                "hasTrailingTrivia": true,
                                "hasTrailingNewLine": true,
                                "trailingTrivia": [
                                    {
                                        "kind": "NewLineTrivia",
                                        "text": "\r\n"
                                    }
                                ]
                            }
                        },
                        {
                            "kind": "VariableStatement",
                            "fullStart": 773,
                            "fullEnd": 811,
                            "start": 783,
                            "end": 809,
                            "fullWidth": 38,
                            "width": 26,
                            "modifiers": [],
                            "variableDeclaration": {
                                "kind": "VariableDeclaration",
                                "fullStart": 773,
                                "fullEnd": 808,
                                "start": 783,
                                "end": 808,
                                "fullWidth": 35,
                                "width": 25,
                                "varKeyword": {
                                    "kind": "VarKeyword",
                                    "fullStart": 773,
                                    "fullEnd": 787,
                                    "start": 783,
                                    "end": 786,
                                    "fullWidth": 14,
                                    "width": 3,
                                    "text": "var",
                                    "value": "var",
                                    "valueText": "var",
                                    "hasLeadingTrivia": true,
                                    "hasLeadingNewLine": true,
                                    "hasTrailingTrivia": true,
                                    "leadingTrivia": [
                                        {
                                            "kind": "NewLineTrivia",
                                            "text": "\r\n"
                                        },
                                        {
                                            "kind": "WhitespaceTrivia",
                                            "text": "        "
                                        }
                                    ],
                                    "trailingTrivia": [
                                        {
                                            "kind": "WhitespaceTrivia",
                                            "text": " "
                                        }
                                    ]
                                },
                                "variableDeclarators": [
                                    {
                                        "kind": "VariableDeclarator",
                                        "fullStart": 787,
                                        "fullEnd": 808,
                                        "start": 787,
                                        "end": 808,
                                        "fullWidth": 21,
                                        "width": 21,
                                        "identifier": {
                                            "kind": "IdentifierName",
                                            "fullStart": 787,
                                            "fullEnd": 791,
                                            "start": 787,
                                            "end": 790,
                                            "fullWidth": 4,
                                            "width": 3,
                                            "text": "Con",
                                            "value": "Con",
                                            "valueText": "Con",
                                            "hasTrailingTrivia": true,
                                            "trailingTrivia": [
                                                {
                                                    "kind": "WhitespaceTrivia",
                                                    "text": " "
                                                }
                                            ]
                                        },
                                        "equalsValueClause": {
                                            "kind": "EqualsValueClause",
                                            "fullStart": 791,
                                            "fullEnd": 808,
                                            "start": 791,
                                            "end": 808,
                                            "fullWidth": 17,
                                            "width": 17,
                                            "equalsToken": {
                                                "kind": "EqualsToken",
                                                "fullStart": 791,
                                                "fullEnd": 793,
                                                "start": 791,
                                                "end": 792,
                                                "fullWidth": 2,
                                                "width": 1,
                                                "text": "=",
                                                "value": "=",
                                                "valueText": "=",
                                                "hasTrailingTrivia": true,
                                                "trailingTrivia": [
                                                    {
                                                        "kind": "WhitespaceTrivia",
                                                        "text": " "
                                                    }
                                                ]
                                            },
                                            "value": {
                                                "kind": "FunctionExpression",
                                                "fullStart": 793,
                                                "fullEnd": 808,
                                                "start": 793,
                                                "end": 808,
                                                "fullWidth": 15,
                                                "width": 15,
                                                "functionKeyword": {
                                                    "kind": "FunctionKeyword",
                                                    "fullStart": 793,
                                                    "fullEnd": 802,
                                                    "start": 793,
                                                    "end": 801,
                                                    "fullWidth": 9,
                                                    "width": 8,
                                                    "text": "function",
                                                    "value": "function",
                                                    "valueText": "function",
                                                    "hasTrailingTrivia": true,
                                                    "trailingTrivia": [
                                                        {
                                                            "kind": "WhitespaceTrivia",
                                                            "text": " "
                                                        }
                                                    ]
                                                },
                                                "callSignature": {
                                                    "kind": "CallSignature",
                                                    "fullStart": 802,
                                                    "fullEnd": 805,
                                                    "start": 802,
                                                    "end": 804,
                                                    "fullWidth": 3,
                                                    "width": 2,
                                                    "parameterList": {
                                                        "kind": "ParameterList",
                                                        "fullStart": 802,
                                                        "fullEnd": 805,
                                                        "start": 802,
                                                        "end": 804,
                                                        "fullWidth": 3,
                                                        "width": 2,
                                                        "openParenToken": {
                                                            "kind": "OpenParenToken",
                                                            "fullStart": 802,
                                                            "fullEnd": 803,
                                                            "start": 802,
                                                            "end": 803,
                                                            "fullWidth": 1,
                                                            "width": 1,
                                                            "text": "(",
                                                            "value": "(",
                                                            "valueText": "("
                                                        },
                                                        "parameters": [],
                                                        "closeParenToken": {
                                                            "kind": "CloseParenToken",
                                                            "fullStart": 803,
                                                            "fullEnd": 805,
                                                            "start": 803,
                                                            "end": 804,
                                                            "fullWidth": 2,
                                                            "width": 1,
                                                            "text": ")",
                                                            "value": ")",
                                                            "valueText": ")",
                                                            "hasTrailingTrivia": true,
                                                            "trailingTrivia": [
                                                                {
                                                                    "kind": "WhitespaceTrivia",
                                                                    "text": " "
                                                                }
                                                            ]
                                                        }
                                                    }
                                                },
                                                "block": {
                                                    "kind": "Block",
                                                    "fullStart": 805,
                                                    "fullEnd": 808,
                                                    "start": 805,
                                                    "end": 808,
                                                    "fullWidth": 3,
                                                    "width": 3,
                                                    "openBraceToken": {
                                                        "kind": "OpenBraceToken",
                                                        "fullStart": 805,
                                                        "fullEnd": 807,
                                                        "start": 805,
                                                        "end": 806,
                                                        "fullWidth": 2,
                                                        "width": 1,
                                                        "text": "{",
                                                        "value": "{",
                                                        "valueText": "{",
                                                        "hasTrailingTrivia": true,
                                                        "trailingTrivia": [
                                                            {
                                                                "kind": "WhitespaceTrivia",
                                                                "text": " "
                                                            }
                                                        ]
                                                    },
                                                    "statements": [],
                                                    "closeBraceToken": {
                                                        "kind": "CloseBraceToken",
                                                        "fullStart": 807,
                                                        "fullEnd": 808,
                                                        "start": 807,
                                                        "end": 808,
                                                        "fullWidth": 1,
                                                        "width": 1,
                                                        "text": "}",
                                                        "value": "}",
                                                        "valueText": "}"
                                                    }
                                                }
                                            }
                                        }
                                    }
                                ]
                            },
                            "semicolonToken": {
                                "kind": "SemicolonToken",
                                "fullStart": 808,
                                "fullEnd": 811,
                                "start": 808,
                                "end": 809,
                                "fullWidth": 3,
                                "width": 1,
                                "text": ";",
                                "value": ";",
                                "valueText": ";",
                                "hasTrailingTrivia": true,
                                "hasTrailingNewLine": true,
                                "trailingTrivia": [
                                    {
                                        "kind": "NewLineTrivia",
                                        "text": "\r\n"
                                    }
                                ]
                            }
                        },
                        {
                            "kind": "ExpressionStatement",
                            "fullStart": 811,
                            "fullEnd": 843,
                            "start": 819,
                            "end": 841,
                            "fullWidth": 32,
                            "width": 22,
                            "expression": {
                                "kind": "AssignmentExpression",
                                "fullStart": 811,
                                "fullEnd": 840,
                                "start": 819,
                                "end": 840,
                                "fullWidth": 29,
                                "width": 21,
                                "left": {
                                    "kind": "MemberAccessExpression",
                                    "fullStart": 811,
                                    "fullEnd": 833,
                                    "start": 819,
                                    "end": 832,
                                    "fullWidth": 22,
                                    "width": 13,
                                    "expression": {
                                        "kind": "IdentifierName",
                                        "fullStart": 811,
                                        "fullEnd": 822,
                                        "start": 819,
                                        "end": 822,
                                        "fullWidth": 11,
                                        "width": 3,
                                        "text": "Con",
                                        "value": "Con",
                                        "valueText": "Con",
                                        "hasLeadingTrivia": true,
                                        "leadingTrivia": [
                                            {
                                                "kind": "WhitespaceTrivia",
                                                "text": "        "
                                            }
                                        ]
                                    },
                                    "dotToken": {
                                        "kind": "DotToken",
                                        "fullStart": 822,
                                        "fullEnd": 823,
                                        "start": 822,
                                        "end": 823,
                                        "fullWidth": 1,
                                        "width": 1,
                                        "text": ".",
                                        "value": ".",
                                        "valueText": "."
                                    },
                                    "name": {
                                        "kind": "IdentifierName",
                                        "fullStart": 823,
                                        "fullEnd": 833,
                                        "start": 823,
                                        "end": 832,
                                        "fullWidth": 10,
                                        "width": 9,
                                        "text": "prototype",
                                        "value": "prototype",
                                        "valueText": "prototype",
                                        "hasTrailingTrivia": true,
                                        "trailingTrivia": [
                                            {
                                                "kind": "WhitespaceTrivia",
                                                "text": " "
                                            }
                                        ]
                                    }
                                },
                                "operatorToken": {
                                    "kind": "EqualsToken",
                                    "fullStart": 833,
                                    "fullEnd": 835,
                                    "start": 833,
                                    "end": 834,
                                    "fullWidth": 2,
                                    "width": 1,
                                    "text": "=",
                                    "value": "=",
                                    "valueText": "=",
                                    "hasTrailingTrivia": true,
                                    "trailingTrivia": [
                                        {
                                            "kind": "WhitespaceTrivia",
                                            "text": " "
                                        }
                                    ]
                                },
                                "right": {
                                    "kind": "IdentifierName",
                                    "fullStart": 835,
                                    "fullEnd": 840,
                                    "start": 835,
                                    "end": 840,
                                    "fullWidth": 5,
                                    "width": 5,
                                    "text": "proto",
                                    "value": "proto",
                                    "valueText": "proto"
                                }
                            },
                            "semicolonToken": {
                                "kind": "SemicolonToken",
                                "fullStart": 840,
                                "fullEnd": 843,
                                "start": 840,
                                "end": 841,
                                "fullWidth": 3,
                                "width": 1,
                                "text": ";",
                                "value": ";",
                                "valueText": ";",
                                "hasTrailingTrivia": true,
                                "hasTrailingNewLine": true,
                                "trailingTrivia": [
                                    {
                                        "kind": "NewLineTrivia",
                                        "text": "\r\n"
                                    }
                                ]
                            }
                        },
                        {
                            "kind": "VariableStatement",
                            "fullStart": 843,
                            "fullEnd": 877,
                            "start": 853,
                            "end": 875,
                            "fullWidth": 34,
                            "width": 22,
                            "modifiers": [],
                            "variableDeclaration": {
                                "kind": "VariableDeclaration",
                                "fullStart": 843,
                                "fullEnd": 874,
                                "start": 853,
                                "end": 874,
                                "fullWidth": 31,
                                "width": 21,
                                "varKeyword": {
                                    "kind": "VarKeyword",
                                    "fullStart": 843,
                                    "fullEnd": 857,
                                    "start": 853,
                                    "end": 856,
                                    "fullWidth": 14,
                                    "width": 3,
                                    "text": "var",
                                    "value": "var",
                                    "valueText": "var",
                                    "hasLeadingTrivia": true,
                                    "hasLeadingNewLine": true,
                                    "hasTrailingTrivia": true,
                                    "leadingTrivia": [
                                        {
                                            "kind": "NewLineTrivia",
                                            "text": "\r\n"
                                        },
                                        {
                                            "kind": "WhitespaceTrivia",
                                            "text": "        "
                                        }
                                    ],
                                    "trailingTrivia": [
                                        {
                                            "kind": "WhitespaceTrivia",
                                            "text": " "
                                        }
                                    ]
                                },
                                "variableDeclarators": [
                                    {
                                        "kind": "VariableDeclarator",
                                        "fullStart": 857,
                                        "fullEnd": 874,
                                        "start": 857,
                                        "end": 874,
                                        "fullWidth": 17,
                                        "width": 17,
                                        "identifier": {
                                            "kind": "IdentifierName",
                                            "fullStart": 857,
                                            "fullEnd": 863,
                                            "start": 857,
                                            "end": 862,
                                            "fullWidth": 6,
                                            "width": 5,
                                            "text": "child",
                                            "value": "child",
                                            "valueText": "child",
                                            "hasTrailingTrivia": true,
                                            "trailingTrivia": [
                                                {
                                                    "kind": "WhitespaceTrivia",
                                                    "text": " "
                                                }
                                            ]
                                        },
                                        "equalsValueClause": {
                                            "kind": "EqualsValueClause",
                                            "fullStart": 863,
                                            "fullEnd": 874,
                                            "start": 863,
                                            "end": 874,
                                            "fullWidth": 11,
                                            "width": 11,
                                            "equalsToken": {
                                                "kind": "EqualsToken",
                                                "fullStart": 863,
                                                "fullEnd": 865,
                                                "start": 863,
                                                "end": 864,
                                                "fullWidth": 2,
                                                "width": 1,
                                                "text": "=",
                                                "value": "=",
                                                "valueText": "=",
                                                "hasTrailingTrivia": true,
                                                "trailingTrivia": [
                                                    {
                                                        "kind": "WhitespaceTrivia",
                                                        "text": " "
                                                    }
                                                ]
                                            },
                                            "value": {
                                                "kind": "ObjectCreationExpression",
                                                "fullStart": 865,
                                                "fullEnd": 874,
                                                "start": 865,
                                                "end": 874,
                                                "fullWidth": 9,
                                                "width": 9,
                                                "newKeyword": {
                                                    "kind": "NewKeyword",
                                                    "fullStart": 865,
                                                    "fullEnd": 869,
                                                    "start": 865,
                                                    "end": 868,
                                                    "fullWidth": 4,
                                                    "width": 3,
                                                    "text": "new",
                                                    "value": "new",
                                                    "valueText": "new",
                                                    "hasTrailingTrivia": true,
                                                    "trailingTrivia": [
                                                        {
                                                            "kind": "WhitespaceTrivia",
                                                            "text": " "
                                                        }
                                                    ]
                                                },
                                                "expression": {
                                                    "kind": "IdentifierName",
                                                    "fullStart": 869,
                                                    "fullEnd": 872,
                                                    "start": 869,
                                                    "end": 872,
                                                    "fullWidth": 3,
                                                    "width": 3,
                                                    "text": "Con",
                                                    "value": "Con",
                                                    "valueText": "Con"
                                                },
                                                "argumentList": {
                                                    "kind": "ArgumentList",
                                                    "fullStart": 872,
                                                    "fullEnd": 874,
                                                    "start": 872,
                                                    "end": 874,
                                                    "fullWidth": 2,
                                                    "width": 2,
                                                    "openParenToken": {
                                                        "kind": "OpenParenToken",
                                                        "fullStart": 872,
                                                        "fullEnd": 873,
                                                        "start": 872,
                                                        "end": 873,
                                                        "fullWidth": 1,
                                                        "width": 1,
                                                        "text": "(",
                                                        "value": "(",
                                                        "valueText": "("
                                                    },
                                                    "arguments": [],
                                                    "closeParenToken": {
                                                        "kind": "CloseParenToken",
                                                        "fullStart": 873,
                                                        "fullEnd": 874,
                                                        "start": 873,
                                                        "end": 874,
                                                        "fullWidth": 1,
                                                        "width": 1,
                                                        "text": ")",
                                                        "value": ")",
                                                        "valueText": ")"
                                                    }
                                                }
                                            }
                                        }
                                    }
                                ]
                            },
                            "semicolonToken": {
                                "kind": "SemicolonToken",
                                "fullStart": 874,
                                "fullEnd": 877,
                                "start": 874,
                                "end": 875,
                                "fullWidth": 3,
                                "width": 1,
                                "text": ";",
                                "value": ";",
                                "valueText": ";",
                                "hasTrailingTrivia": true,
                                "hasTrailingNewLine": true,
                                "trailingTrivia": [
                                    {
                                        "kind": "NewLineTrivia",
                                        "text": "\r\n"
                                    }
                                ]
                            }
                        },
                        {
                            "kind": "ExpressionStatement",
                            "fullStart": 877,
                            "fullEnd": 905,
                            "start": 885,
                            "end": 903,
                            "fullWidth": 28,
                            "width": 18,
                            "expression": {
                                "kind": "AssignmentExpression",
                                "fullStart": 877,
                                "fullEnd": 902,
                                "start": 885,
                                "end": 902,
                                "fullWidth": 25,
                                "width": 17,
                                "left": {
                                    "kind": "MemberAccessExpression",
                                    "fullStart": 877,
                                    "fullEnd": 898,
                                    "start": 885,
                                    "end": 897,
                                    "fullWidth": 21,
                                    "width": 12,
                                    "expression": {
                                        "kind": "IdentifierName",
                                        "fullStart": 877,
                                        "fullEnd": 890,
                                        "start": 885,
                                        "end": 890,
                                        "fullWidth": 13,
                                        "width": 5,
                                        "text": "child",
                                        "value": "child",
                                        "valueText": "child",
                                        "hasLeadingTrivia": true,
                                        "leadingTrivia": [
                                            {
                                                "kind": "WhitespaceTrivia",
                                                "text": "        "
                                            }
                                        ]
                                    },
                                    "dotToken": {
                                        "kind": "DotToken",
                                        "fullStart": 890,
                                        "fullEnd": 891,
                                        "start": 890,
                                        "end": 891,
                                        "fullWidth": 1,
                                        "width": 1,
                                        "text": ".",
                                        "value": ".",
                                        "valueText": "."
                                    },
                                    "name": {
                                        "kind": "IdentifierName",
                                        "fullStart": 891,
                                        "fullEnd": 898,
                                        "start": 891,
                                        "end": 897,
                                        "fullWidth": 7,
                                        "width": 6,
                                        "text": "length",
                                        "value": "length",
                                        "valueText": "length",
                                        "hasTrailingTrivia": true,
                                        "trailingTrivia": [
                                            {
                                                "kind": "WhitespaceTrivia",
                                                "text": " "
                                            }
                                        ]
                                    }
                                },
                                "operatorToken": {
                                    "kind": "EqualsToken",
                                    "fullStart": 898,
                                    "fullEnd": 900,
                                    "start": 898,
                                    "end": 899,
                                    "fullWidth": 2,
                                    "width": 1,
                                    "text": "=",
                                    "value": "=",
                                    "valueText": "=",
                                    "hasTrailingTrivia": true,
                                    "trailingTrivia": [
                                        {
                                            "kind": "WhitespaceTrivia",
                                            "text": " "
                                        }
                                    ]
                                },
                                "right": {
                                    "kind": "NumericLiteral",
                                    "fullStart": 900,
                                    "fullEnd": 902,
                                    "start": 900,
                                    "end": 902,
                                    "fullWidth": 2,
                                    "width": 2,
                                    "text": "10",
                                    "value": 10,
                                    "valueText": "10"
                                }
                            },
                            "semicolonToken": {
                                "kind": "SemicolonToken",
                                "fullStart": 902,
                                "fullEnd": 905,
                                "start": 902,
                                "end": 903,
                                "fullWidth": 3,
                                "width": 1,
                                "text": ";",
                                "value": ";",
                                "valueText": ";",
                                "hasTrailingTrivia": true,
                                "hasTrailingNewLine": true,
                                "trailingTrivia": [
                                    {
                                        "kind": "NewLineTrivia",
                                        "text": "\r\n"
                                    }
                                ]
                            }
                        },
                        {
                            "kind": "VariableStatement",
                            "fullStart": 905,
                            "fullEnd": 977,
                            "start": 915,
                            "end": 975,
                            "fullWidth": 72,
                            "width": 60,
                            "modifiers": [],
                            "variableDeclaration": {
                                "kind": "VariableDeclaration",
                                "fullStart": 905,
                                "fullEnd": 974,
                                "start": 915,
                                "end": 974,
                                "fullWidth": 69,
                                "width": 59,
                                "varKeyword": {
                                    "kind": "VarKeyword",
                                    "fullStart": 905,
                                    "fullEnd": 919,
                                    "start": 915,
                                    "end": 918,
                                    "fullWidth": 14,
                                    "width": 3,
                                    "text": "var",
                                    "value": "var",
                                    "valueText": "var",
                                    "hasLeadingTrivia": true,
                                    "hasLeadingNewLine": true,
                                    "hasTrailingTrivia": true,
                                    "leadingTrivia": [
                                        {
                                            "kind": "NewLineTrivia",
                                            "text": "\r\n"
                                        },
                                        {
                                            "kind": "WhitespaceTrivia",
                                            "text": "        "
                                        }
                                    ],
                                    "trailingTrivia": [
                                        {
                                            "kind": "WhitespaceTrivia",
                                            "text": " "
                                        }
                                    ]
                                },
                                "variableDeclarators": [
                                    {
                                        "kind": "VariableDeclarator",
                                        "fullStart": 919,
                                        "fullEnd": 974,
                                        "start": 919,
                                        "end": 974,
                                        "fullWidth": 55,
                                        "width": 55,
                                        "identifier": {
                                            "kind": "IdentifierName",
                                            "fullStart": 919,
                                            "fullEnd": 926,
                                            "start": 919,
                                            "end": 925,
                                            "fullWidth": 7,
                                            "width": 6,
                                            "text": "newArr",
                                            "value": "newArr",
                                            "valueText": "newArr",
                                            "hasTrailingTrivia": true,
                                            "trailingTrivia": [
                                                {
                                                    "kind": "WhitespaceTrivia",
                                                    "text": " "
                                                }
                                            ]
                                        },
                                        "equalsValueClause": {
                                            "kind": "EqualsValueClause",
                                            "fullStart": 926,
                                            "fullEnd": 974,
                                            "start": 926,
                                            "end": 974,
                                            "fullWidth": 48,
                                            "width": 48,
                                            "equalsToken": {
                                                "kind": "EqualsToken",
                                                "fullStart": 926,
                                                "fullEnd": 928,
                                                "start": 926,
                                                "end": 927,
                                                "fullWidth": 2,
                                                "width": 1,
                                                "text": "=",
                                                "value": "=",
                                                "valueText": "=",
                                                "hasTrailingTrivia": true,
                                                "trailingTrivia": [
                                                    {
                                                        "kind": "WhitespaceTrivia",
                                                        "text": " "
                                                    }
                                                ]
                                            },
                                            "value": {
                                                "kind": "InvocationExpression",
                                                "fullStart": 928,
                                                "fullEnd": 974,
                                                "start": 928,
                                                "end": 974,
                                                "fullWidth": 46,
                                                "width": 46,
                                                "expression": {
                                                    "kind": "MemberAccessExpression",
                                                    "fullStart": 928,
                                                    "fullEnd": 955,
                                                    "start": 928,
                                                    "end": 955,
                                                    "fullWidth": 27,
                                                    "width": 27,
                                                    "expression": {
                                                        "kind": "MemberAccessExpression",
                                                        "fullStart": 928,
                                                        "fullEnd": 950,
                                                        "start": 928,
                                                        "end": 950,
                                                        "fullWidth": 22,
                                                        "width": 22,
                                                        "expression": {
                                                            "kind": "MemberAccessExpression",
                                                            "fullStart": 928,
                                                            "fullEnd": 943,
                                                            "start": 928,
                                                            "end": 943,
                                                            "fullWidth": 15,
                                                            "width": 15,
                                                            "expression": {
                                                                "kind": "IdentifierName",
                                                                "fullStart": 928,
                                                                "fullEnd": 933,
                                                                "start": 928,
                                                                "end": 933,
                                                                "fullWidth": 5,
                                                                "width": 5,
                                                                "text": "Array",
                                                                "value": "Array",
                                                                "valueText": "Array"
                                                            },
                                                            "dotToken": {
                                                                "kind": "DotToken",
                                                                "fullStart": 933,
                                                                "fullEnd": 934,
                                                                "start": 933,
                                                                "end": 934,
                                                                "fullWidth": 1,
                                                                "width": 1,
                                                                "text": ".",
                                                                "value": ".",
                                                                "valueText": "."
                                                            },
                                                            "name": {
                                                                "kind": "IdentifierName",
                                                                "fullStart": 934,
                                                                "fullEnd": 943,
                                                                "start": 934,
                                                                "end": 943,
                                                                "fullWidth": 9,
                                                                "width": 9,
                                                                "text": "prototype",
                                                                "value": "prototype",
                                                                "valueText": "prototype"
                                                            }
                                                        },
                                                        "dotToken": {
                                                            "kind": "DotToken",
                                                            "fullStart": 943,
                                                            "fullEnd": 944,
                                                            "start": 943,
                                                            "end": 944,
                                                            "fullWidth": 1,
                                                            "width": 1,
                                                            "text": ".",
                                                            "value": ".",
                                                            "valueText": "."
                                                        },
                                                        "name": {
                                                            "kind": "IdentifierName",
                                                            "fullStart": 944,
                                                            "fullEnd": 950,
                                                            "start": 944,
                                                            "end": 950,
                                                            "fullWidth": 6,
                                                            "width": 6,
                                                            "text": "filter",
                                                            "value": "filter",
                                                            "valueText": "filter"
                                                        }
                                                    },
                                                    "dotToken": {
                                                        "kind": "DotToken",
                                                        "fullStart": 950,
                                                        "fullEnd": 951,
                                                        "start": 950,
                                                        "end": 951,
                                                        "fullWidth": 1,
                                                        "width": 1,
                                                        "text": ".",
                                                        "value": ".",
                                                        "valueText": "."
                                                    },
                                                    "name": {
                                                        "kind": "IdentifierName",
                                                        "fullStart": 951,
                                                        "fullEnd": 955,
                                                        "start": 951,
                                                        "end": 955,
                                                        "fullWidth": 4,
                                                        "width": 4,
                                                        "text": "call",
                                                        "value": "call",
                                                        "valueText": "call"
                                                    }
                                                },
                                                "argumentList": {
                                                    "kind": "ArgumentList",
                                                    "fullStart": 955,
                                                    "fullEnd": 974,
                                                    "start": 955,
                                                    "end": 974,
                                                    "fullWidth": 19,
                                                    "width": 19,
                                                    "openParenToken": {
                                                        "kind": "OpenParenToken",
                                                        "fullStart": 955,
                                                        "fullEnd": 956,
                                                        "start": 955,
                                                        "end": 956,
                                                        "fullWidth": 1,
                                                        "width": 1,
                                                        "text": "(",
                                                        "value": "(",
                                                        "valueText": "("
                                                    },
                                                    "arguments": [
                                                        {
                                                            "kind": "IdentifierName",
                                                            "fullStart": 956,
                                                            "fullEnd": 961,
                                                            "start": 956,
                                                            "end": 961,
                                                            "fullWidth": 5,
                                                            "width": 5,
                                                            "text": "child",
                                                            "value": "child",
                                                            "valueText": "child"
                                                        },
                                                        {
                                                            "kind": "CommaToken",
                                                            "fullStart": 961,
                                                            "fullEnd": 963,
                                                            "start": 961,
                                                            "end": 962,
                                                            "fullWidth": 2,
                                                            "width": 1,
                                                            "text": ",",
                                                            "value": ",",
                                                            "valueText": ",",
                                                            "hasTrailingTrivia": true,
                                                            "trailingTrivia": [
                                                                {
                                                                    "kind": "WhitespaceTrivia",
                                                                    "text": " "
                                                                }
                                                            ]
                                                        },
                                                        {
                                                            "kind": "IdentifierName",
                                                            "fullStart": 963,
                                                            "fullEnd": 973,
                                                            "start": 963,
                                                            "end": 973,
                                                            "fullWidth": 10,
                                                            "width": 10,
                                                            "text": "callbackfn",
                                                            "value": "callbackfn",
                                                            "valueText": "callbackfn"
                                                        }
                                                    ],
                                                    "closeParenToken": {
                                                        "kind": "CloseParenToken",
                                                        "fullStart": 973,
                                                        "fullEnd": 974,
                                                        "start": 973,
                                                        "end": 974,
                                                        "fullWidth": 1,
                                                        "width": 1,
                                                        "text": ")",
                                                        "value": ")",
                                                        "valueText": ")"
                                                    }
                                                }
                                            }
                                        }
                                    }
                                ]
                            },
                            "semicolonToken": {
                                "kind": "SemicolonToken",
                                "fullStart": 974,
                                "fullEnd": 977,
                                "start": 974,
                                "end": 975,
                                "fullWidth": 3,
                                "width": 1,
                                "text": ";",
                                "value": ";",
                                "valueText": ";",
                                "hasTrailingTrivia": true,
                                "hasTrailingNewLine": true,
                                "trailingTrivia": [
                                    {
                                        "kind": "NewLineTrivia",
                                        "text": "\r\n"
                                    }
                                ]
                            }
                        },
                        {
                            "kind": "ReturnStatement",
                            "fullStart": 977,
                            "fullEnd": 1040,
                            "start": 987,
                            "end": 1038,
                            "fullWidth": 63,
                            "width": 51,
                            "returnKeyword": {
                                "kind": "ReturnKeyword",
                                "fullStart": 977,
                                "fullEnd": 994,
                                "start": 987,
                                "end": 993,
                                "fullWidth": 17,
                                "width": 6,
                                "text": "return",
                                "value": "return",
                                "valueText": "return",
                                "hasLeadingTrivia": true,
                                "hasLeadingNewLine": true,
                                "hasTrailingTrivia": true,
                                "leadingTrivia": [
                                    {
                                        "kind": "NewLineTrivia",
                                        "text": "\r\n"
                                    },
                                    {
                                        "kind": "WhitespaceTrivia",
                                        "text": "        "
                                    }
                                ],
                                "trailingTrivia": [
                                    {
                                        "kind": "WhitespaceTrivia",
                                        "text": " "
                                    }
                                ]
                            },
                            "expression": {
                                "kind": "LogicalAndExpression",
                                "fullStart": 994,
                                "fullEnd": 1037,
                                "start": 994,
                                "end": 1037,
                                "fullWidth": 43,
                                "width": 43,
                                "left": {
                                    "kind": "EqualsExpression",
                                    "fullStart": 994,
                                    "fullEnd": 1014,
                                    "start": 994,
                                    "end": 1013,
                                    "fullWidth": 20,
                                    "width": 19,
                                    "left": {
                                        "kind": "MemberAccessExpression",
                                        "fullStart": 994,
                                        "fullEnd": 1008,
                                        "start": 994,
                                        "end": 1007,
                                        "fullWidth": 14,
                                        "width": 13,
                                        "expression": {
                                            "kind": "IdentifierName",
                                            "fullStart": 994,
                                            "fullEnd": 1000,
                                            "start": 994,
                                            "end": 1000,
                                            "fullWidth": 6,
                                            "width": 6,
                                            "text": "newArr",
                                            "value": "newArr",
                                            "valueText": "newArr"
                                        },
                                        "dotToken": {
                                            "kind": "DotToken",
                                            "fullStart": 1000,
                                            "fullEnd": 1001,
                                            "start": 1000,
                                            "end": 1001,
                                            "fullWidth": 1,
                                            "width": 1,
                                            "text": ".",
                                            "value": ".",
                                            "valueText": "."
                                        },
                                        "name": {
                                            "kind": "IdentifierName",
                                            "fullStart": 1001,
                                            "fullEnd": 1008,
                                            "start": 1001,
                                            "end": 1007,
                                            "fullWidth": 7,
                                            "width": 6,
                                            "text": "length",
                                            "value": "length",
                                            "valueText": "length",
                                            "hasTrailingTrivia": true,
                                            "trailingTrivia": [
                                                {
                                                    "kind": "WhitespaceTrivia",
                                                    "text": " "
                                                }
                                            ]
                                        }
                                    },
                                    "operatorToken": {
                                        "kind": "EqualsEqualsEqualsToken",
                                        "fullStart": 1008,
                                        "fullEnd": 1012,
                                        "start": 1008,
                                        "end": 1011,
                                        "fullWidth": 4,
                                        "width": 3,
                                        "text": "===",
                                        "value": "===",
                                        "valueText": "===",
                                        "hasTrailingTrivia": true,
                                        "trailingTrivia": [
                                            {
                                                "kind": "WhitespaceTrivia",
                                                "text": " "
                                            }
                                        ]
                                    },
                                    "right": {
                                        "kind": "NumericLiteral",
                                        "fullStart": 1012,
                                        "fullEnd": 1014,
                                        "start": 1012,
                                        "end": 1013,
                                        "fullWidth": 2,
                                        "width": 1,
                                        "text": "1",
                                        "value": 1,
                                        "valueText": "1",
                                        "hasTrailingTrivia": true,
                                        "trailingTrivia": [
                                            {
                                                "kind": "WhitespaceTrivia",
                                                "text": " "
                                            }
                                        ]
                                    }
                                },
                                "operatorToken": {
                                    "kind": "AmpersandAmpersandToken",
                                    "fullStart": 1014,
                                    "fullEnd": 1017,
                                    "start": 1014,
                                    "end": 1016,
                                    "fullWidth": 3,
                                    "width": 2,
                                    "text": "&&",
                                    "value": "&&",
                                    "valueText": "&&",
                                    "hasTrailingTrivia": true,
                                    "trailingTrivia": [
                                        {
                                            "kind": "WhitespaceTrivia",
                                            "text": " "
                                        }
                                    ]
                                },
                                "right": {
                                    "kind": "EqualsExpression",
                                    "fullStart": 1017,
                                    "fullEnd": 1037,
                                    "start": 1017,
                                    "end": 1037,
                                    "fullWidth": 20,
                                    "width": 20,
                                    "left": {
                                        "kind": "ElementAccessExpression",
                                        "fullStart": 1017,
                                        "fullEnd": 1027,
                                        "start": 1017,
                                        "end": 1026,
                                        "fullWidth": 10,
                                        "width": 9,
                                        "expression": {
                                            "kind": "IdentifierName",
                                            "fullStart": 1017,
                                            "fullEnd": 1023,
                                            "start": 1017,
                                            "end": 1023,
                                            "fullWidth": 6,
                                            "width": 6,
                                            "text": "newArr",
                                            "value": "newArr",
                                            "valueText": "newArr"
                                        },
                                        "openBracketToken": {
                                            "kind": "OpenBracketToken",
                                            "fullStart": 1023,
                                            "fullEnd": 1024,
                                            "start": 1023,
                                            "end": 1024,
                                            "fullWidth": 1,
                                            "width": 1,
                                            "text": "[",
                                            "value": "[",
                                            "valueText": "["
                                        },
                                        "argumentExpression": {
                                            "kind": "NumericLiteral",
                                            "fullStart": 1024,
                                            "fullEnd": 1025,
                                            "start": 1024,
                                            "end": 1025,
                                            "fullWidth": 1,
                                            "width": 1,
                                            "text": "0",
                                            "value": 0,
                                            "valueText": "0"
                                        },
                                        "closeBracketToken": {
                                            "kind": "CloseBracketToken",
                                            "fullStart": 1025,
                                            "fullEnd": 1027,
                                            "start": 1025,
                                            "end": 1026,
                                            "fullWidth": 2,
                                            "width": 1,
                                            "text": "]",
                                            "value": "]",
                                            "valueText": "]",
                                            "hasTrailingTrivia": true,
                                            "trailingTrivia": [
                                                {
                                                    "kind": "WhitespaceTrivia",
                                                    "text": " "
                                                }
                                            ]
                                        }
                                    },
                                    "operatorToken": {
                                        "kind": "EqualsEqualsEqualsToken",
                                        "fullStart": 1027,
                                        "fullEnd": 1031,
                                        "start": 1027,
                                        "end": 1030,
                                        "fullWidth": 4,
                                        "width": 3,
                                        "text": "===",
                                        "value": "===",
                                        "valueText": "===",
                                        "hasTrailingTrivia": true,
                                        "trailingTrivia": [
                                            {
                                                "kind": "WhitespaceTrivia",
                                                "text": " "
                                            }
                                        ]
                                    },
                                    "right": {
                                        "kind": "IdentifierName",
                                        "fullStart": 1031,
                                        "fullEnd": 1037,
                                        "start": 1031,
                                        "end": 1037,
                                        "fullWidth": 6,
                                        "width": 6,
                                        "text": "kValue",
                                        "value": "kValue",
                                        "valueText": "kValue"
                                    }
                                }
                            },
                            "semicolonToken": {
                                "kind": "SemicolonToken",
                                "fullStart": 1037,
                                "fullEnd": 1040,
                                "start": 1037,
                                "end": 1038,
                                "fullWidth": 3,
                                "width": 1,
                                "text": ";",
                                "value": ";",
                                "valueText": ";",
                                "hasTrailingTrivia": true,
                                "hasTrailingNewLine": true,
                                "trailingTrivia": [
                                    {
                                        "kind": "NewLineTrivia",
                                        "text": "\r\n"
                                    }
                                ]
                            }
                        }
                    ],
                    "closeBraceToken": {
                        "kind": "CloseBraceToken",
                        "fullStart": 1040,
                        "fullEnd": 1047,
                        "start": 1044,
                        "end": 1045,
                        "fullWidth": 7,
                        "width": 1,
                        "text": "}",
                        "value": "}",
                        "valueText": "}",
                        "hasLeadingTrivia": true,
                        "hasTrailingTrivia": true,
                        "hasTrailingNewLine": true,
                        "leadingTrivia": [
                            {
                                "kind": "WhitespaceTrivia",
                                "text": "    "
                            }
                        ],
                        "trailingTrivia": [
                            {
                                "kind": "NewLineTrivia",
                                "text": "\r\n"
                            }
                        ]
                    }
                }
            },
            {
                "kind": "ExpressionStatement",
                "fullStart": 1047,
                "fullEnd": 1071,
                "start": 1047,
                "end": 1069,
                "fullWidth": 24,
                "width": 22,
                "expression": {
                    "kind": "InvocationExpression",
                    "fullStart": 1047,
                    "fullEnd": 1068,
                    "start": 1047,
                    "end": 1068,
                    "fullWidth": 21,
                    "width": 21,
                    "expression": {
                        "kind": "IdentifierName",
                        "fullStart": 1047,
                        "fullEnd": 1058,
                        "start": 1047,
                        "end": 1058,
                        "fullWidth": 11,
                        "width": 11,
                        "text": "runTestCase",
                        "value": "runTestCase",
                        "valueText": "runTestCase"
                    },
                    "argumentList": {
                        "kind": "ArgumentList",
                        "fullStart": 1058,
                        "fullEnd": 1068,
                        "start": 1058,
                        "end": 1068,
                        "fullWidth": 10,
                        "width": 10,
                        "openParenToken": {
                            "kind": "OpenParenToken",
                            "fullStart": 1058,
                            "fullEnd": 1059,
                            "start": 1058,
                            "end": 1059,
                            "fullWidth": 1,
                            "width": 1,
                            "text": "(",
                            "value": "(",
                            "valueText": "("
                        },
                        "arguments": [
                            {
                                "kind": "IdentifierName",
                                "fullStart": 1059,
                                "fullEnd": 1067,
                                "start": 1059,
                                "end": 1067,
                                "fullWidth": 8,
                                "width": 8,
                                "text": "testcase",
                                "value": "testcase",
                                "valueText": "testcase"
                            }
                        ],
                        "closeParenToken": {
                            "kind": "CloseParenToken",
                            "fullStart": 1067,
                            "fullEnd": 1068,
                            "start": 1067,
                            "end": 1068,
                            "fullWidth": 1,
                            "width": 1,
                            "text": ")",
                            "value": ")",
                            "valueText": ")"
                        }
                    }
                },
                "semicolonToken": {
                    "kind": "SemicolonToken",
                    "fullStart": 1068,
                    "fullEnd": 1071,
                    "start": 1068,
                    "end": 1069,
                    "fullWidth": 3,
                    "width": 1,
                    "text": ";",
                    "value": ";",
                    "valueText": ";",
                    "hasTrailingTrivia": true,
                    "hasTrailingNewLine": true,
                    "trailingTrivia": [
                        {
                            "kind": "NewLineTrivia",
                            "text": "\r\n"
                        }
                    ]
                }
            }
        ],
        "endOfFileToken": {
            "kind": "EndOfFileToken",
            "fullStart": 1071,
            "fullEnd": 1071,
            "start": 1071,
            "end": 1071,
            "fullWidth": 0,
            "width": 0,
            "text": ""
        }
    },
    "lineMap": {
        "lineStarts": [
            0,
            67,
            152,
            232,
            308,
            380,
            385,
            443,
            560,
            565,
            567,
            569,
            592,
            594,
            623,
            625,
            671,
            724,
            735,
            737,
            773,
            775,
            811,
            843,
            845,
            877,
            905,
            907,
            977,
            979,
            1040,
            1047,
            1071
        ],
        "length": 1071
    }
}<|MERGE_RESOLUTION|>--- conflicted
+++ resolved
@@ -422,11 +422,8 @@
                                             "start": 653,
                                             "end": 656,
                                             "fullWidth": 3,
-<<<<<<< HEAD
                                             "width": 3,
-=======
                                             "modifiers": [],
->>>>>>> e3c38734
                                             "identifier": {
                                                 "kind": "IdentifierName",
                                                 "fullStart": 653,
@@ -466,11 +463,8 @@
                                             "start": 658,
                                             "end": 661,
                                             "fullWidth": 3,
-<<<<<<< HEAD
                                             "width": 3,
-=======
                                             "modifiers": [],
->>>>>>> e3c38734
                                             "identifier": {
                                                 "kind": "IdentifierName",
                                                 "fullStart": 658,
@@ -510,11 +504,8 @@
                                             "start": 663,
                                             "end": 666,
                                             "fullWidth": 3,
-<<<<<<< HEAD
                                             "width": 3,
-=======
                                             "modifiers": [],
->>>>>>> e3c38734
                                             "identifier": {
                                                 "kind": "IdentifierName",
                                                 "fullStart": 663,
