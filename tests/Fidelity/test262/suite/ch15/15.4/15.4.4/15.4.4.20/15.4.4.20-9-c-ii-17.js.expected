{
    "isDeclaration": false,
    "languageVersion": "EcmaScript5",
    "parseOptions": {
        "allowAutomaticSemicolonInsertion": true
    },
    "sourceUnit": {
        "kind": "SourceUnit",
        "fullStart": 0,
        "fullEnd": 903,
        "start": 577,
        "end": 903,
        "fullWidth": 903,
        "width": 326,
        "isIncrementallyUnusable": true,
        "moduleElements": [
            {
                "kind": "FunctionDeclaration",
                "fullStart": 0,
                "fullEnd": 879,
                "start": 577,
                "end": 877,
                "fullWidth": 879,
                "width": 300,
                "modifiers": [],
                "functionKeyword": {
                    "kind": "FunctionKeyword",
                    "fullStart": 0,
                    "fullEnd": 586,
                    "start": 577,
                    "end": 585,
                    "fullWidth": 586,
                    "width": 8,
                    "text": "function",
                    "value": "function",
                    "valueText": "function",
                    "hasLeadingTrivia": true,
                    "hasLeadingComment": true,
                    "hasLeadingNewLine": true,
                    "hasTrailingTrivia": true,
                    "leadingTrivia": [
                        {
                            "kind": "SingleLineCommentTrivia",
                            "text": "/// Copyright (c) 2012 Ecma International.  All rights reserved. "
                        },
                        {
                            "kind": "NewLineTrivia",
                            "text": "\r\n"
                        },
                        {
                            "kind": "SingleLineCommentTrivia",
                            "text": "/// Ecma International makes this code available under the terms and conditions set"
                        },
                        {
                            "kind": "NewLineTrivia",
                            "text": "\r\n"
                        },
                        {
                            "kind": "SingleLineCommentTrivia",
                            "text": "/// forth on http://hg.ecmascript.org/tests/test262/raw-file/tip/LICENSE (the "
                        },
                        {
                            "kind": "NewLineTrivia",
                            "text": "\r\n"
                        },
                        {
                            "kind": "SingleLineCommentTrivia",
                            "text": "/// \"Use Terms\").   Any redistribution of this code must retain the above "
                        },
                        {
                            "kind": "NewLineTrivia",
                            "text": "\r\n"
                        },
                        {
                            "kind": "SingleLineCommentTrivia",
                            "text": "/// copyright and this notice and otherwise comply with the Use Terms."
                        },
                        {
                            "kind": "NewLineTrivia",
                            "text": "\r\n"
                        },
                        {
                            "kind": "MultiLineCommentTrivia",
                            "text": "/**\r\n * @path ch15/15.4/15.4.4/15.4.4.20/15.4.4.20-9-c-ii-17.js\r\n * @description Array.prototype.filter -'this' of 'callbackfn' is a Number object when T is not an object (T is a number)\r\n */"
                        },
                        {
                            "kind": "NewLineTrivia",
                            "text": "\r\n"
                        },
                        {
                            "kind": "NewLineTrivia",
                            "text": "\r\n"
                        },
                        {
                            "kind": "NewLineTrivia",
                            "text": "\r\n"
                        }
                    ],
                    "trailingTrivia": [
                        {
                            "kind": "WhitespaceTrivia",
                            "text": " "
                        }
                    ]
                },
                "identifier": {
                    "kind": "IdentifierName",
                    "fullStart": 586,
                    "fullEnd": 594,
                    "start": 586,
                    "end": 594,
                    "fullWidth": 8,
                    "width": 8,
                    "text": "testcase",
                    "value": "testcase",
                    "valueText": "testcase"
                },
                "callSignature": {
                    "kind": "CallSignature",
                    "fullStart": 594,
                    "fullEnd": 597,
                    "start": 594,
                    "end": 596,
                    "fullWidth": 3,
                    "width": 2,
                    "parameterList": {
                        "kind": "ParameterList",
                        "fullStart": 594,
                        "fullEnd": 597,
                        "start": 594,
                        "end": 596,
                        "fullWidth": 3,
                        "width": 2,
                        "openParenToken": {
                            "kind": "OpenParenToken",
                            "fullStart": 594,
                            "fullEnd": 595,
                            "start": 594,
                            "end": 595,
                            "fullWidth": 1,
                            "width": 1,
                            "text": "(",
                            "value": "(",
                            "valueText": "("
                        },
                        "parameters": [],
                        "closeParenToken": {
                            "kind": "CloseParenToken",
                            "fullStart": 595,
                            "fullEnd": 597,
                            "start": 595,
                            "end": 596,
                            "fullWidth": 2,
                            "width": 1,
                            "text": ")",
                            "value": ")",
                            "valueText": ")",
                            "hasTrailingTrivia": true,
                            "trailingTrivia": [
                                {
                                    "kind": "WhitespaceTrivia",
                                    "text": " "
                                }
                            ]
                        }
                    }
                },
                "block": {
                    "kind": "Block",
                    "fullStart": 597,
                    "fullEnd": 879,
                    "start": 597,
                    "end": 877,
                    "fullWidth": 282,
                    "width": 280,
                    "openBraceToken": {
                        "kind": "OpenBraceToken",
                        "fullStart": 597,
                        "fullEnd": 600,
                        "start": 597,
                        "end": 598,
                        "fullWidth": 3,
                        "width": 1,
                        "text": "{",
                        "value": "{",
                        "valueText": "{",
                        "hasTrailingTrivia": true,
                        "hasTrailingNewLine": true,
                        "trailingTrivia": [
                            {
                                "kind": "NewLineTrivia",
                                "text": "\r\n"
                            }
                        ]
                    },
                    "statements": [
                        {
                            "kind": "FunctionDeclaration",
                            "fullStart": 600,
                            "fullEnd": 699,
                            "start": 610,
                            "end": 697,
                            "fullWidth": 99,
                            "width": 87,
                            "modifiers": [],
                            "functionKeyword": {
                                "kind": "FunctionKeyword",
                                "fullStart": 600,
                                "fullEnd": 619,
                                "start": 610,
                                "end": 618,
                                "fullWidth": 19,
                                "width": 8,
                                "text": "function",
                                "value": "function",
                                "valueText": "function",
                                "hasLeadingTrivia": true,
                                "hasLeadingNewLine": true,
                                "hasTrailingTrivia": true,
                                "leadingTrivia": [
                                    {
                                        "kind": "NewLineTrivia",
                                        "text": "\r\n"
                                    },
                                    {
                                        "kind": "WhitespaceTrivia",
                                        "text": "        "
                                    }
                                ],
                                "trailingTrivia": [
                                    {
                                        "kind": "WhitespaceTrivia",
                                        "text": " "
                                    }
                                ]
                            },
                            "identifier": {
                                "kind": "IdentifierName",
                                "fullStart": 619,
                                "fullEnd": 629,
                                "start": 619,
                                "end": 629,
                                "fullWidth": 10,
                                "width": 10,
                                "text": "callbackfn",
                                "value": "callbackfn",
                                "valueText": "callbackfn"
                            },
                            "callSignature": {
                                "kind": "CallSignature",
                                "fullStart": 629,
                                "fullEnd": 643,
                                "start": 629,
                                "end": 642,
                                "fullWidth": 14,
                                "width": 13,
                                "parameterList": {
                                    "kind": "ParameterList",
                                    "fullStart": 629,
                                    "fullEnd": 643,
                                    "start": 629,
                                    "end": 642,
                                    "fullWidth": 14,
                                    "width": 13,
                                    "openParenToken": {
                                        "kind": "OpenParenToken",
                                        "fullStart": 629,
                                        "fullEnd": 630,
                                        "start": 629,
                                        "end": 630,
                                        "fullWidth": 1,
                                        "width": 1,
                                        "text": "(",
                                        "value": "(",
                                        "valueText": "("
                                    },
                                    "parameters": [
                                        {
                                            "kind": "Parameter",
                                            "fullStart": 630,
                                            "fullEnd": 633,
                                            "start": 630,
                                            "end": 633,
                                            "fullWidth": 3,
<<<<<<< HEAD
                                            "width": 3,
=======
                                            "modifiers": [],
>>>>>>> e3c38734
                                            "identifier": {
                                                "kind": "IdentifierName",
                                                "fullStart": 630,
                                                "fullEnd": 633,
                                                "start": 630,
                                                "end": 633,
                                                "fullWidth": 3,
                                                "width": 3,
                                                "text": "val",
                                                "value": "val",
                                                "valueText": "val"
                                            }
                                        },
                                        {
                                            "kind": "CommaToken",
                                            "fullStart": 633,
                                            "fullEnd": 635,
                                            "start": 633,
                                            "end": 634,
                                            "fullWidth": 2,
                                            "width": 1,
                                            "text": ",",
                                            "value": ",",
                                            "valueText": ",",
                                            "hasTrailingTrivia": true,
                                            "trailingTrivia": [
                                                {
                                                    "kind": "WhitespaceTrivia",
                                                    "text": " "
                                                }
                                            ]
                                        },
                                        {
                                            "kind": "Parameter",
                                            "fullStart": 635,
                                            "fullEnd": 638,
                                            "start": 635,
                                            "end": 638,
                                            "fullWidth": 3,
<<<<<<< HEAD
                                            "width": 3,
=======
                                            "modifiers": [],
>>>>>>> e3c38734
                                            "identifier": {
                                                "kind": "IdentifierName",
                                                "fullStart": 635,
                                                "fullEnd": 638,
                                                "start": 635,
                                                "end": 638,
                                                "fullWidth": 3,
                                                "width": 3,
                                                "text": "idx",
                                                "value": "idx",
                                                "valueText": "idx"
                                            }
                                        },
                                        {
                                            "kind": "CommaToken",
                                            "fullStart": 638,
                                            "fullEnd": 640,
                                            "start": 638,
                                            "end": 639,
                                            "fullWidth": 2,
                                            "width": 1,
                                            "text": ",",
                                            "value": ",",
                                            "valueText": ",",
                                            "hasTrailingTrivia": true,
                                            "trailingTrivia": [
                                                {
                                                    "kind": "WhitespaceTrivia",
                                                    "text": " "
                                                }
                                            ]
                                        },
                                        {
                                            "kind": "Parameter",
                                            "fullStart": 640,
                                            "fullEnd": 641,
                                            "start": 640,
                                            "end": 641,
                                            "fullWidth": 1,
<<<<<<< HEAD
                                            "width": 1,
=======
                                            "modifiers": [],
>>>>>>> e3c38734
                                            "identifier": {
                                                "kind": "IdentifierName",
                                                "fullStart": 640,
                                                "fullEnd": 641,
                                                "start": 640,
                                                "end": 641,
                                                "fullWidth": 1,
                                                "width": 1,
                                                "text": "o",
                                                "value": "o",
                                                "valueText": "o"
                                            }
                                        }
                                    ],
                                    "closeParenToken": {
                                        "kind": "CloseParenToken",
                                        "fullStart": 641,
                                        "fullEnd": 643,
                                        "start": 641,
                                        "end": 642,
                                        "fullWidth": 2,
                                        "width": 1,
                                        "text": ")",
                                        "value": ")",
                                        "valueText": ")",
                                        "hasTrailingTrivia": true,
                                        "trailingTrivia": [
                                            {
                                                "kind": "WhitespaceTrivia",
                                                "text": " "
                                            }
                                        ]
                                    }
                                }
                            },
                            "block": {
                                "kind": "Block",
                                "fullStart": 643,
                                "fullEnd": 699,
                                "start": 643,
                                "end": 697,
                                "fullWidth": 56,
                                "width": 54,
                                "openBraceToken": {
                                    "kind": "OpenBraceToken",
                                    "fullStart": 643,
                                    "fullEnd": 646,
                                    "start": 643,
                                    "end": 644,
                                    "fullWidth": 3,
                                    "width": 1,
                                    "text": "{",
                                    "value": "{",
                                    "valueText": "{",
                                    "hasTrailingTrivia": true,
                                    "hasTrailingNewLine": true,
                                    "trailingTrivia": [
                                        {
                                            "kind": "NewLineTrivia",
                                            "text": "\r\n"
                                        }
                                    ]
                                },
                                "statements": [
                                    {
                                        "kind": "ReturnStatement",
                                        "fullStart": 646,
                                        "fullEnd": 688,
                                        "start": 658,
                                        "end": 686,
                                        "fullWidth": 42,
                                        "width": 28,
                                        "returnKeyword": {
                                            "kind": "ReturnKeyword",
                                            "fullStart": 646,
                                            "fullEnd": 665,
                                            "start": 658,
                                            "end": 664,
                                            "fullWidth": 19,
                                            "width": 6,
                                            "text": "return",
                                            "value": "return",
                                            "valueText": "return",
                                            "hasLeadingTrivia": true,
                                            "hasTrailingTrivia": true,
                                            "leadingTrivia": [
                                                {
                                                    "kind": "WhitespaceTrivia",
                                                    "text": "            "
                                                }
                                            ],
                                            "trailingTrivia": [
                                                {
                                                    "kind": "WhitespaceTrivia",
                                                    "text": " "
                                                }
                                            ]
                                        },
                                        "expression": {
                                            "kind": "EqualsExpression",
                                            "fullStart": 665,
                                            "fullEnd": 685,
                                            "start": 665,
                                            "end": 685,
                                            "fullWidth": 20,
                                            "width": 20,
                                            "left": {
                                                "kind": "NumericLiteral",
                                                "fullStart": 665,
                                                "fullEnd": 667,
                                                "start": 665,
                                                "end": 666,
                                                "fullWidth": 2,
                                                "width": 1,
                                                "text": "5",
                                                "value": 5,
                                                "valueText": "5",
                                                "hasTrailingTrivia": true,
                                                "trailingTrivia": [
                                                    {
                                                        "kind": "WhitespaceTrivia",
                                                        "text": " "
                                                    }
                                                ]
                                            },
                                            "operatorToken": {
                                                "kind": "EqualsEqualsEqualsToken",
                                                "fullStart": 667,
                                                "fullEnd": 671,
                                                "start": 667,
                                                "end": 670,
                                                "fullWidth": 4,
                                                "width": 3,
                                                "text": "===",
                                                "value": "===",
                                                "valueText": "===",
                                                "hasTrailingTrivia": true,
                                                "trailingTrivia": [
                                                    {
                                                        "kind": "WhitespaceTrivia",
                                                        "text": " "
                                                    }
                                                ]
                                            },
                                            "right": {
                                                "kind": "InvocationExpression",
                                                "fullStart": 671,
                                                "fullEnd": 685,
                                                "start": 671,
                                                "end": 685,
                                                "fullWidth": 14,
                                                "width": 14,
                                                "expression": {
                                                    "kind": "MemberAccessExpression",
                                                    "fullStart": 671,
                                                    "fullEnd": 683,
                                                    "start": 671,
                                                    "end": 683,
                                                    "fullWidth": 12,
                                                    "width": 12,
                                                    "expression": {
                                                        "kind": "ThisKeyword",
                                                        "fullStart": 671,
                                                        "fullEnd": 675,
                                                        "start": 671,
                                                        "end": 675,
                                                        "fullWidth": 4,
                                                        "width": 4,
                                                        "text": "this",
                                                        "value": "this",
                                                        "valueText": "this"
                                                    },
                                                    "dotToken": {
                                                        "kind": "DotToken",
                                                        "fullStart": 675,
                                                        "fullEnd": 676,
                                                        "start": 675,
                                                        "end": 676,
                                                        "fullWidth": 1,
                                                        "width": 1,
                                                        "text": ".",
                                                        "value": ".",
                                                        "valueText": "."
                                                    },
                                                    "name": {
                                                        "kind": "IdentifierName",
                                                        "fullStart": 676,
                                                        "fullEnd": 683,
                                                        "start": 676,
                                                        "end": 683,
                                                        "fullWidth": 7,
                                                        "width": 7,
                                                        "text": "valueOf",
                                                        "value": "valueOf",
                                                        "valueText": "valueOf"
                                                    }
                                                },
                                                "argumentList": {
                                                    "kind": "ArgumentList",
                                                    "fullStart": 683,
                                                    "fullEnd": 685,
                                                    "start": 683,
                                                    "end": 685,
                                                    "fullWidth": 2,
                                                    "width": 2,
                                                    "openParenToken": {
                                                        "kind": "OpenParenToken",
                                                        "fullStart": 683,
                                                        "fullEnd": 684,
                                                        "start": 683,
                                                        "end": 684,
                                                        "fullWidth": 1,
                                                        "width": 1,
                                                        "text": "(",
                                                        "value": "(",
                                                        "valueText": "("
                                                    },
                                                    "arguments": [],
                                                    "closeParenToken": {
                                                        "kind": "CloseParenToken",
                                                        "fullStart": 684,
                                                        "fullEnd": 685,
                                                        "start": 684,
                                                        "end": 685,
                                                        "fullWidth": 1,
                                                        "width": 1,
                                                        "text": ")",
                                                        "value": ")",
                                                        "valueText": ")"
                                                    }
                                                }
                                            }
                                        },
                                        "semicolonToken": {
                                            "kind": "SemicolonToken",
                                            "fullStart": 685,
                                            "fullEnd": 688,
                                            "start": 685,
                                            "end": 686,
                                            "fullWidth": 3,
                                            "width": 1,
                                            "text": ";",
                                            "value": ";",
                                            "valueText": ";",
                                            "hasTrailingTrivia": true,
                                            "hasTrailingNewLine": true,
                                            "trailingTrivia": [
                                                {
                                                    "kind": "NewLineTrivia",
                                                    "text": "\r\n"
                                                }
                                            ]
                                        }
                                    }
                                ],
                                "closeBraceToken": {
                                    "kind": "CloseBraceToken",
                                    "fullStart": 688,
                                    "fullEnd": 699,
                                    "start": 696,
                                    "end": 697,
                                    "fullWidth": 11,
                                    "width": 1,
                                    "text": "}",
                                    "value": "}",
                                    "valueText": "}",
                                    "hasLeadingTrivia": true,
                                    "hasTrailingTrivia": true,
                                    "hasTrailingNewLine": true,
                                    "leadingTrivia": [
                                        {
                                            "kind": "WhitespaceTrivia",
                                            "text": "        "
                                        }
                                    ],
                                    "trailingTrivia": [
                                        {
                                            "kind": "NewLineTrivia",
                                            "text": "\r\n"
                                        }
                                    ]
                                }
                            }
                        },
                        {
                            "kind": "VariableStatement",
                            "fullStart": 699,
                            "fullEnd": 742,
                            "start": 709,
                            "end": 740,
                            "fullWidth": 43,
                            "width": 31,
                            "modifiers": [],
                            "variableDeclaration": {
                                "kind": "VariableDeclaration",
                                "fullStart": 699,
                                "fullEnd": 739,
                                "start": 709,
                                "end": 739,
                                "fullWidth": 40,
                                "width": 30,
                                "varKeyword": {
                                    "kind": "VarKeyword",
                                    "fullStart": 699,
                                    "fullEnd": 713,
                                    "start": 709,
                                    "end": 712,
                                    "fullWidth": 14,
                                    "width": 3,
                                    "text": "var",
                                    "value": "var",
                                    "valueText": "var",
                                    "hasLeadingTrivia": true,
                                    "hasLeadingNewLine": true,
                                    "hasTrailingTrivia": true,
                                    "leadingTrivia": [
                                        {
                                            "kind": "NewLineTrivia",
                                            "text": "\r\n"
                                        },
                                        {
                                            "kind": "WhitespaceTrivia",
                                            "text": "        "
                                        }
                                    ],
                                    "trailingTrivia": [
                                        {
                                            "kind": "WhitespaceTrivia",
                                            "text": " "
                                        }
                                    ]
                                },
                                "variableDeclarators": [
                                    {
                                        "kind": "VariableDeclarator",
                                        "fullStart": 713,
                                        "fullEnd": 739,
                                        "start": 713,
                                        "end": 739,
                                        "fullWidth": 26,
                                        "width": 26,
                                        "identifier": {
                                            "kind": "IdentifierName",
                                            "fullStart": 713,
                                            "fullEnd": 717,
                                            "start": 713,
                                            "end": 716,
                                            "fullWidth": 4,
                                            "width": 3,
                                            "text": "obj",
                                            "value": "obj",
                                            "valueText": "obj",
                                            "hasTrailingTrivia": true,
                                            "trailingTrivia": [
                                                {
                                                    "kind": "WhitespaceTrivia",
                                                    "text": " "
                                                }
                                            ]
                                        },
                                        "equalsValueClause": {
                                            "kind": "EqualsValueClause",
                                            "fullStart": 717,
                                            "fullEnd": 739,
                                            "start": 717,
                                            "end": 739,
                                            "fullWidth": 22,
                                            "width": 22,
                                            "equalsToken": {
                                                "kind": "EqualsToken",
                                                "fullStart": 717,
                                                "fullEnd": 719,
                                                "start": 717,
                                                "end": 718,
                                                "fullWidth": 2,
                                                "width": 1,
                                                "text": "=",
                                                "value": "=",
                                                "valueText": "=",
                                                "hasTrailingTrivia": true,
                                                "trailingTrivia": [
                                                    {
                                                        "kind": "WhitespaceTrivia",
                                                        "text": " "
                                                    }
                                                ]
                                            },
                                            "value": {
                                                "kind": "ObjectLiteralExpression",
                                                "fullStart": 719,
                                                "fullEnd": 739,
                                                "start": 719,
                                                "end": 739,
                                                "fullWidth": 20,
                                                "width": 20,
                                                "openBraceToken": {
                                                    "kind": "OpenBraceToken",
                                                    "fullStart": 719,
                                                    "fullEnd": 721,
                                                    "start": 719,
                                                    "end": 720,
                                                    "fullWidth": 2,
                                                    "width": 1,
                                                    "text": "{",
                                                    "value": "{",
                                                    "valueText": "{",
                                                    "hasTrailingTrivia": true,
                                                    "trailingTrivia": [
                                                        {
                                                            "kind": "WhitespaceTrivia",
                                                            "text": " "
                                                        }
                                                    ]
                                                },
                                                "propertyAssignments": [
                                                    {
                                                        "kind": "SimplePropertyAssignment",
                                                        "fullStart": 721,
                                                        "fullEnd": 726,
                                                        "start": 721,
                                                        "end": 726,
                                                        "fullWidth": 5,
                                                        "width": 5,
                                                        "propertyName": {
                                                            "kind": "NumericLiteral",
                                                            "fullStart": 721,
                                                            "fullEnd": 722,
                                                            "start": 721,
                                                            "end": 722,
                                                            "fullWidth": 1,
                                                            "width": 1,
                                                            "text": "0",
                                                            "value": 0,
                                                            "valueText": "0"
                                                        },
                                                        "colonToken": {
                                                            "kind": "ColonToken",
                                                            "fullStart": 722,
                                                            "fullEnd": 724,
                                                            "start": 722,
                                                            "end": 723,
                                                            "fullWidth": 2,
                                                            "width": 1,
                                                            "text": ":",
                                                            "value": ":",
                                                            "valueText": ":",
                                                            "hasTrailingTrivia": true,
                                                            "trailingTrivia": [
                                                                {
                                                                    "kind": "WhitespaceTrivia",
                                                                    "text": " "
                                                                }
                                                            ]
                                                        },
                                                        "expression": {
                                                            "kind": "NumericLiteral",
                                                            "fullStart": 724,
                                                            "fullEnd": 726,
                                                            "start": 724,
                                                            "end": 726,
                                                            "fullWidth": 2,
                                                            "width": 2,
                                                            "text": "11",
                                                            "value": 11,
                                                            "valueText": "11"
                                                        }
                                                    },
                                                    {
                                                        "kind": "CommaToken",
                                                        "fullStart": 726,
                                                        "fullEnd": 728,
                                                        "start": 726,
                                                        "end": 727,
                                                        "fullWidth": 2,
                                                        "width": 1,
                                                        "text": ",",
                                                        "value": ",",
                                                        "valueText": ",",
                                                        "hasTrailingTrivia": true,
                                                        "trailingTrivia": [
                                                            {
                                                                "kind": "WhitespaceTrivia",
                                                                "text": " "
                                                            }
                                                        ]
                                                    },
                                                    {
                                                        "kind": "SimplePropertyAssignment",
                                                        "fullStart": 728,
                                                        "fullEnd": 738,
                                                        "start": 728,
                                                        "end": 737,
                                                        "fullWidth": 10,
                                                        "width": 9,
                                                        "propertyName": {
                                                            "kind": "IdentifierName",
                                                            "fullStart": 728,
                                                            "fullEnd": 734,
                                                            "start": 728,
                                                            "end": 734,
                                                            "fullWidth": 6,
                                                            "width": 6,
                                                            "text": "length",
                                                            "value": "length",
                                                            "valueText": "length"
                                                        },
                                                        "colonToken": {
                                                            "kind": "ColonToken",
                                                            "fullStart": 734,
                                                            "fullEnd": 736,
                                                            "start": 734,
                                                            "end": 735,
                                                            "fullWidth": 2,
                                                            "width": 1,
                                                            "text": ":",
                                                            "value": ":",
                                                            "valueText": ":",
                                                            "hasTrailingTrivia": true,
                                                            "trailingTrivia": [
                                                                {
                                                                    "kind": "WhitespaceTrivia",
                                                                    "text": " "
                                                                }
                                                            ]
                                                        },
                                                        "expression": {
                                                            "kind": "NumericLiteral",
                                                            "fullStart": 736,
                                                            "fullEnd": 738,
                                                            "start": 736,
                                                            "end": 737,
                                                            "fullWidth": 2,
                                                            "width": 1,
                                                            "text": "2",
                                                            "value": 2,
                                                            "valueText": "2",
                                                            "hasTrailingTrivia": true,
                                                            "trailingTrivia": [
                                                                {
                                                                    "kind": "WhitespaceTrivia",
                                                                    "text": " "
                                                                }
                                                            ]
                                                        }
                                                    }
                                                ],
                                                "closeBraceToken": {
                                                    "kind": "CloseBraceToken",
                                                    "fullStart": 738,
                                                    "fullEnd": 739,
                                                    "start": 738,
                                                    "end": 739,
                                                    "fullWidth": 1,
                                                    "width": 1,
                                                    "text": "}",
                                                    "value": "}",
                                                    "valueText": "}"
                                                }
                                            }
                                        }
                                    }
                                ]
                            },
                            "semicolonToken": {
                                "kind": "SemicolonToken",
                                "fullStart": 739,
                                "fullEnd": 742,
                                "start": 739,
                                "end": 740,
                                "fullWidth": 3,
                                "width": 1,
                                "text": ";",
                                "value": ";",
                                "valueText": ";",
                                "hasTrailingTrivia": true,
                                "hasTrailingNewLine": true,
                                "trailingTrivia": [
                                    {
                                        "kind": "NewLineTrivia",
                                        "text": "\r\n"
                                    }
                                ]
                            }
                        },
                        {
                            "kind": "VariableStatement",
                            "fullStart": 742,
                            "fullEnd": 813,
                            "start": 750,
                            "end": 811,
                            "fullWidth": 71,
                            "width": 61,
                            "modifiers": [],
                            "variableDeclaration": {
                                "kind": "VariableDeclaration",
                                "fullStart": 742,
                                "fullEnd": 810,
                                "start": 750,
                                "end": 810,
                                "fullWidth": 68,
                                "width": 60,
                                "varKeyword": {
                                    "kind": "VarKeyword",
                                    "fullStart": 742,
                                    "fullEnd": 754,
                                    "start": 750,
                                    "end": 753,
                                    "fullWidth": 12,
                                    "width": 3,
                                    "text": "var",
                                    "value": "var",
                                    "valueText": "var",
                                    "hasLeadingTrivia": true,
                                    "hasTrailingTrivia": true,
                                    "leadingTrivia": [
                                        {
                                            "kind": "WhitespaceTrivia",
                                            "text": "        "
                                        }
                                    ],
                                    "trailingTrivia": [
                                        {
                                            "kind": "WhitespaceTrivia",
                                            "text": " "
                                        }
                                    ]
                                },
                                "variableDeclarators": [
                                    {
                                        "kind": "VariableDeclarator",
                                        "fullStart": 754,
                                        "fullEnd": 810,
                                        "start": 754,
                                        "end": 810,
                                        "fullWidth": 56,
                                        "width": 56,
                                        "identifier": {
                                            "kind": "IdentifierName",
                                            "fullStart": 754,
                                            "fullEnd": 761,
                                            "start": 754,
                                            "end": 760,
                                            "fullWidth": 7,
                                            "width": 6,
                                            "text": "newArr",
                                            "value": "newArr",
                                            "valueText": "newArr",
                                            "hasTrailingTrivia": true,
                                            "trailingTrivia": [
                                                {
                                                    "kind": "WhitespaceTrivia",
                                                    "text": " "
                                                }
                                            ]
                                        },
                                        "equalsValueClause": {
                                            "kind": "EqualsValueClause",
                                            "fullStart": 761,
                                            "fullEnd": 810,
                                            "start": 761,
                                            "end": 810,
                                            "fullWidth": 49,
                                            "width": 49,
                                            "equalsToken": {
                                                "kind": "EqualsToken",
                                                "fullStart": 761,
                                                "fullEnd": 763,
                                                "start": 761,
                                                "end": 762,
                                                "fullWidth": 2,
                                                "width": 1,
                                                "text": "=",
                                                "value": "=",
                                                "valueText": "=",
                                                "hasTrailingTrivia": true,
                                                "trailingTrivia": [
                                                    {
                                                        "kind": "WhitespaceTrivia",
                                                        "text": " "
                                                    }
                                                ]
                                            },
                                            "value": {
                                                "kind": "InvocationExpression",
                                                "fullStart": 763,
                                                "fullEnd": 810,
                                                "start": 763,
                                                "end": 810,
                                                "fullWidth": 47,
                                                "width": 47,
                                                "expression": {
                                                    "kind": "MemberAccessExpression",
                                                    "fullStart": 763,
                                                    "fullEnd": 790,
                                                    "start": 763,
                                                    "end": 790,
                                                    "fullWidth": 27,
                                                    "width": 27,
                                                    "expression": {
                                                        "kind": "MemberAccessExpression",
                                                        "fullStart": 763,
                                                        "fullEnd": 785,
                                                        "start": 763,
                                                        "end": 785,
                                                        "fullWidth": 22,
                                                        "width": 22,
                                                        "expression": {
                                                            "kind": "MemberAccessExpression",
                                                            "fullStart": 763,
                                                            "fullEnd": 778,
                                                            "start": 763,
                                                            "end": 778,
                                                            "fullWidth": 15,
                                                            "width": 15,
                                                            "expression": {
                                                                "kind": "IdentifierName",
                                                                "fullStart": 763,
                                                                "fullEnd": 768,
                                                                "start": 763,
                                                                "end": 768,
                                                                "fullWidth": 5,
                                                                "width": 5,
                                                                "text": "Array",
                                                                "value": "Array",
                                                                "valueText": "Array"
                                                            },
                                                            "dotToken": {
                                                                "kind": "DotToken",
                                                                "fullStart": 768,
                                                                "fullEnd": 769,
                                                                "start": 768,
                                                                "end": 769,
                                                                "fullWidth": 1,
                                                                "width": 1,
                                                                "text": ".",
                                                                "value": ".",
                                                                "valueText": "."
                                                            },
                                                            "name": {
                                                                "kind": "IdentifierName",
                                                                "fullStart": 769,
                                                                "fullEnd": 778,
                                                                "start": 769,
                                                                "end": 778,
                                                                "fullWidth": 9,
                                                                "width": 9,
                                                                "text": "prototype",
                                                                "value": "prototype",
                                                                "valueText": "prototype"
                                                            }
                                                        },
                                                        "dotToken": {
                                                            "kind": "DotToken",
                                                            "fullStart": 778,
                                                            "fullEnd": 779,
                                                            "start": 778,
                                                            "end": 779,
                                                            "fullWidth": 1,
                                                            "width": 1,
                                                            "text": ".",
                                                            "value": ".",
                                                            "valueText": "."
                                                        },
                                                        "name": {
                                                            "kind": "IdentifierName",
                                                            "fullStart": 779,
                                                            "fullEnd": 785,
                                                            "start": 779,
                                                            "end": 785,
                                                            "fullWidth": 6,
                                                            "width": 6,
                                                            "text": "filter",
                                                            "value": "filter",
                                                            "valueText": "filter"
                                                        }
                                                    },
                                                    "dotToken": {
                                                        "kind": "DotToken",
                                                        "fullStart": 785,
                                                        "fullEnd": 786,
                                                        "start": 785,
                                                        "end": 786,
                                                        "fullWidth": 1,
                                                        "width": 1,
                                                        "text": ".",
                                                        "value": ".",
                                                        "valueText": "."
                                                    },
                                                    "name": {
                                                        "kind": "IdentifierName",
                                                        "fullStart": 786,
                                                        "fullEnd": 790,
                                                        "start": 786,
                                                        "end": 790,
                                                        "fullWidth": 4,
                                                        "width": 4,
                                                        "text": "call",
                                                        "value": "call",
                                                        "valueText": "call"
                                                    }
                                                },
                                                "argumentList": {
                                                    "kind": "ArgumentList",
                                                    "fullStart": 790,
                                                    "fullEnd": 810,
                                                    "start": 790,
                                                    "end": 810,
                                                    "fullWidth": 20,
                                                    "width": 20,
                                                    "openParenToken": {
                                                        "kind": "OpenParenToken",
                                                        "fullStart": 790,
                                                        "fullEnd": 791,
                                                        "start": 790,
                                                        "end": 791,
                                                        "fullWidth": 1,
                                                        "width": 1,
                                                        "text": "(",
                                                        "value": "(",
                                                        "valueText": "("
                                                    },
                                                    "arguments": [
                                                        {
                                                            "kind": "IdentifierName",
                                                            "fullStart": 791,
                                                            "fullEnd": 794,
                                                            "start": 791,
                                                            "end": 794,
                                                            "fullWidth": 3,
                                                            "width": 3,
                                                            "text": "obj",
                                                            "value": "obj",
                                                            "valueText": "obj"
                                                        },
                                                        {
                                                            "kind": "CommaToken",
                                                            "fullStart": 794,
                                                            "fullEnd": 796,
                                                            "start": 794,
                                                            "end": 795,
                                                            "fullWidth": 2,
                                                            "width": 1,
                                                            "text": ",",
                                                            "value": ",",
                                                            "valueText": ",",
                                                            "hasTrailingTrivia": true,
                                                            "trailingTrivia": [
                                                                {
                                                                    "kind": "WhitespaceTrivia",
                                                                    "text": " "
                                                                }
                                                            ]
                                                        },
                                                        {
                                                            "kind": "IdentifierName",
                                                            "fullStart": 796,
                                                            "fullEnd": 806,
                                                            "start": 796,
                                                            "end": 806,
                                                            "fullWidth": 10,
                                                            "width": 10,
                                                            "text": "callbackfn",
                                                            "value": "callbackfn",
                                                            "valueText": "callbackfn"
                                                        },
                                                        {
                                                            "kind": "CommaToken",
                                                            "fullStart": 806,
                                                            "fullEnd": 808,
                                                            "start": 806,
                                                            "end": 807,
                                                            "fullWidth": 2,
                                                            "width": 1,
                                                            "text": ",",
                                                            "value": ",",
                                                            "valueText": ",",
                                                            "hasTrailingTrivia": true,
                                                            "trailingTrivia": [
                                                                {
                                                                    "kind": "WhitespaceTrivia",
                                                                    "text": " "
                                                                }
                                                            ]
                                                        },
                                                        {
                                                            "kind": "NumericLiteral",
                                                            "fullStart": 808,
                                                            "fullEnd": 809,
                                                            "start": 808,
                                                            "end": 809,
                                                            "fullWidth": 1,
                                                            "width": 1,
                                                            "text": "5",
                                                            "value": 5,
                                                            "valueText": "5"
                                                        }
                                                    ],
                                                    "closeParenToken": {
                                                        "kind": "CloseParenToken",
                                                        "fullStart": 809,
                                                        "fullEnd": 810,
                                                        "start": 809,
                                                        "end": 810,
                                                        "fullWidth": 1,
                                                        "width": 1,
                                                        "text": ")",
                                                        "value": ")",
                                                        "valueText": ")"
                                                    }
                                                }
                                            }
                                        }
                                    }
                                ]
                            },
                            "semicolonToken": {
                                "kind": "SemicolonToken",
                                "fullStart": 810,
                                "fullEnd": 813,
                                "start": 810,
                                "end": 811,
                                "fullWidth": 3,
                                "width": 1,
                                "text": ";",
                                "value": ";",
                                "valueText": ";",
                                "hasTrailingTrivia": true,
                                "hasTrailingNewLine": true,
                                "trailingTrivia": [
                                    {
                                        "kind": "NewLineTrivia",
                                        "text": "\r\n"
                                    }
                                ]
                            }
                        },
                        {
                            "kind": "ReturnStatement",
                            "fullStart": 813,
                            "fullEnd": 872,
                            "start": 823,
                            "end": 870,
                            "fullWidth": 59,
                            "width": 47,
                            "returnKeyword": {
                                "kind": "ReturnKeyword",
                                "fullStart": 813,
                                "fullEnd": 830,
                                "start": 823,
                                "end": 829,
                                "fullWidth": 17,
                                "width": 6,
                                "text": "return",
                                "value": "return",
                                "valueText": "return",
                                "hasLeadingTrivia": true,
                                "hasLeadingNewLine": true,
                                "hasTrailingTrivia": true,
                                "leadingTrivia": [
                                    {
                                        "kind": "NewLineTrivia",
                                        "text": "\r\n"
                                    },
                                    {
                                        "kind": "WhitespaceTrivia",
                                        "text": "        "
                                    }
                                ],
                                "trailingTrivia": [
                                    {
                                        "kind": "WhitespaceTrivia",
                                        "text": " "
                                    }
                                ]
                            },
                            "expression": {
                                "kind": "LogicalAndExpression",
                                "fullStart": 830,
                                "fullEnd": 869,
                                "start": 830,
                                "end": 869,
                                "fullWidth": 39,
                                "width": 39,
                                "left": {
                                    "kind": "EqualsExpression",
                                    "fullStart": 830,
                                    "fullEnd": 850,
                                    "start": 830,
                                    "end": 849,
                                    "fullWidth": 20,
                                    "width": 19,
                                    "left": {
                                        "kind": "MemberAccessExpression",
                                        "fullStart": 830,
                                        "fullEnd": 844,
                                        "start": 830,
                                        "end": 843,
                                        "fullWidth": 14,
                                        "width": 13,
                                        "expression": {
                                            "kind": "IdentifierName",
                                            "fullStart": 830,
                                            "fullEnd": 836,
                                            "start": 830,
                                            "end": 836,
                                            "fullWidth": 6,
                                            "width": 6,
                                            "text": "newArr",
                                            "value": "newArr",
                                            "valueText": "newArr"
                                        },
                                        "dotToken": {
                                            "kind": "DotToken",
                                            "fullStart": 836,
                                            "fullEnd": 837,
                                            "start": 836,
                                            "end": 837,
                                            "fullWidth": 1,
                                            "width": 1,
                                            "text": ".",
                                            "value": ".",
                                            "valueText": "."
                                        },
                                        "name": {
                                            "kind": "IdentifierName",
                                            "fullStart": 837,
                                            "fullEnd": 844,
                                            "start": 837,
                                            "end": 843,
                                            "fullWidth": 7,
                                            "width": 6,
                                            "text": "length",
                                            "value": "length",
                                            "valueText": "length",
                                            "hasTrailingTrivia": true,
                                            "trailingTrivia": [
                                                {
                                                    "kind": "WhitespaceTrivia",
                                                    "text": " "
                                                }
                                            ]
                                        }
                                    },
                                    "operatorToken": {
                                        "kind": "EqualsEqualsEqualsToken",
                                        "fullStart": 844,
                                        "fullEnd": 848,
                                        "start": 844,
                                        "end": 847,
                                        "fullWidth": 4,
                                        "width": 3,
                                        "text": "===",
                                        "value": "===",
                                        "valueText": "===",
                                        "hasTrailingTrivia": true,
                                        "trailingTrivia": [
                                            {
                                                "kind": "WhitespaceTrivia",
                                                "text": " "
                                            }
                                        ]
                                    },
                                    "right": {
                                        "kind": "NumericLiteral",
                                        "fullStart": 848,
                                        "fullEnd": 850,
                                        "start": 848,
                                        "end": 849,
                                        "fullWidth": 2,
                                        "width": 1,
                                        "text": "1",
                                        "value": 1,
                                        "valueText": "1",
                                        "hasTrailingTrivia": true,
                                        "trailingTrivia": [
                                            {
                                                "kind": "WhitespaceTrivia",
                                                "text": " "
                                            }
                                        ]
                                    }
                                },
                                "operatorToken": {
                                    "kind": "AmpersandAmpersandToken",
                                    "fullStart": 850,
                                    "fullEnd": 853,
                                    "start": 850,
                                    "end": 852,
                                    "fullWidth": 3,
                                    "width": 2,
                                    "text": "&&",
                                    "value": "&&",
                                    "valueText": "&&",
                                    "hasTrailingTrivia": true,
                                    "trailingTrivia": [
                                        {
                                            "kind": "WhitespaceTrivia",
                                            "text": " "
                                        }
                                    ]
                                },
                                "right": {
                                    "kind": "EqualsExpression",
                                    "fullStart": 853,
                                    "fullEnd": 869,
                                    "start": 853,
                                    "end": 869,
                                    "fullWidth": 16,
                                    "width": 16,
                                    "left": {
                                        "kind": "ElementAccessExpression",
                                        "fullStart": 853,
                                        "fullEnd": 863,
                                        "start": 853,
                                        "end": 862,
                                        "fullWidth": 10,
                                        "width": 9,
                                        "expression": {
                                            "kind": "IdentifierName",
                                            "fullStart": 853,
                                            "fullEnd": 859,
                                            "start": 853,
                                            "end": 859,
                                            "fullWidth": 6,
                                            "width": 6,
                                            "text": "newArr",
                                            "value": "newArr",
                                            "valueText": "newArr"
                                        },
                                        "openBracketToken": {
                                            "kind": "OpenBracketToken",
                                            "fullStart": 859,
                                            "fullEnd": 860,
                                            "start": 859,
                                            "end": 860,
                                            "fullWidth": 1,
                                            "width": 1,
                                            "text": "[",
                                            "value": "[",
                                            "valueText": "["
                                        },
                                        "argumentExpression": {
                                            "kind": "NumericLiteral",
                                            "fullStart": 860,
                                            "fullEnd": 861,
                                            "start": 860,
                                            "end": 861,
                                            "fullWidth": 1,
                                            "width": 1,
                                            "text": "0",
                                            "value": 0,
                                            "valueText": "0"
                                        },
                                        "closeBracketToken": {
                                            "kind": "CloseBracketToken",
                                            "fullStart": 861,
                                            "fullEnd": 863,
                                            "start": 861,
                                            "end": 862,
                                            "fullWidth": 2,
                                            "width": 1,
                                            "text": "]",
                                            "value": "]",
                                            "valueText": "]",
                                            "hasTrailingTrivia": true,
                                            "trailingTrivia": [
                                                {
                                                    "kind": "WhitespaceTrivia",
                                                    "text": " "
                                                }
                                            ]
                                        }
                                    },
                                    "operatorToken": {
                                        "kind": "EqualsEqualsEqualsToken",
                                        "fullStart": 863,
                                        "fullEnd": 867,
                                        "start": 863,
                                        "end": 866,
                                        "fullWidth": 4,
                                        "width": 3,
                                        "text": "===",
                                        "value": "===",
                                        "valueText": "===",
                                        "hasTrailingTrivia": true,
                                        "trailingTrivia": [
                                            {
                                                "kind": "WhitespaceTrivia",
                                                "text": " "
                                            }
                                        ]
                                    },
                                    "right": {
                                        "kind": "NumericLiteral",
                                        "fullStart": 867,
                                        "fullEnd": 869,
                                        "start": 867,
                                        "end": 869,
                                        "fullWidth": 2,
                                        "width": 2,
                                        "text": "11",
                                        "value": 11,
                                        "valueText": "11"
                                    }
                                }
                            },
                            "semicolonToken": {
                                "kind": "SemicolonToken",
                                "fullStart": 869,
                                "fullEnd": 872,
                                "start": 869,
                                "end": 870,
                                "fullWidth": 3,
                                "width": 1,
                                "text": ";",
                                "value": ";",
                                "valueText": ";",
                                "hasTrailingTrivia": true,
                                "hasTrailingNewLine": true,
                                "trailingTrivia": [
                                    {
                                        "kind": "NewLineTrivia",
                                        "text": "\r\n"
                                    }
                                ]
                            }
                        }
                    ],
                    "closeBraceToken": {
                        "kind": "CloseBraceToken",
                        "fullStart": 872,
                        "fullEnd": 879,
                        "start": 876,
                        "end": 877,
                        "fullWidth": 7,
                        "width": 1,
                        "text": "}",
                        "value": "}",
                        "valueText": "}",
                        "hasLeadingTrivia": true,
                        "hasTrailingTrivia": true,
                        "hasTrailingNewLine": true,
                        "leadingTrivia": [
                            {
                                "kind": "WhitespaceTrivia",
                                "text": "    "
                            }
                        ],
                        "trailingTrivia": [
                            {
                                "kind": "NewLineTrivia",
                                "text": "\r\n"
                            }
                        ]
                    }
                }
            },
            {
                "kind": "ExpressionStatement",
                "fullStart": 879,
                "fullEnd": 903,
                "start": 879,
                "end": 901,
                "fullWidth": 24,
                "width": 22,
                "expression": {
                    "kind": "InvocationExpression",
                    "fullStart": 879,
                    "fullEnd": 900,
                    "start": 879,
                    "end": 900,
                    "fullWidth": 21,
                    "width": 21,
                    "expression": {
                        "kind": "IdentifierName",
                        "fullStart": 879,
                        "fullEnd": 890,
                        "start": 879,
                        "end": 890,
                        "fullWidth": 11,
                        "width": 11,
                        "text": "runTestCase",
                        "value": "runTestCase",
                        "valueText": "runTestCase"
                    },
                    "argumentList": {
                        "kind": "ArgumentList",
                        "fullStart": 890,
                        "fullEnd": 900,
                        "start": 890,
                        "end": 900,
                        "fullWidth": 10,
                        "width": 10,
                        "openParenToken": {
                            "kind": "OpenParenToken",
                            "fullStart": 890,
                            "fullEnd": 891,
                            "start": 890,
                            "end": 891,
                            "fullWidth": 1,
                            "width": 1,
                            "text": "(",
                            "value": "(",
                            "valueText": "("
                        },
                        "arguments": [
                            {
                                "kind": "IdentifierName",
                                "fullStart": 891,
                                "fullEnd": 899,
                                "start": 891,
                                "end": 899,
                                "fullWidth": 8,
                                "width": 8,
                                "text": "testcase",
                                "value": "testcase",
                                "valueText": "testcase"
                            }
                        ],
                        "closeParenToken": {
                            "kind": "CloseParenToken",
                            "fullStart": 899,
                            "fullEnd": 900,
                            "start": 899,
                            "end": 900,
                            "fullWidth": 1,
                            "width": 1,
                            "text": ")",
                            "value": ")",
                            "valueText": ")"
                        }
                    }
                },
                "semicolonToken": {
                    "kind": "SemicolonToken",
                    "fullStart": 900,
                    "fullEnd": 903,
                    "start": 900,
                    "end": 901,
                    "fullWidth": 3,
                    "width": 1,
                    "text": ";",
                    "value": ";",
                    "valueText": ";",
                    "hasTrailingTrivia": true,
                    "hasTrailingNewLine": true,
                    "trailingTrivia": [
                        {
                            "kind": "NewLineTrivia",
                            "text": "\r\n"
                        }
                    ]
                }
            }
        ],
        "endOfFileToken": {
            "kind": "EndOfFileToken",
            "fullStart": 903,
            "fullEnd": 903,
            "start": 903,
            "end": 903,
            "fullWidth": 0,
            "width": 0,
            "text": ""
        }
    },
    "lineMap": {
        "lineStarts": [
            0,
            67,
            152,
            232,
            308,
            380,
            385,
            445,
            568,
            573,
            575,
            577,
            600,
            602,
            646,
            688,
            699,
            701,
            742,
            813,
            815,
            872,
            879,
            903
        ],
        "length": 903
    }
}<|MERGE_RESOLUTION|>--- conflicted
+++ resolved
@@ -282,11 +282,8 @@
                                             "start": 630,
                                             "end": 633,
                                             "fullWidth": 3,
-<<<<<<< HEAD
                                             "width": 3,
-=======
                                             "modifiers": [],
->>>>>>> e3c38734
                                             "identifier": {
                                                 "kind": "IdentifierName",
                                                 "fullStart": 630,
@@ -326,11 +323,8 @@
                                             "start": 635,
                                             "end": 638,
                                             "fullWidth": 3,
-<<<<<<< HEAD
                                             "width": 3,
-=======
                                             "modifiers": [],
->>>>>>> e3c38734
                                             "identifier": {
                                                 "kind": "IdentifierName",
                                                 "fullStart": 635,
@@ -370,11 +364,8 @@
                                             "start": 640,
                                             "end": 641,
                                             "fullWidth": 1,
-<<<<<<< HEAD
                                             "width": 1,
-=======
                                             "modifiers": [],
->>>>>>> e3c38734
                                             "identifier": {
                                                 "kind": "IdentifierName",
                                                 "fullStart": 640,
