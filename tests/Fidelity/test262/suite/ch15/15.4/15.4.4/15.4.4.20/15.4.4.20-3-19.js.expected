--- conflicted
+++ resolved
@@ -583,12 +583,8 @@
                                         "start": 678,
                                         "end": 866,
                                         "fullWidth": 188,
-<<<<<<< HEAD
                                         "width": 188,
-                                        "identifier": {
-=======
                                         "propertyName": {
->>>>>>> 85e84683
                                             "kind": "IdentifierName",
                                             "fullStart": 678,
                                             "fullEnd": 682,
@@ -1278,12 +1274,8 @@
                                         "start": 883,
                                         "end": 936,
                                         "fullWidth": 53,
-<<<<<<< HEAD
                                         "width": 53,
-                                        "identifier": {
-=======
                                         "propertyName": {
->>>>>>> 85e84683
                                             "kind": "IdentifierName",
                                             "fullStart": 883,
                                             "fullEnd": 890,
