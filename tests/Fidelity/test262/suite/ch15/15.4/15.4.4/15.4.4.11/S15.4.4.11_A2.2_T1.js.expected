{
    "isDeclaration": false,
    "languageVersion": "EcmaScript5",
    "parseOptions": {
        "allowAutomaticSemicolonInsertion": true
    },
    "sourceUnit": {
        "kind": "SourceUnit",
        "fullStart": 0,
        "fullEnd": 950,
        "start": 297,
        "end": 950,
        "fullWidth": 950,
        "width": 653,
        "isIncrementallyUnusable": true,
        "moduleElements": [
            {
                "kind": "VariableStatement",
                "fullStart": 0,
                "fullEnd": 445,
                "start": 297,
                "end": 444,
                "fullWidth": 445,
                "width": 147,
                "modifiers": [],
                "variableDeclaration": {
                    "kind": "VariableDeclaration",
                    "fullStart": 0,
                    "fullEnd": 443,
                    "start": 297,
                    "end": 443,
                    "fullWidth": 443,
                    "width": 146,
                    "varKeyword": {
                        "kind": "VarKeyword",
                        "fullStart": 0,
                        "fullEnd": 301,
                        "start": 297,
                        "end": 300,
                        "fullWidth": 301,
                        "width": 3,
                        "text": "var",
                        "value": "var",
                        "valueText": "var",
                        "hasLeadingTrivia": true,
                        "hasLeadingComment": true,
                        "hasLeadingNewLine": true,
                        "hasTrailingTrivia": true,
                        "leadingTrivia": [
                            {
                                "kind": "SingleLineCommentTrivia",
                                "text": "// Copyright 2009 the Sputnik authors.  All rights reserved."
                            },
                            {
                                "kind": "NewLineTrivia",
                                "text": "\n"
                            },
                            {
                                "kind": "SingleLineCommentTrivia",
                                "text": "// This code is governed by the BSD license found in the LICENSE file."
                            },
                            {
                                "kind": "NewLineTrivia",
                                "text": "\n"
                            },
                            {
                                "kind": "NewLineTrivia",
                                "text": "\n"
                            },
                            {
                                "kind": "MultiLineCommentTrivia",
                                "text": "/**\n * My comparefn is inverse implementation comparefn\n *\n * @path ch15/15.4/15.4.4/15.4.4.11/S15.4.4.11_A2.2_T1.js\n * @description Checking ENGLISH ALPHABET\n */"
                            },
                            {
                                "kind": "NewLineTrivia",
                                "text": "\n"
                            },
                            {
                                "kind": "NewLineTrivia",
                                "text": "\n"
                            }
                        ],
                        "trailingTrivia": [
                            {
                                "kind": "WhitespaceTrivia",
                                "text": " "
                            }
                        ]
                    },
                    "variableDeclarators": [
                        {
                            "kind": "VariableDeclarator",
                            "fullStart": 301,
                            "fullEnd": 443,
                            "start": 301,
                            "end": 443,
                            "fullWidth": 142,
                            "width": 142,
                            "identifier": {
                                "kind": "IdentifierName",
                                "fullStart": 301,
                                "fullEnd": 311,
                                "start": 301,
                                "end": 310,
                                "fullWidth": 10,
                                "width": 9,
                                "text": "alphabetR",
                                "value": "alphabetR",
                                "valueText": "alphabetR",
                                "hasTrailingTrivia": true,
                                "trailingTrivia": [
                                    {
                                        "kind": "WhitespaceTrivia",
                                        "text": " "
                                    }
                                ]
                            },
                            "equalsValueClause": {
                                "kind": "EqualsValueClause",
                                "fullStart": 311,
                                "fullEnd": 443,
                                "start": 311,
                                "end": 443,
                                "fullWidth": 132,
                                "width": 132,
                                "equalsToken": {
                                    "kind": "EqualsToken",
                                    "fullStart": 311,
                                    "fullEnd": 313,
                                    "start": 311,
                                    "end": 312,
                                    "fullWidth": 2,
                                    "width": 1,
                                    "text": "=",
                                    "value": "=",
                                    "valueText": "=",
                                    "hasTrailingTrivia": true,
                                    "trailingTrivia": [
                                        {
                                            "kind": "WhitespaceTrivia",
                                            "text": " "
                                        }
                                    ]
                                },
                                "value": {
                                    "kind": "ArrayLiteralExpression",
                                    "fullStart": 313,
                                    "fullEnd": 443,
                                    "start": 313,
                                    "end": 443,
                                    "fullWidth": 130,
                                    "width": 130,
                                    "openBracketToken": {
                                        "kind": "OpenBracketToken",
                                        "fullStart": 313,
                                        "fullEnd": 314,
                                        "start": 313,
                                        "end": 314,
                                        "fullWidth": 1,
                                        "width": 1,
                                        "text": "[",
                                        "value": "[",
                                        "valueText": "["
                                    },
                                    "expressions": [
                                        {
                                            "kind": "StringLiteral",
                                            "fullStart": 314,
                                            "fullEnd": 317,
                                            "start": 314,
                                            "end": 317,
                                            "fullWidth": 3,
                                            "width": 3,
                                            "text": "\"z\"",
                                            "value": "z",
                                            "valueText": "z"
                                        },
                                        {
                                            "kind": "CommaToken",
                                            "fullStart": 317,
                                            "fullEnd": 319,
                                            "start": 317,
                                            "end": 318,
                                            "fullWidth": 2,
                                            "width": 1,
                                            "text": ",",
                                            "value": ",",
                                            "valueText": ",",
                                            "hasTrailingTrivia": true,
                                            "trailingTrivia": [
                                                {
                                                    "kind": "WhitespaceTrivia",
                                                    "text": " "
                                                }
                                            ]
                                        },
                                        {
                                            "kind": "StringLiteral",
                                            "fullStart": 319,
                                            "fullEnd": 322,
                                            "start": 319,
                                            "end": 322,
                                            "fullWidth": 3,
                                            "width": 3,
                                            "text": "\"y\"",
                                            "value": "y",
                                            "valueText": "y"
                                        },
                                        {
                                            "kind": "CommaToken",
                                            "fullStart": 322,
                                            "fullEnd": 324,
                                            "start": 322,
                                            "end": 323,
                                            "fullWidth": 2,
                                            "width": 1,
                                            "text": ",",
                                            "value": ",",
                                            "valueText": ",",
                                            "hasTrailingTrivia": true,
                                            "trailingTrivia": [
                                                {
                                                    "kind": "WhitespaceTrivia",
                                                    "text": " "
                                                }
                                            ]
                                        },
                                        {
                                            "kind": "StringLiteral",
                                            "fullStart": 324,
                                            "fullEnd": 327,
                                            "start": 324,
                                            "end": 327,
                                            "fullWidth": 3,
                                            "width": 3,
                                            "text": "\"x\"",
                                            "value": "x",
                                            "valueText": "x"
                                        },
                                        {
                                            "kind": "CommaToken",
                                            "fullStart": 327,
                                            "fullEnd": 329,
                                            "start": 327,
                                            "end": 328,
                                            "fullWidth": 2,
                                            "width": 1,
                                            "text": ",",
                                            "value": ",",
                                            "valueText": ",",
                                            "hasTrailingTrivia": true,
                                            "trailingTrivia": [
                                                {
                                                    "kind": "WhitespaceTrivia",
                                                    "text": " "
                                                }
                                            ]
                                        },
                                        {
                                            "kind": "StringLiteral",
                                            "fullStart": 329,
                                            "fullEnd": 332,
                                            "start": 329,
                                            "end": 332,
                                            "fullWidth": 3,
                                            "width": 3,
                                            "text": "\"w\"",
                                            "value": "w",
                                            "valueText": "w"
                                        },
                                        {
                                            "kind": "CommaToken",
                                            "fullStart": 332,
                                            "fullEnd": 334,
                                            "start": 332,
                                            "end": 333,
                                            "fullWidth": 2,
                                            "width": 1,
                                            "text": ",",
                                            "value": ",",
                                            "valueText": ",",
                                            "hasTrailingTrivia": true,
                                            "trailingTrivia": [
                                                {
                                                    "kind": "WhitespaceTrivia",
                                                    "text": " "
                                                }
                                            ]
                                        },
                                        {
                                            "kind": "StringLiteral",
                                            "fullStart": 334,
                                            "fullEnd": 337,
                                            "start": 334,
                                            "end": 337,
                                            "fullWidth": 3,
                                            "width": 3,
                                            "text": "\"v\"",
                                            "value": "v",
                                            "valueText": "v"
                                        },
                                        {
                                            "kind": "CommaToken",
                                            "fullStart": 337,
                                            "fullEnd": 339,
                                            "start": 337,
                                            "end": 338,
                                            "fullWidth": 2,
                                            "width": 1,
                                            "text": ",",
                                            "value": ",",
                                            "valueText": ",",
                                            "hasTrailingTrivia": true,
                                            "trailingTrivia": [
                                                {
                                                    "kind": "WhitespaceTrivia",
                                                    "text": " "
                                                }
                                            ]
                                        },
                                        {
                                            "kind": "StringLiteral",
                                            "fullStart": 339,
                                            "fullEnd": 342,
                                            "start": 339,
                                            "end": 342,
                                            "fullWidth": 3,
                                            "width": 3,
                                            "text": "\"u\"",
                                            "value": "u",
                                            "valueText": "u"
                                        },
                                        {
                                            "kind": "CommaToken",
                                            "fullStart": 342,
                                            "fullEnd": 344,
                                            "start": 342,
                                            "end": 343,
                                            "fullWidth": 2,
                                            "width": 1,
                                            "text": ",",
                                            "value": ",",
                                            "valueText": ",",
                                            "hasTrailingTrivia": true,
                                            "trailingTrivia": [
                                                {
                                                    "kind": "WhitespaceTrivia",
                                                    "text": " "
                                                }
                                            ]
                                        },
                                        {
                                            "kind": "StringLiteral",
                                            "fullStart": 344,
                                            "fullEnd": 347,
                                            "start": 344,
                                            "end": 347,
                                            "fullWidth": 3,
                                            "width": 3,
                                            "text": "\"t\"",
                                            "value": "t",
                                            "valueText": "t"
                                        },
                                        {
                                            "kind": "CommaToken",
                                            "fullStart": 347,
                                            "fullEnd": 349,
                                            "start": 347,
                                            "end": 348,
                                            "fullWidth": 2,
                                            "width": 1,
                                            "text": ",",
                                            "value": ",",
                                            "valueText": ",",
                                            "hasTrailingTrivia": true,
                                            "trailingTrivia": [
                                                {
                                                    "kind": "WhitespaceTrivia",
                                                    "text": " "
                                                }
                                            ]
                                        },
                                        {
                                            "kind": "StringLiteral",
                                            "fullStart": 349,
                                            "fullEnd": 352,
                                            "start": 349,
                                            "end": 352,
                                            "fullWidth": 3,
                                            "width": 3,
                                            "text": "\"s\"",
                                            "value": "s",
                                            "valueText": "s"
                                        },
                                        {
                                            "kind": "CommaToken",
                                            "fullStart": 352,
                                            "fullEnd": 354,
                                            "start": 352,
                                            "end": 353,
                                            "fullWidth": 2,
                                            "width": 1,
                                            "text": ",",
                                            "value": ",",
                                            "valueText": ",",
                                            "hasTrailingTrivia": true,
                                            "trailingTrivia": [
                                                {
                                                    "kind": "WhitespaceTrivia",
                                                    "text": " "
                                                }
                                            ]
                                        },
                                        {
                                            "kind": "StringLiteral",
                                            "fullStart": 354,
                                            "fullEnd": 357,
                                            "start": 354,
                                            "end": 357,
                                            "fullWidth": 3,
                                            "width": 3,
                                            "text": "\"r\"",
                                            "value": "r",
                                            "valueText": "r"
                                        },
                                        {
                                            "kind": "CommaToken",
                                            "fullStart": 357,
                                            "fullEnd": 359,
                                            "start": 357,
                                            "end": 358,
                                            "fullWidth": 2,
                                            "width": 1,
                                            "text": ",",
                                            "value": ",",
                                            "valueText": ",",
                                            "hasTrailingTrivia": true,
                                            "trailingTrivia": [
                                                {
                                                    "kind": "WhitespaceTrivia",
                                                    "text": " "
                                                }
                                            ]
                                        },
                                        {
                                            "kind": "StringLiteral",
                                            "fullStart": 359,
                                            "fullEnd": 362,
                                            "start": 359,
                                            "end": 362,
                                            "fullWidth": 3,
                                            "width": 3,
                                            "text": "\"q\"",
                                            "value": "q",
                                            "valueText": "q"
                                        },
                                        {
                                            "kind": "CommaToken",
                                            "fullStart": 362,
                                            "fullEnd": 364,
                                            "start": 362,
                                            "end": 363,
                                            "fullWidth": 2,
                                            "width": 1,
                                            "text": ",",
                                            "value": ",",
                                            "valueText": ",",
                                            "hasTrailingTrivia": true,
                                            "trailingTrivia": [
                                                {
                                                    "kind": "WhitespaceTrivia",
                                                    "text": " "
                                                }
                                            ]
                                        },
                                        {
                                            "kind": "StringLiteral",
                                            "fullStart": 364,
                                            "fullEnd": 367,
                                            "start": 364,
                                            "end": 367,
                                            "fullWidth": 3,
                                            "width": 3,
                                            "text": "\"p\"",
                                            "value": "p",
                                            "valueText": "p"
                                        },
                                        {
                                            "kind": "CommaToken",
                                            "fullStart": 367,
                                            "fullEnd": 369,
                                            "start": 367,
                                            "end": 368,
                                            "fullWidth": 2,
                                            "width": 1,
                                            "text": ",",
                                            "value": ",",
                                            "valueText": ",",
                                            "hasTrailingTrivia": true,
                                            "trailingTrivia": [
                                                {
                                                    "kind": "WhitespaceTrivia",
                                                    "text": " "
                                                }
                                            ]
                                        },
                                        {
                                            "kind": "StringLiteral",
                                            "fullStart": 369,
                                            "fullEnd": 372,
                                            "start": 369,
                                            "end": 372,
                                            "fullWidth": 3,
                                            "width": 3,
                                            "text": "\"o\"",
                                            "value": "o",
                                            "valueText": "o"
                                        },
                                        {
                                            "kind": "CommaToken",
                                            "fullStart": 372,
                                            "fullEnd": 374,
                                            "start": 372,
                                            "end": 373,
                                            "fullWidth": 2,
                                            "width": 1,
                                            "text": ",",
                                            "value": ",",
                                            "valueText": ",",
                                            "hasTrailingTrivia": true,
                                            "trailingTrivia": [
                                                {
                                                    "kind": "WhitespaceTrivia",
                                                    "text": " "
                                                }
                                            ]
                                        },
                                        {
                                            "kind": "StringLiteral",
                                            "fullStart": 374,
                                            "fullEnd": 377,
                                            "start": 374,
                                            "end": 377,
                                            "fullWidth": 3,
                                            "width": 3,
                                            "text": "\"n\"",
                                            "value": "n",
                                            "valueText": "n"
                                        },
                                        {
                                            "kind": "CommaToken",
                                            "fullStart": 377,
                                            "fullEnd": 379,
                                            "start": 377,
                                            "end": 378,
                                            "fullWidth": 2,
                                            "width": 1,
                                            "text": ",",
                                            "value": ",",
                                            "valueText": ",",
                                            "hasTrailingTrivia": true,
                                            "trailingTrivia": [
                                                {
                                                    "kind": "WhitespaceTrivia",
                                                    "text": " "
                                                }
                                            ]
                                        },
                                        {
                                            "kind": "StringLiteral",
                                            "fullStart": 379,
                                            "fullEnd": 382,
                                            "start": 379,
                                            "end": 382,
                                            "fullWidth": 3,
                                            "width": 3,
                                            "text": "\"M\"",
                                            "value": "M",
                                            "valueText": "M"
                                        },
                                        {
                                            "kind": "CommaToken",
                                            "fullStart": 382,
                                            "fullEnd": 384,
                                            "start": 382,
                                            "end": 383,
                                            "fullWidth": 2,
                                            "width": 1,
                                            "text": ",",
                                            "value": ",",
                                            "valueText": ",",
                                            "hasTrailingTrivia": true,
                                            "trailingTrivia": [
                                                {
                                                    "kind": "WhitespaceTrivia",
                                                    "text": " "
                                                }
                                            ]
                                        },
                                        {
                                            "kind": "StringLiteral",
                                            "fullStart": 384,
                                            "fullEnd": 387,
                                            "start": 384,
                                            "end": 387,
                                            "fullWidth": 3,
                                            "width": 3,
                                            "text": "\"L\"",
                                            "value": "L",
                                            "valueText": "L"
                                        },
                                        {
                                            "kind": "CommaToken",
                                            "fullStart": 387,
                                            "fullEnd": 389,
                                            "start": 387,
                                            "end": 388,
                                            "fullWidth": 2,
                                            "width": 1,
                                            "text": ",",
                                            "value": ",",
                                            "valueText": ",",
                                            "hasTrailingTrivia": true,
                                            "trailingTrivia": [
                                                {
                                                    "kind": "WhitespaceTrivia",
                                                    "text": " "
                                                }
                                            ]
                                        },
                                        {
                                            "kind": "StringLiteral",
                                            "fullStart": 389,
                                            "fullEnd": 392,
                                            "start": 389,
                                            "end": 392,
                                            "fullWidth": 3,
                                            "width": 3,
                                            "text": "\"K\"",
                                            "value": "K",
                                            "valueText": "K"
                                        },
                                        {
                                            "kind": "CommaToken",
                                            "fullStart": 392,
                                            "fullEnd": 394,
                                            "start": 392,
                                            "end": 393,
                                            "fullWidth": 2,
                                            "width": 1,
                                            "text": ",",
                                            "value": ",",
                                            "valueText": ",",
                                            "hasTrailingTrivia": true,
                                            "trailingTrivia": [
                                                {
                                                    "kind": "WhitespaceTrivia",
                                                    "text": " "
                                                }
                                            ]
                                        },
                                        {
                                            "kind": "StringLiteral",
                                            "fullStart": 394,
                                            "fullEnd": 397,
                                            "start": 394,
                                            "end": 397,
                                            "fullWidth": 3,
                                            "width": 3,
                                            "text": "\"J\"",
                                            "value": "J",
                                            "valueText": "J"
                                        },
                                        {
                                            "kind": "CommaToken",
                                            "fullStart": 397,
                                            "fullEnd": 399,
                                            "start": 397,
                                            "end": 398,
                                            "fullWidth": 2,
                                            "width": 1,
                                            "text": ",",
                                            "value": ",",
                                            "valueText": ",",
                                            "hasTrailingTrivia": true,
                                            "trailingTrivia": [
                                                {
                                                    "kind": "WhitespaceTrivia",
                                                    "text": " "
                                                }
                                            ]
                                        },
                                        {
                                            "kind": "StringLiteral",
                                            "fullStart": 399,
                                            "fullEnd": 402,
                                            "start": 399,
                                            "end": 402,
                                            "fullWidth": 3,
                                            "width": 3,
                                            "text": "\"I\"",
                                            "value": "I",
                                            "valueText": "I"
                                        },
                                        {
                                            "kind": "CommaToken",
                                            "fullStart": 402,
                                            "fullEnd": 404,
                                            "start": 402,
                                            "end": 403,
                                            "fullWidth": 2,
                                            "width": 1,
                                            "text": ",",
                                            "value": ",",
                                            "valueText": ",",
                                            "hasTrailingTrivia": true,
                                            "trailingTrivia": [
                                                {
                                                    "kind": "WhitespaceTrivia",
                                                    "text": " "
                                                }
                                            ]
                                        },
                                        {
                                            "kind": "StringLiteral",
                                            "fullStart": 404,
                                            "fullEnd": 407,
                                            "start": 404,
                                            "end": 407,
                                            "fullWidth": 3,
                                            "width": 3,
                                            "text": "\"H\"",
                                            "value": "H",
                                            "valueText": "H"
                                        },
                                        {
                                            "kind": "CommaToken",
                                            "fullStart": 407,
                                            "fullEnd": 409,
                                            "start": 407,
                                            "end": 408,
                                            "fullWidth": 2,
                                            "width": 1,
                                            "text": ",",
                                            "value": ",",
                                            "valueText": ",",
                                            "hasTrailingTrivia": true,
                                            "trailingTrivia": [
                                                {
                                                    "kind": "WhitespaceTrivia",
                                                    "text": " "
                                                }
                                            ]
                                        },
                                        {
                                            "kind": "StringLiteral",
                                            "fullStart": 409,
                                            "fullEnd": 412,
                                            "start": 409,
                                            "end": 412,
                                            "fullWidth": 3,
                                            "width": 3,
                                            "text": "\"G\"",
                                            "value": "G",
                                            "valueText": "G"
                                        },
                                        {
                                            "kind": "CommaToken",
                                            "fullStart": 412,
                                            "fullEnd": 414,
                                            "start": 412,
                                            "end": 413,
                                            "fullWidth": 2,
                                            "width": 1,
                                            "text": ",",
                                            "value": ",",
                                            "valueText": ",",
                                            "hasTrailingTrivia": true,
                                            "trailingTrivia": [
                                                {
                                                    "kind": "WhitespaceTrivia",
                                                    "text": " "
                                                }
                                            ]
                                        },
                                        {
                                            "kind": "StringLiteral",
                                            "fullStart": 414,
                                            "fullEnd": 417,
                                            "start": 414,
                                            "end": 417,
                                            "fullWidth": 3,
                                            "width": 3,
                                            "text": "\"F\"",
                                            "value": "F",
                                            "valueText": "F"
                                        },
                                        {
                                            "kind": "CommaToken",
                                            "fullStart": 417,
                                            "fullEnd": 419,
                                            "start": 417,
                                            "end": 418,
                                            "fullWidth": 2,
                                            "width": 1,
                                            "text": ",",
                                            "value": ",",
                                            "valueText": ",",
                                            "hasTrailingTrivia": true,
                                            "trailingTrivia": [
                                                {
                                                    "kind": "WhitespaceTrivia",
                                                    "text": " "
                                                }
                                            ]
                                        },
                                        {
                                            "kind": "StringLiteral",
                                            "fullStart": 419,
                                            "fullEnd": 422,
                                            "start": 419,
                                            "end": 422,
                                            "fullWidth": 3,
                                            "width": 3,
                                            "text": "\"E\"",
                                            "value": "E",
                                            "valueText": "E"
                                        },
                                        {
                                            "kind": "CommaToken",
                                            "fullStart": 422,
                                            "fullEnd": 424,
                                            "start": 422,
                                            "end": 423,
                                            "fullWidth": 2,
                                            "width": 1,
                                            "text": ",",
                                            "value": ",",
                                            "valueText": ",",
                                            "hasTrailingTrivia": true,
                                            "trailingTrivia": [
                                                {
                                                    "kind": "WhitespaceTrivia",
                                                    "text": " "
                                                }
                                            ]
                                        },
                                        {
                                            "kind": "StringLiteral",
                                            "fullStart": 424,
                                            "fullEnd": 427,
                                            "start": 424,
                                            "end": 427,
                                            "fullWidth": 3,
                                            "width": 3,
                                            "text": "\"D\"",
                                            "value": "D",
                                            "valueText": "D"
                                        },
                                        {
                                            "kind": "CommaToken",
                                            "fullStart": 427,
                                            "fullEnd": 429,
                                            "start": 427,
                                            "end": 428,
                                            "fullWidth": 2,
                                            "width": 1,
                                            "text": ",",
                                            "value": ",",
                                            "valueText": ",",
                                            "hasTrailingTrivia": true,
                                            "trailingTrivia": [
                                                {
                                                    "kind": "WhitespaceTrivia",
                                                    "text": " "
                                                }
                                            ]
                                        },
                                        {
                                            "kind": "StringLiteral",
                                            "fullStart": 429,
                                            "fullEnd": 432,
                                            "start": 429,
                                            "end": 432,
                                            "fullWidth": 3,
                                            "width": 3,
                                            "text": "\"C\"",
                                            "value": "C",
                                            "valueText": "C"
                                        },
                                        {
                                            "kind": "CommaToken",
                                            "fullStart": 432,
                                            "fullEnd": 434,
                                            "start": 432,
                                            "end": 433,
                                            "fullWidth": 2,
                                            "width": 1,
                                            "text": ",",
                                            "value": ",",
                                            "valueText": ",",
                                            "hasTrailingTrivia": true,
                                            "trailingTrivia": [
                                                {
                                                    "kind": "WhitespaceTrivia",
                                                    "text": " "
                                                }
                                            ]
                                        },
                                        {
                                            "kind": "StringLiteral",
                                            "fullStart": 434,
                                            "fullEnd": 437,
                                            "start": 434,
                                            "end": 437,
                                            "fullWidth": 3,
                                            "width": 3,
                                            "text": "\"B\"",
                                            "value": "B",
                                            "valueText": "B"
                                        },
                                        {
                                            "kind": "CommaToken",
                                            "fullStart": 437,
                                            "fullEnd": 439,
                                            "start": 437,
                                            "end": 438,
                                            "fullWidth": 2,
                                            "width": 1,
                                            "text": ",",
                                            "value": ",",
                                            "valueText": ",",
                                            "hasTrailingTrivia": true,
                                            "trailingTrivia": [
                                                {
                                                    "kind": "WhitespaceTrivia",
                                                    "text": " "
                                                }
                                            ]
                                        },
                                        {
                                            "kind": "StringLiteral",
                                            "fullStart": 439,
                                            "fullEnd": 442,
                                            "start": 439,
                                            "end": 442,
                                            "fullWidth": 3,
                                            "width": 3,
                                            "text": "\"A\"",
                                            "value": "A",
                                            "valueText": "A"
                                        }
                                    ],
                                    "closeBracketToken": {
                                        "kind": "CloseBracketToken",
                                        "fullStart": 442,
                                        "fullEnd": 443,
                                        "start": 442,
                                        "end": 443,
                                        "fullWidth": 1,
                                        "width": 1,
                                        "text": "]",
                                        "value": "]",
                                        "valueText": "]"
                                    }
                                }
                            }
                        }
                    ]
                },
                "semicolonToken": {
                    "kind": "SemicolonToken",
                    "fullStart": 443,
                    "fullEnd": 445,
                    "start": 443,
                    "end": 444,
                    "fullWidth": 2,
                    "width": 1,
                    "text": ";",
                    "value": ";",
                    "valueText": ";",
                    "hasTrailingTrivia": true,
                    "hasTrailingNewLine": true,
                    "trailingTrivia": [
                        {
                            "kind": "NewLineTrivia",
                            "text": "\n"
                        }
                    ]
                }
            },
            {
                "kind": "VariableStatement",
                "fullStart": 445,
                "fullEnd": 593,
                "start": 445,
                "end": 592,
                "fullWidth": 148,
                "width": 147,
                "modifiers": [],
                "variableDeclaration": {
                    "kind": "VariableDeclaration",
                    "fullStart": 445,
                    "fullEnd": 591,
                    "start": 445,
                    "end": 591,
                    "fullWidth": 146,
                    "width": 146,
                    "varKeyword": {
                        "kind": "VarKeyword",
                        "fullStart": 445,
                        "fullEnd": 450,
                        "start": 445,
                        "end": 448,
                        "fullWidth": 5,
                        "width": 3,
                        "text": "var",
                        "value": "var",
                        "valueText": "var",
                        "hasTrailingTrivia": true,
                        "trailingTrivia": [
                            {
                                "kind": "WhitespaceTrivia",
                                "text": "  "
                            }
                        ]
                    },
                    "variableDeclarators": [
                        {
                            "kind": "VariableDeclarator",
                            "fullStart": 450,
                            "fullEnd": 591,
                            "start": 450,
                            "end": 591,
                            "fullWidth": 141,
                            "width": 141,
                            "identifier": {
                                "kind": "IdentifierName",
                                "fullStart": 450,
                                "fullEnd": 459,
                                "start": 450,
                                "end": 458,
                                "fullWidth": 9,
                                "width": 8,
                                "text": "alphabet",
                                "value": "alphabet",
                                "valueText": "alphabet",
                                "hasTrailingTrivia": true,
                                "trailingTrivia": [
                                    {
                                        "kind": "WhitespaceTrivia",
                                        "text": " "
                                    }
                                ]
                            },
                            "equalsValueClause": {
                                "kind": "EqualsValueClause",
                                "fullStart": 459,
                                "fullEnd": 591,
                                "start": 459,
                                "end": 591,
                                "fullWidth": 132,
                                "width": 132,
                                "equalsToken": {
                                    "kind": "EqualsToken",
                                    "fullStart": 459,
                                    "fullEnd": 461,
                                    "start": 459,
                                    "end": 460,
                                    "fullWidth": 2,
                                    "width": 1,
                                    "text": "=",
                                    "value": "=",
                                    "valueText": "=",
                                    "hasTrailingTrivia": true,
                                    "trailingTrivia": [
                                        {
                                            "kind": "WhitespaceTrivia",
                                            "text": " "
                                        }
                                    ]
                                },
                                "value": {
                                    "kind": "ArrayLiteralExpression",
                                    "fullStart": 461,
                                    "fullEnd": 591,
                                    "start": 461,
                                    "end": 591,
                                    "fullWidth": 130,
                                    "width": 130,
                                    "openBracketToken": {
                                        "kind": "OpenBracketToken",
                                        "fullStart": 461,
                                        "fullEnd": 462,
                                        "start": 461,
                                        "end": 462,
                                        "fullWidth": 1,
                                        "width": 1,
                                        "text": "[",
                                        "value": "[",
                                        "valueText": "["
                                    },
                                    "expressions": [
                                        {
                                            "kind": "StringLiteral",
                                            "fullStart": 462,
                                            "fullEnd": 465,
                                            "start": 462,
                                            "end": 465,
                                            "fullWidth": 3,
                                            "width": 3,
                                            "text": "\"A\"",
                                            "value": "A",
                                            "valueText": "A"
                                        },
                                        {
                                            "kind": "CommaToken",
                                            "fullStart": 465,
                                            "fullEnd": 467,
                                            "start": 465,
                                            "end": 466,
                                            "fullWidth": 2,
                                            "width": 1,
                                            "text": ",",
                                            "value": ",",
                                            "valueText": ",",
                                            "hasTrailingTrivia": true,
                                            "trailingTrivia": [
                                                {
                                                    "kind": "WhitespaceTrivia",
                                                    "text": " "
                                                }
                                            ]
                                        },
                                        {
                                            "kind": "StringLiteral",
                                            "fullStart": 467,
                                            "fullEnd": 470,
                                            "start": 467,
                                            "end": 470,
                                            "fullWidth": 3,
                                            "width": 3,
                                            "text": "\"B\"",
                                            "value": "B",
                                            "valueText": "B"
                                        },
                                        {
                                            "kind": "CommaToken",
                                            "fullStart": 470,
                                            "fullEnd": 472,
                                            "start": 470,
                                            "end": 471,
                                            "fullWidth": 2,
                                            "width": 1,
                                            "text": ",",
                                            "value": ",",
                                            "valueText": ",",
                                            "hasTrailingTrivia": true,
                                            "trailingTrivia": [
                                                {
                                                    "kind": "WhitespaceTrivia",
                                                    "text": " "
                                                }
                                            ]
                                        },
                                        {
                                            "kind": "StringLiteral",
                                            "fullStart": 472,
                                            "fullEnd": 475,
                                            "start": 472,
                                            "end": 475,
                                            "fullWidth": 3,
                                            "width": 3,
                                            "text": "\"C\"",
                                            "value": "C",
                                            "valueText": "C"
                                        },
                                        {
                                            "kind": "CommaToken",
                                            "fullStart": 475,
                                            "fullEnd": 477,
                                            "start": 475,
                                            "end": 476,
                                            "fullWidth": 2,
                                            "width": 1,
                                            "text": ",",
                                            "value": ",",
                                            "valueText": ",",
                                            "hasTrailingTrivia": true,
                                            "trailingTrivia": [
                                                {
                                                    "kind": "WhitespaceTrivia",
                                                    "text": " "
                                                }
                                            ]
                                        },
                                        {
                                            "kind": "StringLiteral",
                                            "fullStart": 477,
                                            "fullEnd": 480,
                                            "start": 477,
                                            "end": 480,
                                            "fullWidth": 3,
                                            "width": 3,
                                            "text": "\"D\"",
                                            "value": "D",
                                            "valueText": "D"
                                        },
                                        {
                                            "kind": "CommaToken",
                                            "fullStart": 480,
                                            "fullEnd": 482,
                                            "start": 480,
                                            "end": 481,
                                            "fullWidth": 2,
                                            "width": 1,
                                            "text": ",",
                                            "value": ",",
                                            "valueText": ",",
                                            "hasTrailingTrivia": true,
                                            "trailingTrivia": [
                                                {
                                                    "kind": "WhitespaceTrivia",
                                                    "text": " "
                                                }
                                            ]
                                        },
                                        {
                                            "kind": "StringLiteral",
                                            "fullStart": 482,
                                            "fullEnd": 485,
                                            "start": 482,
                                            "end": 485,
                                            "fullWidth": 3,
                                            "width": 3,
                                            "text": "\"E\"",
                                            "value": "E",
                                            "valueText": "E"
                                        },
                                        {
                                            "kind": "CommaToken",
                                            "fullStart": 485,
                                            "fullEnd": 487,
                                            "start": 485,
                                            "end": 486,
                                            "fullWidth": 2,
                                            "width": 1,
                                            "text": ",",
                                            "value": ",",
                                            "valueText": ",",
                                            "hasTrailingTrivia": true,
                                            "trailingTrivia": [
                                                {
                                                    "kind": "WhitespaceTrivia",
                                                    "text": " "
                                                }
                                            ]
                                        },
                                        {
                                            "kind": "StringLiteral",
                                            "fullStart": 487,
                                            "fullEnd": 490,
                                            "start": 487,
                                            "end": 490,
                                            "fullWidth": 3,
                                            "width": 3,
                                            "text": "\"F\"",
                                            "value": "F",
                                            "valueText": "F"
                                        },
                                        {
                                            "kind": "CommaToken",
                                            "fullStart": 490,
                                            "fullEnd": 492,
                                            "start": 490,
                                            "end": 491,
                                            "fullWidth": 2,
                                            "width": 1,
                                            "text": ",",
                                            "value": ",",
                                            "valueText": ",",
                                            "hasTrailingTrivia": true,
                                            "trailingTrivia": [
                                                {
                                                    "kind": "WhitespaceTrivia",
                                                    "text": " "
                                                }
                                            ]
                                        },
                                        {
                                            "kind": "StringLiteral",
                                            "fullStart": 492,
                                            "fullEnd": 495,
                                            "start": 492,
                                            "end": 495,
                                            "fullWidth": 3,
                                            "width": 3,
                                            "text": "\"G\"",
                                            "value": "G",
                                            "valueText": "G"
                                        },
                                        {
                                            "kind": "CommaToken",
                                            "fullStart": 495,
                                            "fullEnd": 497,
                                            "start": 495,
                                            "end": 496,
                                            "fullWidth": 2,
                                            "width": 1,
                                            "text": ",",
                                            "value": ",",
                                            "valueText": ",",
                                            "hasTrailingTrivia": true,
                                            "trailingTrivia": [
                                                {
                                                    "kind": "WhitespaceTrivia",
                                                    "text": " "
                                                }
                                            ]
                                        },
                                        {
                                            "kind": "StringLiteral",
                                            "fullStart": 497,
                                            "fullEnd": 500,
                                            "start": 497,
                                            "end": 500,
                                            "fullWidth": 3,
                                            "width": 3,
                                            "text": "\"H\"",
                                            "value": "H",
                                            "valueText": "H"
                                        },
                                        {
                                            "kind": "CommaToken",
                                            "fullStart": 500,
                                            "fullEnd": 502,
                                            "start": 500,
                                            "end": 501,
                                            "fullWidth": 2,
                                            "width": 1,
                                            "text": ",",
                                            "value": ",",
                                            "valueText": ",",
                                            "hasTrailingTrivia": true,
                                            "trailingTrivia": [
                                                {
                                                    "kind": "WhitespaceTrivia",
                                                    "text": " "
                                                }
                                            ]
                                        },
                                        {
                                            "kind": "StringLiteral",
                                            "fullStart": 502,
                                            "fullEnd": 505,
                                            "start": 502,
                                            "end": 505,
                                            "fullWidth": 3,
                                            "width": 3,
                                            "text": "\"I\"",
                                            "value": "I",
                                            "valueText": "I"
                                        },
                                        {
                                            "kind": "CommaToken",
                                            "fullStart": 505,
                                            "fullEnd": 507,
                                            "start": 505,
                                            "end": 506,
                                            "fullWidth": 2,
                                            "width": 1,
                                            "text": ",",
                                            "value": ",",
                                            "valueText": ",",
                                            "hasTrailingTrivia": true,
                                            "trailingTrivia": [
                                                {
                                                    "kind": "WhitespaceTrivia",
                                                    "text": " "
                                                }
                                            ]
                                        },
                                        {
                                            "kind": "StringLiteral",
                                            "fullStart": 507,
                                            "fullEnd": 510,
                                            "start": 507,
                                            "end": 510,
                                            "fullWidth": 3,
                                            "width": 3,
                                            "text": "\"J\"",
                                            "value": "J",
                                            "valueText": "J"
                                        },
                                        {
                                            "kind": "CommaToken",
                                            "fullStart": 510,
                                            "fullEnd": 512,
                                            "start": 510,
                                            "end": 511,
                                            "fullWidth": 2,
                                            "width": 1,
                                            "text": ",",
                                            "value": ",",
                                            "valueText": ",",
                                            "hasTrailingTrivia": true,
                                            "trailingTrivia": [
                                                {
                                                    "kind": "WhitespaceTrivia",
                                                    "text": " "
                                                }
                                            ]
                                        },
                                        {
                                            "kind": "StringLiteral",
                                            "fullStart": 512,
                                            "fullEnd": 515,
                                            "start": 512,
                                            "end": 515,
                                            "fullWidth": 3,
                                            "width": 3,
                                            "text": "\"K\"",
                                            "value": "K",
                                            "valueText": "K"
                                        },
                                        {
                                            "kind": "CommaToken",
                                            "fullStart": 515,
                                            "fullEnd": 517,
                                            "start": 515,
                                            "end": 516,
                                            "fullWidth": 2,
                                            "width": 1,
                                            "text": ",",
                                            "value": ",",
                                            "valueText": ",",
                                            "hasTrailingTrivia": true,
                                            "trailingTrivia": [
                                                {
                                                    "kind": "WhitespaceTrivia",
                                                    "text": " "
                                                }
                                            ]
                                        },
                                        {
                                            "kind": "StringLiteral",
                                            "fullStart": 517,
                                            "fullEnd": 520,
                                            "start": 517,
                                            "end": 520,
                                            "fullWidth": 3,
                                            "width": 3,
                                            "text": "\"L\"",
                                            "value": "L",
                                            "valueText": "L"
                                        },
                                        {
                                            "kind": "CommaToken",
                                            "fullStart": 520,
                                            "fullEnd": 522,
                                            "start": 520,
                                            "end": 521,
                                            "fullWidth": 2,
                                            "width": 1,
                                            "text": ",",
                                            "value": ",",
                                            "valueText": ",",
                                            "hasTrailingTrivia": true,
                                            "trailingTrivia": [
                                                {
                                                    "kind": "WhitespaceTrivia",
                                                    "text": " "
                                                }
                                            ]
                                        },
                                        {
                                            "kind": "StringLiteral",
                                            "fullStart": 522,
                                            "fullEnd": 525,
                                            "start": 522,
                                            "end": 525,
                                            "fullWidth": 3,
                                            "width": 3,
                                            "text": "\"M\"",
                                            "value": "M",
                                            "valueText": "M"
                                        },
                                        {
                                            "kind": "CommaToken",
                                            "fullStart": 525,
                                            "fullEnd": 527,
                                            "start": 525,
                                            "end": 526,
                                            "fullWidth": 2,
                                            "width": 1,
                                            "text": ",",
                                            "value": ",",
                                            "valueText": ",",
                                            "hasTrailingTrivia": true,
                                            "trailingTrivia": [
                                                {
                                                    "kind": "WhitespaceTrivia",
                                                    "text": " "
                                                }
                                            ]
                                        },
                                        {
                                            "kind": "StringLiteral",
                                            "fullStart": 527,
                                            "fullEnd": 530,
                                            "start": 527,
                                            "end": 530,
                                            "fullWidth": 3,
                                            "width": 3,
                                            "text": "\"n\"",
                                            "value": "n",
                                            "valueText": "n"
                                        },
                                        {
                                            "kind": "CommaToken",
                                            "fullStart": 530,
                                            "fullEnd": 532,
                                            "start": 530,
                                            "end": 531,
                                            "fullWidth": 2,
                                            "width": 1,
                                            "text": ",",
                                            "value": ",",
                                            "valueText": ",",
                                            "hasTrailingTrivia": true,
                                            "trailingTrivia": [
                                                {
                                                    "kind": "WhitespaceTrivia",
                                                    "text": " "
                                                }
                                            ]
                                        },
                                        {
                                            "kind": "StringLiteral",
                                            "fullStart": 532,
                                            "fullEnd": 535,
                                            "start": 532,
                                            "end": 535,
                                            "fullWidth": 3,
                                            "width": 3,
                                            "text": "\"o\"",
                                            "value": "o",
                                            "valueText": "o"
                                        },
                                        {
                                            "kind": "CommaToken",
                                            "fullStart": 535,
                                            "fullEnd": 537,
                                            "start": 535,
                                            "end": 536,
                                            "fullWidth": 2,
                                            "width": 1,
                                            "text": ",",
                                            "value": ",",
                                            "valueText": ",",
                                            "hasTrailingTrivia": true,
                                            "trailingTrivia": [
                                                {
                                                    "kind": "WhitespaceTrivia",
                                                    "text": " "
                                                }
                                            ]
                                        },
                                        {
                                            "kind": "StringLiteral",
                                            "fullStart": 537,
                                            "fullEnd": 540,
                                            "start": 537,
                                            "end": 540,
                                            "fullWidth": 3,
                                            "width": 3,
                                            "text": "\"p\"",
                                            "value": "p",
                                            "valueText": "p"
                                        },
                                        {
                                            "kind": "CommaToken",
                                            "fullStart": 540,
                                            "fullEnd": 542,
                                            "start": 540,
                                            "end": 541,
                                            "fullWidth": 2,
                                            "width": 1,
                                            "text": ",",
                                            "value": ",",
                                            "valueText": ",",
                                            "hasTrailingTrivia": true,
                                            "trailingTrivia": [
                                                {
                                                    "kind": "WhitespaceTrivia",
                                                    "text": " "
                                                }
                                            ]
                                        },
                                        {
                                            "kind": "StringLiteral",
                                            "fullStart": 542,
                                            "fullEnd": 545,
                                            "start": 542,
                                            "end": 545,
                                            "fullWidth": 3,
                                            "width": 3,
                                            "text": "\"q\"",
                                            "value": "q",
                                            "valueText": "q"
                                        },
                                        {
                                            "kind": "CommaToken",
                                            "fullStart": 545,
                                            "fullEnd": 547,
                                            "start": 545,
                                            "end": 546,
                                            "fullWidth": 2,
                                            "width": 1,
                                            "text": ",",
                                            "value": ",",
                                            "valueText": ",",
                                            "hasTrailingTrivia": true,
                                            "trailingTrivia": [
                                                {
                                                    "kind": "WhitespaceTrivia",
                                                    "text": " "
                                                }
                                            ]
                                        },
                                        {
                                            "kind": "StringLiteral",
                                            "fullStart": 547,
                                            "fullEnd": 550,
                                            "start": 547,
                                            "end": 550,
                                            "fullWidth": 3,
                                            "width": 3,
                                            "text": "\"r\"",
                                            "value": "r",
                                            "valueText": "r"
                                        },
                                        {
                                            "kind": "CommaToken",
                                            "fullStart": 550,
                                            "fullEnd": 552,
                                            "start": 550,
                                            "end": 551,
                                            "fullWidth": 2,
                                            "width": 1,
                                            "text": ",",
                                            "value": ",",
                                            "valueText": ",",
                                            "hasTrailingTrivia": true,
                                            "trailingTrivia": [
                                                {
                                                    "kind": "WhitespaceTrivia",
                                                    "text": " "
                                                }
                                            ]
                                        },
                                        {
                                            "kind": "StringLiteral",
                                            "fullStart": 552,
                                            "fullEnd": 555,
                                            "start": 552,
                                            "end": 555,
                                            "fullWidth": 3,
                                            "width": 3,
                                            "text": "\"s\"",
                                            "value": "s",
                                            "valueText": "s"
                                        },
                                        {
                                            "kind": "CommaToken",
                                            "fullStart": 555,
                                            "fullEnd": 557,
                                            "start": 555,
                                            "end": 556,
                                            "fullWidth": 2,
                                            "width": 1,
                                            "text": ",",
                                            "value": ",",
                                            "valueText": ",",
                                            "hasTrailingTrivia": true,
                                            "trailingTrivia": [
                                                {
                                                    "kind": "WhitespaceTrivia",
                                                    "text": " "
                                                }
                                            ]
                                        },
                                        {
                                            "kind": "StringLiteral",
                                            "fullStart": 557,
                                            "fullEnd": 560,
                                            "start": 557,
                                            "end": 560,
                                            "fullWidth": 3,
                                            "width": 3,
                                            "text": "\"t\"",
                                            "value": "t",
                                            "valueText": "t"
                                        },
                                        {
                                            "kind": "CommaToken",
                                            "fullStart": 560,
                                            "fullEnd": 562,
                                            "start": 560,
                                            "end": 561,
                                            "fullWidth": 2,
                                            "width": 1,
                                            "text": ",",
                                            "value": ",",
                                            "valueText": ",",
                                            "hasTrailingTrivia": true,
                                            "trailingTrivia": [
                                                {
                                                    "kind": "WhitespaceTrivia",
                                                    "text": " "
                                                }
                                            ]
                                        },
                                        {
                                            "kind": "StringLiteral",
                                            "fullStart": 562,
                                            "fullEnd": 565,
                                            "start": 562,
                                            "end": 565,
                                            "fullWidth": 3,
                                            "width": 3,
                                            "text": "\"u\"",
                                            "value": "u",
                                            "valueText": "u"
                                        },
                                        {
                                            "kind": "CommaToken",
                                            "fullStart": 565,
                                            "fullEnd": 567,
                                            "start": 565,
                                            "end": 566,
                                            "fullWidth": 2,
                                            "width": 1,
                                            "text": ",",
                                            "value": ",",
                                            "valueText": ",",
                                            "hasTrailingTrivia": true,
                                            "trailingTrivia": [
                                                {
                                                    "kind": "WhitespaceTrivia",
                                                    "text": " "
                                                }
                                            ]
                                        },
                                        {
                                            "kind": "StringLiteral",
                                            "fullStart": 567,
                                            "fullEnd": 570,
                                            "start": 567,
                                            "end": 570,
                                            "fullWidth": 3,
                                            "width": 3,
                                            "text": "\"v\"",
                                            "value": "v",
                                            "valueText": "v"
                                        },
                                        {
                                            "kind": "CommaToken",
                                            "fullStart": 570,
                                            "fullEnd": 572,
                                            "start": 570,
                                            "end": 571,
                                            "fullWidth": 2,
                                            "width": 1,
                                            "text": ",",
                                            "value": ",",
                                            "valueText": ",",
                                            "hasTrailingTrivia": true,
                                            "trailingTrivia": [
                                                {
                                                    "kind": "WhitespaceTrivia",
                                                    "text": " "
                                                }
                                            ]
                                        },
                                        {
                                            "kind": "StringLiteral",
                                            "fullStart": 572,
                                            "fullEnd": 575,
                                            "start": 572,
                                            "end": 575,
                                            "fullWidth": 3,
                                            "width": 3,
                                            "text": "\"w\"",
                                            "value": "w",
                                            "valueText": "w"
                                        },
                                        {
                                            "kind": "CommaToken",
                                            "fullStart": 575,
                                            "fullEnd": 577,
                                            "start": 575,
                                            "end": 576,
                                            "fullWidth": 2,
                                            "width": 1,
                                            "text": ",",
                                            "value": ",",
                                            "valueText": ",",
                                            "hasTrailingTrivia": true,
                                            "trailingTrivia": [
                                                {
                                                    "kind": "WhitespaceTrivia",
                                                    "text": " "
                                                }
                                            ]
                                        },
                                        {
                                            "kind": "StringLiteral",
                                            "fullStart": 577,
                                            "fullEnd": 580,
                                            "start": 577,
                                            "end": 580,
                                            "fullWidth": 3,
                                            "width": 3,
                                            "text": "\"x\"",
                                            "value": "x",
                                            "valueText": "x"
                                        },
                                        {
                                            "kind": "CommaToken",
                                            "fullStart": 580,
                                            "fullEnd": 582,
                                            "start": 580,
                                            "end": 581,
                                            "fullWidth": 2,
                                            "width": 1,
                                            "text": ",",
                                            "value": ",",
                                            "valueText": ",",
                                            "hasTrailingTrivia": true,
                                            "trailingTrivia": [
                                                {
                                                    "kind": "WhitespaceTrivia",
                                                    "text": " "
                                                }
                                            ]
                                        },
                                        {
                                            "kind": "StringLiteral",
                                            "fullStart": 582,
                                            "fullEnd": 585,
                                            "start": 582,
                                            "end": 585,
                                            "fullWidth": 3,
                                            "width": 3,
                                            "text": "\"y\"",
                                            "value": "y",
                                            "valueText": "y"
                                        },
                                        {
                                            "kind": "CommaToken",
                                            "fullStart": 585,
                                            "fullEnd": 587,
                                            "start": 585,
                                            "end": 586,
                                            "fullWidth": 2,
                                            "width": 1,
                                            "text": ",",
                                            "value": ",",
                                            "valueText": ",",
                                            "hasTrailingTrivia": true,
                                            "trailingTrivia": [
                                                {
                                                    "kind": "WhitespaceTrivia",
                                                    "text": " "
                                                }
                                            ]
                                        },
                                        {
                                            "kind": "StringLiteral",
                                            "fullStart": 587,
                                            "fullEnd": 590,
                                            "start": 587,
                                            "end": 590,
                                            "fullWidth": 3,
                                            "width": 3,
                                            "text": "\"z\"",
                                            "value": "z",
                                            "valueText": "z"
                                        }
                                    ],
                                    "closeBracketToken": {
                                        "kind": "CloseBracketToken",
                                        "fullStart": 590,
                                        "fullEnd": 591,
                                        "start": 590,
                                        "end": 591,
                                        "fullWidth": 1,
                                        "width": 1,
                                        "text": "]",
                                        "value": "]",
                                        "valueText": "]"
                                    }
                                }
                            }
                        }
                    ]
                },
                "semicolonToken": {
                    "kind": "SemicolonToken",
                    "fullStart": 591,
                    "fullEnd": 593,
                    "start": 591,
                    "end": 592,
                    "fullWidth": 2,
                    "width": 1,
                    "text": ";",
                    "value": ";",
                    "valueText": ";",
                    "hasTrailingTrivia": true,
                    "hasTrailingNewLine": true,
                    "trailingTrivia": [
                        {
                            "kind": "NewLineTrivia",
                            "text": "\n"
                        }
                    ]
                }
            },
            {
                "kind": "VariableStatement",
                "fullStart": 593,
                "fullEnd": 739,
                "start": 594,
                "end": 738,
                "fullWidth": 146,
                "width": 144,
                "isIncrementallyUnusable": true,
                "modifiers": [],
                "variableDeclaration": {
                    "kind": "VariableDeclaration",
                    "fullStart": 593,
                    "fullEnd": 739,
                    "start": 594,
                    "end": 738,
                    "fullWidth": 146,
                    "width": 144,
                    "isIncrementallyUnusable": true,
                    "varKeyword": {
                        "kind": "VarKeyword",
                        "fullStart": 593,
                        "fullEnd": 598,
                        "start": 594,
                        "end": 597,
                        "fullWidth": 5,
                        "width": 3,
                        "text": "var",
                        "value": "var",
                        "valueText": "var",
                        "hasLeadingTrivia": true,
                        "hasLeadingNewLine": true,
                        "hasTrailingTrivia": true,
                        "leadingTrivia": [
                            {
                                "kind": "NewLineTrivia",
                                "text": "\n"
                            }
                        ],
                        "trailingTrivia": [
                            {
                                "kind": "WhitespaceTrivia",
                                "text": " "
                            }
                        ]
                    },
                    "variableDeclarators": [
                        {
                            "kind": "VariableDeclarator",
                            "fullStart": 598,
                            "fullEnd": 739,
                            "start": 598,
                            "end": 738,
                            "fullWidth": 141,
                            "width": 140,
                            "isIncrementallyUnusable": true,
                            "identifier": {
                                "kind": "IdentifierName",
                                "fullStart": 598,
                                "fullEnd": 610,
                                "start": 598,
                                "end": 609,
                                "fullWidth": 12,
                                "width": 11,
                                "text": "myComparefn",
                                "value": "myComparefn",
                                "valueText": "myComparefn",
                                "hasTrailingTrivia": true,
                                "trailingTrivia": [
                                    {
                                        "kind": "WhitespaceTrivia",
                                        "text": " "
                                    }
                                ]
                            },
                            "equalsValueClause": {
                                "kind": "EqualsValueClause",
                                "fullStart": 610,
                                "fullEnd": 739,
                                "start": 610,
                                "end": 738,
                                "fullWidth": 129,
                                "width": 128,
                                "isIncrementallyUnusable": true,
                                "equalsToken": {
                                    "kind": "EqualsToken",
                                    "fullStart": 610,
                                    "fullEnd": 612,
                                    "start": 610,
                                    "end": 611,
                                    "fullWidth": 2,
                                    "width": 1,
                                    "text": "=",
                                    "value": "=",
                                    "valueText": "=",
                                    "hasTrailingTrivia": true,
                                    "trailingTrivia": [
                                        {
                                            "kind": "WhitespaceTrivia",
                                            "text": " "
                                        }
                                    ]
                                },
                                "value": {
                                    "kind": "FunctionExpression",
                                    "fullStart": 612,
                                    "fullEnd": 739,
                                    "start": 612,
                                    "end": 738,
                                    "fullWidth": 127,
                                    "width": 126,
                                    "isIncrementallyUnusable": true,
                                    "functionKeyword": {
                                        "kind": "FunctionKeyword",
                                        "fullStart": 612,
                                        "fullEnd": 620,
                                        "start": 612,
                                        "end": 620,
                                        "fullWidth": 8,
                                        "width": 8,
                                        "text": "function",
                                        "value": "function",
                                        "valueText": "function"
                                    },
                                    "callSignature": {
                                        "kind": "CallSignature",
                                        "fullStart": 620,
                                        "fullEnd": 626,
                                        "start": 620,
                                        "end": 625,
                                        "fullWidth": 6,
                                        "width": 5,
                                        "parameterList": {
                                            "kind": "ParameterList",
                                            "fullStart": 620,
                                            "fullEnd": 626,
                                            "start": 620,
                                            "end": 625,
                                            "fullWidth": 6,
                                            "width": 5,
                                            "openParenToken": {
                                                "kind": "OpenParenToken",
                                                "fullStart": 620,
                                                "fullEnd": 621,
                                                "start": 620,
                                                "end": 621,
                                                "fullWidth": 1,
                                                "width": 1,
                                                "text": "(",
                                                "value": "(",
                                                "valueText": "("
                                            },
                                            "parameters": [
                                                {
                                                    "kind": "Parameter",
                                                    "fullStart": 621,
                                                    "fullEnd": 622,
                                                    "start": 621,
                                                    "end": 622,
                                                    "fullWidth": 1,
<<<<<<< HEAD
                                                    "width": 1,
=======
                                                    "modifiers": [],
>>>>>>> e3c38734
                                                    "identifier": {
                                                        "kind": "IdentifierName",
                                                        "fullStart": 621,
                                                        "fullEnd": 622,
                                                        "start": 621,
                                                        "end": 622,
                                                        "fullWidth": 1,
                                                        "width": 1,
                                                        "text": "x",
                                                        "value": "x",
                                                        "valueText": "x"
                                                    }
                                                },
                                                {
                                                    "kind": "CommaToken",
                                                    "fullStart": 622,
                                                    "fullEnd": 623,
                                                    "start": 622,
                                                    "end": 623,
                                                    "fullWidth": 1,
                                                    "width": 1,
                                                    "text": ",",
                                                    "value": ",",
                                                    "valueText": ","
                                                },
                                                {
                                                    "kind": "Parameter",
                                                    "fullStart": 623,
                                                    "fullEnd": 624,
                                                    "start": 623,
                                                    "end": 624,
                                                    "fullWidth": 1,
<<<<<<< HEAD
                                                    "width": 1,
=======
                                                    "modifiers": [],
>>>>>>> e3c38734
                                                    "identifier": {
                                                        "kind": "IdentifierName",
                                                        "fullStart": 623,
                                                        "fullEnd": 624,
                                                        "start": 623,
                                                        "end": 624,
                                                        "fullWidth": 1,
                                                        "width": 1,
                                                        "text": "y",
                                                        "value": "y",
                                                        "valueText": "y"
                                                    }
                                                }
                                            ],
                                            "closeParenToken": {
                                                "kind": "CloseParenToken",
                                                "fullStart": 624,
                                                "fullEnd": 626,
                                                "start": 624,
                                                "end": 625,
                                                "fullWidth": 2,
                                                "width": 1,
                                                "text": ")",
                                                "value": ")",
                                                "valueText": ")",
                                                "hasTrailingTrivia": true,
                                                "trailingTrivia": [
                                                    {
                                                        "kind": "WhitespaceTrivia",
                                                        "text": " "
                                                    }
                                                ]
                                            }
                                        }
                                    },
                                    "block": {
                                        "kind": "Block",
                                        "fullStart": 626,
                                        "fullEnd": 739,
                                        "start": 626,
                                        "end": 738,
                                        "fullWidth": 113,
                                        "width": 112,
                                        "isIncrementallyUnusable": true,
                                        "openBraceToken": {
                                            "kind": "OpenBraceToken",
                                            "fullStart": 626,
                                            "fullEnd": 628,
                                            "start": 626,
                                            "end": 627,
                                            "fullWidth": 2,
                                            "width": 1,
                                            "text": "{",
                                            "value": "{",
                                            "valueText": "{",
                                            "hasTrailingTrivia": true,
                                            "hasTrailingNewLine": true,
                                            "trailingTrivia": [
                                                {
                                                    "kind": "NewLineTrivia",
                                                    "text": "\n"
                                                }
                                            ]
                                        },
                                        "statements": [
                                            {
                                                "kind": "VariableStatement",
                                                "fullStart": 628,
                                                "fullEnd": 650,
                                                "start": 630,
                                                "end": 649,
                                                "fullWidth": 22,
                                                "width": 19,
                                                "modifiers": [],
                                                "variableDeclaration": {
                                                    "kind": "VariableDeclaration",
                                                    "fullStart": 628,
                                                    "fullEnd": 648,
                                                    "start": 630,
                                                    "end": 648,
                                                    "fullWidth": 20,
                                                    "width": 18,
                                                    "varKeyword": {
                                                        "kind": "VarKeyword",
                                                        "fullStart": 628,
                                                        "fullEnd": 634,
                                                        "start": 630,
                                                        "end": 633,
                                                        "fullWidth": 6,
                                                        "width": 3,
                                                        "text": "var",
                                                        "value": "var",
                                                        "valueText": "var",
                                                        "hasLeadingTrivia": true,
                                                        "hasTrailingTrivia": true,
                                                        "leadingTrivia": [
                                                            {
                                                                "kind": "WhitespaceTrivia",
                                                                "text": "  "
                                                            }
                                                        ],
                                                        "trailingTrivia": [
                                                            {
                                                                "kind": "WhitespaceTrivia",
                                                                "text": " "
                                                            }
                                                        ]
                                                    },
                                                    "variableDeclarators": [
                                                        {
                                                            "kind": "VariableDeclarator",
                                                            "fullStart": 634,
                                                            "fullEnd": 648,
                                                            "start": 634,
                                                            "end": 648,
                                                            "fullWidth": 14,
                                                            "width": 14,
                                                            "identifier": {
                                                                "kind": "IdentifierName",
                                                                "fullStart": 634,
                                                                "fullEnd": 637,
                                                                "start": 634,
                                                                "end": 636,
                                                                "fullWidth": 3,
                                                                "width": 2,
                                                                "text": "xS",
                                                                "value": "xS",
                                                                "valueText": "xS",
                                                                "hasTrailingTrivia": true,
                                                                "trailingTrivia": [
                                                                    {
                                                                        "kind": "WhitespaceTrivia",
                                                                        "text": " "
                                                                    }
                                                                ]
                                                            },
                                                            "equalsValueClause": {
                                                                "kind": "EqualsValueClause",
                                                                "fullStart": 637,
                                                                "fullEnd": 648,
                                                                "start": 637,
                                                                "end": 648,
                                                                "fullWidth": 11,
                                                                "width": 11,
                                                                "equalsToken": {
                                                                    "kind": "EqualsToken",
                                                                    "fullStart": 637,
                                                                    "fullEnd": 639,
                                                                    "start": 637,
                                                                    "end": 638,
                                                                    "fullWidth": 2,
                                                                    "width": 1,
                                                                    "text": "=",
                                                                    "value": "=",
                                                                    "valueText": "=",
                                                                    "hasTrailingTrivia": true,
                                                                    "trailingTrivia": [
                                                                        {
                                                                            "kind": "WhitespaceTrivia",
                                                                            "text": " "
                                                                        }
                                                                    ]
                                                                },
                                                                "value": {
                                                                    "kind": "InvocationExpression",
                                                                    "fullStart": 639,
                                                                    "fullEnd": 648,
                                                                    "start": 639,
                                                                    "end": 648,
                                                                    "fullWidth": 9,
                                                                    "width": 9,
                                                                    "expression": {
                                                                        "kind": "IdentifierName",
                                                                        "fullStart": 639,
                                                                        "fullEnd": 645,
                                                                        "start": 639,
                                                                        "end": 645,
                                                                        "fullWidth": 6,
                                                                        "width": 6,
                                                                        "text": "String",
                                                                        "value": "String",
                                                                        "valueText": "String"
                                                                    },
                                                                    "argumentList": {
                                                                        "kind": "ArgumentList",
                                                                        "fullStart": 645,
                                                                        "fullEnd": 648,
                                                                        "start": 645,
                                                                        "end": 648,
                                                                        "fullWidth": 3,
                                                                        "width": 3,
                                                                        "openParenToken": {
                                                                            "kind": "OpenParenToken",
                                                                            "fullStart": 645,
                                                                            "fullEnd": 646,
                                                                            "start": 645,
                                                                            "end": 646,
                                                                            "fullWidth": 1,
                                                                            "width": 1,
                                                                            "text": "(",
                                                                            "value": "(",
                                                                            "valueText": "("
                                                                        },
                                                                        "arguments": [
                                                                            {
                                                                                "kind": "IdentifierName",
                                                                                "fullStart": 646,
                                                                                "fullEnd": 647,
                                                                                "start": 646,
                                                                                "end": 647,
                                                                                "fullWidth": 1,
                                                                                "width": 1,
                                                                                "text": "x",
                                                                                "value": "x",
                                                                                "valueText": "x"
                                                                            }
                                                                        ],
                                                                        "closeParenToken": {
                                                                            "kind": "CloseParenToken",
                                                                            "fullStart": 647,
                                                                            "fullEnd": 648,
                                                                            "start": 647,
                                                                            "end": 648,
                                                                            "fullWidth": 1,
                                                                            "width": 1,
                                                                            "text": ")",
                                                                            "value": ")",
                                                                            "valueText": ")"
                                                                        }
                                                                    }
                                                                }
                                                            }
                                                        }
                                                    ]
                                                },
                                                "semicolonToken": {
                                                    "kind": "SemicolonToken",
                                                    "fullStart": 648,
                                                    "fullEnd": 650,
                                                    "start": 648,
                                                    "end": 649,
                                                    "fullWidth": 2,
                                                    "width": 1,
                                                    "text": ";",
                                                    "value": ";",
                                                    "valueText": ";",
                                                    "hasTrailingTrivia": true,
                                                    "hasTrailingNewLine": true,
                                                    "trailingTrivia": [
                                                        {
                                                            "kind": "NewLineTrivia",
                                                            "text": "\n"
                                                        }
                                                    ]
                                                }
                                            },
                                            {
                                                "kind": "VariableStatement",
                                                "fullStart": 650,
                                                "fullEnd": 672,
                                                "start": 652,
                                                "end": 671,
                                                "fullWidth": 22,
                                                "width": 19,
                                                "modifiers": [],
                                                "variableDeclaration": {
                                                    "kind": "VariableDeclaration",
                                                    "fullStart": 650,
                                                    "fullEnd": 670,
                                                    "start": 652,
                                                    "end": 670,
                                                    "fullWidth": 20,
                                                    "width": 18,
                                                    "varKeyword": {
                                                        "kind": "VarKeyword",
                                                        "fullStart": 650,
                                                        "fullEnd": 656,
                                                        "start": 652,
                                                        "end": 655,
                                                        "fullWidth": 6,
                                                        "width": 3,
                                                        "text": "var",
                                                        "value": "var",
                                                        "valueText": "var",
                                                        "hasLeadingTrivia": true,
                                                        "hasTrailingTrivia": true,
                                                        "leadingTrivia": [
                                                            {
                                                                "kind": "WhitespaceTrivia",
                                                                "text": "  "
                                                            }
                                                        ],
                                                        "trailingTrivia": [
                                                            {
                                                                "kind": "WhitespaceTrivia",
                                                                "text": " "
                                                            }
                                                        ]
                                                    },
                                                    "variableDeclarators": [
                                                        {
                                                            "kind": "VariableDeclarator",
                                                            "fullStart": 656,
                                                            "fullEnd": 670,
                                                            "start": 656,
                                                            "end": 670,
                                                            "fullWidth": 14,
                                                            "width": 14,
                                                            "identifier": {
                                                                "kind": "IdentifierName",
                                                                "fullStart": 656,
                                                                "fullEnd": 659,
                                                                "start": 656,
                                                                "end": 658,
                                                                "fullWidth": 3,
                                                                "width": 2,
                                                                "text": "yS",
                                                                "value": "yS",
                                                                "valueText": "yS",
                                                                "hasTrailingTrivia": true,
                                                                "trailingTrivia": [
                                                                    {
                                                                        "kind": "WhitespaceTrivia",
                                                                        "text": " "
                                                                    }
                                                                ]
                                                            },
                                                            "equalsValueClause": {
                                                                "kind": "EqualsValueClause",
                                                                "fullStart": 659,
                                                                "fullEnd": 670,
                                                                "start": 659,
                                                                "end": 670,
                                                                "fullWidth": 11,
                                                                "width": 11,
                                                                "equalsToken": {
                                                                    "kind": "EqualsToken",
                                                                    "fullStart": 659,
                                                                    "fullEnd": 661,
                                                                    "start": 659,
                                                                    "end": 660,
                                                                    "fullWidth": 2,
                                                                    "width": 1,
                                                                    "text": "=",
                                                                    "value": "=",
                                                                    "valueText": "=",
                                                                    "hasTrailingTrivia": true,
                                                                    "trailingTrivia": [
                                                                        {
                                                                            "kind": "WhitespaceTrivia",
                                                                            "text": " "
                                                                        }
                                                                    ]
                                                                },
                                                                "value": {
                                                                    "kind": "InvocationExpression",
                                                                    "fullStart": 661,
                                                                    "fullEnd": 670,
                                                                    "start": 661,
                                                                    "end": 670,
                                                                    "fullWidth": 9,
                                                                    "width": 9,
                                                                    "expression": {
                                                                        "kind": "IdentifierName",
                                                                        "fullStart": 661,
                                                                        "fullEnd": 667,
                                                                        "start": 661,
                                                                        "end": 667,
                                                                        "fullWidth": 6,
                                                                        "width": 6,
                                                                        "text": "String",
                                                                        "value": "String",
                                                                        "valueText": "String"
                                                                    },
                                                                    "argumentList": {
                                                                        "kind": "ArgumentList",
                                                                        "fullStart": 667,
                                                                        "fullEnd": 670,
                                                                        "start": 667,
                                                                        "end": 670,
                                                                        "fullWidth": 3,
                                                                        "width": 3,
                                                                        "openParenToken": {
                                                                            "kind": "OpenParenToken",
                                                                            "fullStart": 667,
                                                                            "fullEnd": 668,
                                                                            "start": 667,
                                                                            "end": 668,
                                                                            "fullWidth": 1,
                                                                            "width": 1,
                                                                            "text": "(",
                                                                            "value": "(",
                                                                            "valueText": "("
                                                                        },
                                                                        "arguments": [
                                                                            {
                                                                                "kind": "IdentifierName",
                                                                                "fullStart": 668,
                                                                                "fullEnd": 669,
                                                                                "start": 668,
                                                                                "end": 669,
                                                                                "fullWidth": 1,
                                                                                "width": 1,
                                                                                "text": "y",
                                                                                "value": "y",
                                                                                "valueText": "y"
                                                                            }
                                                                        ],
                                                                        "closeParenToken": {
                                                                            "kind": "CloseParenToken",
                                                                            "fullStart": 669,
                                                                            "fullEnd": 670,
                                                                            "start": 669,
                                                                            "end": 670,
                                                                            "fullWidth": 1,
                                                                            "width": 1,
                                                                            "text": ")",
                                                                            "value": ")",
                                                                            "valueText": ")"
                                                                        }
                                                                    }
                                                                }
                                                            }
                                                        }
                                                    ]
                                                },
                                                "semicolonToken": {
                                                    "kind": "SemicolonToken",
                                                    "fullStart": 670,
                                                    "fullEnd": 672,
                                                    "start": 670,
                                                    "end": 671,
                                                    "fullWidth": 2,
                                                    "width": 1,
                                                    "text": ";",
                                                    "value": ";",
                                                    "valueText": ";",
                                                    "hasTrailingTrivia": true,
                                                    "hasTrailingNewLine": true,
                                                    "trailingTrivia": [
                                                        {
                                                            "kind": "NewLineTrivia",
                                                            "text": "\n"
                                                        }
                                                    ]
                                                }
                                            },
                                            {
                                                "kind": "IfStatement",
                                                "fullStart": 672,
                                                "fullEnd": 696,
                                                "start": 674,
                                                "end": 695,
                                                "fullWidth": 24,
                                                "width": 21,
                                                "isIncrementallyUnusable": true,
                                                "ifKeyword": {
                                                    "kind": "IfKeyword",
                                                    "fullStart": 672,
                                                    "fullEnd": 677,
                                                    "start": 674,
                                                    "end": 676,
                                                    "fullWidth": 5,
                                                    "width": 2,
                                                    "text": "if",
                                                    "value": "if",
                                                    "valueText": "if",
                                                    "hasLeadingTrivia": true,
                                                    "hasTrailingTrivia": true,
                                                    "leadingTrivia": [
                                                        {
                                                            "kind": "WhitespaceTrivia",
                                                            "text": "  "
                                                        }
                                                    ],
                                                    "trailingTrivia": [
                                                        {
                                                            "kind": "WhitespaceTrivia",
                                                            "text": " "
                                                        }
                                                    ]
                                                },
                                                "openParenToken": {
                                                    "kind": "OpenParenToken",
                                                    "fullStart": 677,
                                                    "fullEnd": 678,
                                                    "start": 677,
                                                    "end": 678,
                                                    "fullWidth": 1,
                                                    "width": 1,
                                                    "text": "(",
                                                    "value": "(",
                                                    "valueText": "("
                                                },
                                                "condition": {
                                                    "kind": "LessThanExpression",
                                                    "fullStart": 678,
                                                    "fullEnd": 685,
                                                    "start": 678,
                                                    "end": 685,
                                                    "fullWidth": 7,
                                                    "width": 7,
                                                    "left": {
                                                        "kind": "IdentifierName",
                                                        "fullStart": 678,
                                                        "fullEnd": 681,
                                                        "start": 678,
                                                        "end": 680,
                                                        "fullWidth": 3,
                                                        "width": 2,
                                                        "text": "xS",
                                                        "value": "xS",
                                                        "valueText": "xS",
                                                        "hasTrailingTrivia": true,
                                                        "trailingTrivia": [
                                                            {
                                                                "kind": "WhitespaceTrivia",
                                                                "text": " "
                                                            }
                                                        ]
                                                    },
                                                    "operatorToken": {
                                                        "kind": "LessThanToken",
                                                        "fullStart": 681,
                                                        "fullEnd": 683,
                                                        "start": 681,
                                                        "end": 682,
                                                        "fullWidth": 2,
                                                        "width": 1,
                                                        "text": "<",
                                                        "value": "<",
                                                        "valueText": "<",
                                                        "hasTrailingTrivia": true,
                                                        "trailingTrivia": [
                                                            {
                                                                "kind": "WhitespaceTrivia",
                                                                "text": " "
                                                            }
                                                        ]
                                                    },
                                                    "right": {
                                                        "kind": "IdentifierName",
                                                        "fullStart": 683,
                                                        "fullEnd": 685,
                                                        "start": 683,
                                                        "end": 685,
                                                        "fullWidth": 2,
                                                        "width": 2,
                                                        "text": "yS",
                                                        "value": "yS",
                                                        "valueText": "yS"
                                                    }
                                                },
                                                "closeParenToken": {
                                                    "kind": "CloseParenToken",
                                                    "fullStart": 685,
                                                    "fullEnd": 687,
                                                    "start": 685,
                                                    "end": 686,
                                                    "fullWidth": 2,
                                                    "width": 1,
                                                    "text": ")",
                                                    "value": ")",
                                                    "valueText": ")",
                                                    "hasTrailingTrivia": true,
                                                    "trailingTrivia": [
                                                        {
                                                            "kind": "WhitespaceTrivia",
                                                            "text": " "
                                                        }
                                                    ]
                                                },
                                                "statement": {
                                                    "kind": "ReturnStatement",
                                                    "fullStart": 687,
                                                    "fullEnd": 696,
                                                    "start": 687,
                                                    "end": 695,
                                                    "fullWidth": 9,
                                                    "width": 8,
                                                    "isIncrementallyUnusable": true,
                                                    "returnKeyword": {
                                                        "kind": "ReturnKeyword",
                                                        "fullStart": 687,
                                                        "fullEnd": 694,
                                                        "start": 687,
                                                        "end": 693,
                                                        "fullWidth": 7,
                                                        "width": 6,
                                                        "text": "return",
                                                        "value": "return",
                                                        "valueText": "return",
                                                        "hasTrailingTrivia": true,
                                                        "trailingTrivia": [
                                                            {
                                                                "kind": "WhitespaceTrivia",
                                                                "text": " "
                                                            }
                                                        ]
                                                    },
                                                    "expression": {
                                                        "kind": "NumericLiteral",
                                                        "fullStart": 694,
                                                        "fullEnd": 696,
                                                        "start": 694,
                                                        "end": 695,
                                                        "fullWidth": 2,
                                                        "width": 1,
                                                        "text": "1",
                                                        "value": 1,
                                                        "valueText": "1",
                                                        "hasTrailingTrivia": true,
                                                        "hasTrailingNewLine": true,
                                                        "trailingTrivia": [
                                                            {
                                                                "kind": "NewLineTrivia",
                                                                "text": "\n"
                                                            }
                                                        ]
                                                    },
                                                    "semicolonToken": {
                                                        "kind": "SemicolonToken",
                                                        "fullStart": -1,
                                                        "fullEnd": -1,
                                                        "start": -1,
                                                        "end": -1,
                                                        "fullWidth": 0,
                                                        "width": 0,
                                                        "text": ""
                                                    }
                                                }
                                            },
                                            {
                                                "kind": "IfStatement",
                                                "fullStart": 696,
                                                "fullEnd": 725,
                                                "start": 698,
                                                "end": 721,
                                                "fullWidth": 29,
                                                "width": 23,
                                                "ifKeyword": {
                                                    "kind": "IfKeyword",
                                                    "fullStart": 696,
                                                    "fullEnd": 701,
                                                    "start": 698,
                                                    "end": 700,
                                                    "fullWidth": 5,
                                                    "width": 2,
                                                    "text": "if",
                                                    "value": "if",
                                                    "valueText": "if",
                                                    "hasLeadingTrivia": true,
                                                    "hasTrailingTrivia": true,
                                                    "leadingTrivia": [
                                                        {
                                                            "kind": "WhitespaceTrivia",
                                                            "text": "  "
                                                        }
                                                    ],
                                                    "trailingTrivia": [
                                                        {
                                                            "kind": "WhitespaceTrivia",
                                                            "text": " "
                                                        }
                                                    ]
                                                },
                                                "openParenToken": {
                                                    "kind": "OpenParenToken",
                                                    "fullStart": 701,
                                                    "fullEnd": 702,
                                                    "start": 701,
                                                    "end": 702,
                                                    "fullWidth": 1,
                                                    "width": 1,
                                                    "text": "(",
                                                    "value": "(",
                                                    "valueText": "("
                                                },
                                                "condition": {
                                                    "kind": "GreaterThanExpression",
                                                    "fullStart": 702,
                                                    "fullEnd": 709,
                                                    "start": 702,
                                                    "end": 709,
                                                    "fullWidth": 7,
                                                    "width": 7,
                                                    "left": {
                                                        "kind": "IdentifierName",
                                                        "fullStart": 702,
                                                        "fullEnd": 705,
                                                        "start": 702,
                                                        "end": 704,
                                                        "fullWidth": 3,
                                                        "width": 2,
                                                        "text": "xS",
                                                        "value": "xS",
                                                        "valueText": "xS",
                                                        "hasTrailingTrivia": true,
                                                        "trailingTrivia": [
                                                            {
                                                                "kind": "WhitespaceTrivia",
                                                                "text": " "
                                                            }
                                                        ]
                                                    },
                                                    "operatorToken": {
                                                        "kind": "GreaterThanToken",
                                                        "fullStart": 705,
                                                        "fullEnd": 707,
                                                        "start": 705,
                                                        "end": 706,
                                                        "fullWidth": 2,
                                                        "width": 1,
                                                        "text": ">",
                                                        "value": ">",
                                                        "valueText": ">",
                                                        "hasTrailingTrivia": true,
                                                        "trailingTrivia": [
                                                            {
                                                                "kind": "WhitespaceTrivia",
                                                                "text": " "
                                                            }
                                                        ]
                                                    },
                                                    "right": {
                                                        "kind": "IdentifierName",
                                                        "fullStart": 707,
                                                        "fullEnd": 709,
                                                        "start": 707,
                                                        "end": 709,
                                                        "fullWidth": 2,
                                                        "width": 2,
                                                        "text": "yS",
                                                        "value": "yS",
                                                        "valueText": "yS"
                                                    }
                                                },
                                                "closeParenToken": {
                                                    "kind": "CloseParenToken",
                                                    "fullStart": 709,
                                                    "fullEnd": 711,
                                                    "start": 709,
                                                    "end": 710,
                                                    "fullWidth": 2,
                                                    "width": 1,
                                                    "text": ")",
                                                    "value": ")",
                                                    "valueText": ")",
                                                    "hasTrailingTrivia": true,
                                                    "trailingTrivia": [
                                                        {
                                                            "kind": "WhitespaceTrivia",
                                                            "text": " "
                                                        }
                                                    ]
                                                },
                                                "statement": {
                                                    "kind": "ReturnStatement",
                                                    "fullStart": 711,
                                                    "fullEnd": 725,
                                                    "start": 711,
                                                    "end": 721,
                                                    "fullWidth": 14,
                                                    "width": 10,
                                                    "returnKeyword": {
                                                        "kind": "ReturnKeyword",
                                                        "fullStart": 711,
                                                        "fullEnd": 718,
                                                        "start": 711,
                                                        "end": 717,
                                                        "fullWidth": 7,
                                                        "width": 6,
                                                        "text": "return",
                                                        "value": "return",
                                                        "valueText": "return",
                                                        "hasTrailingTrivia": true,
                                                        "trailingTrivia": [
                                                            {
                                                                "kind": "WhitespaceTrivia",
                                                                "text": " "
                                                            }
                                                        ]
                                                    },
                                                    "expression": {
                                                        "kind": "NegateExpression",
                                                        "fullStart": 718,
                                                        "fullEnd": 720,
                                                        "start": 718,
                                                        "end": 720,
                                                        "fullWidth": 2,
                                                        "width": 2,
                                                        "operatorToken": {
                                                            "kind": "MinusToken",
                                                            "fullStart": 718,
                                                            "fullEnd": 719,
                                                            "start": 718,
                                                            "end": 719,
                                                            "fullWidth": 1,
                                                            "width": 1,
                                                            "text": "-",
                                                            "value": "-",
                                                            "valueText": "-"
                                                        },
                                                        "operand": {
                                                            "kind": "NumericLiteral",
                                                            "fullStart": 719,
                                                            "fullEnd": 720,
                                                            "start": 719,
                                                            "end": 720,
                                                            "fullWidth": 1,
                                                            "width": 1,
                                                            "text": "1",
                                                            "value": 1,
                                                            "valueText": "1"
                                                        }
                                                    },
                                                    "semicolonToken": {
                                                        "kind": "SemicolonToken",
                                                        "fullStart": 720,
                                                        "fullEnd": 725,
                                                        "start": 720,
                                                        "end": 721,
                                                        "fullWidth": 5,
                                                        "width": 1,
                                                        "text": ";",
                                                        "value": ";",
                                                        "valueText": ";",
                                                        "hasTrailingTrivia": true,
                                                        "hasTrailingNewLine": true,
                                                        "trailingTrivia": [
                                                            {
                                                                "kind": "WhitespaceTrivia",
                                                                "text": "   "
                                                            },
                                                            {
                                                                "kind": "NewLineTrivia",
                                                                "text": "\n"
                                                            }
                                                        ]
                                                    }
                                                }
                                            },
                                            {
                                                "kind": "ReturnStatement",
                                                "fullStart": 725,
                                                "fullEnd": 737,
                                                "start": 727,
                                                "end": 736,
                                                "fullWidth": 12,
                                                "width": 9,
                                                "returnKeyword": {
                                                    "kind": "ReturnKeyword",
                                                    "fullStart": 725,
                                                    "fullEnd": 734,
                                                    "start": 727,
                                                    "end": 733,
                                                    "fullWidth": 9,
                                                    "width": 6,
                                                    "text": "return",
                                                    "value": "return",
                                                    "valueText": "return",
                                                    "hasLeadingTrivia": true,
                                                    "hasTrailingTrivia": true,
                                                    "leadingTrivia": [
                                                        {
                                                            "kind": "WhitespaceTrivia",
                                                            "text": "  "
                                                        }
                                                    ],
                                                    "trailingTrivia": [
                                                        {
                                                            "kind": "WhitespaceTrivia",
                                                            "text": " "
                                                        }
                                                    ]
                                                },
                                                "expression": {
                                                    "kind": "NumericLiteral",
                                                    "fullStart": 734,
                                                    "fullEnd": 735,
                                                    "start": 734,
                                                    "end": 735,
                                                    "fullWidth": 1,
                                                    "width": 1,
                                                    "text": "0",
                                                    "value": 0,
                                                    "valueText": "0"
                                                },
                                                "semicolonToken": {
                                                    "kind": "SemicolonToken",
                                                    "fullStart": 735,
                                                    "fullEnd": 737,
                                                    "start": 735,
                                                    "end": 736,
                                                    "fullWidth": 2,
                                                    "width": 1,
                                                    "text": ";",
                                                    "value": ";",
                                                    "valueText": ";",
                                                    "hasTrailingTrivia": true,
                                                    "hasTrailingNewLine": true,
                                                    "trailingTrivia": [
                                                        {
                                                            "kind": "NewLineTrivia",
                                                            "text": "\n"
                                                        }
                                                    ]
                                                }
                                            }
                                        ],
                                        "closeBraceToken": {
                                            "kind": "CloseBraceToken",
                                            "fullStart": 737,
                                            "fullEnd": 739,
                                            "start": 737,
                                            "end": 738,
                                            "fullWidth": 2,
                                            "width": 1,
                                            "text": "}",
                                            "value": "}",
                                            "valueText": "}",
                                            "hasTrailingTrivia": true,
                                            "hasTrailingNewLine": true,
                                            "trailingTrivia": [
                                                {
                                                    "kind": "NewLineTrivia",
                                                    "text": "\n"
                                                }
                                            ]
                                        }
                                    }
                                }
                            }
                        }
                    ]
                },
                "semicolonToken": {
                    "kind": "SemicolonToken",
                    "fullStart": -1,
                    "fullEnd": -1,
                    "start": -1,
                    "end": -1,
                    "fullWidth": 0,
                    "width": 0,
                    "text": ""
                }
            },
            {
                "kind": "ExpressionStatement",
                "fullStart": 739,
                "fullEnd": 778,
                "start": 750,
                "end": 777,
                "fullWidth": 39,
                "width": 27,
                "expression": {
                    "kind": "InvocationExpression",
                    "fullStart": 739,
                    "fullEnd": 776,
                    "start": 750,
                    "end": 776,
                    "fullWidth": 37,
                    "width": 26,
                    "expression": {
                        "kind": "MemberAccessExpression",
                        "fullStart": 739,
                        "fullEnd": 763,
                        "start": 750,
                        "end": 763,
                        "fullWidth": 24,
                        "width": 13,
                        "expression": {
                            "kind": "IdentifierName",
                            "fullStart": 739,
                            "fullEnd": 758,
                            "start": 750,
                            "end": 758,
                            "fullWidth": 19,
                            "width": 8,
                            "text": "alphabet",
                            "value": "alphabet",
                            "valueText": "alphabet",
                            "hasLeadingTrivia": true,
                            "hasLeadingComment": true,
                            "hasLeadingNewLine": true,
                            "leadingTrivia": [
                                {
                                    "kind": "NewLineTrivia",
                                    "text": "\n"
                                },
                                {
                                    "kind": "SingleLineCommentTrivia",
                                    "text": "//CHECK#1"
                                },
                                {
                                    "kind": "NewLineTrivia",
                                    "text": "\n"
                                }
                            ]
                        },
                        "dotToken": {
                            "kind": "DotToken",
                            "fullStart": 758,
                            "fullEnd": 759,
                            "start": 758,
                            "end": 759,
                            "fullWidth": 1,
                            "width": 1,
                            "text": ".",
                            "value": ".",
                            "valueText": "."
                        },
                        "name": {
                            "kind": "IdentifierName",
                            "fullStart": 759,
                            "fullEnd": 763,
                            "start": 759,
                            "end": 763,
                            "fullWidth": 4,
                            "width": 4,
                            "text": "sort",
                            "value": "sort",
                            "valueText": "sort"
                        }
                    },
                    "argumentList": {
                        "kind": "ArgumentList",
                        "fullStart": 763,
                        "fullEnd": 776,
                        "start": 763,
                        "end": 776,
                        "fullWidth": 13,
                        "width": 13,
                        "openParenToken": {
                            "kind": "OpenParenToken",
                            "fullStart": 763,
                            "fullEnd": 764,
                            "start": 763,
                            "end": 764,
                            "fullWidth": 1,
                            "width": 1,
                            "text": "(",
                            "value": "(",
                            "valueText": "("
                        },
                        "arguments": [
                            {
                                "kind": "IdentifierName",
                                "fullStart": 764,
                                "fullEnd": 775,
                                "start": 764,
                                "end": 775,
                                "fullWidth": 11,
                                "width": 11,
                                "text": "myComparefn",
                                "value": "myComparefn",
                                "valueText": "myComparefn"
                            }
                        ],
                        "closeParenToken": {
                            "kind": "CloseParenToken",
                            "fullStart": 775,
                            "fullEnd": 776,
                            "start": 775,
                            "end": 776,
                            "fullWidth": 1,
                            "width": 1,
                            "text": ")",
                            "value": ")",
                            "valueText": ")"
                        }
                    }
                },
                "semicolonToken": {
                    "kind": "SemicolonToken",
                    "fullStart": 776,
                    "fullEnd": 778,
                    "start": 776,
                    "end": 777,
                    "fullWidth": 2,
                    "width": 1,
                    "text": ";",
                    "value": ";",
                    "valueText": ";",
                    "hasTrailingTrivia": true,
                    "hasTrailingNewLine": true,
                    "trailingTrivia": [
                        {
                            "kind": "NewLineTrivia",
                            "text": "\n"
                        }
                    ]
                }
            },
            {
                "kind": "VariableStatement",
                "fullStart": 778,
                "fullEnd": 797,
                "start": 778,
                "end": 796,
                "fullWidth": 19,
                "width": 18,
                "modifiers": [],
                "variableDeclaration": {
                    "kind": "VariableDeclaration",
                    "fullStart": 778,
                    "fullEnd": 795,
                    "start": 778,
                    "end": 795,
                    "fullWidth": 17,
                    "width": 17,
                    "varKeyword": {
                        "kind": "VarKeyword",
                        "fullStart": 778,
                        "fullEnd": 782,
                        "start": 778,
                        "end": 781,
                        "fullWidth": 4,
                        "width": 3,
                        "text": "var",
                        "value": "var",
                        "valueText": "var",
                        "hasTrailingTrivia": true,
                        "trailingTrivia": [
                            {
                                "kind": "WhitespaceTrivia",
                                "text": " "
                            }
                        ]
                    },
                    "variableDeclarators": [
                        {
                            "kind": "VariableDeclarator",
                            "fullStart": 782,
                            "fullEnd": 795,
                            "start": 782,
                            "end": 795,
                            "fullWidth": 13,
                            "width": 13,
                            "identifier": {
                                "kind": "IdentifierName",
                                "fullStart": 782,
                                "fullEnd": 789,
                                "start": 782,
                                "end": 788,
                                "fullWidth": 7,
                                "width": 6,
                                "text": "result",
                                "value": "result",
                                "valueText": "result",
                                "hasTrailingTrivia": true,
                                "trailingTrivia": [
                                    {
                                        "kind": "WhitespaceTrivia",
                                        "text": " "
                                    }
                                ]
                            },
                            "equalsValueClause": {
                                "kind": "EqualsValueClause",
                                "fullStart": 789,
                                "fullEnd": 795,
                                "start": 789,
                                "end": 795,
                                "fullWidth": 6,
                                "width": 6,
                                "equalsToken": {
                                    "kind": "EqualsToken",
                                    "fullStart": 789,
                                    "fullEnd": 791,
                                    "start": 789,
                                    "end": 790,
                                    "fullWidth": 2,
                                    "width": 1,
                                    "text": "=",
                                    "value": "=",
                                    "valueText": "=",
                                    "hasTrailingTrivia": true,
                                    "trailingTrivia": [
                                        {
                                            "kind": "WhitespaceTrivia",
                                            "text": " "
                                        }
                                    ]
                                },
                                "value": {
                                    "kind": "TrueKeyword",
                                    "fullStart": 791,
                                    "fullEnd": 795,
                                    "start": 791,
                                    "end": 795,
                                    "fullWidth": 4,
                                    "width": 4,
                                    "text": "true",
                                    "value": true,
                                    "valueText": "true"
                                }
                            }
                        }
                    ]
                },
                "semicolonToken": {
                    "kind": "SemicolonToken",
                    "fullStart": 795,
                    "fullEnd": 797,
                    "start": 795,
                    "end": 796,
                    "fullWidth": 2,
                    "width": 1,
                    "text": ";",
                    "value": ";",
                    "valueText": ";",
                    "hasTrailingTrivia": true,
                    "hasTrailingNewLine": true,
                    "trailingTrivia": [
                        {
                            "kind": "NewLineTrivia",
                            "text": "\n"
                        }
                    ]
                }
            },
            {
                "kind": "ForStatement",
                "fullStart": 797,
                "fullEnd": 882,
                "start": 797,
                "end": 881,
                "fullWidth": 85,
                "width": 84,
                "forKeyword": {
                    "kind": "ForKeyword",
                    "fullStart": 797,
                    "fullEnd": 801,
                    "start": 797,
                    "end": 800,
                    "fullWidth": 4,
                    "width": 3,
                    "text": "for",
                    "value": "for",
                    "valueText": "for",
                    "hasTrailingTrivia": true,
                    "trailingTrivia": [
                        {
                            "kind": "WhitespaceTrivia",
                            "text": " "
                        }
                    ]
                },
                "openParenToken": {
                    "kind": "OpenParenToken",
                    "fullStart": 801,
                    "fullEnd": 802,
                    "start": 801,
                    "end": 802,
                    "fullWidth": 1,
                    "width": 1,
                    "text": "(",
                    "value": "(",
                    "valueText": "("
                },
                "variableDeclaration": {
                    "kind": "VariableDeclaration",
                    "fullStart": 802,
                    "fullEnd": 811,
                    "start": 802,
                    "end": 811,
                    "fullWidth": 9,
                    "width": 9,
                    "varKeyword": {
                        "kind": "VarKeyword",
                        "fullStart": 802,
                        "fullEnd": 806,
                        "start": 802,
                        "end": 805,
                        "fullWidth": 4,
                        "width": 3,
                        "text": "var",
                        "value": "var",
                        "valueText": "var",
                        "hasTrailingTrivia": true,
                        "trailingTrivia": [
                            {
                                "kind": "WhitespaceTrivia",
                                "text": " "
                            }
                        ]
                    },
                    "variableDeclarators": [
                        {
                            "kind": "VariableDeclarator",
                            "fullStart": 806,
                            "fullEnd": 811,
                            "start": 806,
                            "end": 811,
                            "fullWidth": 5,
                            "width": 5,
                            "identifier": {
                                "kind": "IdentifierName",
                                "fullStart": 806,
                                "fullEnd": 808,
                                "start": 806,
                                "end": 807,
                                "fullWidth": 2,
                                "width": 1,
                                "text": "i",
                                "value": "i",
                                "valueText": "i",
                                "hasTrailingTrivia": true,
                                "trailingTrivia": [
                                    {
                                        "kind": "WhitespaceTrivia",
                                        "text": " "
                                    }
                                ]
                            },
                            "equalsValueClause": {
                                "kind": "EqualsValueClause",
                                "fullStart": 808,
                                "fullEnd": 811,
                                "start": 808,
                                "end": 811,
                                "fullWidth": 3,
                                "width": 3,
                                "equalsToken": {
                                    "kind": "EqualsToken",
                                    "fullStart": 808,
                                    "fullEnd": 810,
                                    "start": 808,
                                    "end": 809,
                                    "fullWidth": 2,
                                    "width": 1,
                                    "text": "=",
                                    "value": "=",
                                    "valueText": "=",
                                    "hasTrailingTrivia": true,
                                    "trailingTrivia": [
                                        {
                                            "kind": "WhitespaceTrivia",
                                            "text": " "
                                        }
                                    ]
                                },
                                "value": {
                                    "kind": "NumericLiteral",
                                    "fullStart": 810,
                                    "fullEnd": 811,
                                    "start": 810,
                                    "end": 811,
                                    "fullWidth": 1,
                                    "width": 1,
                                    "text": "0",
                                    "value": 0,
                                    "valueText": "0"
                                }
                            }
                        }
                    ]
                },
                "firstSemicolonToken": {
                    "kind": "SemicolonToken",
                    "fullStart": 811,
                    "fullEnd": 813,
                    "start": 811,
                    "end": 812,
                    "fullWidth": 2,
                    "width": 1,
                    "text": ";",
                    "value": ";",
                    "valueText": ";",
                    "hasTrailingTrivia": true,
                    "trailingTrivia": [
                        {
                            "kind": "WhitespaceTrivia",
                            "text": " "
                        }
                    ]
                },
                "condition": {
                    "kind": "LessThanExpression",
                    "fullStart": 813,
                    "fullEnd": 819,
                    "start": 813,
                    "end": 819,
                    "fullWidth": 6,
                    "width": 6,
                    "left": {
                        "kind": "IdentifierName",
                        "fullStart": 813,
                        "fullEnd": 815,
                        "start": 813,
                        "end": 814,
                        "fullWidth": 2,
                        "width": 1,
                        "text": "i",
                        "value": "i",
                        "valueText": "i",
                        "hasTrailingTrivia": true,
                        "trailingTrivia": [
                            {
                                "kind": "WhitespaceTrivia",
                                "text": " "
                            }
                        ]
                    },
                    "operatorToken": {
                        "kind": "LessThanToken",
                        "fullStart": 815,
                        "fullEnd": 817,
                        "start": 815,
                        "end": 816,
                        "fullWidth": 2,
                        "width": 1,
                        "text": "<",
                        "value": "<",
                        "valueText": "<",
                        "hasTrailingTrivia": true,
                        "trailingTrivia": [
                            {
                                "kind": "WhitespaceTrivia",
                                "text": " "
                            }
                        ]
                    },
                    "right": {
                        "kind": "NumericLiteral",
                        "fullStart": 817,
                        "fullEnd": 819,
                        "start": 817,
                        "end": 819,
                        "fullWidth": 2,
                        "width": 2,
                        "text": "26",
                        "value": 26,
                        "valueText": "26"
                    }
                },
                "secondSemicolonToken": {
                    "kind": "SemicolonToken",
                    "fullStart": 819,
                    "fullEnd": 821,
                    "start": 819,
                    "end": 820,
                    "fullWidth": 2,
                    "width": 1,
                    "text": ";",
                    "value": ";",
                    "valueText": ";",
                    "hasTrailingTrivia": true,
                    "trailingTrivia": [
                        {
                            "kind": "WhitespaceTrivia",
                            "text": " "
                        }
                    ]
                },
                "incrementor": {
                    "kind": "PostIncrementExpression",
                    "fullStart": 821,
                    "fullEnd": 824,
                    "start": 821,
                    "end": 824,
                    "fullWidth": 3,
                    "width": 3,
                    "operand": {
                        "kind": "IdentifierName",
                        "fullStart": 821,
                        "fullEnd": 822,
                        "start": 821,
                        "end": 822,
                        "fullWidth": 1,
                        "width": 1,
                        "text": "i",
                        "value": "i",
                        "valueText": "i"
                    },
                    "operatorToken": {
                        "kind": "PlusPlusToken",
                        "fullStart": 822,
                        "fullEnd": 824,
                        "start": 822,
                        "end": 824,
                        "fullWidth": 2,
                        "width": 2,
                        "text": "++",
                        "value": "++",
                        "valueText": "++"
                    }
                },
                "closeParenToken": {
                    "kind": "CloseParenToken",
                    "fullStart": 824,
                    "fullEnd": 826,
                    "start": 824,
                    "end": 825,
                    "fullWidth": 2,
                    "width": 1,
                    "text": ")",
                    "value": ")",
                    "valueText": ")",
                    "hasTrailingTrivia": true,
                    "trailingTrivia": [
                        {
                            "kind": "WhitespaceTrivia",
                            "text": " "
                        }
                    ]
                },
                "statement": {
                    "kind": "Block",
                    "fullStart": 826,
                    "fullEnd": 882,
                    "start": 826,
                    "end": 881,
                    "fullWidth": 56,
                    "width": 55,
                    "openBraceToken": {
                        "kind": "OpenBraceToken",
                        "fullStart": 826,
                        "fullEnd": 828,
                        "start": 826,
                        "end": 827,
                        "fullWidth": 2,
                        "width": 1,
                        "text": "{",
                        "value": "{",
                        "valueText": "{",
                        "hasTrailingTrivia": true,
                        "hasTrailingNewLine": true,
                        "trailingTrivia": [
                            {
                                "kind": "NewLineTrivia",
                                "text": "\n"
                            }
                        ]
                    },
                    "statements": [
                        {
                            "kind": "IfStatement",
                            "fullStart": 828,
                            "fullEnd": 880,
                            "start": 830,
                            "end": 879,
                            "fullWidth": 52,
                            "width": 49,
                            "ifKeyword": {
                                "kind": "IfKeyword",
                                "fullStart": 828,
                                "fullEnd": 833,
                                "start": 830,
                                "end": 832,
                                "fullWidth": 5,
                                "width": 2,
                                "text": "if",
                                "value": "if",
                                "valueText": "if",
                                "hasLeadingTrivia": true,
                                "hasTrailingTrivia": true,
                                "leadingTrivia": [
                                    {
                                        "kind": "WhitespaceTrivia",
                                        "text": "  "
                                    }
                                ],
                                "trailingTrivia": [
                                    {
                                        "kind": "WhitespaceTrivia",
                                        "text": " "
                                    }
                                ]
                            },
                            "openParenToken": {
                                "kind": "OpenParenToken",
                                "fullStart": 833,
                                "fullEnd": 834,
                                "start": 833,
                                "end": 834,
                                "fullWidth": 1,
                                "width": 1,
                                "text": "(",
                                "value": "(",
                                "valueText": "("
                            },
                            "condition": {
                                "kind": "NotEqualsExpression",
                                "fullStart": 834,
                                "fullEnd": 862,
                                "start": 834,
                                "end": 862,
                                "fullWidth": 28,
                                "width": 28,
                                "left": {
                                    "kind": "ElementAccessExpression",
                                    "fullStart": 834,
                                    "fullEnd": 847,
                                    "start": 834,
                                    "end": 846,
                                    "fullWidth": 13,
                                    "width": 12,
                                    "expression": {
                                        "kind": "IdentifierName",
                                        "fullStart": 834,
                                        "fullEnd": 843,
                                        "start": 834,
                                        "end": 843,
                                        "fullWidth": 9,
                                        "width": 9,
                                        "text": "alphabetR",
                                        "value": "alphabetR",
                                        "valueText": "alphabetR"
                                    },
                                    "openBracketToken": {
                                        "kind": "OpenBracketToken",
                                        "fullStart": 843,
                                        "fullEnd": 844,
                                        "start": 843,
                                        "end": 844,
                                        "fullWidth": 1,
                                        "width": 1,
                                        "text": "[",
                                        "value": "[",
                                        "valueText": "["
                                    },
                                    "argumentExpression": {
                                        "kind": "IdentifierName",
                                        "fullStart": 844,
                                        "fullEnd": 845,
                                        "start": 844,
                                        "end": 845,
                                        "fullWidth": 1,
                                        "width": 1,
                                        "text": "i",
                                        "value": "i",
                                        "valueText": "i"
                                    },
                                    "closeBracketToken": {
                                        "kind": "CloseBracketToken",
                                        "fullStart": 845,
                                        "fullEnd": 847,
                                        "start": 845,
                                        "end": 846,
                                        "fullWidth": 2,
                                        "width": 1,
                                        "text": "]",
                                        "value": "]",
                                        "valueText": "]",
                                        "hasTrailingTrivia": true,
                                        "trailingTrivia": [
                                            {
                                                "kind": "WhitespaceTrivia",
                                                "text": " "
                                            }
                                        ]
                                    }
                                },
                                "operatorToken": {
                                    "kind": "ExclamationEqualsEqualsToken",
                                    "fullStart": 847,
                                    "fullEnd": 851,
                                    "start": 847,
                                    "end": 850,
                                    "fullWidth": 4,
                                    "width": 3,
                                    "text": "!==",
                                    "value": "!==",
                                    "valueText": "!==",
                                    "hasTrailingTrivia": true,
                                    "trailingTrivia": [
                                        {
                                            "kind": "WhitespaceTrivia",
                                            "text": " "
                                        }
                                    ]
                                },
                                "right": {
                                    "kind": "ElementAccessExpression",
                                    "fullStart": 851,
                                    "fullEnd": 862,
                                    "start": 851,
                                    "end": 862,
                                    "fullWidth": 11,
                                    "width": 11,
                                    "expression": {
                                        "kind": "IdentifierName",
                                        "fullStart": 851,
                                        "fullEnd": 859,
                                        "start": 851,
                                        "end": 859,
                                        "fullWidth": 8,
                                        "width": 8,
                                        "text": "alphabet",
                                        "value": "alphabet",
                                        "valueText": "alphabet"
                                    },
                                    "openBracketToken": {
                                        "kind": "OpenBracketToken",
                                        "fullStart": 859,
                                        "fullEnd": 860,
                                        "start": 859,
                                        "end": 860,
                                        "fullWidth": 1,
                                        "width": 1,
                                        "text": "[",
                                        "value": "[",
                                        "valueText": "["
                                    },
                                    "argumentExpression": {
                                        "kind": "IdentifierName",
                                        "fullStart": 860,
                                        "fullEnd": 861,
                                        "start": 860,
                                        "end": 861,
                                        "fullWidth": 1,
                                        "width": 1,
                                        "text": "i",
                                        "value": "i",
                                        "valueText": "i"
                                    },
                                    "closeBracketToken": {
                                        "kind": "CloseBracketToken",
                                        "fullStart": 861,
                                        "fullEnd": 862,
                                        "start": 861,
                                        "end": 862,
                                        "fullWidth": 1,
                                        "width": 1,
                                        "text": "]",
                                        "value": "]",
                                        "valueText": "]"
                                    }
                                }
                            },
                            "closeParenToken": {
                                "kind": "CloseParenToken",
                                "fullStart": 862,
                                "fullEnd": 864,
                                "start": 862,
                                "end": 863,
                                "fullWidth": 2,
                                "width": 1,
                                "text": ")",
                                "value": ")",
                                "valueText": ")",
                                "hasTrailingTrivia": true,
                                "trailingTrivia": [
                                    {
                                        "kind": "WhitespaceTrivia",
                                        "text": " "
                                    }
                                ]
                            },
                            "statement": {
                                "kind": "ExpressionStatement",
                                "fullStart": 864,
                                "fullEnd": 880,
                                "start": 864,
                                "end": 879,
                                "fullWidth": 16,
                                "width": 15,
                                "expression": {
                                    "kind": "AssignmentExpression",
                                    "fullStart": 864,
                                    "fullEnd": 878,
                                    "start": 864,
                                    "end": 878,
                                    "fullWidth": 14,
                                    "width": 14,
                                    "left": {
                                        "kind": "IdentifierName",
                                        "fullStart": 864,
                                        "fullEnd": 871,
                                        "start": 864,
                                        "end": 870,
                                        "fullWidth": 7,
                                        "width": 6,
                                        "text": "result",
                                        "value": "result",
                                        "valueText": "result",
                                        "hasTrailingTrivia": true,
                                        "trailingTrivia": [
                                            {
                                                "kind": "WhitespaceTrivia",
                                                "text": " "
                                            }
                                        ]
                                    },
                                    "operatorToken": {
                                        "kind": "EqualsToken",
                                        "fullStart": 871,
                                        "fullEnd": 873,
                                        "start": 871,
                                        "end": 872,
                                        "fullWidth": 2,
                                        "width": 1,
                                        "text": "=",
                                        "value": "=",
                                        "valueText": "=",
                                        "hasTrailingTrivia": true,
                                        "trailingTrivia": [
                                            {
                                                "kind": "WhitespaceTrivia",
                                                "text": " "
                                            }
                                        ]
                                    },
                                    "right": {
                                        "kind": "FalseKeyword",
                                        "fullStart": 873,
                                        "fullEnd": 878,
                                        "start": 873,
                                        "end": 878,
                                        "fullWidth": 5,
                                        "width": 5,
                                        "text": "false",
                                        "value": false,
                                        "valueText": "false"
                                    }
                                },
                                "semicolonToken": {
                                    "kind": "SemicolonToken",
                                    "fullStart": 878,
                                    "fullEnd": 880,
                                    "start": 878,
                                    "end": 879,
                                    "fullWidth": 2,
                                    "width": 1,
                                    "text": ";",
                                    "value": ";",
                                    "valueText": ";",
                                    "hasTrailingTrivia": true,
                                    "hasTrailingNewLine": true,
                                    "trailingTrivia": [
                                        {
                                            "kind": "NewLineTrivia",
                                            "text": "\n"
                                        }
                                    ]
                                }
                            }
                        }
                    ],
                    "closeBraceToken": {
                        "kind": "CloseBraceToken",
                        "fullStart": 880,
                        "fullEnd": 882,
                        "start": 880,
                        "end": 881,
                        "fullWidth": 2,
                        "width": 1,
                        "text": "}",
                        "value": "}",
                        "valueText": "}",
                        "hasTrailingTrivia": true,
                        "hasTrailingNewLine": true,
                        "trailingTrivia": [
                            {
                                "kind": "NewLineTrivia",
                                "text": "\n"
                            }
                        ]
                    }
                }
            },
            {
                "kind": "IfStatement",
                "fullStart": 882,
                "fullEnd": 949,
                "start": 883,
                "end": 947,
                "fullWidth": 67,
                "width": 64,
                "ifKeyword": {
                    "kind": "IfKeyword",
                    "fullStart": 882,
                    "fullEnd": 886,
                    "start": 883,
                    "end": 885,
                    "fullWidth": 4,
                    "width": 2,
                    "text": "if",
                    "value": "if",
                    "valueText": "if",
                    "hasLeadingTrivia": true,
                    "hasLeadingNewLine": true,
                    "hasTrailingTrivia": true,
                    "leadingTrivia": [
                        {
                            "kind": "NewLineTrivia",
                            "text": "\n"
                        }
                    ],
                    "trailingTrivia": [
                        {
                            "kind": "WhitespaceTrivia",
                            "text": " "
                        }
                    ]
                },
                "openParenToken": {
                    "kind": "OpenParenToken",
                    "fullStart": 886,
                    "fullEnd": 887,
                    "start": 886,
                    "end": 887,
                    "fullWidth": 1,
                    "width": 1,
                    "text": "(",
                    "value": "(",
                    "valueText": "("
                },
                "condition": {
                    "kind": "NotEqualsExpression",
                    "fullStart": 887,
                    "fullEnd": 902,
                    "start": 887,
                    "end": 902,
                    "fullWidth": 15,
                    "width": 15,
                    "left": {
                        "kind": "IdentifierName",
                        "fullStart": 887,
                        "fullEnd": 894,
                        "start": 887,
                        "end": 893,
                        "fullWidth": 7,
                        "width": 6,
                        "text": "result",
                        "value": "result",
                        "valueText": "result",
                        "hasTrailingTrivia": true,
                        "trailingTrivia": [
                            {
                                "kind": "WhitespaceTrivia",
                                "text": " "
                            }
                        ]
                    },
                    "operatorToken": {
                        "kind": "ExclamationEqualsEqualsToken",
                        "fullStart": 894,
                        "fullEnd": 898,
                        "start": 894,
                        "end": 897,
                        "fullWidth": 4,
                        "width": 3,
                        "text": "!==",
                        "value": "!==",
                        "valueText": "!==",
                        "hasTrailingTrivia": true,
                        "trailingTrivia": [
                            {
                                "kind": "WhitespaceTrivia",
                                "text": " "
                            }
                        ]
                    },
                    "right": {
                        "kind": "TrueKeyword",
                        "fullStart": 898,
                        "fullEnd": 902,
                        "start": 898,
                        "end": 902,
                        "fullWidth": 4,
                        "width": 4,
                        "text": "true",
                        "value": true,
                        "valueText": "true"
                    }
                },
                "closeParenToken": {
                    "kind": "CloseParenToken",
                    "fullStart": 902,
                    "fullEnd": 904,
                    "start": 902,
                    "end": 903,
                    "fullWidth": 2,
                    "width": 1,
                    "text": ")",
                    "value": ")",
                    "valueText": ")",
                    "hasTrailingTrivia": true,
                    "trailingTrivia": [
                        {
                            "kind": "WhitespaceTrivia",
                            "text": " "
                        }
                    ]
                },
                "statement": {
                    "kind": "Block",
                    "fullStart": 904,
                    "fullEnd": 949,
                    "start": 904,
                    "end": 947,
                    "fullWidth": 45,
                    "width": 43,
                    "openBraceToken": {
                        "kind": "OpenBraceToken",
                        "fullStart": 904,
                        "fullEnd": 906,
                        "start": 904,
                        "end": 905,
                        "fullWidth": 2,
                        "width": 1,
                        "text": "{",
                        "value": "{",
                        "valueText": "{",
                        "hasTrailingTrivia": true,
                        "hasTrailingNewLine": true,
                        "trailingTrivia": [
                            {
                                "kind": "NewLineTrivia",
                                "text": "\n"
                            }
                        ]
                    },
                    "statements": [
                        {
                            "kind": "ExpressionStatement",
                            "fullStart": 906,
                            "fullEnd": 946,
                            "start": 908,
                            "end": 945,
                            "fullWidth": 40,
                            "width": 37,
                            "expression": {
                                "kind": "InvocationExpression",
                                "fullStart": 906,
                                "fullEnd": 944,
                                "start": 908,
                                "end": 944,
                                "fullWidth": 38,
                                "width": 36,
                                "expression": {
                                    "kind": "IdentifierName",
                                    "fullStart": 906,
                                    "fullEnd": 914,
                                    "start": 908,
                                    "end": 914,
                                    "fullWidth": 8,
                                    "width": 6,
                                    "text": "$ERROR",
                                    "value": "$ERROR",
                                    "valueText": "$ERROR",
                                    "hasLeadingTrivia": true,
                                    "leadingTrivia": [
                                        {
                                            "kind": "WhitespaceTrivia",
                                            "text": "  "
                                        }
                                    ]
                                },
                                "argumentList": {
                                    "kind": "ArgumentList",
                                    "fullStart": 914,
                                    "fullEnd": 944,
                                    "start": 914,
                                    "end": 944,
                                    "fullWidth": 30,
                                    "width": 30,
                                    "openParenToken": {
                                        "kind": "OpenParenToken",
                                        "fullStart": 914,
                                        "fullEnd": 915,
                                        "start": 914,
                                        "end": 915,
                                        "fullWidth": 1,
                                        "width": 1,
                                        "text": "(",
                                        "value": "(",
                                        "valueText": "("
                                    },
                                    "arguments": [
                                        {
                                            "kind": "StringLiteral",
                                            "fullStart": 915,
                                            "fullEnd": 943,
                                            "start": 915,
                                            "end": 943,
                                            "fullWidth": 28,
                                            "width": 28,
                                            "text": "'#1: CHECK ENGLISH ALPHABET'",
                                            "value": "#1: CHECK ENGLISH ALPHABET",
                                            "valueText": "#1: CHECK ENGLISH ALPHABET"
                                        }
                                    ],
                                    "closeParenToken": {
                                        "kind": "CloseParenToken",
                                        "fullStart": 943,
                                        "fullEnd": 944,
                                        "start": 943,
                                        "end": 944,
                                        "fullWidth": 1,
                                        "width": 1,
                                        "text": ")",
                                        "value": ")",
                                        "valueText": ")"
                                    }
                                }
                            },
                            "semicolonToken": {
                                "kind": "SemicolonToken",
                                "fullStart": 944,
                                "fullEnd": 946,
                                "start": 944,
                                "end": 945,
                                "fullWidth": 2,
                                "width": 1,
                                "text": ";",
                                "value": ";",
                                "valueText": ";",
                                "hasTrailingTrivia": true,
                                "hasTrailingNewLine": true,
                                "trailingTrivia": [
                                    {
                                        "kind": "NewLineTrivia",
                                        "text": "\n"
                                    }
                                ]
                            }
                        }
                    ],
                    "closeBraceToken": {
                        "kind": "CloseBraceToken",
                        "fullStart": 946,
                        "fullEnd": 949,
                        "start": 946,
                        "end": 947,
                        "fullWidth": 3,
                        "width": 1,
                        "text": "}",
                        "value": "}",
                        "valueText": "}",
                        "hasTrailingTrivia": true,
                        "hasTrailingNewLine": true,
                        "trailingTrivia": [
                            {
                                "kind": "WhitespaceTrivia",
                                "text": " "
                            },
                            {
                                "kind": "NewLineTrivia",
                                "text": "\n"
                            }
                        ]
                    }
                }
            }
        ],
        "endOfFileToken": {
            "kind": "EndOfFileToken",
            "fullStart": 949,
            "fullEnd": 950,
            "start": 950,
            "end": 950,
            "fullWidth": 1,
            "width": 0,
            "text": "",
            "hasLeadingTrivia": true,
            "hasLeadingNewLine": true,
            "leadingTrivia": [
                {
                    "kind": "NewLineTrivia",
                    "text": "\n"
                }
            ]
        }
    },
    "lineMap": {
        "lineStarts": [
            0,
            61,
            132,
            133,
            137,
            189,
            192,
            250,
            292,
            296,
            297,
            445,
            593,
            594,
            628,
            650,
            672,
            696,
            725,
            737,
            739,
            740,
            750,
            778,
            797,
            828,
            880,
            882,
            883,
            906,
            946,
            949,
            950
        ],
        "length": 950
    }
}<|MERGE_RESOLUTION|>--- conflicted
+++ resolved
@@ -2087,11 +2087,8 @@
                                                     "start": 621,
                                                     "end": 622,
                                                     "fullWidth": 1,
-<<<<<<< HEAD
                                                     "width": 1,
-=======
                                                     "modifiers": [],
->>>>>>> e3c38734
                                                     "identifier": {
                                                         "kind": "IdentifierName",
                                                         "fullStart": 621,
@@ -2124,11 +2121,8 @@
                                                     "start": 623,
                                                     "end": 624,
                                                     "fullWidth": 1,
-<<<<<<< HEAD
                                                     "width": 1,
-=======
                                                     "modifiers": [],
->>>>>>> e3c38734
                                                     "identifier": {
                                                         "kind": "IdentifierName",
                                                         "fullStart": 623,
