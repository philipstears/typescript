--- conflicted
+++ resolved
@@ -691,12 +691,8 @@
                             "start": 460,
                             "end": 549,
                             "fullWidth": 89,
-<<<<<<< HEAD
                             "width": 89,
-                            "identifier": {
-=======
                             "propertyName": {
->>>>>>> 85e84683
                                 "kind": "IdentifierName",
                                 "fullStart": 460,
                                 "fullEnd": 470,
@@ -1800,12 +1796,8 @@
                             "start": 618,
                             "end": 686,
                             "fullWidth": 68,
-<<<<<<< HEAD
                             "width": 68,
-                            "identifier": {
-=======
                             "propertyName": {
->>>>>>> 85e84683
                                 "kind": "IdentifierName",
                                 "fullStart": 618,
                                 "fullEnd": 627,
@@ -3068,12 +3060,8 @@
                             "start": 916,
                             "end": 929,
                             "fullWidth": 13,
-<<<<<<< HEAD
                             "width": 13,
-                            "identifier": {
-=======
                             "propertyName": {
->>>>>>> 85e84683
                                 "kind": "IdentifierName",
                                 "fullStart": 916,
                                 "fullEnd": 923,
@@ -3230,12 +3218,8 @@
                             "start": 940,
                             "end": 945,
                             "fullWidth": 5,
-<<<<<<< HEAD
                             "width": 5,
-                            "identifier": {
-=======
                             "propertyName": {
->>>>>>> 85e84683
                                 "kind": "IdentifierName",
                                 "fullStart": 940,
                                 "fullEnd": 942,
