--- conflicted
+++ resolved
@@ -375,11 +375,8 @@
                                                 "start": 386,
                                                 "end": 387,
                                                 "fullWidth": 1,
-<<<<<<< HEAD
                                                 "width": 1,
-=======
                                                 "modifiers": [],
->>>>>>> e3c38734
                                                 "identifier": {
                                                     "kind": "IdentifierName",
                                                     "fullStart": 386,
@@ -412,11 +409,8 @@
                                                 "start": 388,
                                                 "end": 389,
                                                 "fullWidth": 1,
-<<<<<<< HEAD
                                                 "width": 1,
-=======
                                                 "modifiers": [],
->>>>>>> e3c38734
                                                 "identifier": {
                                                     "kind": "IdentifierName",
                                                     "fullStart": 388,
