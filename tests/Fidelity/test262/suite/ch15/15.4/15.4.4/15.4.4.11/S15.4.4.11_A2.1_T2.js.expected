--- conflicted
+++ resolved
@@ -94,12 +94,8 @@
                             "start": 423,
                             "end": 600,
                             "fullWidth": 177,
-<<<<<<< HEAD
                             "width": 177,
-                            "identifier": {
-=======
                             "propertyName": {
->>>>>>> 85e84683
                                 "kind": "IdentifierName",
                                 "fullStart": 423,
                                 "fullEnd": 433,
@@ -1253,12 +1249,8 @@
                             "start": 607,
                             "end": 783,
                             "fullWidth": 176,
-<<<<<<< HEAD
                             "width": 176,
-                            "identifier": {
-=======
                             "propertyName": {
->>>>>>> 85e84683
                                 "kind": "IdentifierName",
                                 "fullStart": 607,
                                 "fullEnd": 616,
@@ -2546,12 +2538,8 @@
                             "start": 818,
                             "end": 831,
                             "fullWidth": 13,
-<<<<<<< HEAD
                             "width": 13,
-                            "identifier": {
-=======
                             "propertyName": {
->>>>>>> 85e84683
                                 "kind": "IdentifierName",
                                 "fullStart": 818,
                                 "fullEnd": 825,
@@ -2708,12 +2696,8 @@
                             "start": 842,
                             "end": 847,
                             "fullWidth": 5,
-<<<<<<< HEAD
                             "width": 5,
-                            "identifier": {
-=======
                             "propertyName": {
->>>>>>> 85e84683
                                 "kind": "IdentifierName",
                                 "fullStart": 842,
                                 "fullEnd": 844,
