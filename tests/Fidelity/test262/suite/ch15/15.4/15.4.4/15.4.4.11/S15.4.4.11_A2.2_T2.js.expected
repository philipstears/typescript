--- conflicted
+++ resolved
@@ -95,12 +95,8 @@
                             "start": 301,
                             "end": 478,
                             "fullWidth": 177,
-<<<<<<< HEAD
                             "width": 177,
-                            "identifier": {
-=======
                             "propertyName": {
->>>>>>> 85e84683
                                 "kind": "IdentifierName",
                                 "fullStart": 301,
                                 "fullEnd": 311,
@@ -1254,12 +1250,8 @@
                             "start": 485,
                             "end": 661,
                             "fullWidth": 176,
-<<<<<<< HEAD
                             "width": 176,
-                            "identifier": {
-=======
                             "propertyName": {
->>>>>>> 85e84683
                                 "kind": "IdentifierName",
                                 "fullStart": 485,
                                 "fullEnd": 494,
@@ -2681,12 +2673,8 @@
                                                             "start": 704,
                                                             "end": 718,
                                                             "fullWidth": 14,
-<<<<<<< HEAD
                                                             "width": 14,
-                                                            "identifier": {
-=======
                                                             "propertyName": {
->>>>>>> 85e84683
                                                                 "kind": "IdentifierName",
                                                                 "fullStart": 704,
                                                                 "fullEnd": 707,
@@ -2876,12 +2864,8 @@
                                                             "start": 726,
                                                             "end": 740,
                                                             "fullWidth": 14,
-<<<<<<< HEAD
                                                             "width": 14,
-                                                            "identifier": {
-=======
                                                             "propertyName": {
->>>>>>> 85e84683
                                                                 "kind": "IdentifierName",
                                                                 "fullStart": 726,
                                                                 "fullEnd": 729,
@@ -3711,12 +3695,8 @@
                             "start": 852,
                             "end": 865,
                             "fullWidth": 13,
-<<<<<<< HEAD
                             "width": 13,
-                            "identifier": {
-=======
                             "propertyName": {
->>>>>>> 85e84683
                                 "kind": "IdentifierName",
                                 "fullStart": 852,
                                 "fullEnd": 859,
@@ -3873,12 +3853,8 @@
                             "start": 876,
                             "end": 881,
                             "fullWidth": 5,
-<<<<<<< HEAD
                             "width": 5,
-                            "identifier": {
-=======
                             "propertyName": {
->>>>>>> 85e84683
                                 "kind": "IdentifierName",
                                 "fullStart": 876,
                                 "fullEnd": 878,
