--- conflicted
+++ resolved
@@ -782,12 +782,8 @@
                             "start": 559,
                             "end": 572,
                             "fullWidth": 13,
-<<<<<<< HEAD
                             "width": 13,
-                            "identifier": {
-=======
                             "propertyName": {
->>>>>>> 85e84683
                                 "kind": "IdentifierName",
                                 "fullStart": 559,
                                 "fullEnd": 566,
@@ -944,12 +940,8 @@
                             "start": 583,
                             "end": 584,
                             "fullWidth": 2,
-<<<<<<< HEAD
                             "width": 1,
-                            "identifier": {
-=======
                             "propertyName": {
->>>>>>> 85e84683
                                 "kind": "IdentifierName",
                                 "fullStart": 583,
                                 "fullEnd": 585,
