{
    "isDeclaration": false,
    "languageVersion": "EcmaScript5",
    "parseOptions": {
        "allowAutomaticSemicolonInsertion": true
    },
    "sourceUnit": {
        "kind": "SourceUnit",
        "fullStart": 0,
        "fullEnd": 709,
        "start": 351,
        "end": 709,
        "fullWidth": 709,
        "width": 358,
        "moduleElements": [
            {
                "kind": "VariableStatement",
                "fullStart": 0,
                "fullEnd": 398,
                "start": 351,
                "end": 397,
                "fullWidth": 398,
                "width": 46,
                "modifiers": [],
                "variableDeclaration": {
                    "kind": "VariableDeclaration",
                    "fullStart": 0,
                    "fullEnd": 396,
                    "start": 351,
                    "end": 396,
                    "fullWidth": 396,
                    "width": 45,
                    "varKeyword": {
                        "kind": "VarKeyword",
                        "fullStart": 0,
                        "fullEnd": 355,
                        "start": 351,
                        "end": 354,
                        "fullWidth": 355,
                        "width": 3,
                        "text": "var",
                        "value": "var",
                        "valueText": "var",
                        "hasLeadingTrivia": true,
                        "hasLeadingComment": true,
                        "hasLeadingNewLine": true,
                        "hasTrailingTrivia": true,
                        "leadingTrivia": [
                            {
                                "kind": "SingleLineCommentTrivia",
                                "text": "// Copyright 2009 the Sputnik authors.  All rights reserved."
                            },
                            {
                                "kind": "NewLineTrivia",
                                "text": "\n"
                            },
                            {
                                "kind": "SingleLineCommentTrivia",
                                "text": "// This code is governed by the BSD license found in the LICENSE file."
                            },
                            {
                                "kind": "NewLineTrivia",
                                "text": "\n"
                            },
                            {
                                "kind": "NewLineTrivia",
                                "text": "\n"
                            },
                            {
                                "kind": "MultiLineCommentTrivia",
                                "text": "/**\n * The length property of toLocaleString has the attribute ReadOnly\n *\n * @path ch15/15.4/15.4.4/15.4.4.3/S15.4.4.3_A4.3.js\n * @description Checking if varying the length property fails\n * @noStrict\n */"
                            },
                            {
                                "kind": "NewLineTrivia",
                                "text": "\n"
                            },
                            {
                                "kind": "NewLineTrivia",
                                "text": "\n"
                            },
                            {
                                "kind": "SingleLineCommentTrivia",
                                "text": "//CHECK#1"
                            },
                            {
                                "kind": "NewLineTrivia",
                                "text": "\n"
                            }
                        ],
                        "trailingTrivia": [
                            {
                                "kind": "WhitespaceTrivia",
                                "text": " "
                            }
                        ]
                    },
                    "variableDeclarators": [
                        {
                            "kind": "VariableDeclarator",
                            "fullStart": 355,
                            "fullEnd": 396,
                            "start": 355,
                            "end": 396,
                            "fullWidth": 41,
<<<<<<< HEAD
                            "width": 41,
                            "identifier": {
=======
                            "propertyName": {
>>>>>>> 85e84683
                                "kind": "IdentifierName",
                                "fullStart": 355,
                                "fullEnd": 357,
                                "start": 355,
                                "end": 356,
                                "fullWidth": 2,
                                "width": 1,
                                "text": "x",
                                "value": "x",
                                "valueText": "x",
                                "hasTrailingTrivia": true,
                                "trailingTrivia": [
                                    {
                                        "kind": "WhitespaceTrivia",
                                        "text": " "
                                    }
                                ]
                            },
                            "equalsValueClause": {
                                "kind": "EqualsValueClause",
                                "fullStart": 357,
                                "fullEnd": 396,
                                "start": 357,
                                "end": 396,
                                "fullWidth": 39,
                                "width": 39,
                                "equalsToken": {
                                    "kind": "EqualsToken",
                                    "fullStart": 357,
                                    "fullEnd": 359,
                                    "start": 357,
                                    "end": 358,
                                    "fullWidth": 2,
                                    "width": 1,
                                    "text": "=",
                                    "value": "=",
                                    "valueText": "=",
                                    "hasTrailingTrivia": true,
                                    "trailingTrivia": [
                                        {
                                            "kind": "WhitespaceTrivia",
                                            "text": " "
                                        }
                                    ]
                                },
                                "value": {
                                    "kind": "MemberAccessExpression",
                                    "fullStart": 359,
                                    "fullEnd": 396,
                                    "start": 359,
                                    "end": 396,
                                    "fullWidth": 37,
                                    "width": 37,
                                    "expression": {
                                        "kind": "MemberAccessExpression",
                                        "fullStart": 359,
                                        "fullEnd": 389,
                                        "start": 359,
                                        "end": 389,
                                        "fullWidth": 30,
                                        "width": 30,
                                        "expression": {
                                            "kind": "MemberAccessExpression",
                                            "fullStart": 359,
                                            "fullEnd": 374,
                                            "start": 359,
                                            "end": 374,
                                            "fullWidth": 15,
                                            "width": 15,
                                            "expression": {
                                                "kind": "IdentifierName",
                                                "fullStart": 359,
                                                "fullEnd": 364,
                                                "start": 359,
                                                "end": 364,
                                                "fullWidth": 5,
                                                "width": 5,
                                                "text": "Array",
                                                "value": "Array",
                                                "valueText": "Array"
                                            },
                                            "dotToken": {
                                                "kind": "DotToken",
                                                "fullStart": 364,
                                                "fullEnd": 365,
                                                "start": 364,
                                                "end": 365,
                                                "fullWidth": 1,
                                                "width": 1,
                                                "text": ".",
                                                "value": ".",
                                                "valueText": "."
                                            },
                                            "name": {
                                                "kind": "IdentifierName",
                                                "fullStart": 365,
                                                "fullEnd": 374,
                                                "start": 365,
                                                "end": 374,
                                                "fullWidth": 9,
                                                "width": 9,
                                                "text": "prototype",
                                                "value": "prototype",
                                                "valueText": "prototype"
                                            }
                                        },
                                        "dotToken": {
                                            "kind": "DotToken",
                                            "fullStart": 374,
                                            "fullEnd": 375,
                                            "start": 374,
                                            "end": 375,
                                            "fullWidth": 1,
                                            "width": 1,
                                            "text": ".",
                                            "value": ".",
                                            "valueText": "."
                                        },
                                        "name": {
                                            "kind": "IdentifierName",
                                            "fullStart": 375,
                                            "fullEnd": 389,
                                            "start": 375,
                                            "end": 389,
                                            "fullWidth": 14,
                                            "width": 14,
                                            "text": "toLocaleString",
                                            "value": "toLocaleString",
                                            "valueText": "toLocaleString"
                                        }
                                    },
                                    "dotToken": {
                                        "kind": "DotToken",
                                        "fullStart": 389,
                                        "fullEnd": 390,
                                        "start": 389,
                                        "end": 390,
                                        "fullWidth": 1,
                                        "width": 1,
                                        "text": ".",
                                        "value": ".",
                                        "valueText": "."
                                    },
                                    "name": {
                                        "kind": "IdentifierName",
                                        "fullStart": 390,
                                        "fullEnd": 396,
                                        "start": 390,
                                        "end": 396,
                                        "fullWidth": 6,
                                        "width": 6,
                                        "text": "length",
                                        "value": "length",
                                        "valueText": "length"
                                    }
                                }
                            }
                        }
                    ]
                },
                "semicolonToken": {
                    "kind": "SemicolonToken",
                    "fullStart": 396,
                    "fullEnd": 398,
                    "start": 396,
                    "end": 397,
                    "fullWidth": 2,
                    "width": 1,
                    "text": ";",
                    "value": ";",
                    "valueText": ";",
                    "hasTrailingTrivia": true,
                    "hasTrailingNewLine": true,
                    "trailingTrivia": [
                        {
                            "kind": "NewLineTrivia",
                            "text": "\n"
                        }
                    ]
                }
            },
            {
                "kind": "ExpressionStatement",
                "fullStart": 398,
                "fullEnd": 448,
                "start": 398,
                "end": 447,
                "fullWidth": 50,
                "width": 49,
                "expression": {
                    "kind": "AssignmentExpression",
                    "fullStart": 398,
                    "fullEnd": 446,
                    "start": 398,
                    "end": 446,
                    "fullWidth": 48,
                    "width": 48,
                    "left": {
                        "kind": "MemberAccessExpression",
                        "fullStart": 398,
                        "fullEnd": 436,
                        "start": 398,
                        "end": 435,
                        "fullWidth": 38,
                        "width": 37,
                        "expression": {
                            "kind": "MemberAccessExpression",
                            "fullStart": 398,
                            "fullEnd": 428,
                            "start": 398,
                            "end": 428,
                            "fullWidth": 30,
                            "width": 30,
                            "expression": {
                                "kind": "MemberAccessExpression",
                                "fullStart": 398,
                                "fullEnd": 413,
                                "start": 398,
                                "end": 413,
                                "fullWidth": 15,
                                "width": 15,
                                "expression": {
                                    "kind": "IdentifierName",
                                    "fullStart": 398,
                                    "fullEnd": 403,
                                    "start": 398,
                                    "end": 403,
                                    "fullWidth": 5,
                                    "width": 5,
                                    "text": "Array",
                                    "value": "Array",
                                    "valueText": "Array"
                                },
                                "dotToken": {
                                    "kind": "DotToken",
                                    "fullStart": 403,
                                    "fullEnd": 404,
                                    "start": 403,
                                    "end": 404,
                                    "fullWidth": 1,
                                    "width": 1,
                                    "text": ".",
                                    "value": ".",
                                    "valueText": "."
                                },
                                "name": {
                                    "kind": "IdentifierName",
                                    "fullStart": 404,
                                    "fullEnd": 413,
                                    "start": 404,
                                    "end": 413,
                                    "fullWidth": 9,
                                    "width": 9,
                                    "text": "prototype",
                                    "value": "prototype",
                                    "valueText": "prototype"
                                }
                            },
                            "dotToken": {
                                "kind": "DotToken",
                                "fullStart": 413,
                                "fullEnd": 414,
                                "start": 413,
                                "end": 414,
                                "fullWidth": 1,
                                "width": 1,
                                "text": ".",
                                "value": ".",
                                "valueText": "."
                            },
                            "name": {
                                "kind": "IdentifierName",
                                "fullStart": 414,
                                "fullEnd": 428,
                                "start": 414,
                                "end": 428,
                                "fullWidth": 14,
                                "width": 14,
                                "text": "toLocaleString",
                                "value": "toLocaleString",
                                "valueText": "toLocaleString"
                            }
                        },
                        "dotToken": {
                            "kind": "DotToken",
                            "fullStart": 428,
                            "fullEnd": 429,
                            "start": 428,
                            "end": 429,
                            "fullWidth": 1,
                            "width": 1,
                            "text": ".",
                            "value": ".",
                            "valueText": "."
                        },
                        "name": {
                            "kind": "IdentifierName",
                            "fullStart": 429,
                            "fullEnd": 436,
                            "start": 429,
                            "end": 435,
                            "fullWidth": 7,
                            "width": 6,
                            "text": "length",
                            "value": "length",
                            "valueText": "length",
                            "hasTrailingTrivia": true,
                            "trailingTrivia": [
                                {
                                    "kind": "WhitespaceTrivia",
                                    "text": " "
                                }
                            ]
                        }
                    },
                    "operatorToken": {
                        "kind": "EqualsToken",
                        "fullStart": 436,
                        "fullEnd": 438,
                        "start": 436,
                        "end": 437,
                        "fullWidth": 2,
                        "width": 1,
                        "text": "=",
                        "value": "=",
                        "valueText": "=",
                        "hasTrailingTrivia": true,
                        "trailingTrivia": [
                            {
                                "kind": "WhitespaceTrivia",
                                "text": " "
                            }
                        ]
                    },
                    "right": {
                        "kind": "IdentifierName",
                        "fullStart": 438,
                        "fullEnd": 446,
                        "start": 438,
                        "end": 446,
                        "fullWidth": 8,
                        "width": 8,
                        "text": "Infinity",
                        "value": "Infinity",
                        "valueText": "Infinity"
                    }
                },
                "semicolonToken": {
                    "kind": "SemicolonToken",
                    "fullStart": 446,
                    "fullEnd": 448,
                    "start": 446,
                    "end": 447,
                    "fullWidth": 2,
                    "width": 1,
                    "text": ";",
                    "value": ";",
                    "valueText": ";",
                    "hasTrailingTrivia": true,
                    "hasTrailingNewLine": true,
                    "trailingTrivia": [
                        {
                            "kind": "NewLineTrivia",
                            "text": "\n"
                        }
                    ]
                }
            },
            {
                "kind": "IfStatement",
                "fullStart": 448,
                "fullEnd": 707,
                "start": 448,
                "end": 706,
                "fullWidth": 259,
                "width": 258,
                "ifKeyword": {
                    "kind": "IfKeyword",
                    "fullStart": 448,
                    "fullEnd": 451,
                    "start": 448,
                    "end": 450,
                    "fullWidth": 3,
                    "width": 2,
                    "text": "if",
                    "value": "if",
                    "valueText": "if",
                    "hasTrailingTrivia": true,
                    "trailingTrivia": [
                        {
                            "kind": "WhitespaceTrivia",
                            "text": " "
                        }
                    ]
                },
                "openParenToken": {
                    "kind": "OpenParenToken",
                    "fullStart": 451,
                    "fullEnd": 452,
                    "start": 451,
                    "end": 452,
                    "fullWidth": 1,
                    "width": 1,
                    "text": "(",
                    "value": "(",
                    "valueText": "("
                },
                "condition": {
                    "kind": "NotEqualsExpression",
                    "fullStart": 452,
                    "fullEnd": 495,
                    "start": 452,
                    "end": 495,
                    "fullWidth": 43,
                    "width": 43,
                    "left": {
                        "kind": "MemberAccessExpression",
                        "fullStart": 452,
                        "fullEnd": 490,
                        "start": 452,
                        "end": 489,
                        "fullWidth": 38,
                        "width": 37,
                        "expression": {
                            "kind": "MemberAccessExpression",
                            "fullStart": 452,
                            "fullEnd": 482,
                            "start": 452,
                            "end": 482,
                            "fullWidth": 30,
                            "width": 30,
                            "expression": {
                                "kind": "MemberAccessExpression",
                                "fullStart": 452,
                                "fullEnd": 467,
                                "start": 452,
                                "end": 467,
                                "fullWidth": 15,
                                "width": 15,
                                "expression": {
                                    "kind": "IdentifierName",
                                    "fullStart": 452,
                                    "fullEnd": 457,
                                    "start": 452,
                                    "end": 457,
                                    "fullWidth": 5,
                                    "width": 5,
                                    "text": "Array",
                                    "value": "Array",
                                    "valueText": "Array"
                                },
                                "dotToken": {
                                    "kind": "DotToken",
                                    "fullStart": 457,
                                    "fullEnd": 458,
                                    "start": 457,
                                    "end": 458,
                                    "fullWidth": 1,
                                    "width": 1,
                                    "text": ".",
                                    "value": ".",
                                    "valueText": "."
                                },
                                "name": {
                                    "kind": "IdentifierName",
                                    "fullStart": 458,
                                    "fullEnd": 467,
                                    "start": 458,
                                    "end": 467,
                                    "fullWidth": 9,
                                    "width": 9,
                                    "text": "prototype",
                                    "value": "prototype",
                                    "valueText": "prototype"
                                }
                            },
                            "dotToken": {
                                "kind": "DotToken",
                                "fullStart": 467,
                                "fullEnd": 468,
                                "start": 467,
                                "end": 468,
                                "fullWidth": 1,
                                "width": 1,
                                "text": ".",
                                "value": ".",
                                "valueText": "."
                            },
                            "name": {
                                "kind": "IdentifierName",
                                "fullStart": 468,
                                "fullEnd": 482,
                                "start": 468,
                                "end": 482,
                                "fullWidth": 14,
                                "width": 14,
                                "text": "toLocaleString",
                                "value": "toLocaleString",
                                "valueText": "toLocaleString"
                            }
                        },
                        "dotToken": {
                            "kind": "DotToken",
                            "fullStart": 482,
                            "fullEnd": 483,
                            "start": 482,
                            "end": 483,
                            "fullWidth": 1,
                            "width": 1,
                            "text": ".",
                            "value": ".",
                            "valueText": "."
                        },
                        "name": {
                            "kind": "IdentifierName",
                            "fullStart": 483,
                            "fullEnd": 490,
                            "start": 483,
                            "end": 489,
                            "fullWidth": 7,
                            "width": 6,
                            "text": "length",
                            "value": "length",
                            "valueText": "length",
                            "hasTrailingTrivia": true,
                            "trailingTrivia": [
                                {
                                    "kind": "WhitespaceTrivia",
                                    "text": " "
                                }
                            ]
                        }
                    },
                    "operatorToken": {
                        "kind": "ExclamationEqualsEqualsToken",
                        "fullStart": 490,
                        "fullEnd": 494,
                        "start": 490,
                        "end": 493,
                        "fullWidth": 4,
                        "width": 3,
                        "text": "!==",
                        "value": "!==",
                        "valueText": "!==",
                        "hasTrailingTrivia": true,
                        "trailingTrivia": [
                            {
                                "kind": "WhitespaceTrivia",
                                "text": " "
                            }
                        ]
                    },
                    "right": {
                        "kind": "IdentifierName",
                        "fullStart": 494,
                        "fullEnd": 495,
                        "start": 494,
                        "end": 495,
                        "fullWidth": 1,
                        "width": 1,
                        "text": "x",
                        "value": "x",
                        "valueText": "x"
                    }
                },
                "closeParenToken": {
                    "kind": "CloseParenToken",
                    "fullStart": 495,
                    "fullEnd": 497,
                    "start": 495,
                    "end": 496,
                    "fullWidth": 2,
                    "width": 1,
                    "text": ")",
                    "value": ")",
                    "valueText": ")",
                    "hasTrailingTrivia": true,
                    "trailingTrivia": [
                        {
                            "kind": "WhitespaceTrivia",
                            "text": " "
                        }
                    ]
                },
                "statement": {
                    "kind": "Block",
                    "fullStart": 497,
                    "fullEnd": 707,
                    "start": 497,
                    "end": 706,
                    "fullWidth": 210,
                    "width": 209,
                    "openBraceToken": {
                        "kind": "OpenBraceToken",
                        "fullStart": 497,
                        "fullEnd": 499,
                        "start": 497,
                        "end": 498,
                        "fullWidth": 2,
                        "width": 1,
                        "text": "{",
                        "value": "{",
                        "valueText": "{",
                        "hasTrailingTrivia": true,
                        "hasTrailingNewLine": true,
                        "trailingTrivia": [
                            {
                                "kind": "NewLineTrivia",
                                "text": "\n"
                            }
                        ]
                    },
                    "statements": [
                        {
                            "kind": "ExpressionStatement",
                            "fullStart": 499,
                            "fullEnd": 705,
                            "start": 501,
                            "end": 704,
                            "fullWidth": 206,
                            "width": 203,
                            "expression": {
                                "kind": "InvocationExpression",
                                "fullStart": 499,
                                "fullEnd": 703,
                                "start": 501,
                                "end": 703,
                                "fullWidth": 204,
                                "width": 202,
                                "expression": {
                                    "kind": "IdentifierName",
                                    "fullStart": 499,
                                    "fullEnd": 507,
                                    "start": 501,
                                    "end": 507,
                                    "fullWidth": 8,
                                    "width": 6,
                                    "text": "$ERROR",
                                    "value": "$ERROR",
                                    "valueText": "$ERROR",
                                    "hasLeadingTrivia": true,
                                    "leadingTrivia": [
                                        {
                                            "kind": "WhitespaceTrivia",
                                            "text": "  "
                                        }
                                    ]
                                },
                                "argumentList": {
                                    "kind": "ArgumentList",
                                    "fullStart": 507,
                                    "fullEnd": 703,
                                    "start": 507,
                                    "end": 703,
                                    "fullWidth": 196,
                                    "width": 196,
                                    "openParenToken": {
                                        "kind": "OpenParenToken",
                                        "fullStart": 507,
                                        "fullEnd": 508,
                                        "start": 507,
                                        "end": 508,
                                        "fullWidth": 1,
                                        "width": 1,
                                        "text": "(",
                                        "value": "(",
                                        "valueText": "("
                                    },
                                    "arguments": [
                                        {
                                            "kind": "AddExpression",
                                            "fullStart": 508,
                                            "fullEnd": 702,
                                            "start": 508,
                                            "end": 702,
                                            "fullWidth": 194,
                                            "width": 194,
                                            "left": {
                                                "kind": "StringLiteral",
                                                "fullStart": 508,
                                                "fullEnd": 661,
                                                "start": 508,
                                                "end": 660,
                                                "fullWidth": 153,
                                                "width": 152,
                                                "text": "'#1: x = Array.prototype.toLocaleString.length; Array.prototype.toLocaleString.length = Infinity; Array.prototype.toLocaleString.length === x. Actual: '",
                                                "value": "#1: x = Array.prototype.toLocaleString.length; Array.prototype.toLocaleString.length = Infinity; Array.prototype.toLocaleString.length === x. Actual: ",
                                                "valueText": "#1: x = Array.prototype.toLocaleString.length; Array.prototype.toLocaleString.length = Infinity; Array.prototype.toLocaleString.length === x. Actual: ",
                                                "hasTrailingTrivia": true,
                                                "trailingTrivia": [
                                                    {
                                                        "kind": "WhitespaceTrivia",
                                                        "text": " "
                                                    }
                                                ]
                                            },
                                            "operatorToken": {
                                                "kind": "PlusToken",
                                                "fullStart": 661,
                                                "fullEnd": 663,
                                                "start": 661,
                                                "end": 662,
                                                "fullWidth": 2,
                                                "width": 1,
                                                "text": "+",
                                                "value": "+",
                                                "valueText": "+",
                                                "hasTrailingTrivia": true,
                                                "trailingTrivia": [
                                                    {
                                                        "kind": "WhitespaceTrivia",
                                                        "text": " "
                                                    }
                                                ]
                                            },
                                            "right": {
                                                "kind": "ParenthesizedExpression",
                                                "fullStart": 663,
                                                "fullEnd": 702,
                                                "start": 663,
                                                "end": 702,
                                                "fullWidth": 39,
                                                "width": 39,
                                                "openParenToken": {
                                                    "kind": "OpenParenToken",
                                                    "fullStart": 663,
                                                    "fullEnd": 664,
                                                    "start": 663,
                                                    "end": 664,
                                                    "fullWidth": 1,
                                                    "width": 1,
                                                    "text": "(",
                                                    "value": "(",
                                                    "valueText": "("
                                                },
                                                "expression": {
                                                    "kind": "MemberAccessExpression",
                                                    "fullStart": 664,
                                                    "fullEnd": 701,
                                                    "start": 664,
                                                    "end": 701,
                                                    "fullWidth": 37,
                                                    "width": 37,
                                                    "expression": {
                                                        "kind": "MemberAccessExpression",
                                                        "fullStart": 664,
                                                        "fullEnd": 694,
                                                        "start": 664,
                                                        "end": 694,
                                                        "fullWidth": 30,
                                                        "width": 30,
                                                        "expression": {
                                                            "kind": "MemberAccessExpression",
                                                            "fullStart": 664,
                                                            "fullEnd": 679,
                                                            "start": 664,
                                                            "end": 679,
                                                            "fullWidth": 15,
                                                            "width": 15,
                                                            "expression": {
                                                                "kind": "IdentifierName",
                                                                "fullStart": 664,
                                                                "fullEnd": 669,
                                                                "start": 664,
                                                                "end": 669,
                                                                "fullWidth": 5,
                                                                "width": 5,
                                                                "text": "Array",
                                                                "value": "Array",
                                                                "valueText": "Array"
                                                            },
                                                            "dotToken": {
                                                                "kind": "DotToken",
                                                                "fullStart": 669,
                                                                "fullEnd": 670,
                                                                "start": 669,
                                                                "end": 670,
                                                                "fullWidth": 1,
                                                                "width": 1,
                                                                "text": ".",
                                                                "value": ".",
                                                                "valueText": "."
                                                            },
                                                            "name": {
                                                                "kind": "IdentifierName",
                                                                "fullStart": 670,
                                                                "fullEnd": 679,
                                                                "start": 670,
                                                                "end": 679,
                                                                "fullWidth": 9,
                                                                "width": 9,
                                                                "text": "prototype",
                                                                "value": "prototype",
                                                                "valueText": "prototype"
                                                            }
                                                        },
                                                        "dotToken": {
                                                            "kind": "DotToken",
                                                            "fullStart": 679,
                                                            "fullEnd": 680,
                                                            "start": 679,
                                                            "end": 680,
                                                            "fullWidth": 1,
                                                            "width": 1,
                                                            "text": ".",
                                                            "value": ".",
                                                            "valueText": "."
                                                        },
                                                        "name": {
                                                            "kind": "IdentifierName",
                                                            "fullStart": 680,
                                                            "fullEnd": 694,
                                                            "start": 680,
                                                            "end": 694,
                                                            "fullWidth": 14,
                                                            "width": 14,
                                                            "text": "toLocaleString",
                                                            "value": "toLocaleString",
                                                            "valueText": "toLocaleString"
                                                        }
                                                    },
                                                    "dotToken": {
                                                        "kind": "DotToken",
                                                        "fullStart": 694,
                                                        "fullEnd": 695,
                                                        "start": 694,
                                                        "end": 695,
                                                        "fullWidth": 1,
                                                        "width": 1,
                                                        "text": ".",
                                                        "value": ".",
                                                        "valueText": "."
                                                    },
                                                    "name": {
                                                        "kind": "IdentifierName",
                                                        "fullStart": 695,
                                                        "fullEnd": 701,
                                                        "start": 695,
                                                        "end": 701,
                                                        "fullWidth": 6,
                                                        "width": 6,
                                                        "text": "length",
                                                        "value": "length",
                                                        "valueText": "length"
                                                    }
                                                },
                                                "closeParenToken": {
                                                    "kind": "CloseParenToken",
                                                    "fullStart": 701,
                                                    "fullEnd": 702,
                                                    "start": 701,
                                                    "end": 702,
                                                    "fullWidth": 1,
                                                    "width": 1,
                                                    "text": ")",
                                                    "value": ")",
                                                    "valueText": ")"
                                                }
                                            }
                                        }
                                    ],
                                    "closeParenToken": {
                                        "kind": "CloseParenToken",
                                        "fullStart": 702,
                                        "fullEnd": 703,
                                        "start": 702,
                                        "end": 703,
                                        "fullWidth": 1,
                                        "width": 1,
                                        "text": ")",
                                        "value": ")",
                                        "valueText": ")"
                                    }
                                }
                            },
                            "semicolonToken": {
                                "kind": "SemicolonToken",
                                "fullStart": 703,
                                "fullEnd": 705,
                                "start": 703,
                                "end": 704,
                                "fullWidth": 2,
                                "width": 1,
                                "text": ";",
                                "value": ";",
                                "valueText": ";",
                                "hasTrailingTrivia": true,
                                "hasTrailingNewLine": true,
                                "trailingTrivia": [
                                    {
                                        "kind": "NewLineTrivia",
                                        "text": "\n"
                                    }
                                ]
                            }
                        }
                    ],
                    "closeBraceToken": {
                        "kind": "CloseBraceToken",
                        "fullStart": 705,
                        "fullEnd": 707,
                        "start": 705,
                        "end": 706,
                        "fullWidth": 2,
                        "width": 1,
                        "text": "}",
                        "value": "}",
                        "valueText": "}",
                        "hasTrailingTrivia": true,
                        "hasTrailingNewLine": true,
                        "trailingTrivia": [
                            {
                                "kind": "NewLineTrivia",
                                "text": "\n"
                            }
                        ]
                    }
                }
            }
        ],
        "endOfFileToken": {
            "kind": "EndOfFileToken",
            "fullStart": 707,
            "fullEnd": 709,
            "start": 709,
            "end": 709,
            "fullWidth": 2,
            "width": 0,
            "text": "",
            "hasLeadingTrivia": true,
            "hasLeadingNewLine": true,
            "leadingTrivia": [
                {
                    "kind": "NewLineTrivia",
                    "text": "\n"
                },
                {
                    "kind": "NewLineTrivia",
                    "text": "\n"
                }
            ]
        }
    },
    "lineMap": {
        "lineStarts": [
            0,
            61,
            132,
            133,
            137,
            205,
            208,
            261,
            323,
            336,
            340,
            341,
            351,
            398,
            448,
            499,
            705,
            707,
            708,
            709
        ],
        "length": 709
    }
}<|MERGE_RESOLUTION|>--- conflicted
+++ resolved
@@ -102,12 +102,8 @@
                             "start": 355,
                             "end": 396,
                             "fullWidth": 41,
-<<<<<<< HEAD
                             "width": 41,
-                            "identifier": {
-=======
                             "propertyName": {
->>>>>>> 85e84683
                                 "kind": "IdentifierName",
                                 "fullStart": 355,
                                 "fullEnd": 357,
