{
    "isDeclaration": false,
    "languageVersion": "EcmaScript5",
    "parseOptions": {
        "allowAutomaticSemicolonInsertion": true
    },
    "sourceUnit": {
        "kind": "SourceUnit",
        "fullStart": 0,
        "fullEnd": 1620,
        "start": 340,
        "end": 1620,
        "fullWidth": 1620,
        "width": 1280,
        "moduleElements": [
            {
                "kind": "VariableStatement",
                "fullStart": 0,
                "fullEnd": 368,
                "start": 340,
                "end": 367,
                "fullWidth": 368,
                "width": 27,
                "modifiers": [],
                "variableDeclaration": {
                    "kind": "VariableDeclaration",
                    "fullStart": 0,
                    "fullEnd": 366,
                    "start": 340,
                    "end": 366,
                    "fullWidth": 366,
                    "width": 26,
                    "varKeyword": {
                        "kind": "VarKeyword",
                        "fullStart": 0,
                        "fullEnd": 344,
                        "start": 340,
                        "end": 343,
                        "fullWidth": 344,
                        "width": 3,
                        "text": "var",
                        "value": "var",
                        "valueText": "var",
                        "hasLeadingTrivia": true,
                        "hasLeadingComment": true,
                        "hasLeadingNewLine": true,
                        "hasTrailingTrivia": true,
                        "leadingTrivia": [
                            {
                                "kind": "SingleLineCommentTrivia",
                                "text": "// Copyright 2009 the Sputnik authors.  All rights reserved."
                            },
                            {
                                "kind": "NewLineTrivia",
                                "text": "\n"
                            },
                            {
                                "kind": "SingleLineCommentTrivia",
                                "text": "// This code is governed by the BSD license found in the LICENSE file."
                            },
                            {
                                "kind": "NewLineTrivia",
                                "text": "\n"
                            },
                            {
                                "kind": "NewLineTrivia",
                                "text": "\n"
                            },
                            {
                                "kind": "MultiLineCommentTrivia",
                                "text": "/**\n * The first element of the array is removed from the array and\n * returned\n *\n * @path ch15/15.4/15.4.4/15.4.4.9/S15.4.4.9_A1.2_T1.js\n * @description Checking this use new Array() and []\n */"
                            },
                            {
                                "kind": "NewLineTrivia",
                                "text": "\n"
                            },
                            {
                                "kind": "NewLineTrivia",
                                "text": "\n"
                            },
                            {
                                "kind": "SingleLineCommentTrivia",
                                "text": "//CHECK#1"
                            },
                            {
                                "kind": "NewLineTrivia",
                                "text": "\n"
                            }
                        ],
                        "trailingTrivia": [
                            {
                                "kind": "WhitespaceTrivia",
                                "text": " "
                            }
                        ]
                    },
                    "variableDeclarators": [
                        {
                            "kind": "VariableDeclarator",
                            "fullStart": 344,
                            "fullEnd": 366,
                            "start": 344,
                            "end": 366,
                            "fullWidth": 22,
<<<<<<< HEAD
                            "width": 22,
                            "identifier": {
=======
                            "propertyName": {
>>>>>>> 85e84683
                                "kind": "IdentifierName",
                                "fullStart": 344,
                                "fullEnd": 346,
                                "start": 344,
                                "end": 345,
                                "fullWidth": 2,
                                "width": 1,
                                "text": "x",
                                "value": "x",
                                "valueText": "x",
                                "hasTrailingTrivia": true,
                                "trailingTrivia": [
                                    {
                                        "kind": "WhitespaceTrivia",
                                        "text": " "
                                    }
                                ]
                            },
                            "equalsValueClause": {
                                "kind": "EqualsValueClause",
                                "fullStart": 346,
                                "fullEnd": 366,
                                "start": 346,
                                "end": 366,
                                "fullWidth": 20,
                                "width": 20,
                                "equalsToken": {
                                    "kind": "EqualsToken",
                                    "fullStart": 346,
                                    "fullEnd": 348,
                                    "start": 346,
                                    "end": 347,
                                    "fullWidth": 2,
                                    "width": 1,
                                    "text": "=",
                                    "value": "=",
                                    "valueText": "=",
                                    "hasTrailingTrivia": true,
                                    "trailingTrivia": [
                                        {
                                            "kind": "WhitespaceTrivia",
                                            "text": " "
                                        }
                                    ]
                                },
                                "value": {
                                    "kind": "ObjectCreationExpression",
                                    "fullStart": 348,
                                    "fullEnd": 366,
                                    "start": 348,
                                    "end": 366,
                                    "fullWidth": 18,
                                    "width": 18,
                                    "newKeyword": {
                                        "kind": "NewKeyword",
                                        "fullStart": 348,
                                        "fullEnd": 352,
                                        "start": 348,
                                        "end": 351,
                                        "fullWidth": 4,
                                        "width": 3,
                                        "text": "new",
                                        "value": "new",
                                        "valueText": "new",
                                        "hasTrailingTrivia": true,
                                        "trailingTrivia": [
                                            {
                                                "kind": "WhitespaceTrivia",
                                                "text": " "
                                            }
                                        ]
                                    },
                                    "expression": {
                                        "kind": "IdentifierName",
                                        "fullStart": 352,
                                        "fullEnd": 357,
                                        "start": 352,
                                        "end": 357,
                                        "fullWidth": 5,
                                        "width": 5,
                                        "text": "Array",
                                        "value": "Array",
                                        "valueText": "Array"
                                    },
                                    "argumentList": {
                                        "kind": "ArgumentList",
                                        "fullStart": 357,
                                        "fullEnd": 366,
                                        "start": 357,
                                        "end": 366,
                                        "fullWidth": 9,
                                        "width": 9,
                                        "openParenToken": {
                                            "kind": "OpenParenToken",
                                            "fullStart": 357,
                                            "fullEnd": 358,
                                            "start": 357,
                                            "end": 358,
                                            "fullWidth": 1,
                                            "width": 1,
                                            "text": "(",
                                            "value": "(",
                                            "valueText": "("
                                        },
                                        "arguments": [
                                            {
                                                "kind": "NumericLiteral",
                                                "fullStart": 358,
                                                "fullEnd": 359,
                                                "start": 358,
                                                "end": 359,
                                                "fullWidth": 1,
                                                "width": 1,
                                                "text": "0",
                                                "value": 0,
                                                "valueText": "0"
                                            },
                                            {
                                                "kind": "CommaToken",
                                                "fullStart": 359,
                                                "fullEnd": 360,
                                                "start": 359,
                                                "end": 360,
                                                "fullWidth": 1,
                                                "width": 1,
                                                "text": ",",
                                                "value": ",",
                                                "valueText": ","
                                            },
                                            {
                                                "kind": "NumericLiteral",
                                                "fullStart": 360,
                                                "fullEnd": 361,
                                                "start": 360,
                                                "end": 361,
                                                "fullWidth": 1,
                                                "width": 1,
                                                "text": "1",
                                                "value": 1,
                                                "valueText": "1"
                                            },
                                            {
                                                "kind": "CommaToken",
                                                "fullStart": 361,
                                                "fullEnd": 362,
                                                "start": 361,
                                                "end": 362,
                                                "fullWidth": 1,
                                                "width": 1,
                                                "text": ",",
                                                "value": ",",
                                                "valueText": ","
                                            },
                                            {
                                                "kind": "NumericLiteral",
                                                "fullStart": 362,
                                                "fullEnd": 363,
                                                "start": 362,
                                                "end": 363,
                                                "fullWidth": 1,
                                                "width": 1,
                                                "text": "2",
                                                "value": 2,
                                                "valueText": "2"
                                            },
                                            {
                                                "kind": "CommaToken",
                                                "fullStart": 363,
                                                "fullEnd": 364,
                                                "start": 363,
                                                "end": 364,
                                                "fullWidth": 1,
                                                "width": 1,
                                                "text": ",",
                                                "value": ",",
                                                "valueText": ","
                                            },
                                            {
                                                "kind": "NumericLiteral",
                                                "fullStart": 364,
                                                "fullEnd": 365,
                                                "start": 364,
                                                "end": 365,
                                                "fullWidth": 1,
                                                "width": 1,
                                                "text": "3",
                                                "value": 3,
                                                "valueText": "3"
                                            }
                                        ],
                                        "closeParenToken": {
                                            "kind": "CloseParenToken",
                                            "fullStart": 365,
                                            "fullEnd": 366,
                                            "start": 365,
                                            "end": 366,
                                            "fullWidth": 1,
                                            "width": 1,
                                            "text": ")",
                                            "value": ")",
                                            "valueText": ")"
                                        }
                                    }
                                }
                            }
                        }
                    ]
                },
                "semicolonToken": {
                    "kind": "SemicolonToken",
                    "fullStart": 366,
                    "fullEnd": 368,
                    "start": 366,
                    "end": 367,
                    "fullWidth": 2,
                    "width": 1,
                    "text": ";",
                    "value": ";",
                    "valueText": ";",
                    "hasTrailingTrivia": true,
                    "hasTrailingNewLine": true,
                    "trailingTrivia": [
                        {
                            "kind": "NewLineTrivia",
                            "text": "\n"
                        }
                    ]
                }
            },
            {
                "kind": "VariableStatement",
                "fullStart": 368,
                "fullEnd": 391,
                "start": 368,
                "end": 390,
                "fullWidth": 23,
                "width": 22,
                "modifiers": [],
                "variableDeclaration": {
                    "kind": "VariableDeclaration",
                    "fullStart": 368,
                    "fullEnd": 389,
                    "start": 368,
                    "end": 389,
                    "fullWidth": 21,
                    "width": 21,
                    "varKeyword": {
                        "kind": "VarKeyword",
                        "fullStart": 368,
                        "fullEnd": 372,
                        "start": 368,
                        "end": 371,
                        "fullWidth": 4,
                        "width": 3,
                        "text": "var",
                        "value": "var",
                        "valueText": "var",
                        "hasTrailingTrivia": true,
                        "trailingTrivia": [
                            {
                                "kind": "WhitespaceTrivia",
                                "text": " "
                            }
                        ]
                    },
                    "variableDeclarators": [
                        {
                            "kind": "VariableDeclarator",
                            "fullStart": 372,
                            "fullEnd": 389,
                            "start": 372,
                            "end": 389,
                            "fullWidth": 17,
<<<<<<< HEAD
                            "width": 17,
                            "identifier": {
=======
                            "propertyName": {
>>>>>>> 85e84683
                                "kind": "IdentifierName",
                                "fullStart": 372,
                                "fullEnd": 378,
                                "start": 372,
                                "end": 377,
                                "fullWidth": 6,
                                "width": 5,
                                "text": "shift",
                                "value": "shift",
                                "valueText": "shift",
                                "hasTrailingTrivia": true,
                                "trailingTrivia": [
                                    {
                                        "kind": "WhitespaceTrivia",
                                        "text": " "
                                    }
                                ]
                            },
                            "equalsValueClause": {
                                "kind": "EqualsValueClause",
                                "fullStart": 378,
                                "fullEnd": 389,
                                "start": 378,
                                "end": 389,
                                "fullWidth": 11,
                                "width": 11,
                                "equalsToken": {
                                    "kind": "EqualsToken",
                                    "fullStart": 378,
                                    "fullEnd": 380,
                                    "start": 378,
                                    "end": 379,
                                    "fullWidth": 2,
                                    "width": 1,
                                    "text": "=",
                                    "value": "=",
                                    "valueText": "=",
                                    "hasTrailingTrivia": true,
                                    "trailingTrivia": [
                                        {
                                            "kind": "WhitespaceTrivia",
                                            "text": " "
                                        }
                                    ]
                                },
                                "value": {
                                    "kind": "InvocationExpression",
                                    "fullStart": 380,
                                    "fullEnd": 389,
                                    "start": 380,
                                    "end": 389,
                                    "fullWidth": 9,
                                    "width": 9,
                                    "expression": {
                                        "kind": "MemberAccessExpression",
                                        "fullStart": 380,
                                        "fullEnd": 387,
                                        "start": 380,
                                        "end": 387,
                                        "fullWidth": 7,
                                        "width": 7,
                                        "expression": {
                                            "kind": "IdentifierName",
                                            "fullStart": 380,
                                            "fullEnd": 381,
                                            "start": 380,
                                            "end": 381,
                                            "fullWidth": 1,
                                            "width": 1,
                                            "text": "x",
                                            "value": "x",
                                            "valueText": "x"
                                        },
                                        "dotToken": {
                                            "kind": "DotToken",
                                            "fullStart": 381,
                                            "fullEnd": 382,
                                            "start": 381,
                                            "end": 382,
                                            "fullWidth": 1,
                                            "width": 1,
                                            "text": ".",
                                            "value": ".",
                                            "valueText": "."
                                        },
                                        "name": {
                                            "kind": "IdentifierName",
                                            "fullStart": 382,
                                            "fullEnd": 387,
                                            "start": 382,
                                            "end": 387,
                                            "fullWidth": 5,
                                            "width": 5,
                                            "text": "shift",
                                            "value": "shift",
                                            "valueText": "shift"
                                        }
                                    },
                                    "argumentList": {
                                        "kind": "ArgumentList",
                                        "fullStart": 387,
                                        "fullEnd": 389,
                                        "start": 387,
                                        "end": 389,
                                        "fullWidth": 2,
                                        "width": 2,
                                        "openParenToken": {
                                            "kind": "OpenParenToken",
                                            "fullStart": 387,
                                            "fullEnd": 388,
                                            "start": 387,
                                            "end": 388,
                                            "fullWidth": 1,
                                            "width": 1,
                                            "text": "(",
                                            "value": "(",
                                            "valueText": "("
                                        },
                                        "arguments": [],
                                        "closeParenToken": {
                                            "kind": "CloseParenToken",
                                            "fullStart": 388,
                                            "fullEnd": 389,
                                            "start": 388,
                                            "end": 389,
                                            "fullWidth": 1,
                                            "width": 1,
                                            "text": ")",
                                            "value": ")",
                                            "valueText": ")"
                                        }
                                    }
                                }
                            }
                        }
                    ]
                },
                "semicolonToken": {
                    "kind": "SemicolonToken",
                    "fullStart": 389,
                    "fullEnd": 391,
                    "start": 389,
                    "end": 390,
                    "fullWidth": 2,
                    "width": 1,
                    "text": ";",
                    "value": ";",
                    "valueText": ";",
                    "hasTrailingTrivia": true,
                    "hasTrailingNewLine": true,
                    "trailingTrivia": [
                        {
                            "kind": "NewLineTrivia",
                            "text": "\n"
                        }
                    ]
                }
            },
            {
                "kind": "IfStatement",
                "fullStart": 391,
                "fullEnd": 489,
                "start": 391,
                "end": 488,
                "fullWidth": 98,
                "width": 97,
                "ifKeyword": {
                    "kind": "IfKeyword",
                    "fullStart": 391,
                    "fullEnd": 394,
                    "start": 391,
                    "end": 393,
                    "fullWidth": 3,
                    "width": 2,
                    "text": "if",
                    "value": "if",
                    "valueText": "if",
                    "hasTrailingTrivia": true,
                    "trailingTrivia": [
                        {
                            "kind": "WhitespaceTrivia",
                            "text": " "
                        }
                    ]
                },
                "openParenToken": {
                    "kind": "OpenParenToken",
                    "fullStart": 394,
                    "fullEnd": 395,
                    "start": 394,
                    "end": 395,
                    "fullWidth": 1,
                    "width": 1,
                    "text": "(",
                    "value": "(",
                    "valueText": "("
                },
                "condition": {
                    "kind": "NotEqualsExpression",
                    "fullStart": 395,
                    "fullEnd": 406,
                    "start": 395,
                    "end": 406,
                    "fullWidth": 11,
                    "width": 11,
                    "left": {
                        "kind": "IdentifierName",
                        "fullStart": 395,
                        "fullEnd": 401,
                        "start": 395,
                        "end": 400,
                        "fullWidth": 6,
                        "width": 5,
                        "text": "shift",
                        "value": "shift",
                        "valueText": "shift",
                        "hasTrailingTrivia": true,
                        "trailingTrivia": [
                            {
                                "kind": "WhitespaceTrivia",
                                "text": " "
                            }
                        ]
                    },
                    "operatorToken": {
                        "kind": "ExclamationEqualsEqualsToken",
                        "fullStart": 401,
                        "fullEnd": 405,
                        "start": 401,
                        "end": 404,
                        "fullWidth": 4,
                        "width": 3,
                        "text": "!==",
                        "value": "!==",
                        "valueText": "!==",
                        "hasTrailingTrivia": true,
                        "trailingTrivia": [
                            {
                                "kind": "WhitespaceTrivia",
                                "text": " "
                            }
                        ]
                    },
                    "right": {
                        "kind": "NumericLiteral",
                        "fullStart": 405,
                        "fullEnd": 406,
                        "start": 405,
                        "end": 406,
                        "fullWidth": 1,
                        "width": 1,
                        "text": "0",
                        "value": 0,
                        "valueText": "0"
                    }
                },
                "closeParenToken": {
                    "kind": "CloseParenToken",
                    "fullStart": 406,
                    "fullEnd": 408,
                    "start": 406,
                    "end": 407,
                    "fullWidth": 2,
                    "width": 1,
                    "text": ")",
                    "value": ")",
                    "valueText": ")",
                    "hasTrailingTrivia": true,
                    "trailingTrivia": [
                        {
                            "kind": "WhitespaceTrivia",
                            "text": " "
                        }
                    ]
                },
                "statement": {
                    "kind": "Block",
                    "fullStart": 408,
                    "fullEnd": 489,
                    "start": 408,
                    "end": 488,
                    "fullWidth": 81,
                    "width": 80,
                    "openBraceToken": {
                        "kind": "OpenBraceToken",
                        "fullStart": 408,
                        "fullEnd": 410,
                        "start": 408,
                        "end": 409,
                        "fullWidth": 2,
                        "width": 1,
                        "text": "{",
                        "value": "{",
                        "valueText": "{",
                        "hasTrailingTrivia": true,
                        "hasTrailingNewLine": true,
                        "trailingTrivia": [
                            {
                                "kind": "NewLineTrivia",
                                "text": "\n"
                            }
                        ]
                    },
                    "statements": [
                        {
                            "kind": "ExpressionStatement",
                            "fullStart": 410,
                            "fullEnd": 487,
                            "start": 412,
                            "end": 486,
                            "fullWidth": 77,
                            "width": 74,
                            "expression": {
                                "kind": "InvocationExpression",
                                "fullStart": 410,
                                "fullEnd": 485,
                                "start": 412,
                                "end": 485,
                                "fullWidth": 75,
                                "width": 73,
                                "expression": {
                                    "kind": "IdentifierName",
                                    "fullStart": 410,
                                    "fullEnd": 418,
                                    "start": 412,
                                    "end": 418,
                                    "fullWidth": 8,
                                    "width": 6,
                                    "text": "$ERROR",
                                    "value": "$ERROR",
                                    "valueText": "$ERROR",
                                    "hasLeadingTrivia": true,
                                    "leadingTrivia": [
                                        {
                                            "kind": "WhitespaceTrivia",
                                            "text": "  "
                                        }
                                    ]
                                },
                                "argumentList": {
                                    "kind": "ArgumentList",
                                    "fullStart": 418,
                                    "fullEnd": 485,
                                    "start": 418,
                                    "end": 485,
                                    "fullWidth": 67,
                                    "width": 67,
                                    "openParenToken": {
                                        "kind": "OpenParenToken",
                                        "fullStart": 418,
                                        "fullEnd": 419,
                                        "start": 418,
                                        "end": 419,
                                        "fullWidth": 1,
                                        "width": 1,
                                        "text": "(",
                                        "value": "(",
                                        "valueText": "("
                                    },
                                    "arguments": [
                                        {
                                            "kind": "AddExpression",
                                            "fullStart": 419,
                                            "fullEnd": 484,
                                            "start": 419,
                                            "end": 484,
                                            "fullWidth": 65,
                                            "width": 65,
                                            "left": {
                                                "kind": "StringLiteral",
                                                "fullStart": 419,
                                                "fullEnd": 475,
                                                "start": 419,
                                                "end": 474,
                                                "fullWidth": 56,
                                                "width": 55,
                                                "text": "'#1: x = new Array(0,1,2,3); x.shift() === 0. Actual: '",
                                                "value": "#1: x = new Array(0,1,2,3); x.shift() === 0. Actual: ",
                                                "valueText": "#1: x = new Array(0,1,2,3); x.shift() === 0. Actual: ",
                                                "hasTrailingTrivia": true,
                                                "trailingTrivia": [
                                                    {
                                                        "kind": "WhitespaceTrivia",
                                                        "text": " "
                                                    }
                                                ]
                                            },
                                            "operatorToken": {
                                                "kind": "PlusToken",
                                                "fullStart": 475,
                                                "fullEnd": 477,
                                                "start": 475,
                                                "end": 476,
                                                "fullWidth": 2,
                                                "width": 1,
                                                "text": "+",
                                                "value": "+",
                                                "valueText": "+",
                                                "hasTrailingTrivia": true,
                                                "trailingTrivia": [
                                                    {
                                                        "kind": "WhitespaceTrivia",
                                                        "text": " "
                                                    }
                                                ]
                                            },
                                            "right": {
                                                "kind": "ParenthesizedExpression",
                                                "fullStart": 477,
                                                "fullEnd": 484,
                                                "start": 477,
                                                "end": 484,
                                                "fullWidth": 7,
                                                "width": 7,
                                                "openParenToken": {
                                                    "kind": "OpenParenToken",
                                                    "fullStart": 477,
                                                    "fullEnd": 478,
                                                    "start": 477,
                                                    "end": 478,
                                                    "fullWidth": 1,
                                                    "width": 1,
                                                    "text": "(",
                                                    "value": "(",
                                                    "valueText": "("
                                                },
                                                "expression": {
                                                    "kind": "IdentifierName",
                                                    "fullStart": 478,
                                                    "fullEnd": 483,
                                                    "start": 478,
                                                    "end": 483,
                                                    "fullWidth": 5,
                                                    "width": 5,
                                                    "text": "shift",
                                                    "value": "shift",
                                                    "valueText": "shift"
                                                },
                                                "closeParenToken": {
                                                    "kind": "CloseParenToken",
                                                    "fullStart": 483,
                                                    "fullEnd": 484,
                                                    "start": 483,
                                                    "end": 484,
                                                    "fullWidth": 1,
                                                    "width": 1,
                                                    "text": ")",
                                                    "value": ")",
                                                    "valueText": ")"
                                                }
                                            }
                                        }
                                    ],
                                    "closeParenToken": {
                                        "kind": "CloseParenToken",
                                        "fullStart": 484,
                                        "fullEnd": 485,
                                        "start": 484,
                                        "end": 485,
                                        "fullWidth": 1,
                                        "width": 1,
                                        "text": ")",
                                        "value": ")",
                                        "valueText": ")"
                                    }
                                }
                            },
                            "semicolonToken": {
                                "kind": "SemicolonToken",
                                "fullStart": 485,
                                "fullEnd": 487,
                                "start": 485,
                                "end": 486,
                                "fullWidth": 2,
                                "width": 1,
                                "text": ";",
                                "value": ";",
                                "valueText": ";",
                                "hasTrailingTrivia": true,
                                "hasTrailingNewLine": true,
                                "trailingTrivia": [
                                    {
                                        "kind": "NewLineTrivia",
                                        "text": "\n"
                                    }
                                ]
                            }
                        }
                    ],
                    "closeBraceToken": {
                        "kind": "CloseBraceToken",
                        "fullStart": 487,
                        "fullEnd": 489,
                        "start": 487,
                        "end": 488,
                        "fullWidth": 2,
                        "width": 1,
                        "text": "}",
                        "value": "}",
                        "valueText": "}",
                        "hasTrailingTrivia": true,
                        "hasTrailingNewLine": true,
                        "trailingTrivia": [
                            {
                                "kind": "NewLineTrivia",
                                "text": "\n"
                            }
                        ]
                    }
                }
            },
            {
                "kind": "IfStatement",
                "fullStart": 489,
                "fullEnd": 590,
                "start": 500,
                "end": 589,
                "fullWidth": 101,
                "width": 89,
                "ifKeyword": {
                    "kind": "IfKeyword",
                    "fullStart": 489,
                    "fullEnd": 503,
                    "start": 500,
                    "end": 502,
                    "fullWidth": 14,
                    "width": 2,
                    "text": "if",
                    "value": "if",
                    "valueText": "if",
                    "hasLeadingTrivia": true,
                    "hasLeadingComment": true,
                    "hasLeadingNewLine": true,
                    "hasTrailingTrivia": true,
                    "leadingTrivia": [
                        {
                            "kind": "NewLineTrivia",
                            "text": "\n"
                        },
                        {
                            "kind": "SingleLineCommentTrivia",
                            "text": "//CHECK#2"
                        },
                        {
                            "kind": "NewLineTrivia",
                            "text": "\n"
                        }
                    ],
                    "trailingTrivia": [
                        {
                            "kind": "WhitespaceTrivia",
                            "text": " "
                        }
                    ]
                },
                "openParenToken": {
                    "kind": "OpenParenToken",
                    "fullStart": 503,
                    "fullEnd": 504,
                    "start": 503,
                    "end": 504,
                    "fullWidth": 1,
                    "width": 1,
                    "text": "(",
                    "value": "(",
                    "valueText": "("
                },
                "condition": {
                    "kind": "NotEqualsExpression",
                    "fullStart": 504,
                    "fullEnd": 518,
                    "start": 504,
                    "end": 518,
                    "fullWidth": 14,
                    "width": 14,
                    "left": {
                        "kind": "MemberAccessExpression",
                        "fullStart": 504,
                        "fullEnd": 513,
                        "start": 504,
                        "end": 512,
                        "fullWidth": 9,
                        "width": 8,
                        "expression": {
                            "kind": "IdentifierName",
                            "fullStart": 504,
                            "fullEnd": 505,
                            "start": 504,
                            "end": 505,
                            "fullWidth": 1,
                            "width": 1,
                            "text": "x",
                            "value": "x",
                            "valueText": "x"
                        },
                        "dotToken": {
                            "kind": "DotToken",
                            "fullStart": 505,
                            "fullEnd": 506,
                            "start": 505,
                            "end": 506,
                            "fullWidth": 1,
                            "width": 1,
                            "text": ".",
                            "value": ".",
                            "valueText": "."
                        },
                        "name": {
                            "kind": "IdentifierName",
                            "fullStart": 506,
                            "fullEnd": 513,
                            "start": 506,
                            "end": 512,
                            "fullWidth": 7,
                            "width": 6,
                            "text": "length",
                            "value": "length",
                            "valueText": "length",
                            "hasTrailingTrivia": true,
                            "trailingTrivia": [
                                {
                                    "kind": "WhitespaceTrivia",
                                    "text": " "
                                }
                            ]
                        }
                    },
                    "operatorToken": {
                        "kind": "ExclamationEqualsEqualsToken",
                        "fullStart": 513,
                        "fullEnd": 517,
                        "start": 513,
                        "end": 516,
                        "fullWidth": 4,
                        "width": 3,
                        "text": "!==",
                        "value": "!==",
                        "valueText": "!==",
                        "hasTrailingTrivia": true,
                        "trailingTrivia": [
                            {
                                "kind": "WhitespaceTrivia",
                                "text": " "
                            }
                        ]
                    },
                    "right": {
                        "kind": "NumericLiteral",
                        "fullStart": 517,
                        "fullEnd": 518,
                        "start": 517,
                        "end": 518,
                        "fullWidth": 1,
                        "width": 1,
                        "text": "3",
                        "value": 3,
                        "valueText": "3"
                    }
                },
                "closeParenToken": {
                    "kind": "CloseParenToken",
                    "fullStart": 518,
                    "fullEnd": 520,
                    "start": 518,
                    "end": 519,
                    "fullWidth": 2,
                    "width": 1,
                    "text": ")",
                    "value": ")",
                    "valueText": ")",
                    "hasTrailingTrivia": true,
                    "trailingTrivia": [
                        {
                            "kind": "WhitespaceTrivia",
                            "text": " "
                        }
                    ]
                },
                "statement": {
                    "kind": "Block",
                    "fullStart": 520,
                    "fullEnd": 590,
                    "start": 520,
                    "end": 589,
                    "fullWidth": 70,
                    "width": 69,
                    "openBraceToken": {
                        "kind": "OpenBraceToken",
                        "fullStart": 520,
                        "fullEnd": 522,
                        "start": 520,
                        "end": 521,
                        "fullWidth": 2,
                        "width": 1,
                        "text": "{",
                        "value": "{",
                        "valueText": "{",
                        "hasTrailingTrivia": true,
                        "hasTrailingNewLine": true,
                        "trailingTrivia": [
                            {
                                "kind": "NewLineTrivia",
                                "text": "\n"
                            }
                        ]
                    },
                    "statements": [
                        {
                            "kind": "ExpressionStatement",
                            "fullStart": 522,
                            "fullEnd": 588,
                            "start": 524,
                            "end": 587,
                            "fullWidth": 66,
                            "width": 63,
                            "expression": {
                                "kind": "InvocationExpression",
                                "fullStart": 522,
                                "fullEnd": 586,
                                "start": 524,
                                "end": 586,
                                "fullWidth": 64,
                                "width": 62,
                                "expression": {
                                    "kind": "IdentifierName",
                                    "fullStart": 522,
                                    "fullEnd": 530,
                                    "start": 524,
                                    "end": 530,
                                    "fullWidth": 8,
                                    "width": 6,
                                    "text": "$ERROR",
                                    "value": "$ERROR",
                                    "valueText": "$ERROR",
                                    "hasLeadingTrivia": true,
                                    "leadingTrivia": [
                                        {
                                            "kind": "WhitespaceTrivia",
                                            "text": "  "
                                        }
                                    ]
                                },
                                "argumentList": {
                                    "kind": "ArgumentList",
                                    "fullStart": 530,
                                    "fullEnd": 586,
                                    "start": 530,
                                    "end": 586,
                                    "fullWidth": 56,
                                    "width": 56,
                                    "openParenToken": {
                                        "kind": "OpenParenToken",
                                        "fullStart": 530,
                                        "fullEnd": 531,
                                        "start": 530,
                                        "end": 531,
                                        "fullWidth": 1,
                                        "width": 1,
                                        "text": "(",
                                        "value": "(",
                                        "valueText": "("
                                    },
                                    "arguments": [
                                        {
                                            "kind": "StringLiteral",
                                            "fullStart": 531,
                                            "fullEnd": 585,
                                            "start": 531,
                                            "end": 585,
                                            "fullWidth": 54,
                                            "width": 54,
                                            "text": "'#2: x = new Array(0,1,2,3); x.shift(); x.length == 3'",
                                            "value": "#2: x = new Array(0,1,2,3); x.shift(); x.length == 3",
                                            "valueText": "#2: x = new Array(0,1,2,3); x.shift(); x.length == 3"
                                        }
                                    ],
                                    "closeParenToken": {
                                        "kind": "CloseParenToken",
                                        "fullStart": 585,
                                        "fullEnd": 586,
                                        "start": 585,
                                        "end": 586,
                                        "fullWidth": 1,
                                        "width": 1,
                                        "text": ")",
                                        "value": ")",
                                        "valueText": ")"
                                    }
                                }
                            },
                            "semicolonToken": {
                                "kind": "SemicolonToken",
                                "fullStart": 586,
                                "fullEnd": 588,
                                "start": 586,
                                "end": 587,
                                "fullWidth": 2,
                                "width": 1,
                                "text": ";",
                                "value": ";",
                                "valueText": ";",
                                "hasTrailingTrivia": true,
                                "hasTrailingNewLine": true,
                                "trailingTrivia": [
                                    {
                                        "kind": "NewLineTrivia",
                                        "text": "\n"
                                    }
                                ]
                            }
                        }
                    ],
                    "closeBraceToken": {
                        "kind": "CloseBraceToken",
                        "fullStart": 588,
                        "fullEnd": 590,
                        "start": 588,
                        "end": 589,
                        "fullWidth": 2,
                        "width": 1,
                        "text": "}",
                        "value": "}",
                        "valueText": "}",
                        "hasTrailingTrivia": true,
                        "hasTrailingNewLine": true,
                        "trailingTrivia": [
                            {
                                "kind": "NewLineTrivia",
                                "text": "\n"
                            }
                        ]
                    }
                }
            },
            {
                "kind": "IfStatement",
                "fullStart": 590,
                "fullEnd": 683,
                "start": 601,
                "end": 682,
                "fullWidth": 93,
                "width": 81,
                "ifKeyword": {
                    "kind": "IfKeyword",
                    "fullStart": 590,
                    "fullEnd": 604,
                    "start": 601,
                    "end": 603,
                    "fullWidth": 14,
                    "width": 2,
                    "text": "if",
                    "value": "if",
                    "valueText": "if",
                    "hasLeadingTrivia": true,
                    "hasLeadingComment": true,
                    "hasLeadingNewLine": true,
                    "hasTrailingTrivia": true,
                    "leadingTrivia": [
                        {
                            "kind": "NewLineTrivia",
                            "text": "\n"
                        },
                        {
                            "kind": "SingleLineCommentTrivia",
                            "text": "//CHECK#3"
                        },
                        {
                            "kind": "NewLineTrivia",
                            "text": "\n"
                        }
                    ],
                    "trailingTrivia": [
                        {
                            "kind": "WhitespaceTrivia",
                            "text": " "
                        }
                    ]
                },
                "openParenToken": {
                    "kind": "OpenParenToken",
                    "fullStart": 604,
                    "fullEnd": 605,
                    "start": 604,
                    "end": 605,
                    "fullWidth": 1,
                    "width": 1,
                    "text": "(",
                    "value": "(",
                    "valueText": "("
                },
                "condition": {
                    "kind": "NotEqualsExpression",
                    "fullStart": 605,
                    "fullEnd": 615,
                    "start": 605,
                    "end": 615,
                    "fullWidth": 10,
                    "width": 10,
                    "left": {
                        "kind": "ElementAccessExpression",
                        "fullStart": 605,
                        "fullEnd": 610,
                        "start": 605,
                        "end": 609,
                        "fullWidth": 5,
                        "width": 4,
                        "expression": {
                            "kind": "IdentifierName",
                            "fullStart": 605,
                            "fullEnd": 606,
                            "start": 605,
                            "end": 606,
                            "fullWidth": 1,
                            "width": 1,
                            "text": "x",
                            "value": "x",
                            "valueText": "x"
                        },
                        "openBracketToken": {
                            "kind": "OpenBracketToken",
                            "fullStart": 606,
                            "fullEnd": 607,
                            "start": 606,
                            "end": 607,
                            "fullWidth": 1,
                            "width": 1,
                            "text": "[",
                            "value": "[",
                            "valueText": "["
                        },
                        "argumentExpression": {
                            "kind": "NumericLiteral",
                            "fullStart": 607,
                            "fullEnd": 608,
                            "start": 607,
                            "end": 608,
                            "fullWidth": 1,
                            "width": 1,
                            "text": "0",
                            "value": 0,
                            "valueText": "0"
                        },
                        "closeBracketToken": {
                            "kind": "CloseBracketToken",
                            "fullStart": 608,
                            "fullEnd": 610,
                            "start": 608,
                            "end": 609,
                            "fullWidth": 2,
                            "width": 1,
                            "text": "]",
                            "value": "]",
                            "valueText": "]",
                            "hasTrailingTrivia": true,
                            "trailingTrivia": [
                                {
                                    "kind": "WhitespaceTrivia",
                                    "text": " "
                                }
                            ]
                        }
                    },
                    "operatorToken": {
                        "kind": "ExclamationEqualsEqualsToken",
                        "fullStart": 610,
                        "fullEnd": 614,
                        "start": 610,
                        "end": 613,
                        "fullWidth": 4,
                        "width": 3,
                        "text": "!==",
                        "value": "!==",
                        "valueText": "!==",
                        "hasTrailingTrivia": true,
                        "trailingTrivia": [
                            {
                                "kind": "WhitespaceTrivia",
                                "text": " "
                            }
                        ]
                    },
                    "right": {
                        "kind": "NumericLiteral",
                        "fullStart": 614,
                        "fullEnd": 615,
                        "start": 614,
                        "end": 615,
                        "fullWidth": 1,
                        "width": 1,
                        "text": "1",
                        "value": 1,
                        "valueText": "1"
                    }
                },
                "closeParenToken": {
                    "kind": "CloseParenToken",
                    "fullStart": 615,
                    "fullEnd": 617,
                    "start": 615,
                    "end": 616,
                    "fullWidth": 2,
                    "width": 1,
                    "text": ")",
                    "value": ")",
                    "valueText": ")",
                    "hasTrailingTrivia": true,
                    "trailingTrivia": [
                        {
                            "kind": "WhitespaceTrivia",
                            "text": " "
                        }
                    ]
                },
                "statement": {
                    "kind": "Block",
                    "fullStart": 617,
                    "fullEnd": 683,
                    "start": 617,
                    "end": 682,
                    "fullWidth": 66,
                    "width": 65,
                    "openBraceToken": {
                        "kind": "OpenBraceToken",
                        "fullStart": 617,
                        "fullEnd": 619,
                        "start": 617,
                        "end": 618,
                        "fullWidth": 2,
                        "width": 1,
                        "text": "{",
                        "value": "{",
                        "valueText": "{",
                        "hasTrailingTrivia": true,
                        "hasTrailingNewLine": true,
                        "trailingTrivia": [
                            {
                                "kind": "NewLineTrivia",
                                "text": "\n"
                            }
                        ]
                    },
                    "statements": [
                        {
                            "kind": "ExpressionStatement",
                            "fullStart": 619,
                            "fullEnd": 681,
                            "start": 621,
                            "end": 680,
                            "fullWidth": 62,
                            "width": 59,
                            "expression": {
                                "kind": "InvocationExpression",
                                "fullStart": 619,
                                "fullEnd": 679,
                                "start": 621,
                                "end": 679,
                                "fullWidth": 60,
                                "width": 58,
                                "expression": {
                                    "kind": "IdentifierName",
                                    "fullStart": 619,
                                    "fullEnd": 627,
                                    "start": 621,
                                    "end": 627,
                                    "fullWidth": 8,
                                    "width": 6,
                                    "text": "$ERROR",
                                    "value": "$ERROR",
                                    "valueText": "$ERROR",
                                    "hasLeadingTrivia": true,
                                    "leadingTrivia": [
                                        {
                                            "kind": "WhitespaceTrivia",
                                            "text": "  "
                                        }
                                    ]
                                },
                                "argumentList": {
                                    "kind": "ArgumentList",
                                    "fullStart": 627,
                                    "fullEnd": 679,
                                    "start": 627,
                                    "end": 679,
                                    "fullWidth": 52,
                                    "width": 52,
                                    "openParenToken": {
                                        "kind": "OpenParenToken",
                                        "fullStart": 627,
                                        "fullEnd": 628,
                                        "start": 627,
                                        "end": 628,
                                        "fullWidth": 1,
                                        "width": 1,
                                        "text": "(",
                                        "value": "(",
                                        "valueText": "("
                                    },
                                    "arguments": [
                                        {
                                            "kind": "StringLiteral",
                                            "fullStart": 628,
                                            "fullEnd": 678,
                                            "start": 628,
                                            "end": 678,
                                            "fullWidth": 50,
                                            "width": 50,
                                            "text": "'#3: x = new Array(0,1,2,3); x.shift(); x[0] == 1'",
                                            "value": "#3: x = new Array(0,1,2,3); x.shift(); x[0] == 1",
                                            "valueText": "#3: x = new Array(0,1,2,3); x.shift(); x[0] == 1"
                                        }
                                    ],
                                    "closeParenToken": {
                                        "kind": "CloseParenToken",
                                        "fullStart": 678,
                                        "fullEnd": 679,
                                        "start": 678,
                                        "end": 679,
                                        "fullWidth": 1,
                                        "width": 1,
                                        "text": ")",
                                        "value": ")",
                                        "valueText": ")"
                                    }
                                }
                            },
                            "semicolonToken": {
                                "kind": "SemicolonToken",
                                "fullStart": 679,
                                "fullEnd": 681,
                                "start": 679,
                                "end": 680,
                                "fullWidth": 2,
                                "width": 1,
                                "text": ";",
                                "value": ";",
                                "valueText": ";",
                                "hasTrailingTrivia": true,
                                "hasTrailingNewLine": true,
                                "trailingTrivia": [
                                    {
                                        "kind": "NewLineTrivia",
                                        "text": "\n"
                                    }
                                ]
                            }
                        }
                    ],
                    "closeBraceToken": {
                        "kind": "CloseBraceToken",
                        "fullStart": 681,
                        "fullEnd": 683,
                        "start": 681,
                        "end": 682,
                        "fullWidth": 2,
                        "width": 1,
                        "text": "}",
                        "value": "}",
                        "valueText": "}",
                        "hasTrailingTrivia": true,
                        "hasTrailingNewLine": true,
                        "trailingTrivia": [
                            {
                                "kind": "NewLineTrivia",
                                "text": "\n"
                            }
                        ]
                    }
                }
            },
            {
                "kind": "IfStatement",
                "fullStart": 683,
                "fullEnd": 776,
                "start": 694,
                "end": 775,
                "fullWidth": 93,
                "width": 81,
                "ifKeyword": {
                    "kind": "IfKeyword",
                    "fullStart": 683,
                    "fullEnd": 697,
                    "start": 694,
                    "end": 696,
                    "fullWidth": 14,
                    "width": 2,
                    "text": "if",
                    "value": "if",
                    "valueText": "if",
                    "hasLeadingTrivia": true,
                    "hasLeadingComment": true,
                    "hasLeadingNewLine": true,
                    "hasTrailingTrivia": true,
                    "leadingTrivia": [
                        {
                            "kind": "NewLineTrivia",
                            "text": "\n"
                        },
                        {
                            "kind": "SingleLineCommentTrivia",
                            "text": "//CHECK#4"
                        },
                        {
                            "kind": "NewLineTrivia",
                            "text": "\n"
                        }
                    ],
                    "trailingTrivia": [
                        {
                            "kind": "WhitespaceTrivia",
                            "text": " "
                        }
                    ]
                },
                "openParenToken": {
                    "kind": "OpenParenToken",
                    "fullStart": 697,
                    "fullEnd": 698,
                    "start": 697,
                    "end": 698,
                    "fullWidth": 1,
                    "width": 1,
                    "text": "(",
                    "value": "(",
                    "valueText": "("
                },
                "condition": {
                    "kind": "NotEqualsExpression",
                    "fullStart": 698,
                    "fullEnd": 708,
                    "start": 698,
                    "end": 708,
                    "fullWidth": 10,
                    "width": 10,
                    "left": {
                        "kind": "ElementAccessExpression",
                        "fullStart": 698,
                        "fullEnd": 703,
                        "start": 698,
                        "end": 702,
                        "fullWidth": 5,
                        "width": 4,
                        "expression": {
                            "kind": "IdentifierName",
                            "fullStart": 698,
                            "fullEnd": 699,
                            "start": 698,
                            "end": 699,
                            "fullWidth": 1,
                            "width": 1,
                            "text": "x",
                            "value": "x",
                            "valueText": "x"
                        },
                        "openBracketToken": {
                            "kind": "OpenBracketToken",
                            "fullStart": 699,
                            "fullEnd": 700,
                            "start": 699,
                            "end": 700,
                            "fullWidth": 1,
                            "width": 1,
                            "text": "[",
                            "value": "[",
                            "valueText": "["
                        },
                        "argumentExpression": {
                            "kind": "NumericLiteral",
                            "fullStart": 700,
                            "fullEnd": 701,
                            "start": 700,
                            "end": 701,
                            "fullWidth": 1,
                            "width": 1,
                            "text": "1",
                            "value": 1,
                            "valueText": "1"
                        },
                        "closeBracketToken": {
                            "kind": "CloseBracketToken",
                            "fullStart": 701,
                            "fullEnd": 703,
                            "start": 701,
                            "end": 702,
                            "fullWidth": 2,
                            "width": 1,
                            "text": "]",
                            "value": "]",
                            "valueText": "]",
                            "hasTrailingTrivia": true,
                            "trailingTrivia": [
                                {
                                    "kind": "WhitespaceTrivia",
                                    "text": " "
                                }
                            ]
                        }
                    },
                    "operatorToken": {
                        "kind": "ExclamationEqualsEqualsToken",
                        "fullStart": 703,
                        "fullEnd": 707,
                        "start": 703,
                        "end": 706,
                        "fullWidth": 4,
                        "width": 3,
                        "text": "!==",
                        "value": "!==",
                        "valueText": "!==",
                        "hasTrailingTrivia": true,
                        "trailingTrivia": [
                            {
                                "kind": "WhitespaceTrivia",
                                "text": " "
                            }
                        ]
                    },
                    "right": {
                        "kind": "NumericLiteral",
                        "fullStart": 707,
                        "fullEnd": 708,
                        "start": 707,
                        "end": 708,
                        "fullWidth": 1,
                        "width": 1,
                        "text": "2",
                        "value": 2,
                        "valueText": "2"
                    }
                },
                "closeParenToken": {
                    "kind": "CloseParenToken",
                    "fullStart": 708,
                    "fullEnd": 710,
                    "start": 708,
                    "end": 709,
                    "fullWidth": 2,
                    "width": 1,
                    "text": ")",
                    "value": ")",
                    "valueText": ")",
                    "hasTrailingTrivia": true,
                    "trailingTrivia": [
                        {
                            "kind": "WhitespaceTrivia",
                            "text": " "
                        }
                    ]
                },
                "statement": {
                    "kind": "Block",
                    "fullStart": 710,
                    "fullEnd": 776,
                    "start": 710,
                    "end": 775,
                    "fullWidth": 66,
                    "width": 65,
                    "openBraceToken": {
                        "kind": "OpenBraceToken",
                        "fullStart": 710,
                        "fullEnd": 712,
                        "start": 710,
                        "end": 711,
                        "fullWidth": 2,
                        "width": 1,
                        "text": "{",
                        "value": "{",
                        "valueText": "{",
                        "hasTrailingTrivia": true,
                        "hasTrailingNewLine": true,
                        "trailingTrivia": [
                            {
                                "kind": "NewLineTrivia",
                                "text": "\n"
                            }
                        ]
                    },
                    "statements": [
                        {
                            "kind": "ExpressionStatement",
                            "fullStart": 712,
                            "fullEnd": 774,
                            "start": 714,
                            "end": 773,
                            "fullWidth": 62,
                            "width": 59,
                            "expression": {
                                "kind": "InvocationExpression",
                                "fullStart": 712,
                                "fullEnd": 772,
                                "start": 714,
                                "end": 772,
                                "fullWidth": 60,
                                "width": 58,
                                "expression": {
                                    "kind": "IdentifierName",
                                    "fullStart": 712,
                                    "fullEnd": 720,
                                    "start": 714,
                                    "end": 720,
                                    "fullWidth": 8,
                                    "width": 6,
                                    "text": "$ERROR",
                                    "value": "$ERROR",
                                    "valueText": "$ERROR",
                                    "hasLeadingTrivia": true,
                                    "leadingTrivia": [
                                        {
                                            "kind": "WhitespaceTrivia",
                                            "text": "  "
                                        }
                                    ]
                                },
                                "argumentList": {
                                    "kind": "ArgumentList",
                                    "fullStart": 720,
                                    "fullEnd": 772,
                                    "start": 720,
                                    "end": 772,
                                    "fullWidth": 52,
                                    "width": 52,
                                    "openParenToken": {
                                        "kind": "OpenParenToken",
                                        "fullStart": 720,
                                        "fullEnd": 721,
                                        "start": 720,
                                        "end": 721,
                                        "fullWidth": 1,
                                        "width": 1,
                                        "text": "(",
                                        "value": "(",
                                        "valueText": "("
                                    },
                                    "arguments": [
                                        {
                                            "kind": "StringLiteral",
                                            "fullStart": 721,
                                            "fullEnd": 771,
                                            "start": 721,
                                            "end": 771,
                                            "fullWidth": 50,
                                            "width": 50,
                                            "text": "'#4: x = new Array(0,1,2,3); x.shift(); x[1] == 2'",
                                            "value": "#4: x = new Array(0,1,2,3); x.shift(); x[1] == 2",
                                            "valueText": "#4: x = new Array(0,1,2,3); x.shift(); x[1] == 2"
                                        }
                                    ],
                                    "closeParenToken": {
                                        "kind": "CloseParenToken",
                                        "fullStart": 771,
                                        "fullEnd": 772,
                                        "start": 771,
                                        "end": 772,
                                        "fullWidth": 1,
                                        "width": 1,
                                        "text": ")",
                                        "value": ")",
                                        "valueText": ")"
                                    }
                                }
                            },
                            "semicolonToken": {
                                "kind": "SemicolonToken",
                                "fullStart": 772,
                                "fullEnd": 774,
                                "start": 772,
                                "end": 773,
                                "fullWidth": 2,
                                "width": 1,
                                "text": ";",
                                "value": ";",
                                "valueText": ";",
                                "hasTrailingTrivia": true,
                                "hasTrailingNewLine": true,
                                "trailingTrivia": [
                                    {
                                        "kind": "NewLineTrivia",
                                        "text": "\n"
                                    }
                                ]
                            }
                        }
                    ],
                    "closeBraceToken": {
                        "kind": "CloseBraceToken",
                        "fullStart": 774,
                        "fullEnd": 776,
                        "start": 774,
                        "end": 775,
                        "fullWidth": 2,
                        "width": 1,
                        "text": "}",
                        "value": "}",
                        "valueText": "}",
                        "hasTrailingTrivia": true,
                        "hasTrailingNewLine": true,
                        "trailingTrivia": [
                            {
                                "kind": "NewLineTrivia",
                                "text": "\n"
                            }
                        ]
                    }
                }
            },
            {
                "kind": "ExpressionStatement",
                "fullStart": 776,
                "fullEnd": 795,
                "start": 787,
                "end": 794,
                "fullWidth": 19,
                "width": 7,
                "expression": {
                    "kind": "AssignmentExpression",
                    "fullStart": 776,
                    "fullEnd": 793,
                    "start": 787,
                    "end": 793,
                    "fullWidth": 17,
                    "width": 6,
                    "left": {
                        "kind": "IdentifierName",
                        "fullStart": 776,
                        "fullEnd": 789,
                        "start": 787,
                        "end": 788,
                        "fullWidth": 13,
                        "width": 1,
                        "text": "x",
                        "value": "x",
                        "valueText": "x",
                        "hasLeadingTrivia": true,
                        "hasLeadingComment": true,
                        "hasLeadingNewLine": true,
                        "hasTrailingTrivia": true,
                        "leadingTrivia": [
                            {
                                "kind": "NewLineTrivia",
                                "text": "\n"
                            },
                            {
                                "kind": "SingleLineCommentTrivia",
                                "text": "//CHECK#5"
                            },
                            {
                                "kind": "NewLineTrivia",
                                "text": "\n"
                            }
                        ],
                        "trailingTrivia": [
                            {
                                "kind": "WhitespaceTrivia",
                                "text": " "
                            }
                        ]
                    },
                    "operatorToken": {
                        "kind": "EqualsToken",
                        "fullStart": 789,
                        "fullEnd": 791,
                        "start": 789,
                        "end": 790,
                        "fullWidth": 2,
                        "width": 1,
                        "text": "=",
                        "value": "=",
                        "valueText": "=",
                        "hasTrailingTrivia": true,
                        "trailingTrivia": [
                            {
                                "kind": "WhitespaceTrivia",
                                "text": " "
                            }
                        ]
                    },
                    "right": {
                        "kind": "ArrayLiteralExpression",
                        "fullStart": 791,
                        "fullEnd": 793,
                        "start": 791,
                        "end": 793,
                        "fullWidth": 2,
                        "width": 2,
                        "openBracketToken": {
                            "kind": "OpenBracketToken",
                            "fullStart": 791,
                            "fullEnd": 792,
                            "start": 791,
                            "end": 792,
                            "fullWidth": 1,
                            "width": 1,
                            "text": "[",
                            "value": "[",
                            "valueText": "["
                        },
                        "expressions": [],
                        "closeBracketToken": {
                            "kind": "CloseBracketToken",
                            "fullStart": 792,
                            "fullEnd": 793,
                            "start": 792,
                            "end": 793,
                            "fullWidth": 1,
                            "width": 1,
                            "text": "]",
                            "value": "]",
                            "valueText": "]"
                        }
                    }
                },
                "semicolonToken": {
                    "kind": "SemicolonToken",
                    "fullStart": 793,
                    "fullEnd": 795,
                    "start": 793,
                    "end": 794,
                    "fullWidth": 2,
                    "width": 1,
                    "text": ";",
                    "value": ";",
                    "valueText": ";",
                    "hasTrailingTrivia": true,
                    "hasTrailingNewLine": true,
                    "trailingTrivia": [
                        {
                            "kind": "NewLineTrivia",
                            "text": "\n"
                        }
                    ]
                }
            },
            {
                "kind": "ExpressionStatement",
                "fullStart": 795,
                "fullEnd": 805,
                "start": 795,
                "end": 804,
                "fullWidth": 10,
                "width": 9,
                "expression": {
                    "kind": "AssignmentExpression",
                    "fullStart": 795,
                    "fullEnd": 803,
                    "start": 795,
                    "end": 803,
                    "fullWidth": 8,
                    "width": 8,
                    "left": {
                        "kind": "ElementAccessExpression",
                        "fullStart": 795,
                        "fullEnd": 800,
                        "start": 795,
                        "end": 799,
                        "fullWidth": 5,
                        "width": 4,
                        "expression": {
                            "kind": "IdentifierName",
                            "fullStart": 795,
                            "fullEnd": 796,
                            "start": 795,
                            "end": 796,
                            "fullWidth": 1,
                            "width": 1,
                            "text": "x",
                            "value": "x",
                            "valueText": "x"
                        },
                        "openBracketToken": {
                            "kind": "OpenBracketToken",
                            "fullStart": 796,
                            "fullEnd": 797,
                            "start": 796,
                            "end": 797,
                            "fullWidth": 1,
                            "width": 1,
                            "text": "[",
                            "value": "[",
                            "valueText": "["
                        },
                        "argumentExpression": {
                            "kind": "NumericLiteral",
                            "fullStart": 797,
                            "fullEnd": 798,
                            "start": 797,
                            "end": 798,
                            "fullWidth": 1,
                            "width": 1,
                            "text": "0",
                            "value": 0,
                            "valueText": "0"
                        },
                        "closeBracketToken": {
                            "kind": "CloseBracketToken",
                            "fullStart": 798,
                            "fullEnd": 800,
                            "start": 798,
                            "end": 799,
                            "fullWidth": 2,
                            "width": 1,
                            "text": "]",
                            "value": "]",
                            "valueText": "]",
                            "hasTrailingTrivia": true,
                            "trailingTrivia": [
                                {
                                    "kind": "WhitespaceTrivia",
                                    "text": " "
                                }
                            ]
                        }
                    },
                    "operatorToken": {
                        "kind": "EqualsToken",
                        "fullStart": 800,
                        "fullEnd": 802,
                        "start": 800,
                        "end": 801,
                        "fullWidth": 2,
                        "width": 1,
                        "text": "=",
                        "value": "=",
                        "valueText": "=",
                        "hasTrailingTrivia": true,
                        "trailingTrivia": [
                            {
                                "kind": "WhitespaceTrivia",
                                "text": " "
                            }
                        ]
                    },
                    "right": {
                        "kind": "NumericLiteral",
                        "fullStart": 802,
                        "fullEnd": 803,
                        "start": 802,
                        "end": 803,
                        "fullWidth": 1,
                        "width": 1,
                        "text": "0",
                        "value": 0,
                        "valueText": "0"
                    }
                },
                "semicolonToken": {
                    "kind": "SemicolonToken",
                    "fullStart": 803,
                    "fullEnd": 805,
                    "start": 803,
                    "end": 804,
                    "fullWidth": 2,
                    "width": 1,
                    "text": ";",
                    "value": ";",
                    "valueText": ";",
                    "hasTrailingTrivia": true,
                    "hasTrailingNewLine": true,
                    "trailingTrivia": [
                        {
                            "kind": "NewLineTrivia",
                            "text": "\n"
                        }
                    ]
                }
            },
            {
                "kind": "ExpressionStatement",
                "fullStart": 805,
                "fullEnd": 815,
                "start": 805,
                "end": 814,
                "fullWidth": 10,
                "width": 9,
                "expression": {
                    "kind": "AssignmentExpression",
                    "fullStart": 805,
                    "fullEnd": 813,
                    "start": 805,
                    "end": 813,
                    "fullWidth": 8,
                    "width": 8,
                    "left": {
                        "kind": "ElementAccessExpression",
                        "fullStart": 805,
                        "fullEnd": 810,
                        "start": 805,
                        "end": 809,
                        "fullWidth": 5,
                        "width": 4,
                        "expression": {
                            "kind": "IdentifierName",
                            "fullStart": 805,
                            "fullEnd": 806,
                            "start": 805,
                            "end": 806,
                            "fullWidth": 1,
                            "width": 1,
                            "text": "x",
                            "value": "x",
                            "valueText": "x"
                        },
                        "openBracketToken": {
                            "kind": "OpenBracketToken",
                            "fullStart": 806,
                            "fullEnd": 807,
                            "start": 806,
                            "end": 807,
                            "fullWidth": 1,
                            "width": 1,
                            "text": "[",
                            "value": "[",
                            "valueText": "["
                        },
                        "argumentExpression": {
                            "kind": "NumericLiteral",
                            "fullStart": 807,
                            "fullEnd": 808,
                            "start": 807,
                            "end": 808,
                            "fullWidth": 1,
                            "width": 1,
                            "text": "3",
                            "value": 3,
                            "valueText": "3"
                        },
                        "closeBracketToken": {
                            "kind": "CloseBracketToken",
                            "fullStart": 808,
                            "fullEnd": 810,
                            "start": 808,
                            "end": 809,
                            "fullWidth": 2,
                            "width": 1,
                            "text": "]",
                            "value": "]",
                            "valueText": "]",
                            "hasTrailingTrivia": true,
                            "trailingTrivia": [
                                {
                                    "kind": "WhitespaceTrivia",
                                    "text": " "
                                }
                            ]
                        }
                    },
                    "operatorToken": {
                        "kind": "EqualsToken",
                        "fullStart": 810,
                        "fullEnd": 812,
                        "start": 810,
                        "end": 811,
                        "fullWidth": 2,
                        "width": 1,
                        "text": "=",
                        "value": "=",
                        "valueText": "=",
                        "hasTrailingTrivia": true,
                        "trailingTrivia": [
                            {
                                "kind": "WhitespaceTrivia",
                                "text": " "
                            }
                        ]
                    },
                    "right": {
                        "kind": "NumericLiteral",
                        "fullStart": 812,
                        "fullEnd": 813,
                        "start": 812,
                        "end": 813,
                        "fullWidth": 1,
                        "width": 1,
                        "text": "3",
                        "value": 3,
                        "valueText": "3"
                    }
                },
                "semicolonToken": {
                    "kind": "SemicolonToken",
                    "fullStart": 813,
                    "fullEnd": 815,
                    "start": 813,
                    "end": 814,
                    "fullWidth": 2,
                    "width": 1,
                    "text": ";",
                    "value": ";",
                    "valueText": ";",
                    "hasTrailingTrivia": true,
                    "hasTrailingNewLine": true,
                    "trailingTrivia": [
                        {
                            "kind": "NewLineTrivia",
                            "text": "\n"
                        }
                    ]
                }
            },
            {
                "kind": "VariableStatement",
                "fullStart": 815,
                "fullEnd": 838,
                "start": 815,
                "end": 837,
                "fullWidth": 23,
                "width": 22,
                "modifiers": [],
                "variableDeclaration": {
                    "kind": "VariableDeclaration",
                    "fullStart": 815,
                    "fullEnd": 836,
                    "start": 815,
                    "end": 836,
                    "fullWidth": 21,
                    "width": 21,
                    "varKeyword": {
                        "kind": "VarKeyword",
                        "fullStart": 815,
                        "fullEnd": 819,
                        "start": 815,
                        "end": 818,
                        "fullWidth": 4,
                        "width": 3,
                        "text": "var",
                        "value": "var",
                        "valueText": "var",
                        "hasTrailingTrivia": true,
                        "trailingTrivia": [
                            {
                                "kind": "WhitespaceTrivia",
                                "text": " "
                            }
                        ]
                    },
                    "variableDeclarators": [
                        {
                            "kind": "VariableDeclarator",
                            "fullStart": 819,
                            "fullEnd": 836,
                            "start": 819,
                            "end": 836,
                            "fullWidth": 17,
<<<<<<< HEAD
                            "width": 17,
                            "identifier": {
=======
                            "propertyName": {
>>>>>>> 85e84683
                                "kind": "IdentifierName",
                                "fullStart": 819,
                                "fullEnd": 825,
                                "start": 819,
                                "end": 824,
                                "fullWidth": 6,
                                "width": 5,
                                "text": "shift",
                                "value": "shift",
                                "valueText": "shift",
                                "hasTrailingTrivia": true,
                                "trailingTrivia": [
                                    {
                                        "kind": "WhitespaceTrivia",
                                        "text": " "
                                    }
                                ]
                            },
                            "equalsValueClause": {
                                "kind": "EqualsValueClause",
                                "fullStart": 825,
                                "fullEnd": 836,
                                "start": 825,
                                "end": 836,
                                "fullWidth": 11,
                                "width": 11,
                                "equalsToken": {
                                    "kind": "EqualsToken",
                                    "fullStart": 825,
                                    "fullEnd": 827,
                                    "start": 825,
                                    "end": 826,
                                    "fullWidth": 2,
                                    "width": 1,
                                    "text": "=",
                                    "value": "=",
                                    "valueText": "=",
                                    "hasTrailingTrivia": true,
                                    "trailingTrivia": [
                                        {
                                            "kind": "WhitespaceTrivia",
                                            "text": " "
                                        }
                                    ]
                                },
                                "value": {
                                    "kind": "InvocationExpression",
                                    "fullStart": 827,
                                    "fullEnd": 836,
                                    "start": 827,
                                    "end": 836,
                                    "fullWidth": 9,
                                    "width": 9,
                                    "expression": {
                                        "kind": "MemberAccessExpression",
                                        "fullStart": 827,
                                        "fullEnd": 834,
                                        "start": 827,
                                        "end": 834,
                                        "fullWidth": 7,
                                        "width": 7,
                                        "expression": {
                                            "kind": "IdentifierName",
                                            "fullStart": 827,
                                            "fullEnd": 828,
                                            "start": 827,
                                            "end": 828,
                                            "fullWidth": 1,
                                            "width": 1,
                                            "text": "x",
                                            "value": "x",
                                            "valueText": "x"
                                        },
                                        "dotToken": {
                                            "kind": "DotToken",
                                            "fullStart": 828,
                                            "fullEnd": 829,
                                            "start": 828,
                                            "end": 829,
                                            "fullWidth": 1,
                                            "width": 1,
                                            "text": ".",
                                            "value": ".",
                                            "valueText": "."
                                        },
                                        "name": {
                                            "kind": "IdentifierName",
                                            "fullStart": 829,
                                            "fullEnd": 834,
                                            "start": 829,
                                            "end": 834,
                                            "fullWidth": 5,
                                            "width": 5,
                                            "text": "shift",
                                            "value": "shift",
                                            "valueText": "shift"
                                        }
                                    },
                                    "argumentList": {
                                        "kind": "ArgumentList",
                                        "fullStart": 834,
                                        "fullEnd": 836,
                                        "start": 834,
                                        "end": 836,
                                        "fullWidth": 2,
                                        "width": 2,
                                        "openParenToken": {
                                            "kind": "OpenParenToken",
                                            "fullStart": 834,
                                            "fullEnd": 835,
                                            "start": 834,
                                            "end": 835,
                                            "fullWidth": 1,
                                            "width": 1,
                                            "text": "(",
                                            "value": "(",
                                            "valueText": "("
                                        },
                                        "arguments": [],
                                        "closeParenToken": {
                                            "kind": "CloseParenToken",
                                            "fullStart": 835,
                                            "fullEnd": 836,
                                            "start": 835,
                                            "end": 836,
                                            "fullWidth": 1,
                                            "width": 1,
                                            "text": ")",
                                            "value": ")",
                                            "valueText": ")"
                                        }
                                    }
                                }
                            }
                        }
                    ]
                },
                "semicolonToken": {
                    "kind": "SemicolonToken",
                    "fullStart": 836,
                    "fullEnd": 838,
                    "start": 836,
                    "end": 837,
                    "fullWidth": 2,
                    "width": 1,
                    "text": ";",
                    "value": ";",
                    "valueText": ";",
                    "hasTrailingTrivia": true,
                    "hasTrailingNewLine": true,
                    "trailingTrivia": [
                        {
                            "kind": "NewLineTrivia",
                            "text": "\n"
                        }
                    ]
                }
            },
            {
                "kind": "IfStatement",
                "fullStart": 838,
                "fullEnd": 940,
                "start": 838,
                "end": 939,
                "fullWidth": 102,
                "width": 101,
                "ifKeyword": {
                    "kind": "IfKeyword",
                    "fullStart": 838,
                    "fullEnd": 841,
                    "start": 838,
                    "end": 840,
                    "fullWidth": 3,
                    "width": 2,
                    "text": "if",
                    "value": "if",
                    "valueText": "if",
                    "hasTrailingTrivia": true,
                    "trailingTrivia": [
                        {
                            "kind": "WhitespaceTrivia",
                            "text": " "
                        }
                    ]
                },
                "openParenToken": {
                    "kind": "OpenParenToken",
                    "fullStart": 841,
                    "fullEnd": 842,
                    "start": 841,
                    "end": 842,
                    "fullWidth": 1,
                    "width": 1,
                    "text": "(",
                    "value": "(",
                    "valueText": "("
                },
                "condition": {
                    "kind": "NotEqualsExpression",
                    "fullStart": 842,
                    "fullEnd": 853,
                    "start": 842,
                    "end": 853,
                    "fullWidth": 11,
                    "width": 11,
                    "left": {
                        "kind": "IdentifierName",
                        "fullStart": 842,
                        "fullEnd": 848,
                        "start": 842,
                        "end": 847,
                        "fullWidth": 6,
                        "width": 5,
                        "text": "shift",
                        "value": "shift",
                        "valueText": "shift",
                        "hasTrailingTrivia": true,
                        "trailingTrivia": [
                            {
                                "kind": "WhitespaceTrivia",
                                "text": " "
                            }
                        ]
                    },
                    "operatorToken": {
                        "kind": "ExclamationEqualsEqualsToken",
                        "fullStart": 848,
                        "fullEnd": 852,
                        "start": 848,
                        "end": 851,
                        "fullWidth": 4,
                        "width": 3,
                        "text": "!==",
                        "value": "!==",
                        "valueText": "!==",
                        "hasTrailingTrivia": true,
                        "trailingTrivia": [
                            {
                                "kind": "WhitespaceTrivia",
                                "text": " "
                            }
                        ]
                    },
                    "right": {
                        "kind": "NumericLiteral",
                        "fullStart": 852,
                        "fullEnd": 853,
                        "start": 852,
                        "end": 853,
                        "fullWidth": 1,
                        "width": 1,
                        "text": "0",
                        "value": 0,
                        "valueText": "0"
                    }
                },
                "closeParenToken": {
                    "kind": "CloseParenToken",
                    "fullStart": 853,
                    "fullEnd": 855,
                    "start": 853,
                    "end": 854,
                    "fullWidth": 2,
                    "width": 1,
                    "text": ")",
                    "value": ")",
                    "valueText": ")",
                    "hasTrailingTrivia": true,
                    "trailingTrivia": [
                        {
                            "kind": "WhitespaceTrivia",
                            "text": " "
                        }
                    ]
                },
                "statement": {
                    "kind": "Block",
                    "fullStart": 855,
                    "fullEnd": 940,
                    "start": 855,
                    "end": 939,
                    "fullWidth": 85,
                    "width": 84,
                    "openBraceToken": {
                        "kind": "OpenBraceToken",
                        "fullStart": 855,
                        "fullEnd": 857,
                        "start": 855,
                        "end": 856,
                        "fullWidth": 2,
                        "width": 1,
                        "text": "{",
                        "value": "{",
                        "valueText": "{",
                        "hasTrailingTrivia": true,
                        "hasTrailingNewLine": true,
                        "trailingTrivia": [
                            {
                                "kind": "NewLineTrivia",
                                "text": "\n"
                            }
                        ]
                    },
                    "statements": [
                        {
                            "kind": "ExpressionStatement",
                            "fullStart": 857,
                            "fullEnd": 938,
                            "start": 859,
                            "end": 937,
                            "fullWidth": 81,
                            "width": 78,
                            "expression": {
                                "kind": "InvocationExpression",
                                "fullStart": 857,
                                "fullEnd": 936,
                                "start": 859,
                                "end": 936,
                                "fullWidth": 79,
                                "width": 77,
                                "expression": {
                                    "kind": "IdentifierName",
                                    "fullStart": 857,
                                    "fullEnd": 865,
                                    "start": 859,
                                    "end": 865,
                                    "fullWidth": 8,
                                    "width": 6,
                                    "text": "$ERROR",
                                    "value": "$ERROR",
                                    "valueText": "$ERROR",
                                    "hasLeadingTrivia": true,
                                    "leadingTrivia": [
                                        {
                                            "kind": "WhitespaceTrivia",
                                            "text": "  "
                                        }
                                    ]
                                },
                                "argumentList": {
                                    "kind": "ArgumentList",
                                    "fullStart": 865,
                                    "fullEnd": 936,
                                    "start": 865,
                                    "end": 936,
                                    "fullWidth": 71,
                                    "width": 71,
                                    "openParenToken": {
                                        "kind": "OpenParenToken",
                                        "fullStart": 865,
                                        "fullEnd": 866,
                                        "start": 865,
                                        "end": 866,
                                        "fullWidth": 1,
                                        "width": 1,
                                        "text": "(",
                                        "value": "(",
                                        "valueText": "("
                                    },
                                    "arguments": [
                                        {
                                            "kind": "AddExpression",
                                            "fullStart": 866,
                                            "fullEnd": 935,
                                            "start": 866,
                                            "end": 935,
                                            "fullWidth": 69,
                                            "width": 69,
                                            "left": {
                                                "kind": "StringLiteral",
                                                "fullStart": 866,
                                                "fullEnd": 926,
                                                "start": 866,
                                                "end": 925,
                                                "fullWidth": 60,
                                                "width": 59,
                                                "text": "'#5: x = []; x[0] = 0; x[3] = 3; x.shift() === 0. Actual: '",
                                                "value": "#5: x = []; x[0] = 0; x[3] = 3; x.shift() === 0. Actual: ",
                                                "valueText": "#5: x = []; x[0] = 0; x[3] = 3; x.shift() === 0. Actual: ",
                                                "hasTrailingTrivia": true,
                                                "trailingTrivia": [
                                                    {
                                                        "kind": "WhitespaceTrivia",
                                                        "text": " "
                                                    }
                                                ]
                                            },
                                            "operatorToken": {
                                                "kind": "PlusToken",
                                                "fullStart": 926,
                                                "fullEnd": 928,
                                                "start": 926,
                                                "end": 927,
                                                "fullWidth": 2,
                                                "width": 1,
                                                "text": "+",
                                                "value": "+",
                                                "valueText": "+",
                                                "hasTrailingTrivia": true,
                                                "trailingTrivia": [
                                                    {
                                                        "kind": "WhitespaceTrivia",
                                                        "text": " "
                                                    }
                                                ]
                                            },
                                            "right": {
                                                "kind": "ParenthesizedExpression",
                                                "fullStart": 928,
                                                "fullEnd": 935,
                                                "start": 928,
                                                "end": 935,
                                                "fullWidth": 7,
                                                "width": 7,
                                                "openParenToken": {
                                                    "kind": "OpenParenToken",
                                                    "fullStart": 928,
                                                    "fullEnd": 929,
                                                    "start": 928,
                                                    "end": 929,
                                                    "fullWidth": 1,
                                                    "width": 1,
                                                    "text": "(",
                                                    "value": "(",
                                                    "valueText": "("
                                                },
                                                "expression": {
                                                    "kind": "IdentifierName",
                                                    "fullStart": 929,
                                                    "fullEnd": 934,
                                                    "start": 929,
                                                    "end": 934,
                                                    "fullWidth": 5,
                                                    "width": 5,
                                                    "text": "shift",
                                                    "value": "shift",
                                                    "valueText": "shift"
                                                },
                                                "closeParenToken": {
                                                    "kind": "CloseParenToken",
                                                    "fullStart": 934,
                                                    "fullEnd": 935,
                                                    "start": 934,
                                                    "end": 935,
                                                    "fullWidth": 1,
                                                    "width": 1,
                                                    "text": ")",
                                                    "value": ")",
                                                    "valueText": ")"
                                                }
                                            }
                                        }
                                    ],
                                    "closeParenToken": {
                                        "kind": "CloseParenToken",
                                        "fullStart": 935,
                                        "fullEnd": 936,
                                        "start": 935,
                                        "end": 936,
                                        "fullWidth": 1,
                                        "width": 1,
                                        "text": ")",
                                        "value": ")",
                                        "valueText": ")"
                                    }
                                }
                            },
                            "semicolonToken": {
                                "kind": "SemicolonToken",
                                "fullStart": 936,
                                "fullEnd": 938,
                                "start": 936,
                                "end": 937,
                                "fullWidth": 2,
                                "width": 1,
                                "text": ";",
                                "value": ";",
                                "valueText": ";",
                                "hasTrailingTrivia": true,
                                "hasTrailingNewLine": true,
                                "trailingTrivia": [
                                    {
                                        "kind": "NewLineTrivia",
                                        "text": "\n"
                                    }
                                ]
                            }
                        }
                    ],
                    "closeBraceToken": {
                        "kind": "CloseBraceToken",
                        "fullStart": 938,
                        "fullEnd": 940,
                        "start": 938,
                        "end": 939,
                        "fullWidth": 2,
                        "width": 1,
                        "text": "}",
                        "value": "}",
                        "valueText": "}",
                        "hasTrailingTrivia": true,
                        "hasTrailingNewLine": true,
                        "trailingTrivia": [
                            {
                                "kind": "NewLineTrivia",
                                "text": "\n"
                            }
                        ]
                    }
                }
            },
            {
                "kind": "IfStatement",
                "fullStart": 940,
                "fullEnd": 1045,
                "start": 951,
                "end": 1044,
                "fullWidth": 105,
                "width": 93,
                "ifKeyword": {
                    "kind": "IfKeyword",
                    "fullStart": 940,
                    "fullEnd": 954,
                    "start": 951,
                    "end": 953,
                    "fullWidth": 14,
                    "width": 2,
                    "text": "if",
                    "value": "if",
                    "valueText": "if",
                    "hasLeadingTrivia": true,
                    "hasLeadingComment": true,
                    "hasLeadingNewLine": true,
                    "hasTrailingTrivia": true,
                    "leadingTrivia": [
                        {
                            "kind": "NewLineTrivia",
                            "text": "\n"
                        },
                        {
                            "kind": "SingleLineCommentTrivia",
                            "text": "//CHECK#6"
                        },
                        {
                            "kind": "NewLineTrivia",
                            "text": "\n"
                        }
                    ],
                    "trailingTrivia": [
                        {
                            "kind": "WhitespaceTrivia",
                            "text": " "
                        }
                    ]
                },
                "openParenToken": {
                    "kind": "OpenParenToken",
                    "fullStart": 954,
                    "fullEnd": 955,
                    "start": 954,
                    "end": 955,
                    "fullWidth": 1,
                    "width": 1,
                    "text": "(",
                    "value": "(",
                    "valueText": "("
                },
                "condition": {
                    "kind": "NotEqualsExpression",
                    "fullStart": 955,
                    "fullEnd": 969,
                    "start": 955,
                    "end": 969,
                    "fullWidth": 14,
                    "width": 14,
                    "left": {
                        "kind": "MemberAccessExpression",
                        "fullStart": 955,
                        "fullEnd": 964,
                        "start": 955,
                        "end": 963,
                        "fullWidth": 9,
                        "width": 8,
                        "expression": {
                            "kind": "IdentifierName",
                            "fullStart": 955,
                            "fullEnd": 956,
                            "start": 955,
                            "end": 956,
                            "fullWidth": 1,
                            "width": 1,
                            "text": "x",
                            "value": "x",
                            "valueText": "x"
                        },
                        "dotToken": {
                            "kind": "DotToken",
                            "fullStart": 956,
                            "fullEnd": 957,
                            "start": 956,
                            "end": 957,
                            "fullWidth": 1,
                            "width": 1,
                            "text": ".",
                            "value": ".",
                            "valueText": "."
                        },
                        "name": {
                            "kind": "IdentifierName",
                            "fullStart": 957,
                            "fullEnd": 964,
                            "start": 957,
                            "end": 963,
                            "fullWidth": 7,
                            "width": 6,
                            "text": "length",
                            "value": "length",
                            "valueText": "length",
                            "hasTrailingTrivia": true,
                            "trailingTrivia": [
                                {
                                    "kind": "WhitespaceTrivia",
                                    "text": " "
                                }
                            ]
                        }
                    },
                    "operatorToken": {
                        "kind": "ExclamationEqualsEqualsToken",
                        "fullStart": 964,
                        "fullEnd": 968,
                        "start": 964,
                        "end": 967,
                        "fullWidth": 4,
                        "width": 3,
                        "text": "!==",
                        "value": "!==",
                        "valueText": "!==",
                        "hasTrailingTrivia": true,
                        "trailingTrivia": [
                            {
                                "kind": "WhitespaceTrivia",
                                "text": " "
                            }
                        ]
                    },
                    "right": {
                        "kind": "NumericLiteral",
                        "fullStart": 968,
                        "fullEnd": 969,
                        "start": 968,
                        "end": 969,
                        "fullWidth": 1,
                        "width": 1,
                        "text": "3",
                        "value": 3,
                        "valueText": "3"
                    }
                },
                "closeParenToken": {
                    "kind": "CloseParenToken",
                    "fullStart": 969,
                    "fullEnd": 971,
                    "start": 969,
                    "end": 970,
                    "fullWidth": 2,
                    "width": 1,
                    "text": ")",
                    "value": ")",
                    "valueText": ")",
                    "hasTrailingTrivia": true,
                    "trailingTrivia": [
                        {
                            "kind": "WhitespaceTrivia",
                            "text": " "
                        }
                    ]
                },
                "statement": {
                    "kind": "Block",
                    "fullStart": 971,
                    "fullEnd": 1045,
                    "start": 971,
                    "end": 1044,
                    "fullWidth": 74,
                    "width": 73,
                    "openBraceToken": {
                        "kind": "OpenBraceToken",
                        "fullStart": 971,
                        "fullEnd": 973,
                        "start": 971,
                        "end": 972,
                        "fullWidth": 2,
                        "width": 1,
                        "text": "{",
                        "value": "{",
                        "valueText": "{",
                        "hasTrailingTrivia": true,
                        "hasTrailingNewLine": true,
                        "trailingTrivia": [
                            {
                                "kind": "NewLineTrivia",
                                "text": "\n"
                            }
                        ]
                    },
                    "statements": [
                        {
                            "kind": "ExpressionStatement",
                            "fullStart": 973,
                            "fullEnd": 1043,
                            "start": 975,
                            "end": 1042,
                            "fullWidth": 70,
                            "width": 67,
                            "expression": {
                                "kind": "InvocationExpression",
                                "fullStart": 973,
                                "fullEnd": 1041,
                                "start": 975,
                                "end": 1041,
                                "fullWidth": 68,
                                "width": 66,
                                "expression": {
                                    "kind": "IdentifierName",
                                    "fullStart": 973,
                                    "fullEnd": 981,
                                    "start": 975,
                                    "end": 981,
                                    "fullWidth": 8,
                                    "width": 6,
                                    "text": "$ERROR",
                                    "value": "$ERROR",
                                    "valueText": "$ERROR",
                                    "hasLeadingTrivia": true,
                                    "leadingTrivia": [
                                        {
                                            "kind": "WhitespaceTrivia",
                                            "text": "  "
                                        }
                                    ]
                                },
                                "argumentList": {
                                    "kind": "ArgumentList",
                                    "fullStart": 981,
                                    "fullEnd": 1041,
                                    "start": 981,
                                    "end": 1041,
                                    "fullWidth": 60,
                                    "width": 60,
                                    "openParenToken": {
                                        "kind": "OpenParenToken",
                                        "fullStart": 981,
                                        "fullEnd": 982,
                                        "start": 981,
                                        "end": 982,
                                        "fullWidth": 1,
                                        "width": 1,
                                        "text": "(",
                                        "value": "(",
                                        "valueText": "("
                                    },
                                    "arguments": [
                                        {
                                            "kind": "StringLiteral",
                                            "fullStart": 982,
                                            "fullEnd": 1040,
                                            "start": 982,
                                            "end": 1040,
                                            "fullWidth": 58,
                                            "width": 58,
                                            "text": "'#6: x = []; x[0] = 0; x[3] = 3; x.shift(); x.length == 3'",
                                            "value": "#6: x = []; x[0] = 0; x[3] = 3; x.shift(); x.length == 3",
                                            "valueText": "#6: x = []; x[0] = 0; x[3] = 3; x.shift(); x.length == 3"
                                        }
                                    ],
                                    "closeParenToken": {
                                        "kind": "CloseParenToken",
                                        "fullStart": 1040,
                                        "fullEnd": 1041,
                                        "start": 1040,
                                        "end": 1041,
                                        "fullWidth": 1,
                                        "width": 1,
                                        "text": ")",
                                        "value": ")",
                                        "valueText": ")"
                                    }
                                }
                            },
                            "semicolonToken": {
                                "kind": "SemicolonToken",
                                "fullStart": 1041,
                                "fullEnd": 1043,
                                "start": 1041,
                                "end": 1042,
                                "fullWidth": 2,
                                "width": 1,
                                "text": ";",
                                "value": ";",
                                "valueText": ";",
                                "hasTrailingTrivia": true,
                                "hasTrailingNewLine": true,
                                "trailingTrivia": [
                                    {
                                        "kind": "NewLineTrivia",
                                        "text": "\n"
                                    }
                                ]
                            }
                        }
                    ],
                    "closeBraceToken": {
                        "kind": "CloseBraceToken",
                        "fullStart": 1043,
                        "fullEnd": 1045,
                        "start": 1043,
                        "end": 1044,
                        "fullWidth": 2,
                        "width": 1,
                        "text": "}",
                        "value": "}",
                        "valueText": "}",
                        "hasTrailingTrivia": true,
                        "hasTrailingNewLine": true,
                        "trailingTrivia": [
                            {
                                "kind": "NewLineTrivia",
                                "text": "\n"
                            }
                        ]
                    }
                }
            },
            {
                "kind": "IfStatement",
                "fullStart": 1045,
                "fullEnd": 1158,
                "start": 1056,
                "end": 1157,
                "fullWidth": 113,
                "width": 101,
                "ifKeyword": {
                    "kind": "IfKeyword",
                    "fullStart": 1045,
                    "fullEnd": 1059,
                    "start": 1056,
                    "end": 1058,
                    "fullWidth": 14,
                    "width": 2,
                    "text": "if",
                    "value": "if",
                    "valueText": "if",
                    "hasLeadingTrivia": true,
                    "hasLeadingComment": true,
                    "hasLeadingNewLine": true,
                    "hasTrailingTrivia": true,
                    "leadingTrivia": [
                        {
                            "kind": "NewLineTrivia",
                            "text": "\n"
                        },
                        {
                            "kind": "SingleLineCommentTrivia",
                            "text": "//CHECK#7"
                        },
                        {
                            "kind": "NewLineTrivia",
                            "text": "\n"
                        }
                    ],
                    "trailingTrivia": [
                        {
                            "kind": "WhitespaceTrivia",
                            "text": " "
                        }
                    ]
                },
                "openParenToken": {
                    "kind": "OpenParenToken",
                    "fullStart": 1059,
                    "fullEnd": 1060,
                    "start": 1059,
                    "end": 1060,
                    "fullWidth": 1,
                    "width": 1,
                    "text": "(",
                    "value": "(",
                    "valueText": "("
                },
                "condition": {
                    "kind": "NotEqualsExpression",
                    "fullStart": 1060,
                    "fullEnd": 1078,
                    "start": 1060,
                    "end": 1078,
                    "fullWidth": 18,
                    "width": 18,
                    "left": {
                        "kind": "ElementAccessExpression",
                        "fullStart": 1060,
                        "fullEnd": 1065,
                        "start": 1060,
                        "end": 1064,
                        "fullWidth": 5,
                        "width": 4,
                        "expression": {
                            "kind": "IdentifierName",
                            "fullStart": 1060,
                            "fullEnd": 1061,
                            "start": 1060,
                            "end": 1061,
                            "fullWidth": 1,
                            "width": 1,
                            "text": "x",
                            "value": "x",
                            "valueText": "x"
                        },
                        "openBracketToken": {
                            "kind": "OpenBracketToken",
                            "fullStart": 1061,
                            "fullEnd": 1062,
                            "start": 1061,
                            "end": 1062,
                            "fullWidth": 1,
                            "width": 1,
                            "text": "[",
                            "value": "[",
                            "valueText": "["
                        },
                        "argumentExpression": {
                            "kind": "NumericLiteral",
                            "fullStart": 1062,
                            "fullEnd": 1063,
                            "start": 1062,
                            "end": 1063,
                            "fullWidth": 1,
                            "width": 1,
                            "text": "0",
                            "value": 0,
                            "valueText": "0"
                        },
                        "closeBracketToken": {
                            "kind": "CloseBracketToken",
                            "fullStart": 1063,
                            "fullEnd": 1065,
                            "start": 1063,
                            "end": 1064,
                            "fullWidth": 2,
                            "width": 1,
                            "text": "]",
                            "value": "]",
                            "valueText": "]",
                            "hasTrailingTrivia": true,
                            "trailingTrivia": [
                                {
                                    "kind": "WhitespaceTrivia",
                                    "text": " "
                                }
                            ]
                        }
                    },
                    "operatorToken": {
                        "kind": "ExclamationEqualsEqualsToken",
                        "fullStart": 1065,
                        "fullEnd": 1069,
                        "start": 1065,
                        "end": 1068,
                        "fullWidth": 4,
                        "width": 3,
                        "text": "!==",
                        "value": "!==",
                        "valueText": "!==",
                        "hasTrailingTrivia": true,
                        "trailingTrivia": [
                            {
                                "kind": "WhitespaceTrivia",
                                "text": " "
                            }
                        ]
                    },
                    "right": {
                        "kind": "IdentifierName",
                        "fullStart": 1069,
                        "fullEnd": 1078,
                        "start": 1069,
                        "end": 1078,
                        "fullWidth": 9,
                        "width": 9,
                        "text": "undefined",
                        "value": "undefined",
                        "valueText": "undefined"
                    }
                },
                "closeParenToken": {
                    "kind": "CloseParenToken",
                    "fullStart": 1078,
                    "fullEnd": 1080,
                    "start": 1078,
                    "end": 1079,
                    "fullWidth": 2,
                    "width": 1,
                    "text": ")",
                    "value": ")",
                    "valueText": ")",
                    "hasTrailingTrivia": true,
                    "trailingTrivia": [
                        {
                            "kind": "WhitespaceTrivia",
                            "text": " "
                        }
                    ]
                },
                "statement": {
                    "kind": "Block",
                    "fullStart": 1080,
                    "fullEnd": 1158,
                    "start": 1080,
                    "end": 1157,
                    "fullWidth": 78,
                    "width": 77,
                    "openBraceToken": {
                        "kind": "OpenBraceToken",
                        "fullStart": 1080,
                        "fullEnd": 1082,
                        "start": 1080,
                        "end": 1081,
                        "fullWidth": 2,
                        "width": 1,
                        "text": "{",
                        "value": "{",
                        "valueText": "{",
                        "hasTrailingTrivia": true,
                        "hasTrailingNewLine": true,
                        "trailingTrivia": [
                            {
                                "kind": "NewLineTrivia",
                                "text": "\n"
                            }
                        ]
                    },
                    "statements": [
                        {
                            "kind": "ExpressionStatement",
                            "fullStart": 1082,
                            "fullEnd": 1156,
                            "start": 1084,
                            "end": 1155,
                            "fullWidth": 74,
                            "width": 71,
                            "expression": {
                                "kind": "InvocationExpression",
                                "fullStart": 1082,
                                "fullEnd": 1154,
                                "start": 1084,
                                "end": 1154,
                                "fullWidth": 72,
                                "width": 70,
                                "expression": {
                                    "kind": "IdentifierName",
                                    "fullStart": 1082,
                                    "fullEnd": 1090,
                                    "start": 1084,
                                    "end": 1090,
                                    "fullWidth": 8,
                                    "width": 6,
                                    "text": "$ERROR",
                                    "value": "$ERROR",
                                    "valueText": "$ERROR",
                                    "hasLeadingTrivia": true,
                                    "leadingTrivia": [
                                        {
                                            "kind": "WhitespaceTrivia",
                                            "text": "  "
                                        }
                                    ]
                                },
                                "argumentList": {
                                    "kind": "ArgumentList",
                                    "fullStart": 1090,
                                    "fullEnd": 1154,
                                    "start": 1090,
                                    "end": 1154,
                                    "fullWidth": 64,
                                    "width": 64,
                                    "openParenToken": {
                                        "kind": "OpenParenToken",
                                        "fullStart": 1090,
                                        "fullEnd": 1091,
                                        "start": 1090,
                                        "end": 1091,
                                        "fullWidth": 1,
                                        "width": 1,
                                        "text": "(",
                                        "value": "(",
                                        "valueText": "("
                                    },
                                    "arguments": [
                                        {
                                            "kind": "StringLiteral",
                                            "fullStart": 1091,
                                            "fullEnd": 1153,
                                            "start": 1091,
                                            "end": 1153,
                                            "fullWidth": 62,
                                            "width": 62,
                                            "text": "'#7: x = []; x[0] = 0; x[3] = 3; x.shift(); x[0] == undefined'",
                                            "value": "#7: x = []; x[0] = 0; x[3] = 3; x.shift(); x[0] == undefined",
                                            "valueText": "#7: x = []; x[0] = 0; x[3] = 3; x.shift(); x[0] == undefined"
                                        }
                                    ],
                                    "closeParenToken": {
                                        "kind": "CloseParenToken",
                                        "fullStart": 1153,
                                        "fullEnd": 1154,
                                        "start": 1153,
                                        "end": 1154,
                                        "fullWidth": 1,
                                        "width": 1,
                                        "text": ")",
                                        "value": ")",
                                        "valueText": ")"
                                    }
                                }
                            },
                            "semicolonToken": {
                                "kind": "SemicolonToken",
                                "fullStart": 1154,
                                "fullEnd": 1156,
                                "start": 1154,
                                "end": 1155,
                                "fullWidth": 2,
                                "width": 1,
                                "text": ";",
                                "value": ";",
                                "valueText": ";",
                                "hasTrailingTrivia": true,
                                "hasTrailingNewLine": true,
                                "trailingTrivia": [
                                    {
                                        "kind": "NewLineTrivia",
                                        "text": "\n"
                                    }
                                ]
                            }
                        }
                    ],
                    "closeBraceToken": {
                        "kind": "CloseBraceToken",
                        "fullStart": 1156,
                        "fullEnd": 1158,
                        "start": 1156,
                        "end": 1157,
                        "fullWidth": 2,
                        "width": 1,
                        "text": "}",
                        "value": "}",
                        "valueText": "}",
                        "hasTrailingTrivia": true,
                        "hasTrailingNewLine": true,
                        "trailingTrivia": [
                            {
                                "kind": "NewLineTrivia",
                                "text": "\n"
                            }
                        ]
                    }
                }
            },
            {
                "kind": "IfStatement",
                "fullStart": 1158,
                "fullEnd": 1272,
                "start": 1169,
                "end": 1271,
                "fullWidth": 114,
                "width": 102,
                "ifKeyword": {
                    "kind": "IfKeyword",
                    "fullStart": 1158,
                    "fullEnd": 1172,
                    "start": 1169,
                    "end": 1171,
                    "fullWidth": 14,
                    "width": 2,
                    "text": "if",
                    "value": "if",
                    "valueText": "if",
                    "hasLeadingTrivia": true,
                    "hasLeadingComment": true,
                    "hasLeadingNewLine": true,
                    "hasTrailingTrivia": true,
                    "leadingTrivia": [
                        {
                            "kind": "NewLineTrivia",
                            "text": "\n"
                        },
                        {
                            "kind": "SingleLineCommentTrivia",
                            "text": "//CHECK#8"
                        },
                        {
                            "kind": "NewLineTrivia",
                            "text": "\n"
                        }
                    ],
                    "trailingTrivia": [
                        {
                            "kind": "WhitespaceTrivia",
                            "text": " "
                        }
                    ]
                },
                "openParenToken": {
                    "kind": "OpenParenToken",
                    "fullStart": 1172,
                    "fullEnd": 1173,
                    "start": 1172,
                    "end": 1173,
                    "fullWidth": 1,
                    "width": 1,
                    "text": "(",
                    "value": "(",
                    "valueText": "("
                },
                "condition": {
                    "kind": "NotEqualsExpression",
                    "fullStart": 1173,
                    "fullEnd": 1192,
                    "start": 1173,
                    "end": 1192,
                    "fullWidth": 19,
                    "width": 19,
                    "left": {
                        "kind": "ElementAccessExpression",
                        "fullStart": 1173,
                        "fullEnd": 1179,
                        "start": 1173,
                        "end": 1178,
                        "fullWidth": 6,
                        "width": 5,
                        "expression": {
                            "kind": "IdentifierName",
                            "fullStart": 1173,
                            "fullEnd": 1174,
                            "start": 1173,
                            "end": 1174,
                            "fullWidth": 1,
                            "width": 1,
                            "text": "x",
                            "value": "x",
                            "valueText": "x"
                        },
                        "openBracketToken": {
                            "kind": "OpenBracketToken",
                            "fullStart": 1174,
                            "fullEnd": 1175,
                            "start": 1174,
                            "end": 1175,
                            "fullWidth": 1,
                            "width": 1,
                            "text": "[",
                            "value": "[",
                            "valueText": "["
                        },
                        "argumentExpression": {
                            "kind": "NumericLiteral",
                            "fullStart": 1175,
                            "fullEnd": 1177,
                            "start": 1175,
                            "end": 1177,
                            "fullWidth": 2,
                            "width": 2,
                            "text": "12",
                            "value": 12,
                            "valueText": "12"
                        },
                        "closeBracketToken": {
                            "kind": "CloseBracketToken",
                            "fullStart": 1177,
                            "fullEnd": 1179,
                            "start": 1177,
                            "end": 1178,
                            "fullWidth": 2,
                            "width": 1,
                            "text": "]",
                            "value": "]",
                            "valueText": "]",
                            "hasTrailingTrivia": true,
                            "trailingTrivia": [
                                {
                                    "kind": "WhitespaceTrivia",
                                    "text": " "
                                }
                            ]
                        }
                    },
                    "operatorToken": {
                        "kind": "ExclamationEqualsEqualsToken",
                        "fullStart": 1179,
                        "fullEnd": 1183,
                        "start": 1179,
                        "end": 1182,
                        "fullWidth": 4,
                        "width": 3,
                        "text": "!==",
                        "value": "!==",
                        "valueText": "!==",
                        "hasTrailingTrivia": true,
                        "trailingTrivia": [
                            {
                                "kind": "WhitespaceTrivia",
                                "text": " "
                            }
                        ]
                    },
                    "right": {
                        "kind": "IdentifierName",
                        "fullStart": 1183,
                        "fullEnd": 1192,
                        "start": 1183,
                        "end": 1192,
                        "fullWidth": 9,
                        "width": 9,
                        "text": "undefined",
                        "value": "undefined",
                        "valueText": "undefined"
                    }
                },
                "closeParenToken": {
                    "kind": "CloseParenToken",
                    "fullStart": 1192,
                    "fullEnd": 1194,
                    "start": 1192,
                    "end": 1193,
                    "fullWidth": 2,
                    "width": 1,
                    "text": ")",
                    "value": ")",
                    "valueText": ")",
                    "hasTrailingTrivia": true,
                    "trailingTrivia": [
                        {
                            "kind": "WhitespaceTrivia",
                            "text": " "
                        }
                    ]
                },
                "statement": {
                    "kind": "Block",
                    "fullStart": 1194,
                    "fullEnd": 1272,
                    "start": 1194,
                    "end": 1271,
                    "fullWidth": 78,
                    "width": 77,
                    "openBraceToken": {
                        "kind": "OpenBraceToken",
                        "fullStart": 1194,
                        "fullEnd": 1196,
                        "start": 1194,
                        "end": 1195,
                        "fullWidth": 2,
                        "width": 1,
                        "text": "{",
                        "value": "{",
                        "valueText": "{",
                        "hasTrailingTrivia": true,
                        "hasTrailingNewLine": true,
                        "trailingTrivia": [
                            {
                                "kind": "NewLineTrivia",
                                "text": "\n"
                            }
                        ]
                    },
                    "statements": [
                        {
                            "kind": "ExpressionStatement",
                            "fullStart": 1196,
                            "fullEnd": 1270,
                            "start": 1198,
                            "end": 1269,
                            "fullWidth": 74,
                            "width": 71,
                            "expression": {
                                "kind": "InvocationExpression",
                                "fullStart": 1196,
                                "fullEnd": 1268,
                                "start": 1198,
                                "end": 1268,
                                "fullWidth": 72,
                                "width": 70,
                                "expression": {
                                    "kind": "IdentifierName",
                                    "fullStart": 1196,
                                    "fullEnd": 1204,
                                    "start": 1198,
                                    "end": 1204,
                                    "fullWidth": 8,
                                    "width": 6,
                                    "text": "$ERROR",
                                    "value": "$ERROR",
                                    "valueText": "$ERROR",
                                    "hasLeadingTrivia": true,
                                    "leadingTrivia": [
                                        {
                                            "kind": "WhitespaceTrivia",
                                            "text": "  "
                                        }
                                    ]
                                },
                                "argumentList": {
                                    "kind": "ArgumentList",
                                    "fullStart": 1204,
                                    "fullEnd": 1268,
                                    "start": 1204,
                                    "end": 1268,
                                    "fullWidth": 64,
                                    "width": 64,
                                    "openParenToken": {
                                        "kind": "OpenParenToken",
                                        "fullStart": 1204,
                                        "fullEnd": 1205,
                                        "start": 1204,
                                        "end": 1205,
                                        "fullWidth": 1,
                                        "width": 1,
                                        "text": "(",
                                        "value": "(",
                                        "valueText": "("
                                    },
                                    "arguments": [
                                        {
                                            "kind": "StringLiteral",
                                            "fullStart": 1205,
                                            "fullEnd": 1267,
                                            "start": 1205,
                                            "end": 1267,
                                            "fullWidth": 62,
                                            "width": 62,
                                            "text": "'#8: x = []; x[0] = 0; x[3] = 3; x.shift(); x[1] == undefined'",
                                            "value": "#8: x = []; x[0] = 0; x[3] = 3; x.shift(); x[1] == undefined",
                                            "valueText": "#8: x = []; x[0] = 0; x[3] = 3; x.shift(); x[1] == undefined"
                                        }
                                    ],
                                    "closeParenToken": {
                                        "kind": "CloseParenToken",
                                        "fullStart": 1267,
                                        "fullEnd": 1268,
                                        "start": 1267,
                                        "end": 1268,
                                        "fullWidth": 1,
                                        "width": 1,
                                        "text": ")",
                                        "value": ")",
                                        "valueText": ")"
                                    }
                                }
                            },
                            "semicolonToken": {
                                "kind": "SemicolonToken",
                                "fullStart": 1268,
                                "fullEnd": 1270,
                                "start": 1268,
                                "end": 1269,
                                "fullWidth": 2,
                                "width": 1,
                                "text": ";",
                                "value": ";",
                                "valueText": ";",
                                "hasTrailingTrivia": true,
                                "hasTrailingNewLine": true,
                                "trailingTrivia": [
                                    {
                                        "kind": "NewLineTrivia",
                                        "text": "\n"
                                    }
                                ]
                            }
                        }
                    ],
                    "closeBraceToken": {
                        "kind": "CloseBraceToken",
                        "fullStart": 1270,
                        "fullEnd": 1272,
                        "start": 1270,
                        "end": 1271,
                        "fullWidth": 2,
                        "width": 1,
                        "text": "}",
                        "value": "}",
                        "valueText": "}",
                        "hasTrailingTrivia": true,
                        "hasTrailingNewLine": true,
                        "trailingTrivia": [
                            {
                                "kind": "NewLineTrivia",
                                "text": "\n"
                            }
                        ]
                    }
                }
            },
            {
                "kind": "ExpressionStatement",
                "fullStart": 1272,
                "fullEnd": 1297,
                "start": 1283,
                "end": 1296,
                "fullWidth": 25,
                "width": 13,
                "expression": {
                    "kind": "AssignmentExpression",
                    "fullStart": 1272,
                    "fullEnd": 1295,
                    "start": 1283,
                    "end": 1295,
                    "fullWidth": 23,
                    "width": 12,
                    "left": {
                        "kind": "MemberAccessExpression",
                        "fullStart": 1272,
                        "fullEnd": 1292,
                        "start": 1283,
                        "end": 1291,
                        "fullWidth": 20,
                        "width": 8,
                        "expression": {
                            "kind": "IdentifierName",
                            "fullStart": 1272,
                            "fullEnd": 1284,
                            "start": 1283,
                            "end": 1284,
                            "fullWidth": 12,
                            "width": 1,
                            "text": "x",
                            "value": "x",
                            "valueText": "x",
                            "hasLeadingTrivia": true,
                            "hasLeadingComment": true,
                            "hasLeadingNewLine": true,
                            "leadingTrivia": [
                                {
                                    "kind": "NewLineTrivia",
                                    "text": "\n"
                                },
                                {
                                    "kind": "SingleLineCommentTrivia",
                                    "text": "//CHECK#9"
                                },
                                {
                                    "kind": "NewLineTrivia",
                                    "text": "\n"
                                }
                            ]
                        },
                        "dotToken": {
                            "kind": "DotToken",
                            "fullStart": 1284,
                            "fullEnd": 1285,
                            "start": 1284,
                            "end": 1285,
                            "fullWidth": 1,
                            "width": 1,
                            "text": ".",
                            "value": ".",
                            "valueText": "."
                        },
                        "name": {
                            "kind": "IdentifierName",
                            "fullStart": 1285,
                            "fullEnd": 1292,
                            "start": 1285,
                            "end": 1291,
                            "fullWidth": 7,
                            "width": 6,
                            "text": "length",
                            "value": "length",
                            "valueText": "length",
                            "hasTrailingTrivia": true,
                            "trailingTrivia": [
                                {
                                    "kind": "WhitespaceTrivia",
                                    "text": " "
                                }
                            ]
                        }
                    },
                    "operatorToken": {
                        "kind": "EqualsToken",
                        "fullStart": 1292,
                        "fullEnd": 1294,
                        "start": 1292,
                        "end": 1293,
                        "fullWidth": 2,
                        "width": 1,
                        "text": "=",
                        "value": "=",
                        "valueText": "=",
                        "hasTrailingTrivia": true,
                        "trailingTrivia": [
                            {
                                "kind": "WhitespaceTrivia",
                                "text": " "
                            }
                        ]
                    },
                    "right": {
                        "kind": "NumericLiteral",
                        "fullStart": 1294,
                        "fullEnd": 1295,
                        "start": 1294,
                        "end": 1295,
                        "fullWidth": 1,
                        "width": 1,
                        "text": "1",
                        "value": 1,
                        "valueText": "1"
                    }
                },
                "semicolonToken": {
                    "kind": "SemicolonToken",
                    "fullStart": 1295,
                    "fullEnd": 1297,
                    "start": 1295,
                    "end": 1296,
                    "fullWidth": 2,
                    "width": 1,
                    "text": ";",
                    "value": ";",
                    "valueText": ";",
                    "hasTrailingTrivia": true,
                    "hasTrailingNewLine": true,
                    "trailingTrivia": [
                        {
                            "kind": "NewLineTrivia",
                            "text": "\n"
                        }
                    ]
                }
            },
            {
                "kind": "VariableStatement",
                "fullStart": 1297,
                "fullEnd": 1320,
                "start": 1297,
                "end": 1319,
                "fullWidth": 23,
                "width": 22,
                "modifiers": [],
                "variableDeclaration": {
                    "kind": "VariableDeclaration",
                    "fullStart": 1297,
                    "fullEnd": 1318,
                    "start": 1297,
                    "end": 1318,
                    "fullWidth": 21,
                    "width": 21,
                    "varKeyword": {
                        "kind": "VarKeyword",
                        "fullStart": 1297,
                        "fullEnd": 1301,
                        "start": 1297,
                        "end": 1300,
                        "fullWidth": 4,
                        "width": 3,
                        "text": "var",
                        "value": "var",
                        "valueText": "var",
                        "hasTrailingTrivia": true,
                        "trailingTrivia": [
                            {
                                "kind": "WhitespaceTrivia",
                                "text": " "
                            }
                        ]
                    },
                    "variableDeclarators": [
                        {
                            "kind": "VariableDeclarator",
                            "fullStart": 1301,
                            "fullEnd": 1318,
                            "start": 1301,
                            "end": 1318,
                            "fullWidth": 17,
<<<<<<< HEAD
                            "width": 17,
                            "identifier": {
=======
                            "propertyName": {
>>>>>>> 85e84683
                                "kind": "IdentifierName",
                                "fullStart": 1301,
                                "fullEnd": 1307,
                                "start": 1301,
                                "end": 1306,
                                "fullWidth": 6,
                                "width": 5,
                                "text": "shift",
                                "value": "shift",
                                "valueText": "shift",
                                "hasTrailingTrivia": true,
                                "trailingTrivia": [
                                    {
                                        "kind": "WhitespaceTrivia",
                                        "text": " "
                                    }
                                ]
                            },
                            "equalsValueClause": {
                                "kind": "EqualsValueClause",
                                "fullStart": 1307,
                                "fullEnd": 1318,
                                "start": 1307,
                                "end": 1318,
                                "fullWidth": 11,
                                "width": 11,
                                "equalsToken": {
                                    "kind": "EqualsToken",
                                    "fullStart": 1307,
                                    "fullEnd": 1309,
                                    "start": 1307,
                                    "end": 1308,
                                    "fullWidth": 2,
                                    "width": 1,
                                    "text": "=",
                                    "value": "=",
                                    "valueText": "=",
                                    "hasTrailingTrivia": true,
                                    "trailingTrivia": [
                                        {
                                            "kind": "WhitespaceTrivia",
                                            "text": " "
                                        }
                                    ]
                                },
                                "value": {
                                    "kind": "InvocationExpression",
                                    "fullStart": 1309,
                                    "fullEnd": 1318,
                                    "start": 1309,
                                    "end": 1318,
                                    "fullWidth": 9,
                                    "width": 9,
                                    "expression": {
                                        "kind": "MemberAccessExpression",
                                        "fullStart": 1309,
                                        "fullEnd": 1316,
                                        "start": 1309,
                                        "end": 1316,
                                        "fullWidth": 7,
                                        "width": 7,
                                        "expression": {
                                            "kind": "IdentifierName",
                                            "fullStart": 1309,
                                            "fullEnd": 1310,
                                            "start": 1309,
                                            "end": 1310,
                                            "fullWidth": 1,
                                            "width": 1,
                                            "text": "x",
                                            "value": "x",
                                            "valueText": "x"
                                        },
                                        "dotToken": {
                                            "kind": "DotToken",
                                            "fullStart": 1310,
                                            "fullEnd": 1311,
                                            "start": 1310,
                                            "end": 1311,
                                            "fullWidth": 1,
                                            "width": 1,
                                            "text": ".",
                                            "value": ".",
                                            "valueText": "."
                                        },
                                        "name": {
                                            "kind": "IdentifierName",
                                            "fullStart": 1311,
                                            "fullEnd": 1316,
                                            "start": 1311,
                                            "end": 1316,
                                            "fullWidth": 5,
                                            "width": 5,
                                            "text": "shift",
                                            "value": "shift",
                                            "valueText": "shift"
                                        }
                                    },
                                    "argumentList": {
                                        "kind": "ArgumentList",
                                        "fullStart": 1316,
                                        "fullEnd": 1318,
                                        "start": 1316,
                                        "end": 1318,
                                        "fullWidth": 2,
                                        "width": 2,
                                        "openParenToken": {
                                            "kind": "OpenParenToken",
                                            "fullStart": 1316,
                                            "fullEnd": 1317,
                                            "start": 1316,
                                            "end": 1317,
                                            "fullWidth": 1,
                                            "width": 1,
                                            "text": "(",
                                            "value": "(",
                                            "valueText": "("
                                        },
                                        "arguments": [],
                                        "closeParenToken": {
                                            "kind": "CloseParenToken",
                                            "fullStart": 1317,
                                            "fullEnd": 1318,
                                            "start": 1317,
                                            "end": 1318,
                                            "fullWidth": 1,
                                            "width": 1,
                                            "text": ")",
                                            "value": ")",
                                            "valueText": ")"
                                        }
                                    }
                                }
                            }
                        }
                    ]
                },
                "semicolonToken": {
                    "kind": "SemicolonToken",
                    "fullStart": 1318,
                    "fullEnd": 1320,
                    "start": 1318,
                    "end": 1319,
                    "fullWidth": 2,
                    "width": 1,
                    "text": ";",
                    "value": ";",
                    "valueText": ";",
                    "hasTrailingTrivia": true,
                    "hasTrailingNewLine": true,
                    "trailingTrivia": [
                        {
                            "kind": "NewLineTrivia",
                            "text": "\n"
                        }
                    ]
                }
            },
            {
                "kind": "IfStatement",
                "fullStart": 1320,
                "fullEnd": 1463,
                "start": 1320,
                "end": 1462,
                "fullWidth": 143,
                "width": 142,
                "ifKeyword": {
                    "kind": "IfKeyword",
                    "fullStart": 1320,
                    "fullEnd": 1323,
                    "start": 1320,
                    "end": 1322,
                    "fullWidth": 3,
                    "width": 2,
                    "text": "if",
                    "value": "if",
                    "valueText": "if",
                    "hasTrailingTrivia": true,
                    "trailingTrivia": [
                        {
                            "kind": "WhitespaceTrivia",
                            "text": " "
                        }
                    ]
                },
                "openParenToken": {
                    "kind": "OpenParenToken",
                    "fullStart": 1323,
                    "fullEnd": 1324,
                    "start": 1323,
                    "end": 1324,
                    "fullWidth": 1,
                    "width": 1,
                    "text": "(",
                    "value": "(",
                    "valueText": "("
                },
                "condition": {
                    "kind": "NotEqualsExpression",
                    "fullStart": 1324,
                    "fullEnd": 1343,
                    "start": 1324,
                    "end": 1343,
                    "fullWidth": 19,
                    "width": 19,
                    "left": {
                        "kind": "IdentifierName",
                        "fullStart": 1324,
                        "fullEnd": 1330,
                        "start": 1324,
                        "end": 1329,
                        "fullWidth": 6,
                        "width": 5,
                        "text": "shift",
                        "value": "shift",
                        "valueText": "shift",
                        "hasTrailingTrivia": true,
                        "trailingTrivia": [
                            {
                                "kind": "WhitespaceTrivia",
                                "text": " "
                            }
                        ]
                    },
                    "operatorToken": {
                        "kind": "ExclamationEqualsEqualsToken",
                        "fullStart": 1330,
                        "fullEnd": 1334,
                        "start": 1330,
                        "end": 1333,
                        "fullWidth": 4,
                        "width": 3,
                        "text": "!==",
                        "value": "!==",
                        "valueText": "!==",
                        "hasTrailingTrivia": true,
                        "trailingTrivia": [
                            {
                                "kind": "WhitespaceTrivia",
                                "text": " "
                            }
                        ]
                    },
                    "right": {
                        "kind": "IdentifierName",
                        "fullStart": 1334,
                        "fullEnd": 1343,
                        "start": 1334,
                        "end": 1343,
                        "fullWidth": 9,
                        "width": 9,
                        "text": "undefined",
                        "value": "undefined",
                        "valueText": "undefined"
                    }
                },
                "closeParenToken": {
                    "kind": "CloseParenToken",
                    "fullStart": 1343,
                    "fullEnd": 1345,
                    "start": 1343,
                    "end": 1344,
                    "fullWidth": 2,
                    "width": 1,
                    "text": ")",
                    "value": ")",
                    "valueText": ")",
                    "hasTrailingTrivia": true,
                    "trailingTrivia": [
                        {
                            "kind": "WhitespaceTrivia",
                            "text": " "
                        }
                    ]
                },
                "statement": {
                    "kind": "Block",
                    "fullStart": 1345,
                    "fullEnd": 1463,
                    "start": 1345,
                    "end": 1462,
                    "fullWidth": 118,
                    "width": 117,
                    "openBraceToken": {
                        "kind": "OpenBraceToken",
                        "fullStart": 1345,
                        "fullEnd": 1347,
                        "start": 1345,
                        "end": 1346,
                        "fullWidth": 2,
                        "width": 1,
                        "text": "{",
                        "value": "{",
                        "valueText": "{",
                        "hasTrailingTrivia": true,
                        "hasTrailingNewLine": true,
                        "trailingTrivia": [
                            {
                                "kind": "NewLineTrivia",
                                "text": "\n"
                            }
                        ]
                    },
                    "statements": [
                        {
                            "kind": "ExpressionStatement",
                            "fullStart": 1347,
                            "fullEnd": 1461,
                            "start": 1349,
                            "end": 1460,
                            "fullWidth": 114,
                            "width": 111,
                            "expression": {
                                "kind": "InvocationExpression",
                                "fullStart": 1347,
                                "fullEnd": 1459,
                                "start": 1349,
                                "end": 1459,
                                "fullWidth": 112,
                                "width": 110,
                                "expression": {
                                    "kind": "IdentifierName",
                                    "fullStart": 1347,
                                    "fullEnd": 1355,
                                    "start": 1349,
                                    "end": 1355,
                                    "fullWidth": 8,
                                    "width": 6,
                                    "text": "$ERROR",
                                    "value": "$ERROR",
                                    "valueText": "$ERROR",
                                    "hasLeadingTrivia": true,
                                    "leadingTrivia": [
                                        {
                                            "kind": "WhitespaceTrivia",
                                            "text": "  "
                                        }
                                    ]
                                },
                                "argumentList": {
                                    "kind": "ArgumentList",
                                    "fullStart": 1355,
                                    "fullEnd": 1459,
                                    "start": 1355,
                                    "end": 1459,
                                    "fullWidth": 104,
                                    "width": 104,
                                    "openParenToken": {
                                        "kind": "OpenParenToken",
                                        "fullStart": 1355,
                                        "fullEnd": 1356,
                                        "start": 1355,
                                        "end": 1356,
                                        "fullWidth": 1,
                                        "width": 1,
                                        "text": "(",
                                        "value": "(",
                                        "valueText": "("
                                    },
                                    "arguments": [
                                        {
                                            "kind": "AddExpression",
                                            "fullStart": 1356,
                                            "fullEnd": 1458,
                                            "start": 1356,
                                            "end": 1458,
                                            "fullWidth": 102,
                                            "width": 102,
                                            "left": {
                                                "kind": "StringLiteral",
                                                "fullStart": 1356,
                                                "fullEnd": 1449,
                                                "start": 1356,
                                                "end": 1448,
                                                "fullWidth": 93,
                                                "width": 92,
                                                "text": "'#9: x = []; x[0] = 0; x[3] = 3; x.shift(); x.length = 1; x.shift() === undefined. Actual: '",
                                                "value": "#9: x = []; x[0] = 0; x[3] = 3; x.shift(); x.length = 1; x.shift() === undefined. Actual: ",
                                                "valueText": "#9: x = []; x[0] = 0; x[3] = 3; x.shift(); x.length = 1; x.shift() === undefined. Actual: ",
                                                "hasTrailingTrivia": true,
                                                "trailingTrivia": [
                                                    {
                                                        "kind": "WhitespaceTrivia",
                                                        "text": " "
                                                    }
                                                ]
                                            },
                                            "operatorToken": {
                                                "kind": "PlusToken",
                                                "fullStart": 1449,
                                                "fullEnd": 1451,
                                                "start": 1449,
                                                "end": 1450,
                                                "fullWidth": 2,
                                                "width": 1,
                                                "text": "+",
                                                "value": "+",
                                                "valueText": "+",
                                                "hasTrailingTrivia": true,
                                                "trailingTrivia": [
                                                    {
                                                        "kind": "WhitespaceTrivia",
                                                        "text": " "
                                                    }
                                                ]
                                            },
                                            "right": {
                                                "kind": "ParenthesizedExpression",
                                                "fullStart": 1451,
                                                "fullEnd": 1458,
                                                "start": 1451,
                                                "end": 1458,
                                                "fullWidth": 7,
                                                "width": 7,
                                                "openParenToken": {
                                                    "kind": "OpenParenToken",
                                                    "fullStart": 1451,
                                                    "fullEnd": 1452,
                                                    "start": 1451,
                                                    "end": 1452,
                                                    "fullWidth": 1,
                                                    "width": 1,
                                                    "text": "(",
                                                    "value": "(",
                                                    "valueText": "("
                                                },
                                                "expression": {
                                                    "kind": "IdentifierName",
                                                    "fullStart": 1452,
                                                    "fullEnd": 1457,
                                                    "start": 1452,
                                                    "end": 1457,
                                                    "fullWidth": 5,
                                                    "width": 5,
                                                    "text": "shift",
                                                    "value": "shift",
                                                    "valueText": "shift"
                                                },
                                                "closeParenToken": {
                                                    "kind": "CloseParenToken",
                                                    "fullStart": 1457,
                                                    "fullEnd": 1458,
                                                    "start": 1457,
                                                    "end": 1458,
                                                    "fullWidth": 1,
                                                    "width": 1,
                                                    "text": ")",
                                                    "value": ")",
                                                    "valueText": ")"
                                                }
                                            }
                                        }
                                    ],
                                    "closeParenToken": {
                                        "kind": "CloseParenToken",
                                        "fullStart": 1458,
                                        "fullEnd": 1459,
                                        "start": 1458,
                                        "end": 1459,
                                        "fullWidth": 1,
                                        "width": 1,
                                        "text": ")",
                                        "value": ")",
                                        "valueText": ")"
                                    }
                                }
                            },
                            "semicolonToken": {
                                "kind": "SemicolonToken",
                                "fullStart": 1459,
                                "fullEnd": 1461,
                                "start": 1459,
                                "end": 1460,
                                "fullWidth": 2,
                                "width": 1,
                                "text": ";",
                                "value": ";",
                                "valueText": ";",
                                "hasTrailingTrivia": true,
                                "hasTrailingNewLine": true,
                                "trailingTrivia": [
                                    {
                                        "kind": "NewLineTrivia",
                                        "text": "\n"
                                    }
                                ]
                            }
                        }
                    ],
                    "closeBraceToken": {
                        "kind": "CloseBraceToken",
                        "fullStart": 1461,
                        "fullEnd": 1463,
                        "start": 1461,
                        "end": 1462,
                        "fullWidth": 2,
                        "width": 1,
                        "text": "}",
                        "value": "}",
                        "valueText": "}",
                        "hasTrailingTrivia": true,
                        "hasTrailingNewLine": true,
                        "trailingTrivia": [
                            {
                                "kind": "NewLineTrivia",
                                "text": "\n"
                            }
                        ]
                    }
                }
            },
            {
                "kind": "IfStatement",
                "fullStart": 1463,
                "fullEnd": 1619,
                "start": 1475,
                "end": 1618,
                "fullWidth": 156,
                "width": 143,
                "ifKeyword": {
                    "kind": "IfKeyword",
                    "fullStart": 1463,
                    "fullEnd": 1478,
                    "start": 1475,
                    "end": 1477,
                    "fullWidth": 15,
                    "width": 2,
                    "text": "if",
                    "value": "if",
                    "valueText": "if",
                    "hasLeadingTrivia": true,
                    "hasLeadingComment": true,
                    "hasLeadingNewLine": true,
                    "hasTrailingTrivia": true,
                    "leadingTrivia": [
                        {
                            "kind": "NewLineTrivia",
                            "text": "\n"
                        },
                        {
                            "kind": "SingleLineCommentTrivia",
                            "text": "//CHECK#10"
                        },
                        {
                            "kind": "NewLineTrivia",
                            "text": "\n"
                        }
                    ],
                    "trailingTrivia": [
                        {
                            "kind": "WhitespaceTrivia",
                            "text": " "
                        }
                    ]
                },
                "openParenToken": {
                    "kind": "OpenParenToken",
                    "fullStart": 1478,
                    "fullEnd": 1479,
                    "start": 1478,
                    "end": 1479,
                    "fullWidth": 1,
                    "width": 1,
                    "text": "(",
                    "value": "(",
                    "valueText": "("
                },
                "condition": {
                    "kind": "NotEqualsExpression",
                    "fullStart": 1479,
                    "fullEnd": 1493,
                    "start": 1479,
                    "end": 1493,
                    "fullWidth": 14,
                    "width": 14,
                    "left": {
                        "kind": "MemberAccessExpression",
                        "fullStart": 1479,
                        "fullEnd": 1488,
                        "start": 1479,
                        "end": 1487,
                        "fullWidth": 9,
                        "width": 8,
                        "expression": {
                            "kind": "IdentifierName",
                            "fullStart": 1479,
                            "fullEnd": 1480,
                            "start": 1479,
                            "end": 1480,
                            "fullWidth": 1,
                            "width": 1,
                            "text": "x",
                            "value": "x",
                            "valueText": "x"
                        },
                        "dotToken": {
                            "kind": "DotToken",
                            "fullStart": 1480,
                            "fullEnd": 1481,
                            "start": 1480,
                            "end": 1481,
                            "fullWidth": 1,
                            "width": 1,
                            "text": ".",
                            "value": ".",
                            "valueText": "."
                        },
                        "name": {
                            "kind": "IdentifierName",
                            "fullStart": 1481,
                            "fullEnd": 1488,
                            "start": 1481,
                            "end": 1487,
                            "fullWidth": 7,
                            "width": 6,
                            "text": "length",
                            "value": "length",
                            "valueText": "length",
                            "hasTrailingTrivia": true,
                            "trailingTrivia": [
                                {
                                    "kind": "WhitespaceTrivia",
                                    "text": " "
                                }
                            ]
                        }
                    },
                    "operatorToken": {
                        "kind": "ExclamationEqualsEqualsToken",
                        "fullStart": 1488,
                        "fullEnd": 1492,
                        "start": 1488,
                        "end": 1491,
                        "fullWidth": 4,
                        "width": 3,
                        "text": "!==",
                        "value": "!==",
                        "valueText": "!==",
                        "hasTrailingTrivia": true,
                        "trailingTrivia": [
                            {
                                "kind": "WhitespaceTrivia",
                                "text": " "
                            }
                        ]
                    },
                    "right": {
                        "kind": "NumericLiteral",
                        "fullStart": 1492,
                        "fullEnd": 1493,
                        "start": 1492,
                        "end": 1493,
                        "fullWidth": 1,
                        "width": 1,
                        "text": "0",
                        "value": 0,
                        "valueText": "0"
                    }
                },
                "closeParenToken": {
                    "kind": "CloseParenToken",
                    "fullStart": 1493,
                    "fullEnd": 1495,
                    "start": 1493,
                    "end": 1494,
                    "fullWidth": 2,
                    "width": 1,
                    "text": ")",
                    "value": ")",
                    "valueText": ")",
                    "hasTrailingTrivia": true,
                    "trailingTrivia": [
                        {
                            "kind": "WhitespaceTrivia",
                            "text": " "
                        }
                    ]
                },
                "statement": {
                    "kind": "Block",
                    "fullStart": 1495,
                    "fullEnd": 1619,
                    "start": 1495,
                    "end": 1618,
                    "fullWidth": 124,
                    "width": 123,
                    "openBraceToken": {
                        "kind": "OpenBraceToken",
                        "fullStart": 1495,
                        "fullEnd": 1497,
                        "start": 1495,
                        "end": 1496,
                        "fullWidth": 2,
                        "width": 1,
                        "text": "{",
                        "value": "{",
                        "valueText": "{",
                        "hasTrailingTrivia": true,
                        "hasTrailingNewLine": true,
                        "trailingTrivia": [
                            {
                                "kind": "NewLineTrivia",
                                "text": "\n"
                            }
                        ]
                    },
                    "statements": [
                        {
                            "kind": "ExpressionStatement",
                            "fullStart": 1497,
                            "fullEnd": 1617,
                            "start": 1499,
                            "end": 1616,
                            "fullWidth": 120,
                            "width": 117,
                            "expression": {
                                "kind": "InvocationExpression",
                                "fullStart": 1497,
                                "fullEnd": 1615,
                                "start": 1499,
                                "end": 1615,
                                "fullWidth": 118,
                                "width": 116,
                                "expression": {
                                    "kind": "IdentifierName",
                                    "fullStart": 1497,
                                    "fullEnd": 1505,
                                    "start": 1499,
                                    "end": 1505,
                                    "fullWidth": 8,
                                    "width": 6,
                                    "text": "$ERROR",
                                    "value": "$ERROR",
                                    "valueText": "$ERROR",
                                    "hasLeadingTrivia": true,
                                    "leadingTrivia": [
                                        {
                                            "kind": "WhitespaceTrivia",
                                            "text": "  "
                                        }
                                    ]
                                },
                                "argumentList": {
                                    "kind": "ArgumentList",
                                    "fullStart": 1505,
                                    "fullEnd": 1615,
                                    "start": 1505,
                                    "end": 1615,
                                    "fullWidth": 110,
                                    "width": 110,
                                    "openParenToken": {
                                        "kind": "OpenParenToken",
                                        "fullStart": 1505,
                                        "fullEnd": 1506,
                                        "start": 1505,
                                        "end": 1506,
                                        "fullWidth": 1,
                                        "width": 1,
                                        "text": "(",
                                        "value": "(",
                                        "valueText": "("
                                    },
                                    "arguments": [
                                        {
                                            "kind": "AddExpression",
                                            "fullStart": 1506,
                                            "fullEnd": 1614,
                                            "start": 1506,
                                            "end": 1614,
                                            "fullWidth": 108,
                                            "width": 108,
                                            "left": {
                                                "kind": "StringLiteral",
                                                "fullStart": 1506,
                                                "fullEnd": 1602,
                                                "start": 1506,
                                                "end": 1601,
                                                "fullWidth": 96,
                                                "width": 95,
                                                "text": "'#10: x = []; x[0] = 0; x[3] = 3; x.shift(); x.length = 1; x.shift(); x.length === 0. Actual: '",
                                                "value": "#10: x = []; x[0] = 0; x[3] = 3; x.shift(); x.length = 1; x.shift(); x.length === 0. Actual: ",
                                                "valueText": "#10: x = []; x[0] = 0; x[3] = 3; x.shift(); x.length = 1; x.shift(); x.length === 0. Actual: ",
                                                "hasTrailingTrivia": true,
                                                "trailingTrivia": [
                                                    {
                                                        "kind": "WhitespaceTrivia",
                                                        "text": " "
                                                    }
                                                ]
                                            },
                                            "operatorToken": {
                                                "kind": "PlusToken",
                                                "fullStart": 1602,
                                                "fullEnd": 1604,
                                                "start": 1602,
                                                "end": 1603,
                                                "fullWidth": 2,
                                                "width": 1,
                                                "text": "+",
                                                "value": "+",
                                                "valueText": "+",
                                                "hasTrailingTrivia": true,
                                                "trailingTrivia": [
                                                    {
                                                        "kind": "WhitespaceTrivia",
                                                        "text": " "
                                                    }
                                                ]
                                            },
                                            "right": {
                                                "kind": "ParenthesizedExpression",
                                                "fullStart": 1604,
                                                "fullEnd": 1614,
                                                "start": 1604,
                                                "end": 1614,
                                                "fullWidth": 10,
                                                "width": 10,
                                                "openParenToken": {
                                                    "kind": "OpenParenToken",
                                                    "fullStart": 1604,
                                                    "fullEnd": 1605,
                                                    "start": 1604,
                                                    "end": 1605,
                                                    "fullWidth": 1,
                                                    "width": 1,
                                                    "text": "(",
                                                    "value": "(",
                                                    "valueText": "("
                                                },
                                                "expression": {
                                                    "kind": "MemberAccessExpression",
                                                    "fullStart": 1605,
                                                    "fullEnd": 1613,
                                                    "start": 1605,
                                                    "end": 1613,
                                                    "fullWidth": 8,
                                                    "width": 8,
                                                    "expression": {
                                                        "kind": "IdentifierName",
                                                        "fullStart": 1605,
                                                        "fullEnd": 1606,
                                                        "start": 1605,
                                                        "end": 1606,
                                                        "fullWidth": 1,
                                                        "width": 1,
                                                        "text": "x",
                                                        "value": "x",
                                                        "valueText": "x"
                                                    },
                                                    "dotToken": {
                                                        "kind": "DotToken",
                                                        "fullStart": 1606,
                                                        "fullEnd": 1607,
                                                        "start": 1606,
                                                        "end": 1607,
                                                        "fullWidth": 1,
                                                        "width": 1,
                                                        "text": ".",
                                                        "value": ".",
                                                        "valueText": "."
                                                    },
                                                    "name": {
                                                        "kind": "IdentifierName",
                                                        "fullStart": 1607,
                                                        "fullEnd": 1613,
                                                        "start": 1607,
                                                        "end": 1613,
                                                        "fullWidth": 6,
                                                        "width": 6,
                                                        "text": "length",
                                                        "value": "length",
                                                        "valueText": "length"
                                                    }
                                                },
                                                "closeParenToken": {
                                                    "kind": "CloseParenToken",
                                                    "fullStart": 1613,
                                                    "fullEnd": 1614,
                                                    "start": 1613,
                                                    "end": 1614,
                                                    "fullWidth": 1,
                                                    "width": 1,
                                                    "text": ")",
                                                    "value": ")",
                                                    "valueText": ")"
                                                }
                                            }
                                        }
                                    ],
                                    "closeParenToken": {
                                        "kind": "CloseParenToken",
                                        "fullStart": 1614,
                                        "fullEnd": 1615,
                                        "start": 1614,
                                        "end": 1615,
                                        "fullWidth": 1,
                                        "width": 1,
                                        "text": ")",
                                        "value": ")",
                                        "valueText": ")"
                                    }
                                }
                            },
                            "semicolonToken": {
                                "kind": "SemicolonToken",
                                "fullStart": 1615,
                                "fullEnd": 1617,
                                "start": 1615,
                                "end": 1616,
                                "fullWidth": 2,
                                "width": 1,
                                "text": ";",
                                "value": ";",
                                "valueText": ";",
                                "hasTrailingTrivia": true,
                                "hasTrailingNewLine": true,
                                "trailingTrivia": [
                                    {
                                        "kind": "NewLineTrivia",
                                        "text": "\n"
                                    }
                                ]
                            }
                        }
                    ],
                    "closeBraceToken": {
                        "kind": "CloseBraceToken",
                        "fullStart": 1617,
                        "fullEnd": 1619,
                        "start": 1617,
                        "end": 1618,
                        "fullWidth": 2,
                        "width": 1,
                        "text": "}",
                        "value": "}",
                        "valueText": "}",
                        "hasTrailingTrivia": true,
                        "hasTrailingNewLine": true,
                        "trailingTrivia": [
                            {
                                "kind": "NewLineTrivia",
                                "text": "\n"
                            }
                        ]
                    }
                }
            }
        ],
        "endOfFileToken": {
            "kind": "EndOfFileToken",
            "fullStart": 1619,
            "fullEnd": 1620,
            "start": 1620,
            "end": 1620,
            "fullWidth": 1,
            "width": 0,
            "text": "",
            "hasLeadingTrivia": true,
            "hasLeadingNewLine": true,
            "leadingTrivia": [
                {
                    "kind": "NewLineTrivia",
                    "text": "\n"
                }
            ]
        }
    },
    "lineMap": {
        "lineStarts": [
            0,
            61,
            132,
            133,
            137,
            201,
            213,
            216,
            272,
            325,
            329,
            330,
            340,
            368,
            391,
            410,
            487,
            489,
            490,
            500,
            522,
            588,
            590,
            591,
            601,
            619,
            681,
            683,
            684,
            694,
            712,
            774,
            776,
            777,
            787,
            795,
            805,
            815,
            838,
            857,
            938,
            940,
            941,
            951,
            973,
            1043,
            1045,
            1046,
            1056,
            1082,
            1156,
            1158,
            1159,
            1169,
            1196,
            1270,
            1272,
            1273,
            1283,
            1297,
            1320,
            1347,
            1461,
            1463,
            1464,
            1475,
            1497,
            1617,
            1619,
            1620
        ],
        "length": 1620
    }
}<|MERGE_RESOLUTION|>--- conflicted
+++ resolved
@@ -102,12 +102,8 @@
                             "start": 344,
                             "end": 366,
                             "fullWidth": 22,
-<<<<<<< HEAD
                             "width": 22,
-                            "identifier": {
-=======
                             "propertyName": {
->>>>>>> 85e84683
                                 "kind": "IdentifierName",
                                 "fullStart": 344,
                                 "fullEnd": 346,
@@ -381,12 +377,8 @@
                             "start": 372,
                             "end": 389,
                             "fullWidth": 17,
-<<<<<<< HEAD
                             "width": 17,
-                            "identifier": {
-=======
                             "propertyName": {
->>>>>>> 85e84683
                                 "kind": "IdentifierName",
                                 "fullStart": 372,
                                 "fullEnd": 378,
@@ -2328,12 +2320,8 @@
                             "start": 819,
                             "end": 836,
                             "fullWidth": 17,
-<<<<<<< HEAD
                             "width": 17,
-                            "identifier": {
-=======
                             "propertyName": {
->>>>>>> 85e84683
                                 "kind": "IdentifierName",
                                 "fullStart": 819,
                                 "fullEnd": 825,
@@ -4020,12 +4008,8 @@
                             "start": 1301,
                             "end": 1318,
                             "fullWidth": 17,
-<<<<<<< HEAD
                             "width": 17,
-                            "identifier": {
-=======
                             "propertyName": {
->>>>>>> 85e84683
                                 "kind": "IdentifierName",
                                 "fullStart": 1301,
                                 "fullEnd": 1307,
