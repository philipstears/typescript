--- conflicted
+++ resolved
@@ -102,12 +102,8 @@
                             "start": 373,
                             "end": 388,
                             "fullWidth": 15,
-<<<<<<< HEAD
                             "width": 15,
-                            "identifier": {
-=======
                             "propertyName": {
->>>>>>> 85e84683
                                 "kind": "IdentifierName",
                                 "fullStart": 373,
                                 "fullEnd": 375,
@@ -296,12 +292,8 @@
                             "start": 394,
                             "end": 411,
                             "fullWidth": 17,
-<<<<<<< HEAD
                             "width": 17,
-                            "identifier": {
-=======
                             "propertyName": {
->>>>>>> 85e84683
                                 "kind": "IdentifierName",
                                 "fullStart": 394,
                                 "fullEnd": 400,
@@ -1318,12 +1310,8 @@
                             "start": 665,
                             "end": 681,
                             "fullWidth": 16,
-<<<<<<< HEAD
                             "width": 16,
-                            "identifier": {
-=======
                             "propertyName": {
->>>>>>> 85e84683
                                 "kind": "IdentifierName",
                                 "fullStart": 665,
                                 "fullEnd": 667,
@@ -1675,12 +1663,8 @@
                             "start": 701,
                             "end": 718,
                             "fullWidth": 17,
-<<<<<<< HEAD
                             "width": 17,
-                            "identifier": {
-=======
                             "propertyName": {
->>>>>>> 85e84683
                                 "kind": "IdentifierName",
                                 "fullStart": 701,
                                 "fullEnd": 707,
