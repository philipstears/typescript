{
    "isDeclaration": false,
    "languageVersion": "EcmaScript5",
    "parseOptions": {
        "allowAutomaticSemicolonInsertion": true
    },
    "sourceUnit": {
        "kind": "SourceUnit",
        "fullStart": 0,
        "fullEnd": 2421,
        "start": 496,
        "end": 2421,
        "fullWidth": 2421,
        "width": 1925,
        "isIncrementallyUnusable": true,
        "moduleElements": [
            {
                "kind": "VariableStatement",
                "fullStart": 0,
                "fullEnd": 510,
                "start": 496,
                "end": 509,
                "fullWidth": 510,
                "width": 13,
                "modifiers": [],
                "variableDeclaration": {
                    "kind": "VariableDeclaration",
                    "fullStart": 0,
                    "fullEnd": 508,
                    "start": 496,
                    "end": 508,
                    "fullWidth": 508,
                    "width": 12,
                    "varKeyword": {
                        "kind": "VarKeyword",
                        "fullStart": 0,
                        "fullEnd": 500,
                        "start": 496,
                        "end": 499,
                        "fullWidth": 500,
                        "width": 3,
                        "text": "var",
                        "value": "var",
                        "valueText": "var",
                        "hasLeadingTrivia": true,
                        "hasLeadingComment": true,
                        "hasLeadingNewLine": true,
                        "hasTrailingTrivia": true,
                        "leadingTrivia": [
                            {
                                "kind": "SingleLineCommentTrivia",
                                "text": "// Copyright 2009 the Sputnik authors.  All rights reserved."
                            },
                            {
                                "kind": "NewLineTrivia",
                                "text": "\n"
                            },
                            {
                                "kind": "SingleLineCommentTrivia",
                                "text": "// This code is governed by the BSD license found in the LICENSE file."
                            },
                            {
                                "kind": "NewLineTrivia",
                                "text": "\n"
                            },
                            {
                                "kind": "NewLineTrivia",
                                "text": "\n"
                            },
                            {
                                "kind": "MultiLineCommentTrivia",
                                "text": "/**\n * The unshift function is intentionally generic.\n * It does not require that its this value be an Array object\n *\n * @path ch15/15.4/15.4.4/15.4.4.13/S15.4.4.13_A2_T1.js\n * @description The arguments are prepended to the start of the array, such that\n * their order within the array is the same as the order in which they appear in\n * the argument list\n */"
                            },
                            {
                                "kind": "NewLineTrivia",
                                "text": "\n"
                            },
                            {
                                "kind": "NewLineTrivia",
                                "text": "\n"
                            }
                        ],
                        "trailingTrivia": [
                            {
                                "kind": "WhitespaceTrivia",
                                "text": " "
                            }
                        ]
                    },
                    "variableDeclarators": [
                        {
                            "kind": "VariableDeclarator",
                            "fullStart": 500,
                            "fullEnd": 508,
                            "start": 500,
                            "end": 508,
                            "fullWidth": 8,
<<<<<<< HEAD
                            "width": 8,
                            "identifier": {
=======
                            "propertyName": {
>>>>>>> 85e84683
                                "kind": "IdentifierName",
                                "fullStart": 500,
                                "fullEnd": 504,
                                "start": 500,
                                "end": 503,
                                "fullWidth": 4,
                                "width": 3,
                                "text": "obj",
                                "value": "obj",
                                "valueText": "obj",
                                "hasTrailingTrivia": true,
                                "trailingTrivia": [
                                    {
                                        "kind": "WhitespaceTrivia",
                                        "text": " "
                                    }
                                ]
                            },
                            "equalsValueClause": {
                                "kind": "EqualsValueClause",
                                "fullStart": 504,
                                "fullEnd": 508,
                                "start": 504,
                                "end": 508,
                                "fullWidth": 4,
                                "width": 4,
                                "equalsToken": {
                                    "kind": "EqualsToken",
                                    "fullStart": 504,
                                    "fullEnd": 506,
                                    "start": 504,
                                    "end": 505,
                                    "fullWidth": 2,
                                    "width": 1,
                                    "text": "=",
                                    "value": "=",
                                    "valueText": "=",
                                    "hasTrailingTrivia": true,
                                    "trailingTrivia": [
                                        {
                                            "kind": "WhitespaceTrivia",
                                            "text": " "
                                        }
                                    ]
                                },
                                "value": {
                                    "kind": "ObjectLiteralExpression",
                                    "fullStart": 506,
                                    "fullEnd": 508,
                                    "start": 506,
                                    "end": 508,
                                    "fullWidth": 2,
                                    "width": 2,
                                    "openBraceToken": {
                                        "kind": "OpenBraceToken",
                                        "fullStart": 506,
                                        "fullEnd": 507,
                                        "start": 506,
                                        "end": 507,
                                        "fullWidth": 1,
                                        "width": 1,
                                        "text": "{",
                                        "value": "{",
                                        "valueText": "{"
                                    },
                                    "propertyAssignments": [],
                                    "closeBraceToken": {
                                        "kind": "CloseBraceToken",
                                        "fullStart": 507,
                                        "fullEnd": 508,
                                        "start": 507,
                                        "end": 508,
                                        "fullWidth": 1,
                                        "width": 1,
                                        "text": "}",
                                        "value": "}",
                                        "valueText": "}"
                                    }
                                }
                            }
                        }
                    ]
                },
                "semicolonToken": {
                    "kind": "SemicolonToken",
                    "fullStart": 508,
                    "fullEnd": 510,
                    "start": 508,
                    "end": 509,
                    "fullWidth": 2,
                    "width": 1,
                    "text": ";",
                    "value": ";",
                    "valueText": ";",
                    "hasTrailingTrivia": true,
                    "hasTrailingNewLine": true,
                    "trailingTrivia": [
                        {
                            "kind": "NewLineTrivia",
                            "text": "\n"
                        }
                    ]
                }
            },
            {
                "kind": "ExpressionStatement",
                "fullStart": 510,
                "fullEnd": 549,
                "start": 510,
                "end": 548,
                "fullWidth": 39,
                "width": 38,
                "expression": {
                    "kind": "AssignmentExpression",
                    "fullStart": 510,
                    "fullEnd": 547,
                    "start": 510,
                    "end": 547,
                    "fullWidth": 37,
                    "width": 37,
                    "left": {
                        "kind": "MemberAccessExpression",
                        "fullStart": 510,
                        "fullEnd": 522,
                        "start": 510,
                        "end": 521,
                        "fullWidth": 12,
                        "width": 11,
                        "expression": {
                            "kind": "IdentifierName",
                            "fullStart": 510,
                            "fullEnd": 513,
                            "start": 510,
                            "end": 513,
                            "fullWidth": 3,
                            "width": 3,
                            "text": "obj",
                            "value": "obj",
                            "valueText": "obj"
                        },
                        "dotToken": {
                            "kind": "DotToken",
                            "fullStart": 513,
                            "fullEnd": 514,
                            "start": 513,
                            "end": 514,
                            "fullWidth": 1,
                            "width": 1,
                            "text": ".",
                            "value": ".",
                            "valueText": "."
                        },
                        "name": {
                            "kind": "IdentifierName",
                            "fullStart": 514,
                            "fullEnd": 522,
                            "start": 514,
                            "end": 521,
                            "fullWidth": 8,
                            "width": 7,
                            "text": "unshift",
                            "value": "unshift",
                            "valueText": "unshift",
                            "hasTrailingTrivia": true,
                            "trailingTrivia": [
                                {
                                    "kind": "WhitespaceTrivia",
                                    "text": " "
                                }
                            ]
                        }
                    },
                    "operatorToken": {
                        "kind": "EqualsToken",
                        "fullStart": 522,
                        "fullEnd": 524,
                        "start": 522,
                        "end": 523,
                        "fullWidth": 2,
                        "width": 1,
                        "text": "=",
                        "value": "=",
                        "valueText": "=",
                        "hasTrailingTrivia": true,
                        "trailingTrivia": [
                            {
                                "kind": "WhitespaceTrivia",
                                "text": " "
                            }
                        ]
                    },
                    "right": {
                        "kind": "MemberAccessExpression",
                        "fullStart": 524,
                        "fullEnd": 547,
                        "start": 524,
                        "end": 547,
                        "fullWidth": 23,
                        "width": 23,
                        "expression": {
                            "kind": "MemberAccessExpression",
                            "fullStart": 524,
                            "fullEnd": 539,
                            "start": 524,
                            "end": 539,
                            "fullWidth": 15,
                            "width": 15,
                            "expression": {
                                "kind": "IdentifierName",
                                "fullStart": 524,
                                "fullEnd": 529,
                                "start": 524,
                                "end": 529,
                                "fullWidth": 5,
                                "width": 5,
                                "text": "Array",
                                "value": "Array",
                                "valueText": "Array"
                            },
                            "dotToken": {
                                "kind": "DotToken",
                                "fullStart": 529,
                                "fullEnd": 530,
                                "start": 529,
                                "end": 530,
                                "fullWidth": 1,
                                "width": 1,
                                "text": ".",
                                "value": ".",
                                "valueText": "."
                            },
                            "name": {
                                "kind": "IdentifierName",
                                "fullStart": 530,
                                "fullEnd": 539,
                                "start": 530,
                                "end": 539,
                                "fullWidth": 9,
                                "width": 9,
                                "text": "prototype",
                                "value": "prototype",
                                "valueText": "prototype"
                            }
                        },
                        "dotToken": {
                            "kind": "DotToken",
                            "fullStart": 539,
                            "fullEnd": 540,
                            "start": 539,
                            "end": 540,
                            "fullWidth": 1,
                            "width": 1,
                            "text": ".",
                            "value": ".",
                            "valueText": "."
                        },
                        "name": {
                            "kind": "IdentifierName",
                            "fullStart": 540,
                            "fullEnd": 547,
                            "start": 540,
                            "end": 547,
                            "fullWidth": 7,
                            "width": 7,
                            "text": "unshift",
                            "value": "unshift",
                            "valueText": "unshift"
                        }
                    }
                },
                "semicolonToken": {
                    "kind": "SemicolonToken",
                    "fullStart": 547,
                    "fullEnd": 549,
                    "start": 547,
                    "end": 548,
                    "fullWidth": 2,
                    "width": 1,
                    "text": ";",
                    "value": ";",
                    "valueText": ";",
                    "hasTrailingTrivia": true,
                    "hasTrailingNewLine": true,
                    "trailingTrivia": [
                        {
                            "kind": "NewLineTrivia",
                            "text": "\n"
                        }
                    ]
                }
            },
            {
                "kind": "IfStatement",
                "fullStart": 549,
                "fullEnd": 1233,
                "start": 550,
                "end": 1231,
                "fullWidth": 684,
                "width": 681,
                "ifKeyword": {
                    "kind": "IfKeyword",
                    "fullStart": 549,
                    "fullEnd": 553,
                    "start": 550,
                    "end": 552,
                    "fullWidth": 4,
                    "width": 2,
                    "text": "if",
                    "value": "if",
                    "valueText": "if",
                    "hasLeadingTrivia": true,
                    "hasLeadingNewLine": true,
                    "hasTrailingTrivia": true,
                    "leadingTrivia": [
                        {
                            "kind": "NewLineTrivia",
                            "text": "\n"
                        }
                    ],
                    "trailingTrivia": [
                        {
                            "kind": "WhitespaceTrivia",
                            "text": " "
                        }
                    ]
                },
                "openParenToken": {
                    "kind": "OpenParenToken",
                    "fullStart": 553,
                    "fullEnd": 554,
                    "start": 553,
                    "end": 554,
                    "fullWidth": 1,
                    "width": 1,
                    "text": "(",
                    "value": "(",
                    "valueText": "("
                },
                "condition": {
                    "kind": "NotEqualsExpression",
                    "fullStart": 554,
                    "fullEnd": 578,
                    "start": 554,
                    "end": 578,
                    "fullWidth": 24,
                    "width": 24,
                    "left": {
                        "kind": "MemberAccessExpression",
                        "fullStart": 554,
                        "fullEnd": 565,
                        "start": 554,
                        "end": 564,
                        "fullWidth": 11,
                        "width": 10,
                        "expression": {
                            "kind": "IdentifierName",
                            "fullStart": 554,
                            "fullEnd": 557,
                            "start": 554,
                            "end": 557,
                            "fullWidth": 3,
                            "width": 3,
                            "text": "obj",
                            "value": "obj",
                            "valueText": "obj"
                        },
                        "dotToken": {
                            "kind": "DotToken",
                            "fullStart": 557,
                            "fullEnd": 558,
                            "start": 557,
                            "end": 558,
                            "fullWidth": 1,
                            "width": 1,
                            "text": ".",
                            "value": ".",
                            "valueText": "."
                        },
                        "name": {
                            "kind": "IdentifierName",
                            "fullStart": 558,
                            "fullEnd": 565,
                            "start": 558,
                            "end": 564,
                            "fullWidth": 7,
                            "width": 6,
                            "text": "length",
                            "value": "length",
                            "valueText": "length",
                            "hasTrailingTrivia": true,
                            "trailingTrivia": [
                                {
                                    "kind": "WhitespaceTrivia",
                                    "text": " "
                                }
                            ]
                        }
                    },
                    "operatorToken": {
                        "kind": "ExclamationEqualsEqualsToken",
                        "fullStart": 565,
                        "fullEnd": 569,
                        "start": 565,
                        "end": 568,
                        "fullWidth": 4,
                        "width": 3,
                        "text": "!==",
                        "value": "!==",
                        "valueText": "!==",
                        "hasTrailingTrivia": true,
                        "trailingTrivia": [
                            {
                                "kind": "WhitespaceTrivia",
                                "text": " "
                            }
                        ]
                    },
                    "right": {
                        "kind": "IdentifierName",
                        "fullStart": 569,
                        "fullEnd": 578,
                        "start": 569,
                        "end": 578,
                        "fullWidth": 9,
                        "width": 9,
                        "text": "undefined",
                        "value": "undefined",
                        "valueText": "undefined"
                    }
                },
                "closeParenToken": {
                    "kind": "CloseParenToken",
                    "fullStart": 578,
                    "fullEnd": 580,
                    "start": 578,
                    "end": 579,
                    "fullWidth": 2,
                    "width": 1,
                    "text": ")",
                    "value": ")",
                    "valueText": ")",
                    "hasTrailingTrivia": true,
                    "trailingTrivia": [
                        {
                            "kind": "WhitespaceTrivia",
                            "text": " "
                        }
                    ]
                },
                "statement": {
                    "kind": "Block",
                    "fullStart": 580,
                    "fullEnd": 665,
                    "start": 580,
                    "end": 664,
                    "fullWidth": 85,
                    "width": 84,
                    "openBraceToken": {
                        "kind": "OpenBraceToken",
                        "fullStart": 580,
                        "fullEnd": 582,
                        "start": 580,
                        "end": 581,
                        "fullWidth": 2,
                        "width": 1,
                        "text": "{",
                        "value": "{",
                        "valueText": "{",
                        "hasTrailingTrivia": true,
                        "hasTrailingNewLine": true,
                        "trailingTrivia": [
                            {
                                "kind": "NewLineTrivia",
                                "text": "\n"
                            }
                        ]
                    },
                    "statements": [
                        {
                            "kind": "ExpressionStatement",
                            "fullStart": 582,
                            "fullEnd": 663,
                            "start": 584,
                            "end": 662,
                            "fullWidth": 81,
                            "width": 78,
                            "expression": {
                                "kind": "InvocationExpression",
                                "fullStart": 582,
                                "fullEnd": 661,
                                "start": 584,
                                "end": 661,
                                "fullWidth": 79,
                                "width": 77,
                                "expression": {
                                    "kind": "IdentifierName",
                                    "fullStart": 582,
                                    "fullEnd": 590,
                                    "start": 584,
                                    "end": 590,
                                    "fullWidth": 8,
                                    "width": 6,
                                    "text": "$ERROR",
                                    "value": "$ERROR",
                                    "valueText": "$ERROR",
                                    "hasLeadingTrivia": true,
                                    "leadingTrivia": [
                                        {
                                            "kind": "WhitespaceTrivia",
                                            "text": "  "
                                        }
                                    ]
                                },
                                "argumentList": {
                                    "kind": "ArgumentList",
                                    "fullStart": 590,
                                    "fullEnd": 661,
                                    "start": 590,
                                    "end": 661,
                                    "fullWidth": 71,
                                    "width": 71,
                                    "openParenToken": {
                                        "kind": "OpenParenToken",
                                        "fullStart": 590,
                                        "fullEnd": 591,
                                        "start": 590,
                                        "end": 591,
                                        "fullWidth": 1,
                                        "width": 1,
                                        "text": "(",
                                        "value": "(",
                                        "valueText": "("
                                    },
                                    "arguments": [
                                        {
                                            "kind": "AddExpression",
                                            "fullStart": 591,
                                            "fullEnd": 660,
                                            "start": 591,
                                            "end": 660,
                                            "fullWidth": 69,
                                            "width": 69,
                                            "left": {
                                                "kind": "StringLiteral",
                                                "fullStart": 591,
                                                "fullEnd": 646,
                                                "start": 591,
                                                "end": 645,
                                                "fullWidth": 55,
                                                "width": 54,
                                                "text": "'#0: var obj = {}; obj.length === undefined. Actual: '",
                                                "value": "#0: var obj = {}; obj.length === undefined. Actual: ",
                                                "valueText": "#0: var obj = {}; obj.length === undefined. Actual: ",
                                                "hasTrailingTrivia": true,
                                                "trailingTrivia": [
                                                    {
                                                        "kind": "WhitespaceTrivia",
                                                        "text": " "
                                                    }
                                                ]
                                            },
                                            "operatorToken": {
                                                "kind": "PlusToken",
                                                "fullStart": 646,
                                                "fullEnd": 648,
                                                "start": 646,
                                                "end": 647,
                                                "fullWidth": 2,
                                                "width": 1,
                                                "text": "+",
                                                "value": "+",
                                                "valueText": "+",
                                                "hasTrailingTrivia": true,
                                                "trailingTrivia": [
                                                    {
                                                        "kind": "WhitespaceTrivia",
                                                        "text": " "
                                                    }
                                                ]
                                            },
                                            "right": {
                                                "kind": "ParenthesizedExpression",
                                                "fullStart": 648,
                                                "fullEnd": 660,
                                                "start": 648,
                                                "end": 660,
                                                "fullWidth": 12,
                                                "width": 12,
                                                "openParenToken": {
                                                    "kind": "OpenParenToken",
                                                    "fullStart": 648,
                                                    "fullEnd": 649,
                                                    "start": 648,
                                                    "end": 649,
                                                    "fullWidth": 1,
                                                    "width": 1,
                                                    "text": "(",
                                                    "value": "(",
                                                    "valueText": "("
                                                },
                                                "expression": {
                                                    "kind": "MemberAccessExpression",
                                                    "fullStart": 649,
                                                    "fullEnd": 659,
                                                    "start": 649,
                                                    "end": 659,
                                                    "fullWidth": 10,
                                                    "width": 10,
                                                    "expression": {
                                                        "kind": "IdentifierName",
                                                        "fullStart": 649,
                                                        "fullEnd": 652,
                                                        "start": 649,
                                                        "end": 652,
                                                        "fullWidth": 3,
                                                        "width": 3,
                                                        "text": "obj",
                                                        "value": "obj",
                                                        "valueText": "obj"
                                                    },
                                                    "dotToken": {
                                                        "kind": "DotToken",
                                                        "fullStart": 652,
                                                        "fullEnd": 653,
                                                        "start": 652,
                                                        "end": 653,
                                                        "fullWidth": 1,
                                                        "width": 1,
                                                        "text": ".",
                                                        "value": ".",
                                                        "valueText": "."
                                                    },
                                                    "name": {
                                                        "kind": "IdentifierName",
                                                        "fullStart": 653,
                                                        "fullEnd": 659,
                                                        "start": 653,
                                                        "end": 659,
                                                        "fullWidth": 6,
                                                        "width": 6,
                                                        "text": "length",
                                                        "value": "length",
                                                        "valueText": "length"
                                                    }
                                                },
                                                "closeParenToken": {
                                                    "kind": "CloseParenToken",
                                                    "fullStart": 659,
                                                    "fullEnd": 660,
                                                    "start": 659,
                                                    "end": 660,
                                                    "fullWidth": 1,
                                                    "width": 1,
                                                    "text": ")",
                                                    "value": ")",
                                                    "valueText": ")"
                                                }
                                            }
                                        }
                                    ],
                                    "closeParenToken": {
                                        "kind": "CloseParenToken",
                                        "fullStart": 660,
                                        "fullEnd": 661,
                                        "start": 660,
                                        "end": 661,
                                        "fullWidth": 1,
                                        "width": 1,
                                        "text": ")",
                                        "value": ")",
                                        "valueText": ")"
                                    }
                                }
                            },
                            "semicolonToken": {
                                "kind": "SemicolonToken",
                                "fullStart": 661,
                                "fullEnd": 663,
                                "start": 661,
                                "end": 662,
                                "fullWidth": 2,
                                "width": 1,
                                "text": ";",
                                "value": ";",
                                "valueText": ";",
                                "hasTrailingTrivia": true,
                                "hasTrailingNewLine": true,
                                "trailingTrivia": [
                                    {
                                        "kind": "NewLineTrivia",
                                        "text": "\n"
                                    }
                                ]
                            }
                        }
                    ],
                    "closeBraceToken": {
                        "kind": "CloseBraceToken",
                        "fullStart": 663,
                        "fullEnd": 665,
                        "start": 663,
                        "end": 664,
                        "fullWidth": 2,
                        "width": 1,
                        "text": "}",
                        "value": "}",
                        "valueText": "}",
                        "hasTrailingTrivia": true,
                        "trailingTrivia": [
                            {
                                "kind": "WhitespaceTrivia",
                                "text": " "
                            }
                        ]
                    }
                },
                "elseClause": {
                    "kind": "ElseClause",
                    "fullStart": 665,
                    "fullEnd": 1233,
                    "start": 665,
                    "end": 1231,
                    "fullWidth": 568,
                    "width": 566,
                    "elseKeyword": {
                        "kind": "ElseKeyword",
                        "fullStart": 665,
                        "fullEnd": 670,
                        "start": 665,
                        "end": 669,
                        "fullWidth": 5,
                        "width": 4,
                        "text": "else",
                        "value": "else",
                        "valueText": "else",
                        "hasTrailingTrivia": true,
                        "trailingTrivia": [
                            {
                                "kind": "WhitespaceTrivia",
                                "text": " "
                            }
                        ]
                    },
                    "statement": {
                        "kind": "Block",
                        "fullStart": 670,
                        "fullEnd": 1233,
                        "start": 670,
                        "end": 1231,
                        "fullWidth": 563,
                        "width": 561,
                        "openBraceToken": {
                            "kind": "OpenBraceToken",
                            "fullStart": 670,
                            "fullEnd": 672,
                            "start": 670,
                            "end": 671,
                            "fullWidth": 2,
                            "width": 1,
                            "text": "{",
                            "value": "{",
                            "valueText": "{",
                            "hasTrailingTrivia": true,
                            "hasTrailingNewLine": true,
                            "trailingTrivia": [
                                {
                                    "kind": "NewLineTrivia",
                                    "text": "\n"
                                }
                            ]
                        },
                        "statements": [
                            {
                                "kind": "VariableStatement",
                                "fullStart": 672,
                                "fullEnd": 723,
                                "start": 690,
                                "end": 720,
                                "fullWidth": 51,
                                "width": 30,
                                "modifiers": [],
                                "variableDeclaration": {
                                    "kind": "VariableDeclaration",
                                    "fullStart": 672,
                                    "fullEnd": 719,
                                    "start": 690,
                                    "end": 719,
                                    "fullWidth": 47,
                                    "width": 29,
                                    "varKeyword": {
                                        "kind": "VarKeyword",
                                        "fullStart": 672,
                                        "fullEnd": 694,
                                        "start": 690,
                                        "end": 693,
                                        "fullWidth": 22,
                                        "width": 3,
                                        "text": "var",
                                        "value": "var",
                                        "valueText": "var",
                                        "hasLeadingTrivia": true,
                                        "hasLeadingComment": true,
                                        "hasLeadingNewLine": true,
                                        "hasTrailingTrivia": true,
                                        "leadingTrivia": [
                                            {
                                                "kind": "WhitespaceTrivia",
                                                "text": "    "
                                            },
                                            {
                                                "kind": "SingleLineCommentTrivia",
                                                "text": "//CHECK#1"
                                            },
                                            {
                                                "kind": "NewLineTrivia",
                                                "text": "\n"
                                            },
                                            {
                                                "kind": "WhitespaceTrivia",
                                                "text": "    "
                                            }
                                        ],
                                        "trailingTrivia": [
                                            {
                                                "kind": "WhitespaceTrivia",
                                                "text": " "
                                            }
                                        ]
                                    },
                                    "variableDeclarators": [
                                        {
                                            "kind": "VariableDeclarator",
                                            "fullStart": 694,
                                            "fullEnd": 719,
                                            "start": 694,
                                            "end": 719,
                                            "fullWidth": 25,
<<<<<<< HEAD
                                            "width": 25,
                                            "identifier": {
=======
                                            "propertyName": {
>>>>>>> 85e84683
                                                "kind": "IdentifierName",
                                                "fullStart": 694,
                                                "fullEnd": 702,
                                                "start": 694,
                                                "end": 701,
                                                "fullWidth": 8,
                                                "width": 7,
                                                "text": "unshift",
                                                "value": "unshift",
                                                "valueText": "unshift",
                                                "hasTrailingTrivia": true,
                                                "trailingTrivia": [
                                                    {
                                                        "kind": "WhitespaceTrivia",
                                                        "text": " "
                                                    }
                                                ]
                                            },
                                            "equalsValueClause": {
                                                "kind": "EqualsValueClause",
                                                "fullStart": 702,
                                                "fullEnd": 719,
                                                "start": 702,
                                                "end": 719,
                                                "fullWidth": 17,
                                                "width": 17,
                                                "equalsToken": {
                                                    "kind": "EqualsToken",
                                                    "fullStart": 702,
                                                    "fullEnd": 704,
                                                    "start": 702,
                                                    "end": 703,
                                                    "fullWidth": 2,
                                                    "width": 1,
                                                    "text": "=",
                                                    "value": "=",
                                                    "valueText": "=",
                                                    "hasTrailingTrivia": true,
                                                    "trailingTrivia": [
                                                        {
                                                            "kind": "WhitespaceTrivia",
                                                            "text": " "
                                                        }
                                                    ]
                                                },
                                                "value": {
                                                    "kind": "InvocationExpression",
                                                    "fullStart": 704,
                                                    "fullEnd": 719,
                                                    "start": 704,
                                                    "end": 719,
                                                    "fullWidth": 15,
                                                    "width": 15,
                                                    "expression": {
                                                        "kind": "MemberAccessExpression",
                                                        "fullStart": 704,
                                                        "fullEnd": 715,
                                                        "start": 704,
                                                        "end": 715,
                                                        "fullWidth": 11,
                                                        "width": 11,
                                                        "expression": {
                                                            "kind": "IdentifierName",
                                                            "fullStart": 704,
                                                            "fullEnd": 707,
                                                            "start": 704,
                                                            "end": 707,
                                                            "fullWidth": 3,
                                                            "width": 3,
                                                            "text": "obj",
                                                            "value": "obj",
                                                            "valueText": "obj"
                                                        },
                                                        "dotToken": {
                                                            "kind": "DotToken",
                                                            "fullStart": 707,
                                                            "fullEnd": 708,
                                                            "start": 707,
                                                            "end": 708,
                                                            "fullWidth": 1,
                                                            "width": 1,
                                                            "text": ".",
                                                            "value": ".",
                                                            "valueText": "."
                                                        },
                                                        "name": {
                                                            "kind": "IdentifierName",
                                                            "fullStart": 708,
                                                            "fullEnd": 715,
                                                            "start": 708,
                                                            "end": 715,
                                                            "fullWidth": 7,
                                                            "width": 7,
                                                            "text": "unshift",
                                                            "value": "unshift",
                                                            "valueText": "unshift"
                                                        }
                                                    },
                                                    "argumentList": {
                                                        "kind": "ArgumentList",
                                                        "fullStart": 715,
                                                        "fullEnd": 719,
                                                        "start": 715,
                                                        "end": 719,
                                                        "fullWidth": 4,
                                                        "width": 4,
                                                        "openParenToken": {
                                                            "kind": "OpenParenToken",
                                                            "fullStart": 715,
                                                            "fullEnd": 716,
                                                            "start": 715,
                                                            "end": 716,
                                                            "fullWidth": 1,
                                                            "width": 1,
                                                            "text": "(",
                                                            "value": "(",
                                                            "valueText": "("
                                                        },
                                                        "arguments": [
                                                            {
                                                                "kind": "NegateExpression",
                                                                "fullStart": 716,
                                                                "fullEnd": 718,
                                                                "start": 716,
                                                                "end": 718,
                                                                "fullWidth": 2,
                                                                "width": 2,
                                                                "operatorToken": {
                                                                    "kind": "MinusToken",
                                                                    "fullStart": 716,
                                                                    "fullEnd": 717,
                                                                    "start": 716,
                                                                    "end": 717,
                                                                    "fullWidth": 1,
                                                                    "width": 1,
                                                                    "text": "-",
                                                                    "value": "-",
                                                                    "valueText": "-"
                                                                },
                                                                "operand": {
                                                                    "kind": "NumericLiteral",
                                                                    "fullStart": 717,
                                                                    "fullEnd": 718,
                                                                    "start": 717,
                                                                    "end": 718,
                                                                    "fullWidth": 1,
                                                                    "width": 1,
                                                                    "text": "1",
                                                                    "value": 1,
                                                                    "valueText": "1"
                                                                }
                                                            }
                                                        ],
                                                        "closeParenToken": {
                                                            "kind": "CloseParenToken",
                                                            "fullStart": 718,
                                                            "fullEnd": 719,
                                                            "start": 718,
                                                            "end": 719,
                                                            "fullWidth": 1,
                                                            "width": 1,
                                                            "text": ")",
                                                            "value": ")",
                                                            "valueText": ")"
                                                        }
                                                    }
                                                }
                                            }
                                        }
                                    ]
                                },
                                "semicolonToken": {
                                    "kind": "SemicolonToken",
                                    "fullStart": 719,
                                    "fullEnd": 723,
                                    "start": 719,
                                    "end": 720,
                                    "fullWidth": 4,
                                    "width": 1,
                                    "text": ";",
                                    "value": ";",
                                    "valueText": ";",
                                    "hasTrailingTrivia": true,
                                    "hasTrailingNewLine": true,
                                    "trailingTrivia": [
                                        {
                                            "kind": "WhitespaceTrivia",
                                            "text": "  "
                                        },
                                        {
                                            "kind": "NewLineTrivia",
                                            "text": "\n"
                                        }
                                    ]
                                }
                            },
                            {
                                "kind": "IfStatement",
                                "fullStart": 723,
                                "fullEnd": 872,
                                "start": 727,
                                "end": 871,
                                "fullWidth": 149,
                                "width": 144,
                                "ifKeyword": {
                                    "kind": "IfKeyword",
                                    "fullStart": 723,
                                    "fullEnd": 730,
                                    "start": 727,
                                    "end": 729,
                                    "fullWidth": 7,
                                    "width": 2,
                                    "text": "if",
                                    "value": "if",
                                    "valueText": "if",
                                    "hasLeadingTrivia": true,
                                    "hasTrailingTrivia": true,
                                    "leadingTrivia": [
                                        {
                                            "kind": "WhitespaceTrivia",
                                            "text": "    "
                                        }
                                    ],
                                    "trailingTrivia": [
                                        {
                                            "kind": "WhitespaceTrivia",
                                            "text": " "
                                        }
                                    ]
                                },
                                "openParenToken": {
                                    "kind": "OpenParenToken",
                                    "fullStart": 730,
                                    "fullEnd": 731,
                                    "start": 730,
                                    "end": 731,
                                    "fullWidth": 1,
                                    "width": 1,
                                    "text": "(",
                                    "value": "(",
                                    "valueText": "("
                                },
                                "condition": {
                                    "kind": "NotEqualsExpression",
                                    "fullStart": 731,
                                    "fullEnd": 744,
                                    "start": 731,
                                    "end": 744,
                                    "fullWidth": 13,
                                    "width": 13,
                                    "left": {
                                        "kind": "IdentifierName",
                                        "fullStart": 731,
                                        "fullEnd": 739,
                                        "start": 731,
                                        "end": 738,
                                        "fullWidth": 8,
                                        "width": 7,
                                        "text": "unshift",
                                        "value": "unshift",
                                        "valueText": "unshift",
                                        "hasTrailingTrivia": true,
                                        "trailingTrivia": [
                                            {
                                                "kind": "WhitespaceTrivia",
                                                "text": " "
                                            }
                                        ]
                                    },
                                    "operatorToken": {
                                        "kind": "ExclamationEqualsEqualsToken",
                                        "fullStart": 739,
                                        "fullEnd": 743,
                                        "start": 739,
                                        "end": 742,
                                        "fullWidth": 4,
                                        "width": 3,
                                        "text": "!==",
                                        "value": "!==",
                                        "valueText": "!==",
                                        "hasTrailingTrivia": true,
                                        "trailingTrivia": [
                                            {
                                                "kind": "WhitespaceTrivia",
                                                "text": " "
                                            }
                                        ]
                                    },
                                    "right": {
                                        "kind": "NumericLiteral",
                                        "fullStart": 743,
                                        "fullEnd": 744,
                                        "start": 743,
                                        "end": 744,
                                        "fullWidth": 1,
                                        "width": 1,
                                        "text": "1",
                                        "value": 1,
                                        "valueText": "1"
                                    }
                                },
                                "closeParenToken": {
                                    "kind": "CloseParenToken",
                                    "fullStart": 744,
                                    "fullEnd": 746,
                                    "start": 744,
                                    "end": 745,
                                    "fullWidth": 2,
                                    "width": 1,
                                    "text": ")",
                                    "value": ")",
                                    "valueText": ")",
                                    "hasTrailingTrivia": true,
                                    "trailingTrivia": [
                                        {
                                            "kind": "WhitespaceTrivia",
                                            "text": " "
                                        }
                                    ]
                                },
                                "statement": {
                                    "kind": "Block",
                                    "fullStart": 746,
                                    "fullEnd": 872,
                                    "start": 746,
                                    "end": 871,
                                    "fullWidth": 126,
                                    "width": 125,
                                    "openBraceToken": {
                                        "kind": "OpenBraceToken",
                                        "fullStart": 746,
                                        "fullEnd": 748,
                                        "start": 746,
                                        "end": 747,
                                        "fullWidth": 2,
                                        "width": 1,
                                        "text": "{",
                                        "value": "{",
                                        "valueText": "{",
                                        "hasTrailingTrivia": true,
                                        "hasTrailingNewLine": true,
                                        "trailingTrivia": [
                                            {
                                                "kind": "NewLineTrivia",
                                                "text": "\n"
                                            }
                                        ]
                                    },
                                    "statements": [
                                        {
                                            "kind": "ExpressionStatement",
                                            "fullStart": 748,
                                            "fullEnd": 866,
                                            "start": 754,
                                            "end": 865,
                                            "fullWidth": 118,
                                            "width": 111,
                                            "expression": {
                                                "kind": "InvocationExpression",
                                                "fullStart": 748,
                                                "fullEnd": 864,
                                                "start": 754,
                                                "end": 864,
                                                "fullWidth": 116,
                                                "width": 110,
                                                "expression": {
                                                    "kind": "IdentifierName",
                                                    "fullStart": 748,
                                                    "fullEnd": 760,
                                                    "start": 754,
                                                    "end": 760,
                                                    "fullWidth": 12,
                                                    "width": 6,
                                                    "text": "$ERROR",
                                                    "value": "$ERROR",
                                                    "valueText": "$ERROR",
                                                    "hasLeadingTrivia": true,
                                                    "leadingTrivia": [
                                                        {
                                                            "kind": "WhitespaceTrivia",
                                                            "text": "      "
                                                        }
                                                    ]
                                                },
                                                "argumentList": {
                                                    "kind": "ArgumentList",
                                                    "fullStart": 760,
                                                    "fullEnd": 864,
                                                    "start": 760,
                                                    "end": 864,
                                                    "fullWidth": 104,
                                                    "width": 104,
                                                    "openParenToken": {
                                                        "kind": "OpenParenToken",
                                                        "fullStart": 760,
                                                        "fullEnd": 761,
                                                        "start": 760,
                                                        "end": 761,
                                                        "fullWidth": 1,
                                                        "width": 1,
                                                        "text": "(",
                                                        "value": "(",
                                                        "valueText": "("
                                                    },
                                                    "arguments": [
                                                        {
                                                            "kind": "AddExpression",
                                                            "fullStart": 761,
                                                            "fullEnd": 863,
                                                            "start": 761,
                                                            "end": 863,
                                                            "fullWidth": 102,
                                                            "width": 102,
                                                            "left": {
                                                                "kind": "StringLiteral",
                                                                "fullStart": 761,
                                                                "fullEnd": 852,
                                                                "start": 761,
                                                                "end": 851,
                                                                "fullWidth": 91,
                                                                "width": 90,
                                                                "text": "'#1: var obj = {}; obj.unshift = Array.prototype.unshift; obj.unshift(-1) === 1. Actual: '",
                                                                "value": "#1: var obj = {}; obj.unshift = Array.prototype.unshift; obj.unshift(-1) === 1. Actual: ",
                                                                "valueText": "#1: var obj = {}; obj.unshift = Array.prototype.unshift; obj.unshift(-1) === 1. Actual: ",
                                                                "hasTrailingTrivia": true,
                                                                "trailingTrivia": [
                                                                    {
                                                                        "kind": "WhitespaceTrivia",
                                                                        "text": " "
                                                                    }
                                                                ]
                                                            },
                                                            "operatorToken": {
                                                                "kind": "PlusToken",
                                                                "fullStart": 852,
                                                                "fullEnd": 854,
                                                                "start": 852,
                                                                "end": 853,
                                                                "fullWidth": 2,
                                                                "width": 1,
                                                                "text": "+",
                                                                "value": "+",
                                                                "valueText": "+",
                                                                "hasTrailingTrivia": true,
                                                                "trailingTrivia": [
                                                                    {
                                                                        "kind": "WhitespaceTrivia",
                                                                        "text": " "
                                                                    }
                                                                ]
                                                            },
                                                            "right": {
                                                                "kind": "ParenthesizedExpression",
                                                                "fullStart": 854,
                                                                "fullEnd": 863,
                                                                "start": 854,
                                                                "end": 863,
                                                                "fullWidth": 9,
                                                                "width": 9,
                                                                "openParenToken": {
                                                                    "kind": "OpenParenToken",
                                                                    "fullStart": 854,
                                                                    "fullEnd": 855,
                                                                    "start": 854,
                                                                    "end": 855,
                                                                    "fullWidth": 1,
                                                                    "width": 1,
                                                                    "text": "(",
                                                                    "value": "(",
                                                                    "valueText": "("
                                                                },
                                                                "expression": {
                                                                    "kind": "IdentifierName",
                                                                    "fullStart": 855,
                                                                    "fullEnd": 862,
                                                                    "start": 855,
                                                                    "end": 862,
                                                                    "fullWidth": 7,
                                                                    "width": 7,
                                                                    "text": "unshift",
                                                                    "value": "unshift",
                                                                    "valueText": "unshift"
                                                                },
                                                                "closeParenToken": {
                                                                    "kind": "CloseParenToken",
                                                                    "fullStart": 862,
                                                                    "fullEnd": 863,
                                                                    "start": 862,
                                                                    "end": 863,
                                                                    "fullWidth": 1,
                                                                    "width": 1,
                                                                    "text": ")",
                                                                    "value": ")",
                                                                    "valueText": ")"
                                                                }
                                                            }
                                                        }
                                                    ],
                                                    "closeParenToken": {
                                                        "kind": "CloseParenToken",
                                                        "fullStart": 863,
                                                        "fullEnd": 864,
                                                        "start": 863,
                                                        "end": 864,
                                                        "fullWidth": 1,
                                                        "width": 1,
                                                        "text": ")",
                                                        "value": ")",
                                                        "valueText": ")"
                                                    }
                                                }
                                            },
                                            "semicolonToken": {
                                                "kind": "SemicolonToken",
                                                "fullStart": 864,
                                                "fullEnd": 866,
                                                "start": 864,
                                                "end": 865,
                                                "fullWidth": 2,
                                                "width": 1,
                                                "text": ";",
                                                "value": ";",
                                                "valueText": ";",
                                                "hasTrailingTrivia": true,
                                                "hasTrailingNewLine": true,
                                                "trailingTrivia": [
                                                    {
                                                        "kind": "NewLineTrivia",
                                                        "text": "\n"
                                                    }
                                                ]
                                            }
                                        }
                                    ],
                                    "closeBraceToken": {
                                        "kind": "CloseBraceToken",
                                        "fullStart": 866,
                                        "fullEnd": 872,
                                        "start": 870,
                                        "end": 871,
                                        "fullWidth": 6,
                                        "width": 1,
                                        "text": "}",
                                        "value": "}",
                                        "valueText": "}",
                                        "hasLeadingTrivia": true,
                                        "hasTrailingTrivia": true,
                                        "hasTrailingNewLine": true,
                                        "leadingTrivia": [
                                            {
                                                "kind": "WhitespaceTrivia",
                                                "text": "    "
                                            }
                                        ],
                                        "trailingTrivia": [
                                            {
                                                "kind": "NewLineTrivia",
                                                "text": "\n"
                                            }
                                        ]
                                    }
                                }
                            },
                            {
                                "kind": "IfStatement",
                                "fullStart": 872,
                                "fullEnd": 1053,
                                "start": 890,
                                "end": 1052,
                                "fullWidth": 181,
                                "width": 162,
                                "ifKeyword": {
                                    "kind": "IfKeyword",
                                    "fullStart": 872,
                                    "fullEnd": 893,
                                    "start": 890,
                                    "end": 892,
                                    "fullWidth": 21,
                                    "width": 2,
                                    "text": "if",
                                    "value": "if",
                                    "valueText": "if",
                                    "hasLeadingTrivia": true,
                                    "hasLeadingComment": true,
                                    "hasLeadingNewLine": true,
                                    "hasTrailingTrivia": true,
                                    "leadingTrivia": [
                                        {
                                            "kind": "WhitespaceTrivia",
                                            "text": "    "
                                        },
                                        {
                                            "kind": "SingleLineCommentTrivia",
                                            "text": "//CHECK#2"
                                        },
                                        {
                                            "kind": "NewLineTrivia",
                                            "text": "\n"
                                        },
                                        {
                                            "kind": "WhitespaceTrivia",
                                            "text": "    "
                                        }
                                    ],
                                    "trailingTrivia": [
                                        {
                                            "kind": "WhitespaceTrivia",
                                            "text": " "
                                        }
                                    ]
                                },
                                "openParenToken": {
                                    "kind": "OpenParenToken",
                                    "fullStart": 893,
                                    "fullEnd": 894,
                                    "start": 893,
                                    "end": 894,
                                    "fullWidth": 1,
                                    "width": 1,
                                    "text": "(",
                                    "value": "(",
                                    "valueText": "("
                                },
                                "condition": {
                                    "kind": "NotEqualsExpression",
                                    "fullStart": 894,
                                    "fullEnd": 910,
                                    "start": 894,
                                    "end": 910,
                                    "fullWidth": 16,
                                    "width": 16,
                                    "left": {
                                        "kind": "MemberAccessExpression",
                                        "fullStart": 894,
                                        "fullEnd": 905,
                                        "start": 894,
                                        "end": 904,
                                        "fullWidth": 11,
                                        "width": 10,
                                        "expression": {
                                            "kind": "IdentifierName",
                                            "fullStart": 894,
                                            "fullEnd": 897,
                                            "start": 894,
                                            "end": 897,
                                            "fullWidth": 3,
                                            "width": 3,
                                            "text": "obj",
                                            "value": "obj",
                                            "valueText": "obj"
                                        },
                                        "dotToken": {
                                            "kind": "DotToken",
                                            "fullStart": 897,
                                            "fullEnd": 898,
                                            "start": 897,
                                            "end": 898,
                                            "fullWidth": 1,
                                            "width": 1,
                                            "text": ".",
                                            "value": ".",
                                            "valueText": "."
                                        },
                                        "name": {
                                            "kind": "IdentifierName",
                                            "fullStart": 898,
                                            "fullEnd": 905,
                                            "start": 898,
                                            "end": 904,
                                            "fullWidth": 7,
                                            "width": 6,
                                            "text": "length",
                                            "value": "length",
                                            "valueText": "length",
                                            "hasTrailingTrivia": true,
                                            "trailingTrivia": [
                                                {
                                                    "kind": "WhitespaceTrivia",
                                                    "text": " "
                                                }
                                            ]
                                        }
                                    },
                                    "operatorToken": {
                                        "kind": "ExclamationEqualsEqualsToken",
                                        "fullStart": 905,
                                        "fullEnd": 909,
                                        "start": 905,
                                        "end": 908,
                                        "fullWidth": 4,
                                        "width": 3,
                                        "text": "!==",
                                        "value": "!==",
                                        "valueText": "!==",
                                        "hasTrailingTrivia": true,
                                        "trailingTrivia": [
                                            {
                                                "kind": "WhitespaceTrivia",
                                                "text": " "
                                            }
                                        ]
                                    },
                                    "right": {
                                        "kind": "NumericLiteral",
                                        "fullStart": 909,
                                        "fullEnd": 910,
                                        "start": 909,
                                        "end": 910,
                                        "fullWidth": 1,
                                        "width": 1,
                                        "text": "1",
                                        "value": 1,
                                        "valueText": "1"
                                    }
                                },
                                "closeParenToken": {
                                    "kind": "CloseParenToken",
                                    "fullStart": 910,
                                    "fullEnd": 912,
                                    "start": 910,
                                    "end": 911,
                                    "fullWidth": 2,
                                    "width": 1,
                                    "text": ")",
                                    "value": ")",
                                    "valueText": ")",
                                    "hasTrailingTrivia": true,
                                    "trailingTrivia": [
                                        {
                                            "kind": "WhitespaceTrivia",
                                            "text": " "
                                        }
                                    ]
                                },
                                "statement": {
                                    "kind": "Block",
                                    "fullStart": 912,
                                    "fullEnd": 1053,
                                    "start": 912,
                                    "end": 1052,
                                    "fullWidth": 141,
                                    "width": 140,
                                    "openBraceToken": {
                                        "kind": "OpenBraceToken",
                                        "fullStart": 912,
                                        "fullEnd": 914,
                                        "start": 912,
                                        "end": 913,
                                        "fullWidth": 2,
                                        "width": 1,
                                        "text": "{",
                                        "value": "{",
                                        "valueText": "{",
                                        "hasTrailingTrivia": true,
                                        "hasTrailingNewLine": true,
                                        "trailingTrivia": [
                                            {
                                                "kind": "NewLineTrivia",
                                                "text": "\n"
                                            }
                                        ]
                                    },
                                    "statements": [
                                        {
                                            "kind": "ExpressionStatement",
                                            "fullStart": 914,
                                            "fullEnd": 1047,
                                            "start": 920,
                                            "end": 1046,
                                            "fullWidth": 133,
                                            "width": 126,
                                            "expression": {
                                                "kind": "InvocationExpression",
                                                "fullStart": 914,
                                                "fullEnd": 1045,
                                                "start": 920,
                                                "end": 1045,
                                                "fullWidth": 131,
                                                "width": 125,
                                                "expression": {
                                                    "kind": "IdentifierName",
                                                    "fullStart": 914,
                                                    "fullEnd": 926,
                                                    "start": 920,
                                                    "end": 926,
                                                    "fullWidth": 12,
                                                    "width": 6,
                                                    "text": "$ERROR",
                                                    "value": "$ERROR",
                                                    "valueText": "$ERROR",
                                                    "hasLeadingTrivia": true,
                                                    "leadingTrivia": [
                                                        {
                                                            "kind": "WhitespaceTrivia",
                                                            "text": "      "
                                                        }
                                                    ]
                                                },
                                                "argumentList": {
                                                    "kind": "ArgumentList",
                                                    "fullStart": 926,
                                                    "fullEnd": 1045,
                                                    "start": 926,
                                                    "end": 1045,
                                                    "fullWidth": 119,
                                                    "width": 119,
                                                    "openParenToken": {
                                                        "kind": "OpenParenToken",
                                                        "fullStart": 926,
                                                        "fullEnd": 927,
                                                        "start": 926,
                                                        "end": 927,
                                                        "fullWidth": 1,
                                                        "width": 1,
                                                        "text": "(",
                                                        "value": "(",
                                                        "valueText": "("
                                                    },
                                                    "arguments": [
                                                        {
                                                            "kind": "AddExpression",
                                                            "fullStart": 927,
                                                            "fullEnd": 1044,
                                                            "start": 927,
                                                            "end": 1044,
                                                            "fullWidth": 117,
                                                            "width": 117,
                                                            "left": {
                                                                "kind": "StringLiteral",
                                                                "fullStart": 927,
                                                                "fullEnd": 1030,
                                                                "start": 927,
                                                                "end": 1029,
                                                                "fullWidth": 103,
                                                                "width": 102,
                                                                "text": "'#2: var obj = {}; obj.unshift = Array.prototype.unshift; obj.unshift(-1); obj.length === 1. Actual: '",
                                                                "value": "#2: var obj = {}; obj.unshift = Array.prototype.unshift; obj.unshift(-1); obj.length === 1. Actual: ",
                                                                "valueText": "#2: var obj = {}; obj.unshift = Array.prototype.unshift; obj.unshift(-1); obj.length === 1. Actual: ",
                                                                "hasTrailingTrivia": true,
                                                                "trailingTrivia": [
                                                                    {
                                                                        "kind": "WhitespaceTrivia",
                                                                        "text": " "
                                                                    }
                                                                ]
                                                            },
                                                            "operatorToken": {
                                                                "kind": "PlusToken",
                                                                "fullStart": 1030,
                                                                "fullEnd": 1032,
                                                                "start": 1030,
                                                                "end": 1031,
                                                                "fullWidth": 2,
                                                                "width": 1,
                                                                "text": "+",
                                                                "value": "+",
                                                                "valueText": "+",
                                                                "hasTrailingTrivia": true,
                                                                "trailingTrivia": [
                                                                    {
                                                                        "kind": "WhitespaceTrivia",
                                                                        "text": " "
                                                                    }
                                                                ]
                                                            },
                                                            "right": {
                                                                "kind": "ParenthesizedExpression",
                                                                "fullStart": 1032,
                                                                "fullEnd": 1044,
                                                                "start": 1032,
                                                                "end": 1044,
                                                                "fullWidth": 12,
                                                                "width": 12,
                                                                "openParenToken": {
                                                                    "kind": "OpenParenToken",
                                                                    "fullStart": 1032,
                                                                    "fullEnd": 1033,
                                                                    "start": 1032,
                                                                    "end": 1033,
                                                                    "fullWidth": 1,
                                                                    "width": 1,
                                                                    "text": "(",
                                                                    "value": "(",
                                                                    "valueText": "("
                                                                },
                                                                "expression": {
                                                                    "kind": "MemberAccessExpression",
                                                                    "fullStart": 1033,
                                                                    "fullEnd": 1043,
                                                                    "start": 1033,
                                                                    "end": 1043,
                                                                    "fullWidth": 10,
                                                                    "width": 10,
                                                                    "expression": {
                                                                        "kind": "IdentifierName",
                                                                        "fullStart": 1033,
                                                                        "fullEnd": 1036,
                                                                        "start": 1033,
                                                                        "end": 1036,
                                                                        "fullWidth": 3,
                                                                        "width": 3,
                                                                        "text": "obj",
                                                                        "value": "obj",
                                                                        "valueText": "obj"
                                                                    },
                                                                    "dotToken": {
                                                                        "kind": "DotToken",
                                                                        "fullStart": 1036,
                                                                        "fullEnd": 1037,
                                                                        "start": 1036,
                                                                        "end": 1037,
                                                                        "fullWidth": 1,
                                                                        "width": 1,
                                                                        "text": ".",
                                                                        "value": ".",
                                                                        "valueText": "."
                                                                    },
                                                                    "name": {
                                                                        "kind": "IdentifierName",
                                                                        "fullStart": 1037,
                                                                        "fullEnd": 1043,
                                                                        "start": 1037,
                                                                        "end": 1043,
                                                                        "fullWidth": 6,
                                                                        "width": 6,
                                                                        "text": "length",
                                                                        "value": "length",
                                                                        "valueText": "length"
                                                                    }
                                                                },
                                                                "closeParenToken": {
                                                                    "kind": "CloseParenToken",
                                                                    "fullStart": 1043,
                                                                    "fullEnd": 1044,
                                                                    "start": 1043,
                                                                    "end": 1044,
                                                                    "fullWidth": 1,
                                                                    "width": 1,
                                                                    "text": ")",
                                                                    "value": ")",
                                                                    "valueText": ")"
                                                                }
                                                            }
                                                        }
                                                    ],
                                                    "closeParenToken": {
                                                        "kind": "CloseParenToken",
                                                        "fullStart": 1044,
                                                        "fullEnd": 1045,
                                                        "start": 1044,
                                                        "end": 1045,
                                                        "fullWidth": 1,
                                                        "width": 1,
                                                        "text": ")",
                                                        "value": ")",
                                                        "valueText": ")"
                                                    }
                                                }
                                            },
                                            "semicolonToken": {
                                                "kind": "SemicolonToken",
                                                "fullStart": 1045,
                                                "fullEnd": 1047,
                                                "start": 1045,
                                                "end": 1046,
                                                "fullWidth": 2,
                                                "width": 1,
                                                "text": ";",
                                                "value": ";",
                                                "valueText": ";",
                                                "hasTrailingTrivia": true,
                                                "hasTrailingNewLine": true,
                                                "trailingTrivia": [
                                                    {
                                                        "kind": "NewLineTrivia",
                                                        "text": "\n"
                                                    }
                                                ]
                                            }
                                        }
                                    ],
                                    "closeBraceToken": {
                                        "kind": "CloseBraceToken",
                                        "fullStart": 1047,
                                        "fullEnd": 1053,
                                        "start": 1051,
                                        "end": 1052,
                                        "fullWidth": 6,
                                        "width": 1,
                                        "text": "}",
                                        "value": "}",
                                        "valueText": "}",
                                        "hasLeadingTrivia": true,
                                        "hasTrailingTrivia": true,
                                        "hasTrailingNewLine": true,
                                        "leadingTrivia": [
                                            {
                                                "kind": "WhitespaceTrivia",
                                                "text": "    "
                                            }
                                        ],
                                        "trailingTrivia": [
                                            {
                                                "kind": "NewLineTrivia",
                                                "text": "\n"
                                            }
                                        ]
                                    }
                                }
                            },
                            {
                                "kind": "IfStatement",
                                "fullStart": 1053,
                                "fullEnd": 1230,
                                "start": 1071,
                                "end": 1229,
                                "fullWidth": 177,
                                "width": 158,
                                "ifKeyword": {
                                    "kind": "IfKeyword",
                                    "fullStart": 1053,
                                    "fullEnd": 1074,
                                    "start": 1071,
                                    "end": 1073,
                                    "fullWidth": 21,
                                    "width": 2,
                                    "text": "if",
                                    "value": "if",
                                    "valueText": "if",
                                    "hasLeadingTrivia": true,
                                    "hasLeadingComment": true,
                                    "hasLeadingNewLine": true,
                                    "hasTrailingTrivia": true,
                                    "leadingTrivia": [
                                        {
                                            "kind": "WhitespaceTrivia",
                                            "text": "    "
                                        },
                                        {
                                            "kind": "SingleLineCommentTrivia",
                                            "text": "//CHECK#3"
                                        },
                                        {
                                            "kind": "NewLineTrivia",
                                            "text": "\n"
                                        },
                                        {
                                            "kind": "WhitespaceTrivia",
                                            "text": "    "
                                        }
                                    ],
                                    "trailingTrivia": [
                                        {
                                            "kind": "WhitespaceTrivia",
                                            "text": " "
                                        }
                                    ]
                                },
                                "openParenToken": {
                                    "kind": "OpenParenToken",
                                    "fullStart": 1074,
                                    "fullEnd": 1075,
                                    "start": 1074,
                                    "end": 1075,
                                    "fullWidth": 1,
                                    "width": 1,
                                    "text": "(",
                                    "value": "(",
                                    "valueText": "("
                                },
                                "condition": {
                                    "kind": "NotEqualsExpression",
                                    "fullStart": 1075,
                                    "fullEnd": 1090,
                                    "start": 1075,
                                    "end": 1090,
                                    "fullWidth": 15,
                                    "width": 15,
                                    "left": {
                                        "kind": "ElementAccessExpression",
                                        "fullStart": 1075,
                                        "fullEnd": 1084,
                                        "start": 1075,
                                        "end": 1083,
                                        "fullWidth": 9,
                                        "width": 8,
                                        "expression": {
                                            "kind": "IdentifierName",
                                            "fullStart": 1075,
                                            "fullEnd": 1078,
                                            "start": 1075,
                                            "end": 1078,
                                            "fullWidth": 3,
                                            "width": 3,
                                            "text": "obj",
                                            "value": "obj",
                                            "valueText": "obj"
                                        },
                                        "openBracketToken": {
                                            "kind": "OpenBracketToken",
                                            "fullStart": 1078,
                                            "fullEnd": 1079,
                                            "start": 1078,
                                            "end": 1079,
                                            "fullWidth": 1,
                                            "width": 1,
                                            "text": "[",
                                            "value": "[",
                                            "valueText": "["
                                        },
                                        "argumentExpression": {
                                            "kind": "StringLiteral",
                                            "fullStart": 1079,
                                            "fullEnd": 1082,
                                            "start": 1079,
                                            "end": 1082,
                                            "fullWidth": 3,
                                            "width": 3,
                                            "text": "\"0\"",
                                            "value": "0",
                                            "valueText": "0"
                                        },
                                        "closeBracketToken": {
                                            "kind": "CloseBracketToken",
                                            "fullStart": 1082,
                                            "fullEnd": 1084,
                                            "start": 1082,
                                            "end": 1083,
                                            "fullWidth": 2,
                                            "width": 1,
                                            "text": "]",
                                            "value": "]",
                                            "valueText": "]",
                                            "hasTrailingTrivia": true,
                                            "trailingTrivia": [
                                                {
                                                    "kind": "WhitespaceTrivia",
                                                    "text": " "
                                                }
                                            ]
                                        }
                                    },
                                    "operatorToken": {
                                        "kind": "ExclamationEqualsEqualsToken",
                                        "fullStart": 1084,
                                        "fullEnd": 1088,
                                        "start": 1084,
                                        "end": 1087,
                                        "fullWidth": 4,
                                        "width": 3,
                                        "text": "!==",
                                        "value": "!==",
                                        "valueText": "!==",
                                        "hasTrailingTrivia": true,
                                        "trailingTrivia": [
                                            {
                                                "kind": "WhitespaceTrivia",
                                                "text": " "
                                            }
                                        ]
                                    },
                                    "right": {
                                        "kind": "NegateExpression",
                                        "fullStart": 1088,
                                        "fullEnd": 1090,
                                        "start": 1088,
                                        "end": 1090,
                                        "fullWidth": 2,
                                        "width": 2,
                                        "operatorToken": {
                                            "kind": "MinusToken",
                                            "fullStart": 1088,
                                            "fullEnd": 1089,
                                            "start": 1088,
                                            "end": 1089,
                                            "fullWidth": 1,
                                            "width": 1,
                                            "text": "-",
                                            "value": "-",
                                            "valueText": "-"
                                        },
                                        "operand": {
                                            "kind": "NumericLiteral",
                                            "fullStart": 1089,
                                            "fullEnd": 1090,
                                            "start": 1089,
                                            "end": 1090,
                                            "fullWidth": 1,
                                            "width": 1,
                                            "text": "1",
                                            "value": 1,
                                            "valueText": "1"
                                        }
                                    }
                                },
                                "closeParenToken": {
                                    "kind": "CloseParenToken",
                                    "fullStart": 1090,
                                    "fullEnd": 1092,
                                    "start": 1090,
                                    "end": 1091,
                                    "fullWidth": 2,
                                    "width": 1,
                                    "text": ")",
                                    "value": ")",
                                    "valueText": ")",
                                    "hasTrailingTrivia": true,
                                    "trailingTrivia": [
                                        {
                                            "kind": "WhitespaceTrivia",
                                            "text": " "
                                        }
                                    ]
                                },
                                "statement": {
                                    "kind": "Block",
                                    "fullStart": 1092,
                                    "fullEnd": 1230,
                                    "start": 1092,
                                    "end": 1229,
                                    "fullWidth": 138,
                                    "width": 137,
                                    "openBraceToken": {
                                        "kind": "OpenBraceToken",
                                        "fullStart": 1092,
                                        "fullEnd": 1094,
                                        "start": 1092,
                                        "end": 1093,
                                        "fullWidth": 2,
                                        "width": 1,
                                        "text": "{",
                                        "value": "{",
                                        "valueText": "{",
                                        "hasTrailingTrivia": true,
                                        "hasTrailingNewLine": true,
                                        "trailingTrivia": [
                                            {
                                                "kind": "NewLineTrivia",
                                                "text": "\n"
                                            }
                                        ]
                                    },
                                    "statements": [
                                        {
                                            "kind": "ExpressionStatement",
                                            "fullStart": 1094,
                                            "fullEnd": 1224,
                                            "start": 1100,
                                            "end": 1223,
                                            "fullWidth": 130,
                                            "width": 123,
                                            "expression": {
                                                "kind": "InvocationExpression",
                                                "fullStart": 1094,
                                                "fullEnd": 1222,
                                                "start": 1100,
                                                "end": 1222,
                                                "fullWidth": 128,
                                                "width": 122,
                                                "expression": {
                                                    "kind": "IdentifierName",
                                                    "fullStart": 1094,
                                                    "fullEnd": 1106,
                                                    "start": 1100,
                                                    "end": 1106,
                                                    "fullWidth": 12,
                                                    "width": 6,
                                                    "text": "$ERROR",
                                                    "value": "$ERROR",
                                                    "valueText": "$ERROR",
                                                    "hasLeadingTrivia": true,
                                                    "leadingTrivia": [
                                                        {
                                                            "kind": "WhitespaceTrivia",
                                                            "text": "      "
                                                        }
                                                    ]
                                                },
                                                "argumentList": {
                                                    "kind": "ArgumentList",
                                                    "fullStart": 1106,
                                                    "fullEnd": 1222,
                                                    "start": 1106,
                                                    "end": 1222,
                                                    "fullWidth": 116,
                                                    "width": 116,
                                                    "openParenToken": {
                                                        "kind": "OpenParenToken",
                                                        "fullStart": 1106,
                                                        "fullEnd": 1107,
                                                        "start": 1106,
                                                        "end": 1107,
                                                        "fullWidth": 1,
                                                        "width": 1,
                                                        "text": "(",
                                                        "value": "(",
                                                        "valueText": "("
                                                    },
                                                    "arguments": [
                                                        {
                                                            "kind": "AddExpression",
                                                            "fullStart": 1107,
                                                            "fullEnd": 1221,
                                                            "start": 1107,
                                                            "end": 1221,
                                                            "fullWidth": 114,
                                                            "width": 114,
                                                            "left": {
                                                                "kind": "StringLiteral",
                                                                "fullStart": 1107,
                                                                "fullEnd": 1209,
                                                                "start": 1107,
                                                                "end": 1208,
                                                                "fullWidth": 102,
                                                                "width": 101,
                                                                "text": "'#3: var obj = {}; obj.unshift = Array.prototype.unshift; obj.unshift(-1); obj[\"0\"] === -1. Actual: '",
                                                                "value": "#3: var obj = {}; obj.unshift = Array.prototype.unshift; obj.unshift(-1); obj[\"0\"] === -1. Actual: ",
                                                                "valueText": "#3: var obj = {}; obj.unshift = Array.prototype.unshift; obj.unshift(-1); obj[\"0\"] === -1. Actual: ",
                                                                "hasTrailingTrivia": true,
                                                                "trailingTrivia": [
                                                                    {
                                                                        "kind": "WhitespaceTrivia",
                                                                        "text": " "
                                                                    }
                                                                ]
                                                            },
                                                            "operatorToken": {
                                                                "kind": "PlusToken",
                                                                "fullStart": 1209,
                                                                "fullEnd": 1211,
                                                                "start": 1209,
                                                                "end": 1210,
                                                                "fullWidth": 2,
                                                                "width": 1,
                                                                "text": "+",
                                                                "value": "+",
                                                                "valueText": "+",
                                                                "hasTrailingTrivia": true,
                                                                "trailingTrivia": [
                                                                    {
                                                                        "kind": "WhitespaceTrivia",
                                                                        "text": " "
                                                                    }
                                                                ]
                                                            },
                                                            "right": {
                                                                "kind": "ParenthesizedExpression",
                                                                "fullStart": 1211,
                                                                "fullEnd": 1221,
                                                                "start": 1211,
                                                                "end": 1221,
                                                                "fullWidth": 10,
                                                                "width": 10,
                                                                "openParenToken": {
                                                                    "kind": "OpenParenToken",
                                                                    "fullStart": 1211,
                                                                    "fullEnd": 1212,
                                                                    "start": 1211,
                                                                    "end": 1212,
                                                                    "fullWidth": 1,
                                                                    "width": 1,
                                                                    "text": "(",
                                                                    "value": "(",
                                                                    "valueText": "("
                                                                },
                                                                "expression": {
                                                                    "kind": "ElementAccessExpression",
                                                                    "fullStart": 1212,
                                                                    "fullEnd": 1220,
                                                                    "start": 1212,
                                                                    "end": 1220,
                                                                    "fullWidth": 8,
                                                                    "width": 8,
                                                                    "expression": {
                                                                        "kind": "IdentifierName",
                                                                        "fullStart": 1212,
                                                                        "fullEnd": 1215,
                                                                        "start": 1212,
                                                                        "end": 1215,
                                                                        "fullWidth": 3,
                                                                        "width": 3,
                                                                        "text": "obj",
                                                                        "value": "obj",
                                                                        "valueText": "obj"
                                                                    },
                                                                    "openBracketToken": {
                                                                        "kind": "OpenBracketToken",
                                                                        "fullStart": 1215,
                                                                        "fullEnd": 1216,
                                                                        "start": 1215,
                                                                        "end": 1216,
                                                                        "fullWidth": 1,
                                                                        "width": 1,
                                                                        "text": "[",
                                                                        "value": "[",
                                                                        "valueText": "["
                                                                    },
                                                                    "argumentExpression": {
                                                                        "kind": "StringLiteral",
                                                                        "fullStart": 1216,
                                                                        "fullEnd": 1219,
                                                                        "start": 1216,
                                                                        "end": 1219,
                                                                        "fullWidth": 3,
                                                                        "width": 3,
                                                                        "text": "\"0\"",
                                                                        "value": "0",
                                                                        "valueText": "0"
                                                                    },
                                                                    "closeBracketToken": {
                                                                        "kind": "CloseBracketToken",
                                                                        "fullStart": 1219,
                                                                        "fullEnd": 1220,
                                                                        "start": 1219,
                                                                        "end": 1220,
                                                                        "fullWidth": 1,
                                                                        "width": 1,
                                                                        "text": "]",
                                                                        "value": "]",
                                                                        "valueText": "]"
                                                                    }
                                                                },
                                                                "closeParenToken": {
                                                                    "kind": "CloseParenToken",
                                                                    "fullStart": 1220,
                                                                    "fullEnd": 1221,
                                                                    "start": 1220,
                                                                    "end": 1221,
                                                                    "fullWidth": 1,
                                                                    "width": 1,
                                                                    "text": ")",
                                                                    "value": ")",
                                                                    "valueText": ")"
                                                                }
                                                            }
                                                        }
                                                    ],
                                                    "closeParenToken": {
                                                        "kind": "CloseParenToken",
                                                        "fullStart": 1221,
                                                        "fullEnd": 1222,
                                                        "start": 1221,
                                                        "end": 1222,
                                                        "fullWidth": 1,
                                                        "width": 1,
                                                        "text": ")",
                                                        "value": ")",
                                                        "valueText": ")"
                                                    }
                                                }
                                            },
                                            "semicolonToken": {
                                                "kind": "SemicolonToken",
                                                "fullStart": 1222,
                                                "fullEnd": 1224,
                                                "start": 1222,
                                                "end": 1223,
                                                "fullWidth": 2,
                                                "width": 1,
                                                "text": ";",
                                                "value": ";",
                                                "valueText": ";",
                                                "hasTrailingTrivia": true,
                                                "hasTrailingNewLine": true,
                                                "trailingTrivia": [
                                                    {
                                                        "kind": "NewLineTrivia",
                                                        "text": "\n"
                                                    }
                                                ]
                                            }
                                        }
                                    ],
                                    "closeBraceToken": {
                                        "kind": "CloseBraceToken",
                                        "fullStart": 1224,
                                        "fullEnd": 1230,
                                        "start": 1228,
                                        "end": 1229,
                                        "fullWidth": 6,
                                        "width": 1,
                                        "text": "}",
                                        "value": "}",
                                        "valueText": "}",
                                        "hasLeadingTrivia": true,
                                        "hasTrailingTrivia": true,
                                        "hasTrailingNewLine": true,
                                        "leadingTrivia": [
                                            {
                                                "kind": "WhitespaceTrivia",
                                                "text": "    "
                                            }
                                        ],
                                        "trailingTrivia": [
                                            {
                                                "kind": "NewLineTrivia",
                                                "text": "\n"
                                            }
                                        ]
                                    }
                                }
                            }
                        ],
                        "closeBraceToken": {
                            "kind": "CloseBraceToken",
                            "fullStart": 1230,
                            "fullEnd": 1233,
                            "start": 1230,
                            "end": 1231,
                            "fullWidth": 3,
                            "width": 1,
                            "text": "}",
                            "value": "}",
                            "valueText": "}",
                            "hasTrailingTrivia": true,
                            "hasTrailingNewLine": true,
                            "trailingTrivia": [
                                {
                                    "kind": "WhitespaceTrivia",
                                    "text": " "
                                },
                                {
                                    "kind": "NewLineTrivia",
                                    "text": "\n"
                                }
                            ]
                        }
                    }
                }
            },
            {
                "kind": "ExpressionStatement",
                "fullStart": 1233,
                "fullEnd": 1268,
                "start": 1244,
                "end": 1267,
                "fullWidth": 35,
                "width": 23,
                "expression": {
                    "kind": "AssignmentExpression",
                    "fullStart": 1233,
                    "fullEnd": 1266,
                    "start": 1244,
                    "end": 1266,
                    "fullWidth": 33,
                    "width": 22,
                    "left": {
                        "kind": "MemberAccessExpression",
                        "fullStart": 1233,
                        "fullEnd": 1255,
                        "start": 1244,
                        "end": 1254,
                        "fullWidth": 22,
                        "width": 10,
                        "expression": {
                            "kind": "IdentifierName",
                            "fullStart": 1233,
                            "fullEnd": 1247,
                            "start": 1244,
                            "end": 1247,
                            "fullWidth": 14,
                            "width": 3,
                            "text": "obj",
                            "value": "obj",
                            "valueText": "obj",
                            "hasLeadingTrivia": true,
                            "hasLeadingComment": true,
                            "hasLeadingNewLine": true,
                            "leadingTrivia": [
                                {
                                    "kind": "NewLineTrivia",
                                    "text": "\n"
                                },
                                {
                                    "kind": "SingleLineCommentTrivia",
                                    "text": "//CHECK#4"
                                },
                                {
                                    "kind": "NewLineTrivia",
                                    "text": "\n"
                                }
                            ]
                        },
                        "dotToken": {
                            "kind": "DotToken",
                            "fullStart": 1247,
                            "fullEnd": 1248,
                            "start": 1247,
                            "end": 1248,
                            "fullWidth": 1,
                            "width": 1,
                            "text": ".",
                            "value": ".",
                            "valueText": "."
                        },
                        "name": {
                            "kind": "IdentifierName",
                            "fullStart": 1248,
                            "fullEnd": 1255,
                            "start": 1248,
                            "end": 1254,
                            "fullWidth": 7,
                            "width": 6,
                            "text": "length",
                            "value": "length",
                            "valueText": "length",
                            "hasTrailingTrivia": true,
                            "trailingTrivia": [
                                {
                                    "kind": "WhitespaceTrivia",
                                    "text": " "
                                }
                            ]
                        }
                    },
                    "operatorToken": {
                        "kind": "EqualsToken",
                        "fullStart": 1255,
                        "fullEnd": 1257,
                        "start": 1255,
                        "end": 1256,
                        "fullWidth": 2,
                        "width": 1,
                        "text": "=",
                        "value": "=",
                        "valueText": "=",
                        "hasTrailingTrivia": true,
                        "trailingTrivia": [
                            {
                                "kind": "WhitespaceTrivia",
                                "text": " "
                            }
                        ]
                    },
                    "right": {
                        "kind": "IdentifierName",
                        "fullStart": 1257,
                        "fullEnd": 1266,
                        "start": 1257,
                        "end": 1266,
                        "fullWidth": 9,
                        "width": 9,
                        "text": "undefined",
                        "value": "undefined",
                        "valueText": "undefined"
                    }
                },
                "semicolonToken": {
                    "kind": "SemicolonToken",
                    "fullStart": 1266,
                    "fullEnd": 1268,
                    "start": 1266,
                    "end": 1267,
                    "fullWidth": 2,
                    "width": 1,
                    "text": ";",
                    "value": ";",
                    "valueText": ";",
                    "hasTrailingTrivia": true,
                    "hasTrailingNewLine": true,
                    "trailingTrivia": [
                        {
                            "kind": "NewLineTrivia",
                            "text": "\n"
                        }
                    ]
                }
            },
            {
                "kind": "VariableStatement",
                "fullStart": 1268,
                "fullEnd": 1299,
                "start": 1268,
                "end": 1298,
                "fullWidth": 31,
                "width": 30,
                "modifiers": [],
                "variableDeclaration": {
                    "kind": "VariableDeclaration",
                    "fullStart": 1268,
                    "fullEnd": 1297,
                    "start": 1268,
                    "end": 1297,
                    "fullWidth": 29,
                    "width": 29,
                    "varKeyword": {
                        "kind": "VarKeyword",
                        "fullStart": 1268,
                        "fullEnd": 1272,
                        "start": 1268,
                        "end": 1271,
                        "fullWidth": 4,
                        "width": 3,
                        "text": "var",
                        "value": "var",
                        "valueText": "var",
                        "hasTrailingTrivia": true,
                        "trailingTrivia": [
                            {
                                "kind": "WhitespaceTrivia",
                                "text": " "
                            }
                        ]
                    },
                    "variableDeclarators": [
                        {
                            "kind": "VariableDeclarator",
                            "fullStart": 1272,
                            "fullEnd": 1297,
                            "start": 1272,
                            "end": 1297,
                            "fullWidth": 25,
<<<<<<< HEAD
                            "width": 25,
                            "identifier": {
=======
                            "propertyName": {
>>>>>>> 85e84683
                                "kind": "IdentifierName",
                                "fullStart": 1272,
                                "fullEnd": 1280,
                                "start": 1272,
                                "end": 1279,
                                "fullWidth": 8,
                                "width": 7,
                                "text": "unshift",
                                "value": "unshift",
                                "valueText": "unshift",
                                "hasTrailingTrivia": true,
                                "trailingTrivia": [
                                    {
                                        "kind": "WhitespaceTrivia",
                                        "text": " "
                                    }
                                ]
                            },
                            "equalsValueClause": {
                                "kind": "EqualsValueClause",
                                "fullStart": 1280,
                                "fullEnd": 1297,
                                "start": 1280,
                                "end": 1297,
                                "fullWidth": 17,
                                "width": 17,
                                "equalsToken": {
                                    "kind": "EqualsToken",
                                    "fullStart": 1280,
                                    "fullEnd": 1282,
                                    "start": 1280,
                                    "end": 1281,
                                    "fullWidth": 2,
                                    "width": 1,
                                    "text": "=",
                                    "value": "=",
                                    "valueText": "=",
                                    "hasTrailingTrivia": true,
                                    "trailingTrivia": [
                                        {
                                            "kind": "WhitespaceTrivia",
                                            "text": " "
                                        }
                                    ]
                                },
                                "value": {
                                    "kind": "InvocationExpression",
                                    "fullStart": 1282,
                                    "fullEnd": 1297,
                                    "start": 1282,
                                    "end": 1297,
                                    "fullWidth": 15,
                                    "width": 15,
                                    "expression": {
                                        "kind": "MemberAccessExpression",
                                        "fullStart": 1282,
                                        "fullEnd": 1293,
                                        "start": 1282,
                                        "end": 1293,
                                        "fullWidth": 11,
                                        "width": 11,
                                        "expression": {
                                            "kind": "IdentifierName",
                                            "fullStart": 1282,
                                            "fullEnd": 1285,
                                            "start": 1282,
                                            "end": 1285,
                                            "fullWidth": 3,
                                            "width": 3,
                                            "text": "obj",
                                            "value": "obj",
                                            "valueText": "obj"
                                        },
                                        "dotToken": {
                                            "kind": "DotToken",
                                            "fullStart": 1285,
                                            "fullEnd": 1286,
                                            "start": 1285,
                                            "end": 1286,
                                            "fullWidth": 1,
                                            "width": 1,
                                            "text": ".",
                                            "value": ".",
                                            "valueText": "."
                                        },
                                        "name": {
                                            "kind": "IdentifierName",
                                            "fullStart": 1286,
                                            "fullEnd": 1293,
                                            "start": 1286,
                                            "end": 1293,
                                            "fullWidth": 7,
                                            "width": 7,
                                            "text": "unshift",
                                            "value": "unshift",
                                            "valueText": "unshift"
                                        }
                                    },
                                    "argumentList": {
                                        "kind": "ArgumentList",
                                        "fullStart": 1293,
                                        "fullEnd": 1297,
                                        "start": 1293,
                                        "end": 1297,
                                        "fullWidth": 4,
                                        "width": 4,
                                        "openParenToken": {
                                            "kind": "OpenParenToken",
                                            "fullStart": 1293,
                                            "fullEnd": 1294,
                                            "start": 1293,
                                            "end": 1294,
                                            "fullWidth": 1,
                                            "width": 1,
                                            "text": "(",
                                            "value": "(",
                                            "valueText": "("
                                        },
                                        "arguments": [
                                            {
                                                "kind": "NegateExpression",
                                                "fullStart": 1294,
                                                "fullEnd": 1296,
                                                "start": 1294,
                                                "end": 1296,
                                                "fullWidth": 2,
                                                "width": 2,
                                                "operatorToken": {
                                                    "kind": "MinusToken",
                                                    "fullStart": 1294,
                                                    "fullEnd": 1295,
                                                    "start": 1294,
                                                    "end": 1295,
                                                    "fullWidth": 1,
                                                    "width": 1,
                                                    "text": "-",
                                                    "value": "-",
                                                    "valueText": "-"
                                                },
                                                "operand": {
                                                    "kind": "NumericLiteral",
                                                    "fullStart": 1295,
                                                    "fullEnd": 1296,
                                                    "start": 1295,
                                                    "end": 1296,
                                                    "fullWidth": 1,
                                                    "width": 1,
                                                    "text": "4",
                                                    "value": 4,
                                                    "valueText": "4"
                                                }
                                            }
                                        ],
                                        "closeParenToken": {
                                            "kind": "CloseParenToken",
                                            "fullStart": 1296,
                                            "fullEnd": 1297,
                                            "start": 1296,
                                            "end": 1297,
                                            "fullWidth": 1,
                                            "width": 1,
                                            "text": ")",
                                            "value": ")",
                                            "valueText": ")"
                                        }
                                    }
                                }
                            }
                        }
                    ]
                },
                "semicolonToken": {
                    "kind": "SemicolonToken",
                    "fullStart": 1297,
                    "fullEnd": 1299,
                    "start": 1297,
                    "end": 1298,
                    "fullWidth": 2,
                    "width": 1,
                    "text": ";",
                    "value": ";",
                    "valueText": ";",
                    "hasTrailingTrivia": true,
                    "hasTrailingNewLine": true,
                    "trailingTrivia": [
                        {
                            "kind": "NewLineTrivia",
                            "text": "\n"
                        }
                    ]
                }
            },
            {
                "kind": "IfStatement",
                "fullStart": 1299,
                "fullEnd": 1461,
                "start": 1299,
                "end": 1459,
                "fullWidth": 162,
                "width": 160,
                "ifKeyword": {
                    "kind": "IfKeyword",
                    "fullStart": 1299,
                    "fullEnd": 1302,
                    "start": 1299,
                    "end": 1301,
                    "fullWidth": 3,
                    "width": 2,
                    "text": "if",
                    "value": "if",
                    "valueText": "if",
                    "hasTrailingTrivia": true,
                    "trailingTrivia": [
                        {
                            "kind": "WhitespaceTrivia",
                            "text": " "
                        }
                    ]
                },
                "openParenToken": {
                    "kind": "OpenParenToken",
                    "fullStart": 1302,
                    "fullEnd": 1303,
                    "start": 1302,
                    "end": 1303,
                    "fullWidth": 1,
                    "width": 1,
                    "text": "(",
                    "value": "(",
                    "valueText": "("
                },
                "condition": {
                    "kind": "NotEqualsExpression",
                    "fullStart": 1303,
                    "fullEnd": 1316,
                    "start": 1303,
                    "end": 1316,
                    "fullWidth": 13,
                    "width": 13,
                    "left": {
                        "kind": "IdentifierName",
                        "fullStart": 1303,
                        "fullEnd": 1311,
                        "start": 1303,
                        "end": 1310,
                        "fullWidth": 8,
                        "width": 7,
                        "text": "unshift",
                        "value": "unshift",
                        "valueText": "unshift",
                        "hasTrailingTrivia": true,
                        "trailingTrivia": [
                            {
                                "kind": "WhitespaceTrivia",
                                "text": " "
                            }
                        ]
                    },
                    "operatorToken": {
                        "kind": "ExclamationEqualsEqualsToken",
                        "fullStart": 1311,
                        "fullEnd": 1315,
                        "start": 1311,
                        "end": 1314,
                        "fullWidth": 4,
                        "width": 3,
                        "text": "!==",
                        "value": "!==",
                        "valueText": "!==",
                        "hasTrailingTrivia": true,
                        "trailingTrivia": [
                            {
                                "kind": "WhitespaceTrivia",
                                "text": " "
                            }
                        ]
                    },
                    "right": {
                        "kind": "NumericLiteral",
                        "fullStart": 1315,
                        "fullEnd": 1316,
                        "start": 1315,
                        "end": 1316,
                        "fullWidth": 1,
                        "width": 1,
                        "text": "1",
                        "value": 1,
                        "valueText": "1"
                    }
                },
                "closeParenToken": {
                    "kind": "CloseParenToken",
                    "fullStart": 1316,
                    "fullEnd": 1318,
                    "start": 1316,
                    "end": 1317,
                    "fullWidth": 2,
                    "width": 1,
                    "text": ")",
                    "value": ")",
                    "valueText": ")",
                    "hasTrailingTrivia": true,
                    "trailingTrivia": [
                        {
                            "kind": "WhitespaceTrivia",
                            "text": " "
                        }
                    ]
                },
                "statement": {
                    "kind": "Block",
                    "fullStart": 1318,
                    "fullEnd": 1461,
                    "start": 1318,
                    "end": 1459,
                    "fullWidth": 143,
                    "width": 141,
                    "openBraceToken": {
                        "kind": "OpenBraceToken",
                        "fullStart": 1318,
                        "fullEnd": 1320,
                        "start": 1318,
                        "end": 1319,
                        "fullWidth": 2,
                        "width": 1,
                        "text": "{",
                        "value": "{",
                        "valueText": "{",
                        "hasTrailingTrivia": true,
                        "hasTrailingNewLine": true,
                        "trailingTrivia": [
                            {
                                "kind": "NewLineTrivia",
                                "text": "\n"
                            }
                        ]
                    },
                    "statements": [
                        {
                            "kind": "ExpressionStatement",
                            "fullStart": 1320,
                            "fullEnd": 1458,
                            "start": 1322,
                            "end": 1457,
                            "fullWidth": 138,
                            "width": 135,
                            "expression": {
                                "kind": "InvocationExpression",
                                "fullStart": 1320,
                                "fullEnd": 1456,
                                "start": 1322,
                                "end": 1456,
                                "fullWidth": 136,
                                "width": 134,
                                "expression": {
                                    "kind": "IdentifierName",
                                    "fullStart": 1320,
                                    "fullEnd": 1328,
                                    "start": 1322,
                                    "end": 1328,
                                    "fullWidth": 8,
                                    "width": 6,
                                    "text": "$ERROR",
                                    "value": "$ERROR",
                                    "valueText": "$ERROR",
                                    "hasLeadingTrivia": true,
                                    "leadingTrivia": [
                                        {
                                            "kind": "WhitespaceTrivia",
                                            "text": "  "
                                        }
                                    ]
                                },
                                "argumentList": {
                                    "kind": "ArgumentList",
                                    "fullStart": 1328,
                                    "fullEnd": 1456,
                                    "start": 1328,
                                    "end": 1456,
                                    "fullWidth": 128,
                                    "width": 128,
                                    "openParenToken": {
                                        "kind": "OpenParenToken",
                                        "fullStart": 1328,
                                        "fullEnd": 1329,
                                        "start": 1328,
                                        "end": 1329,
                                        "fullWidth": 1,
                                        "width": 1,
                                        "text": "(",
                                        "value": "(",
                                        "valueText": "("
                                    },
                                    "arguments": [
                                        {
                                            "kind": "AddExpression",
                                            "fullStart": 1329,
                                            "fullEnd": 1455,
                                            "start": 1329,
                                            "end": 1455,
                                            "fullWidth": 126,
                                            "width": 126,
                                            "left": {
                                                "kind": "StringLiteral",
                                                "fullStart": 1329,
                                                "fullEnd": 1444,
                                                "start": 1329,
                                                "end": 1443,
                                                "fullWidth": 115,
                                                "width": 114,
                                                "text": "'#4: var obj = {}; obj.length = undefined; obj.unshift = Array.prototype.unshift; obj.unshift(-4) === 1. Actual: '",
                                                "value": "#4: var obj = {}; obj.length = undefined; obj.unshift = Array.prototype.unshift; obj.unshift(-4) === 1. Actual: ",
                                                "valueText": "#4: var obj = {}; obj.length = undefined; obj.unshift = Array.prototype.unshift; obj.unshift(-4) === 1. Actual: ",
                                                "hasTrailingTrivia": true,
                                                "trailingTrivia": [
                                                    {
                                                        "kind": "WhitespaceTrivia",
                                                        "text": " "
                                                    }
                                                ]
                                            },
                                            "operatorToken": {
                                                "kind": "PlusToken",
                                                "fullStart": 1444,
                                                "fullEnd": 1446,
                                                "start": 1444,
                                                "end": 1445,
                                                "fullWidth": 2,
                                                "width": 1,
                                                "text": "+",
                                                "value": "+",
                                                "valueText": "+",
                                                "hasTrailingTrivia": true,
                                                "trailingTrivia": [
                                                    {
                                                        "kind": "WhitespaceTrivia",
                                                        "text": " "
                                                    }
                                                ]
                                            },
                                            "right": {
                                                "kind": "ParenthesizedExpression",
                                                "fullStart": 1446,
                                                "fullEnd": 1455,
                                                "start": 1446,
                                                "end": 1455,
                                                "fullWidth": 9,
                                                "width": 9,
                                                "openParenToken": {
                                                    "kind": "OpenParenToken",
                                                    "fullStart": 1446,
                                                    "fullEnd": 1447,
                                                    "start": 1446,
                                                    "end": 1447,
                                                    "fullWidth": 1,
                                                    "width": 1,
                                                    "text": "(",
                                                    "value": "(",
                                                    "valueText": "("
                                                },
                                                "expression": {
                                                    "kind": "IdentifierName",
                                                    "fullStart": 1447,
                                                    "fullEnd": 1454,
                                                    "start": 1447,
                                                    "end": 1454,
                                                    "fullWidth": 7,
                                                    "width": 7,
                                                    "text": "unshift",
                                                    "value": "unshift",
                                                    "valueText": "unshift"
                                                },
                                                "closeParenToken": {
                                                    "kind": "CloseParenToken",
                                                    "fullStart": 1454,
                                                    "fullEnd": 1455,
                                                    "start": 1454,
                                                    "end": 1455,
                                                    "fullWidth": 1,
                                                    "width": 1,
                                                    "text": ")",
                                                    "value": ")",
                                                    "valueText": ")"
                                                }
                                            }
                                        }
                                    ],
                                    "closeParenToken": {
                                        "kind": "CloseParenToken",
                                        "fullStart": 1455,
                                        "fullEnd": 1456,
                                        "start": 1455,
                                        "end": 1456,
                                        "fullWidth": 1,
                                        "width": 1,
                                        "text": ")",
                                        "value": ")",
                                        "valueText": ")"
                                    }
                                }
                            },
                            "semicolonToken": {
                                "kind": "SemicolonToken",
                                "fullStart": 1456,
                                "fullEnd": 1458,
                                "start": 1456,
                                "end": 1457,
                                "fullWidth": 2,
                                "width": 1,
                                "text": ";",
                                "value": ";",
                                "valueText": ";",
                                "hasTrailingTrivia": true,
                                "hasTrailingNewLine": true,
                                "trailingTrivia": [
                                    {
                                        "kind": "NewLineTrivia",
                                        "text": "\n"
                                    }
                                ]
                            }
                        }
                    ],
                    "closeBraceToken": {
                        "kind": "CloseBraceToken",
                        "fullStart": 1458,
                        "fullEnd": 1461,
                        "start": 1458,
                        "end": 1459,
                        "fullWidth": 3,
                        "width": 1,
                        "text": "}",
                        "value": "}",
                        "valueText": "}",
                        "hasTrailingTrivia": true,
                        "hasTrailingNewLine": true,
                        "trailingTrivia": [
                            {
                                "kind": "WhitespaceTrivia",
                                "text": " "
                            },
                            {
                                "kind": "NewLineTrivia",
                                "text": "\n"
                            }
                        ]
                    }
                }
            },
            {
                "kind": "IfStatement",
                "fullStart": 1461,
                "fullEnd": 1651,
                "start": 1472,
                "end": 1650,
                "fullWidth": 190,
                "width": 178,
                "ifKeyword": {
                    "kind": "IfKeyword",
                    "fullStart": 1461,
                    "fullEnd": 1475,
                    "start": 1472,
                    "end": 1474,
                    "fullWidth": 14,
                    "width": 2,
                    "text": "if",
                    "value": "if",
                    "valueText": "if",
                    "hasLeadingTrivia": true,
                    "hasLeadingComment": true,
                    "hasLeadingNewLine": true,
                    "hasTrailingTrivia": true,
                    "leadingTrivia": [
                        {
                            "kind": "NewLineTrivia",
                            "text": "\n"
                        },
                        {
                            "kind": "SingleLineCommentTrivia",
                            "text": "//CHECK#5"
                        },
                        {
                            "kind": "NewLineTrivia",
                            "text": "\n"
                        }
                    ],
                    "trailingTrivia": [
                        {
                            "kind": "WhitespaceTrivia",
                            "text": " "
                        }
                    ]
                },
                "openParenToken": {
                    "kind": "OpenParenToken",
                    "fullStart": 1475,
                    "fullEnd": 1476,
                    "start": 1475,
                    "end": 1476,
                    "fullWidth": 1,
                    "width": 1,
                    "text": "(",
                    "value": "(",
                    "valueText": "("
                },
                "condition": {
                    "kind": "NotEqualsExpression",
                    "fullStart": 1476,
                    "fullEnd": 1492,
                    "start": 1476,
                    "end": 1492,
                    "fullWidth": 16,
                    "width": 16,
                    "left": {
                        "kind": "MemberAccessExpression",
                        "fullStart": 1476,
                        "fullEnd": 1487,
                        "start": 1476,
                        "end": 1486,
                        "fullWidth": 11,
                        "width": 10,
                        "expression": {
                            "kind": "IdentifierName",
                            "fullStart": 1476,
                            "fullEnd": 1479,
                            "start": 1476,
                            "end": 1479,
                            "fullWidth": 3,
                            "width": 3,
                            "text": "obj",
                            "value": "obj",
                            "valueText": "obj"
                        },
                        "dotToken": {
                            "kind": "DotToken",
                            "fullStart": 1479,
                            "fullEnd": 1480,
                            "start": 1479,
                            "end": 1480,
                            "fullWidth": 1,
                            "width": 1,
                            "text": ".",
                            "value": ".",
                            "valueText": "."
                        },
                        "name": {
                            "kind": "IdentifierName",
                            "fullStart": 1480,
                            "fullEnd": 1487,
                            "start": 1480,
                            "end": 1486,
                            "fullWidth": 7,
                            "width": 6,
                            "text": "length",
                            "value": "length",
                            "valueText": "length",
                            "hasTrailingTrivia": true,
                            "trailingTrivia": [
                                {
                                    "kind": "WhitespaceTrivia",
                                    "text": " "
                                }
                            ]
                        }
                    },
                    "operatorToken": {
                        "kind": "ExclamationEqualsEqualsToken",
                        "fullStart": 1487,
                        "fullEnd": 1491,
                        "start": 1487,
                        "end": 1490,
                        "fullWidth": 4,
                        "width": 3,
                        "text": "!==",
                        "value": "!==",
                        "valueText": "!==",
                        "hasTrailingTrivia": true,
                        "trailingTrivia": [
                            {
                                "kind": "WhitespaceTrivia",
                                "text": " "
                            }
                        ]
                    },
                    "right": {
                        "kind": "NumericLiteral",
                        "fullStart": 1491,
                        "fullEnd": 1492,
                        "start": 1491,
                        "end": 1492,
                        "fullWidth": 1,
                        "width": 1,
                        "text": "1",
                        "value": 1,
                        "valueText": "1"
                    }
                },
                "closeParenToken": {
                    "kind": "CloseParenToken",
                    "fullStart": 1492,
                    "fullEnd": 1494,
                    "start": 1492,
                    "end": 1493,
                    "fullWidth": 2,
                    "width": 1,
                    "text": ")",
                    "value": ")",
                    "valueText": ")",
                    "hasTrailingTrivia": true,
                    "trailingTrivia": [
                        {
                            "kind": "WhitespaceTrivia",
                            "text": " "
                        }
                    ]
                },
                "statement": {
                    "kind": "Block",
                    "fullStart": 1494,
                    "fullEnd": 1651,
                    "start": 1494,
                    "end": 1650,
                    "fullWidth": 157,
                    "width": 156,
                    "openBraceToken": {
                        "kind": "OpenBraceToken",
                        "fullStart": 1494,
                        "fullEnd": 1496,
                        "start": 1494,
                        "end": 1495,
                        "fullWidth": 2,
                        "width": 1,
                        "text": "{",
                        "value": "{",
                        "valueText": "{",
                        "hasTrailingTrivia": true,
                        "hasTrailingNewLine": true,
                        "trailingTrivia": [
                            {
                                "kind": "NewLineTrivia",
                                "text": "\n"
                            }
                        ]
                    },
                    "statements": [
                        {
                            "kind": "ExpressionStatement",
                            "fullStart": 1496,
                            "fullEnd": 1649,
                            "start": 1498,
                            "end": 1648,
                            "fullWidth": 153,
                            "width": 150,
                            "expression": {
                                "kind": "InvocationExpression",
                                "fullStart": 1496,
                                "fullEnd": 1647,
                                "start": 1498,
                                "end": 1647,
                                "fullWidth": 151,
                                "width": 149,
                                "expression": {
                                    "kind": "IdentifierName",
                                    "fullStart": 1496,
                                    "fullEnd": 1504,
                                    "start": 1498,
                                    "end": 1504,
                                    "fullWidth": 8,
                                    "width": 6,
                                    "text": "$ERROR",
                                    "value": "$ERROR",
                                    "valueText": "$ERROR",
                                    "hasLeadingTrivia": true,
                                    "leadingTrivia": [
                                        {
                                            "kind": "WhitespaceTrivia",
                                            "text": "  "
                                        }
                                    ]
                                },
                                "argumentList": {
                                    "kind": "ArgumentList",
                                    "fullStart": 1504,
                                    "fullEnd": 1647,
                                    "start": 1504,
                                    "end": 1647,
                                    "fullWidth": 143,
                                    "width": 143,
                                    "openParenToken": {
                                        "kind": "OpenParenToken",
                                        "fullStart": 1504,
                                        "fullEnd": 1505,
                                        "start": 1504,
                                        "end": 1505,
                                        "fullWidth": 1,
                                        "width": 1,
                                        "text": "(",
                                        "value": "(",
                                        "valueText": "("
                                    },
                                    "arguments": [
                                        {
                                            "kind": "AddExpression",
                                            "fullStart": 1505,
                                            "fullEnd": 1646,
                                            "start": 1505,
                                            "end": 1646,
                                            "fullWidth": 141,
                                            "width": 141,
                                            "left": {
                                                "kind": "StringLiteral",
                                                "fullStart": 1505,
                                                "fullEnd": 1632,
                                                "start": 1505,
                                                "end": 1631,
                                                "fullWidth": 127,
                                                "width": 126,
                                                "text": "'#5: var obj = {}; obj.length = undefined; obj.unshift = Array.prototype.unshift; obj.unshift(-4); obj.length === 1. Actual: '",
                                                "value": "#5: var obj = {}; obj.length = undefined; obj.unshift = Array.prototype.unshift; obj.unshift(-4); obj.length === 1. Actual: ",
                                                "valueText": "#5: var obj = {}; obj.length = undefined; obj.unshift = Array.prototype.unshift; obj.unshift(-4); obj.length === 1. Actual: ",
                                                "hasTrailingTrivia": true,
                                                "trailingTrivia": [
                                                    {
                                                        "kind": "WhitespaceTrivia",
                                                        "text": " "
                                                    }
                                                ]
                                            },
                                            "operatorToken": {
                                                "kind": "PlusToken",
                                                "fullStart": 1632,
                                                "fullEnd": 1634,
                                                "start": 1632,
                                                "end": 1633,
                                                "fullWidth": 2,
                                                "width": 1,
                                                "text": "+",
                                                "value": "+",
                                                "valueText": "+",
                                                "hasTrailingTrivia": true,
                                                "trailingTrivia": [
                                                    {
                                                        "kind": "WhitespaceTrivia",
                                                        "text": " "
                                                    }
                                                ]
                                            },
                                            "right": {
                                                "kind": "ParenthesizedExpression",
                                                "fullStart": 1634,
                                                "fullEnd": 1646,
                                                "start": 1634,
                                                "end": 1646,
                                                "fullWidth": 12,
                                                "width": 12,
                                                "openParenToken": {
                                                    "kind": "OpenParenToken",
                                                    "fullStart": 1634,
                                                    "fullEnd": 1635,
                                                    "start": 1634,
                                                    "end": 1635,
                                                    "fullWidth": 1,
                                                    "width": 1,
                                                    "text": "(",
                                                    "value": "(",
                                                    "valueText": "("
                                                },
                                                "expression": {
                                                    "kind": "MemberAccessExpression",
                                                    "fullStart": 1635,
                                                    "fullEnd": 1645,
                                                    "start": 1635,
                                                    "end": 1645,
                                                    "fullWidth": 10,
                                                    "width": 10,
                                                    "expression": {
                                                        "kind": "IdentifierName",
                                                        "fullStart": 1635,
                                                        "fullEnd": 1638,
                                                        "start": 1635,
                                                        "end": 1638,
                                                        "fullWidth": 3,
                                                        "width": 3,
                                                        "text": "obj",
                                                        "value": "obj",
                                                        "valueText": "obj"
                                                    },
                                                    "dotToken": {
                                                        "kind": "DotToken",
                                                        "fullStart": 1638,
                                                        "fullEnd": 1639,
                                                        "start": 1638,
                                                        "end": 1639,
                                                        "fullWidth": 1,
                                                        "width": 1,
                                                        "text": ".",
                                                        "value": ".",
                                                        "valueText": "."
                                                    },
                                                    "name": {
                                                        "kind": "IdentifierName",
                                                        "fullStart": 1639,
                                                        "fullEnd": 1645,
                                                        "start": 1639,
                                                        "end": 1645,
                                                        "fullWidth": 6,
                                                        "width": 6,
                                                        "text": "length",
                                                        "value": "length",
                                                        "valueText": "length"
                                                    }
                                                },
                                                "closeParenToken": {
                                                    "kind": "CloseParenToken",
                                                    "fullStart": 1645,
                                                    "fullEnd": 1646,
                                                    "start": 1645,
                                                    "end": 1646,
                                                    "fullWidth": 1,
                                                    "width": 1,
                                                    "text": ")",
                                                    "value": ")",
                                                    "valueText": ")"
                                                }
                                            }
                                        }
                                    ],
                                    "closeParenToken": {
                                        "kind": "CloseParenToken",
                                        "fullStart": 1646,
                                        "fullEnd": 1647,
                                        "start": 1646,
                                        "end": 1647,
                                        "fullWidth": 1,
                                        "width": 1,
                                        "text": ")",
                                        "value": ")",
                                        "valueText": ")"
                                    }
                                }
                            },
                            "semicolonToken": {
                                "kind": "SemicolonToken",
                                "fullStart": 1647,
                                "fullEnd": 1649,
                                "start": 1647,
                                "end": 1648,
                                "fullWidth": 2,
                                "width": 1,
                                "text": ";",
                                "value": ";",
                                "valueText": ";",
                                "hasTrailingTrivia": true,
                                "hasTrailingNewLine": true,
                                "trailingTrivia": [
                                    {
                                        "kind": "NewLineTrivia",
                                        "text": "\n"
                                    }
                                ]
                            }
                        }
                    ],
                    "closeBraceToken": {
                        "kind": "CloseBraceToken",
                        "fullStart": 1649,
                        "fullEnd": 1651,
                        "start": 1649,
                        "end": 1650,
                        "fullWidth": 2,
                        "width": 1,
                        "text": "}",
                        "value": "}",
                        "valueText": "}",
                        "hasTrailingTrivia": true,
                        "hasTrailingNewLine": true,
                        "trailingTrivia": [
                            {
                                "kind": "NewLineTrivia",
                                "text": "\n"
                            }
                        ]
                    }
                }
            },
            {
                "kind": "IfStatement",
                "fullStart": 1651,
                "fullEnd": 1837,
                "start": 1662,
                "end": 1836,
                "fullWidth": 186,
                "width": 174,
                "ifKeyword": {
                    "kind": "IfKeyword",
                    "fullStart": 1651,
                    "fullEnd": 1665,
                    "start": 1662,
                    "end": 1664,
                    "fullWidth": 14,
                    "width": 2,
                    "text": "if",
                    "value": "if",
                    "valueText": "if",
                    "hasLeadingTrivia": true,
                    "hasLeadingComment": true,
                    "hasLeadingNewLine": true,
                    "hasTrailingTrivia": true,
                    "leadingTrivia": [
                        {
                            "kind": "NewLineTrivia",
                            "text": "\n"
                        },
                        {
                            "kind": "SingleLineCommentTrivia",
                            "text": "//CHECK#6"
                        },
                        {
                            "kind": "NewLineTrivia",
                            "text": "\n"
                        }
                    ],
                    "trailingTrivia": [
                        {
                            "kind": "WhitespaceTrivia",
                            "text": " "
                        }
                    ]
                },
                "openParenToken": {
                    "kind": "OpenParenToken",
                    "fullStart": 1665,
                    "fullEnd": 1666,
                    "start": 1665,
                    "end": 1666,
                    "fullWidth": 1,
                    "width": 1,
                    "text": "(",
                    "value": "(",
                    "valueText": "("
                },
                "condition": {
                    "kind": "NotEqualsExpression",
                    "fullStart": 1666,
                    "fullEnd": 1681,
                    "start": 1666,
                    "end": 1681,
                    "fullWidth": 15,
                    "width": 15,
                    "left": {
                        "kind": "ElementAccessExpression",
                        "fullStart": 1666,
                        "fullEnd": 1675,
                        "start": 1666,
                        "end": 1674,
                        "fullWidth": 9,
                        "width": 8,
                        "expression": {
                            "kind": "IdentifierName",
                            "fullStart": 1666,
                            "fullEnd": 1669,
                            "start": 1666,
                            "end": 1669,
                            "fullWidth": 3,
                            "width": 3,
                            "text": "obj",
                            "value": "obj",
                            "valueText": "obj"
                        },
                        "openBracketToken": {
                            "kind": "OpenBracketToken",
                            "fullStart": 1669,
                            "fullEnd": 1670,
                            "start": 1669,
                            "end": 1670,
                            "fullWidth": 1,
                            "width": 1,
                            "text": "[",
                            "value": "[",
                            "valueText": "["
                        },
                        "argumentExpression": {
                            "kind": "StringLiteral",
                            "fullStart": 1670,
                            "fullEnd": 1673,
                            "start": 1670,
                            "end": 1673,
                            "fullWidth": 3,
                            "width": 3,
                            "text": "\"0\"",
                            "value": "0",
                            "valueText": "0"
                        },
                        "closeBracketToken": {
                            "kind": "CloseBracketToken",
                            "fullStart": 1673,
                            "fullEnd": 1675,
                            "start": 1673,
                            "end": 1674,
                            "fullWidth": 2,
                            "width": 1,
                            "text": "]",
                            "value": "]",
                            "valueText": "]",
                            "hasTrailingTrivia": true,
                            "trailingTrivia": [
                                {
                                    "kind": "WhitespaceTrivia",
                                    "text": " "
                                }
                            ]
                        }
                    },
                    "operatorToken": {
                        "kind": "ExclamationEqualsEqualsToken",
                        "fullStart": 1675,
                        "fullEnd": 1679,
                        "start": 1675,
                        "end": 1678,
                        "fullWidth": 4,
                        "width": 3,
                        "text": "!==",
                        "value": "!==",
                        "valueText": "!==",
                        "hasTrailingTrivia": true,
                        "trailingTrivia": [
                            {
                                "kind": "WhitespaceTrivia",
                                "text": " "
                            }
                        ]
                    },
                    "right": {
                        "kind": "NegateExpression",
                        "fullStart": 1679,
                        "fullEnd": 1681,
                        "start": 1679,
                        "end": 1681,
                        "fullWidth": 2,
                        "width": 2,
                        "operatorToken": {
                            "kind": "MinusToken",
                            "fullStart": 1679,
                            "fullEnd": 1680,
                            "start": 1679,
                            "end": 1680,
                            "fullWidth": 1,
                            "width": 1,
                            "text": "-",
                            "value": "-",
                            "valueText": "-"
                        },
                        "operand": {
                            "kind": "NumericLiteral",
                            "fullStart": 1680,
                            "fullEnd": 1681,
                            "start": 1680,
                            "end": 1681,
                            "fullWidth": 1,
                            "width": 1,
                            "text": "4",
                            "value": 4,
                            "valueText": "4"
                        }
                    }
                },
                "closeParenToken": {
                    "kind": "CloseParenToken",
                    "fullStart": 1681,
                    "fullEnd": 1683,
                    "start": 1681,
                    "end": 1682,
                    "fullWidth": 2,
                    "width": 1,
                    "text": ")",
                    "value": ")",
                    "valueText": ")",
                    "hasTrailingTrivia": true,
                    "trailingTrivia": [
                        {
                            "kind": "WhitespaceTrivia",
                            "text": " "
                        }
                    ]
                },
                "statement": {
                    "kind": "Block",
                    "fullStart": 1683,
                    "fullEnd": 1837,
                    "start": 1683,
                    "end": 1836,
                    "fullWidth": 154,
                    "width": 153,
                    "openBraceToken": {
                        "kind": "OpenBraceToken",
                        "fullStart": 1683,
                        "fullEnd": 1685,
                        "start": 1683,
                        "end": 1684,
                        "fullWidth": 2,
                        "width": 1,
                        "text": "{",
                        "value": "{",
                        "valueText": "{",
                        "hasTrailingTrivia": true,
                        "hasTrailingNewLine": true,
                        "trailingTrivia": [
                            {
                                "kind": "NewLineTrivia",
                                "text": "\n"
                            }
                        ]
                    },
                    "statements": [
                        {
                            "kind": "ExpressionStatement",
                            "fullStart": 1685,
                            "fullEnd": 1835,
                            "start": 1687,
                            "end": 1834,
                            "fullWidth": 150,
                            "width": 147,
                            "expression": {
                                "kind": "InvocationExpression",
                                "fullStart": 1685,
                                "fullEnd": 1833,
                                "start": 1687,
                                "end": 1833,
                                "fullWidth": 148,
                                "width": 146,
                                "expression": {
                                    "kind": "IdentifierName",
                                    "fullStart": 1685,
                                    "fullEnd": 1693,
                                    "start": 1687,
                                    "end": 1693,
                                    "fullWidth": 8,
                                    "width": 6,
                                    "text": "$ERROR",
                                    "value": "$ERROR",
                                    "valueText": "$ERROR",
                                    "hasLeadingTrivia": true,
                                    "leadingTrivia": [
                                        {
                                            "kind": "WhitespaceTrivia",
                                            "text": "  "
                                        }
                                    ]
                                },
                                "argumentList": {
                                    "kind": "ArgumentList",
                                    "fullStart": 1693,
                                    "fullEnd": 1833,
                                    "start": 1693,
                                    "end": 1833,
                                    "fullWidth": 140,
                                    "width": 140,
                                    "openParenToken": {
                                        "kind": "OpenParenToken",
                                        "fullStart": 1693,
                                        "fullEnd": 1694,
                                        "start": 1693,
                                        "end": 1694,
                                        "fullWidth": 1,
                                        "width": 1,
                                        "text": "(",
                                        "value": "(",
                                        "valueText": "("
                                    },
                                    "arguments": [
                                        {
                                            "kind": "AddExpression",
                                            "fullStart": 1694,
                                            "fullEnd": 1832,
                                            "start": 1694,
                                            "end": 1832,
                                            "fullWidth": 138,
                                            "width": 138,
                                            "left": {
                                                "kind": "StringLiteral",
                                                "fullStart": 1694,
                                                "fullEnd": 1820,
                                                "start": 1694,
                                                "end": 1819,
                                                "fullWidth": 126,
                                                "width": 125,
                                                "text": "'#6: var obj = {}; obj.length = undefined; obj.unshift = Array.prototype.unshift; obj.unshift(-4); obj[\"0\"] === -4. Actual: '",
                                                "value": "#6: var obj = {}; obj.length = undefined; obj.unshift = Array.prototype.unshift; obj.unshift(-4); obj[\"0\"] === -4. Actual: ",
                                                "valueText": "#6: var obj = {}; obj.length = undefined; obj.unshift = Array.prototype.unshift; obj.unshift(-4); obj[\"0\"] === -4. Actual: ",
                                                "hasTrailingTrivia": true,
                                                "trailingTrivia": [
                                                    {
                                                        "kind": "WhitespaceTrivia",
                                                        "text": " "
                                                    }
                                                ]
                                            },
                                            "operatorToken": {
                                                "kind": "PlusToken",
                                                "fullStart": 1820,
                                                "fullEnd": 1822,
                                                "start": 1820,
                                                "end": 1821,
                                                "fullWidth": 2,
                                                "width": 1,
                                                "text": "+",
                                                "value": "+",
                                                "valueText": "+",
                                                "hasTrailingTrivia": true,
                                                "trailingTrivia": [
                                                    {
                                                        "kind": "WhitespaceTrivia",
                                                        "text": " "
                                                    }
                                                ]
                                            },
                                            "right": {
                                                "kind": "ParenthesizedExpression",
                                                "fullStart": 1822,
                                                "fullEnd": 1832,
                                                "start": 1822,
                                                "end": 1832,
                                                "fullWidth": 10,
                                                "width": 10,
                                                "openParenToken": {
                                                    "kind": "OpenParenToken",
                                                    "fullStart": 1822,
                                                    "fullEnd": 1823,
                                                    "start": 1822,
                                                    "end": 1823,
                                                    "fullWidth": 1,
                                                    "width": 1,
                                                    "text": "(",
                                                    "value": "(",
                                                    "valueText": "("
                                                },
                                                "expression": {
                                                    "kind": "ElementAccessExpression",
                                                    "fullStart": 1823,
                                                    "fullEnd": 1831,
                                                    "start": 1823,
                                                    "end": 1831,
                                                    "fullWidth": 8,
                                                    "width": 8,
                                                    "expression": {
                                                        "kind": "IdentifierName",
                                                        "fullStart": 1823,
                                                        "fullEnd": 1826,
                                                        "start": 1823,
                                                        "end": 1826,
                                                        "fullWidth": 3,
                                                        "width": 3,
                                                        "text": "obj",
                                                        "value": "obj",
                                                        "valueText": "obj"
                                                    },
                                                    "openBracketToken": {
                                                        "kind": "OpenBracketToken",
                                                        "fullStart": 1826,
                                                        "fullEnd": 1827,
                                                        "start": 1826,
                                                        "end": 1827,
                                                        "fullWidth": 1,
                                                        "width": 1,
                                                        "text": "[",
                                                        "value": "[",
                                                        "valueText": "["
                                                    },
                                                    "argumentExpression": {
                                                        "kind": "StringLiteral",
                                                        "fullStart": 1827,
                                                        "fullEnd": 1830,
                                                        "start": 1827,
                                                        "end": 1830,
                                                        "fullWidth": 3,
                                                        "width": 3,
                                                        "text": "\"0\"",
                                                        "value": "0",
                                                        "valueText": "0"
                                                    },
                                                    "closeBracketToken": {
                                                        "kind": "CloseBracketToken",
                                                        "fullStart": 1830,
                                                        "fullEnd": 1831,
                                                        "start": 1830,
                                                        "end": 1831,
                                                        "fullWidth": 1,
                                                        "width": 1,
                                                        "text": "]",
                                                        "value": "]",
                                                        "valueText": "]"
                                                    }
                                                },
                                                "closeParenToken": {
                                                    "kind": "CloseParenToken",
                                                    "fullStart": 1831,
                                                    "fullEnd": 1832,
                                                    "start": 1831,
                                                    "end": 1832,
                                                    "fullWidth": 1,
                                                    "width": 1,
                                                    "text": ")",
                                                    "value": ")",
                                                    "valueText": ")"
                                                }
                                            }
                                        }
                                    ],
                                    "closeParenToken": {
                                        "kind": "CloseParenToken",
                                        "fullStart": 1832,
                                        "fullEnd": 1833,
                                        "start": 1832,
                                        "end": 1833,
                                        "fullWidth": 1,
                                        "width": 1,
                                        "text": ")",
                                        "value": ")",
                                        "valueText": ")"
                                    }
                                }
                            },
                            "semicolonToken": {
                                "kind": "SemicolonToken",
                                "fullStart": 1833,
                                "fullEnd": 1835,
                                "start": 1833,
                                "end": 1834,
                                "fullWidth": 2,
                                "width": 1,
                                "text": ";",
                                "value": ";",
                                "valueText": ";",
                                "hasTrailingTrivia": true,
                                "hasTrailingNewLine": true,
                                "trailingTrivia": [
                                    {
                                        "kind": "NewLineTrivia",
                                        "text": "\n"
                                    }
                                ]
                            }
                        }
                    ],
                    "closeBraceToken": {
                        "kind": "CloseBraceToken",
                        "fullStart": 1835,
                        "fullEnd": 1837,
                        "start": 1835,
                        "end": 1836,
                        "fullWidth": 2,
                        "width": 1,
                        "text": "}",
                        "value": "}",
                        "valueText": "}",
                        "hasTrailingTrivia": true,
                        "hasTrailingNewLine": true,
                        "trailingTrivia": [
                            {
                                "kind": "NewLineTrivia",
                                "text": "\n"
                            }
                        ]
                    }
                }
            },
            {
                "kind": "ExpressionStatement",
                "fullStart": 1837,
                "fullEnd": 1866,
                "start": 1848,
                "end": 1865,
                "fullWidth": 29,
                "width": 17,
                "isIncrementallyUnusable": true,
                "expression": {
                    "kind": "AssignmentExpression",
                    "fullStart": 1837,
                    "fullEnd": 1866,
                    "start": 1848,
                    "end": 1865,
                    "fullWidth": 29,
                    "width": 17,
                    "left": {
                        "kind": "MemberAccessExpression",
                        "fullStart": 1837,
                        "fullEnd": 1859,
                        "start": 1848,
                        "end": 1858,
                        "fullWidth": 22,
                        "width": 10,
                        "expression": {
                            "kind": "IdentifierName",
                            "fullStart": 1837,
                            "fullEnd": 1851,
                            "start": 1848,
                            "end": 1851,
                            "fullWidth": 14,
                            "width": 3,
                            "text": "obj",
                            "value": "obj",
                            "valueText": "obj",
                            "hasLeadingTrivia": true,
                            "hasLeadingComment": true,
                            "hasLeadingNewLine": true,
                            "leadingTrivia": [
                                {
                                    "kind": "NewLineTrivia",
                                    "text": "\n"
                                },
                                {
                                    "kind": "SingleLineCommentTrivia",
                                    "text": "//CHECK#7"
                                },
                                {
                                    "kind": "NewLineTrivia",
                                    "text": "\n"
                                }
                            ]
                        },
                        "dotToken": {
                            "kind": "DotToken",
                            "fullStart": 1851,
                            "fullEnd": 1852,
                            "start": 1851,
                            "end": 1852,
                            "fullWidth": 1,
                            "width": 1,
                            "text": ".",
                            "value": ".",
                            "valueText": "."
                        },
                        "name": {
                            "kind": "IdentifierName",
                            "fullStart": 1852,
                            "fullEnd": 1859,
                            "start": 1852,
                            "end": 1858,
                            "fullWidth": 7,
                            "width": 6,
                            "text": "length",
                            "value": "length",
                            "valueText": "length",
                            "hasTrailingTrivia": true,
                            "trailingTrivia": [
                                {
                                    "kind": "WhitespaceTrivia",
                                    "text": " "
                                }
                            ]
                        }
                    },
                    "operatorToken": {
                        "kind": "EqualsToken",
                        "fullStart": 1859,
                        "fullEnd": 1861,
                        "start": 1859,
                        "end": 1860,
                        "fullWidth": 2,
                        "width": 1,
                        "text": "=",
                        "value": "=",
                        "valueText": "=",
                        "hasTrailingTrivia": true,
                        "trailingTrivia": [
                            {
                                "kind": "WhitespaceTrivia",
                                "text": " "
                            }
                        ]
                    },
                    "right": {
                        "kind": "NullKeyword",
                        "fullStart": 1861,
                        "fullEnd": 1866,
                        "start": 1861,
                        "end": 1865,
                        "fullWidth": 5,
                        "width": 4,
                        "text": "null",
                        "hasTrailingTrivia": true,
                        "hasTrailingNewLine": true,
                        "trailingTrivia": [
                            {
                                "kind": "NewLineTrivia",
                                "text": "\n"
                            }
                        ]
                    }
                },
                "semicolonToken": {
                    "kind": "SemicolonToken",
                    "fullStart": -1,
                    "fullEnd": -1,
                    "start": -1,
                    "end": -1,
                    "fullWidth": 0,
                    "width": 0,
                    "text": ""
                }
            },
            {
                "kind": "VariableStatement",
                "fullStart": 1866,
                "fullEnd": 1897,
                "start": 1866,
                "end": 1896,
                "fullWidth": 31,
                "width": 30,
                "modifiers": [],
                "variableDeclaration": {
                    "kind": "VariableDeclaration",
                    "fullStart": 1866,
                    "fullEnd": 1895,
                    "start": 1866,
                    "end": 1895,
                    "fullWidth": 29,
                    "width": 29,
                    "varKeyword": {
                        "kind": "VarKeyword",
                        "fullStart": 1866,
                        "fullEnd": 1870,
                        "start": 1866,
                        "end": 1869,
                        "fullWidth": 4,
                        "width": 3,
                        "text": "var",
                        "value": "var",
                        "valueText": "var",
                        "hasTrailingTrivia": true,
                        "trailingTrivia": [
                            {
                                "kind": "WhitespaceTrivia",
                                "text": " "
                            }
                        ]
                    },
                    "variableDeclarators": [
                        {
                            "kind": "VariableDeclarator",
                            "fullStart": 1870,
                            "fullEnd": 1895,
                            "start": 1870,
                            "end": 1895,
                            "fullWidth": 25,
<<<<<<< HEAD
                            "width": 25,
                            "identifier": {
=======
                            "propertyName": {
>>>>>>> 85e84683
                                "kind": "IdentifierName",
                                "fullStart": 1870,
                                "fullEnd": 1878,
                                "start": 1870,
                                "end": 1877,
                                "fullWidth": 8,
                                "width": 7,
                                "text": "unshift",
                                "value": "unshift",
                                "valueText": "unshift",
                                "hasTrailingTrivia": true,
                                "trailingTrivia": [
                                    {
                                        "kind": "WhitespaceTrivia",
                                        "text": " "
                                    }
                                ]
                            },
                            "equalsValueClause": {
                                "kind": "EqualsValueClause",
                                "fullStart": 1878,
                                "fullEnd": 1895,
                                "start": 1878,
                                "end": 1895,
                                "fullWidth": 17,
                                "width": 17,
                                "equalsToken": {
                                    "kind": "EqualsToken",
                                    "fullStart": 1878,
                                    "fullEnd": 1880,
                                    "start": 1878,
                                    "end": 1879,
                                    "fullWidth": 2,
                                    "width": 1,
                                    "text": "=",
                                    "value": "=",
                                    "valueText": "=",
                                    "hasTrailingTrivia": true,
                                    "trailingTrivia": [
                                        {
                                            "kind": "WhitespaceTrivia",
                                            "text": " "
                                        }
                                    ]
                                },
                                "value": {
                                    "kind": "InvocationExpression",
                                    "fullStart": 1880,
                                    "fullEnd": 1895,
                                    "start": 1880,
                                    "end": 1895,
                                    "fullWidth": 15,
                                    "width": 15,
                                    "expression": {
                                        "kind": "MemberAccessExpression",
                                        "fullStart": 1880,
                                        "fullEnd": 1891,
                                        "start": 1880,
                                        "end": 1891,
                                        "fullWidth": 11,
                                        "width": 11,
                                        "expression": {
                                            "kind": "IdentifierName",
                                            "fullStart": 1880,
                                            "fullEnd": 1883,
                                            "start": 1880,
                                            "end": 1883,
                                            "fullWidth": 3,
                                            "width": 3,
                                            "text": "obj",
                                            "value": "obj",
                                            "valueText": "obj"
                                        },
                                        "dotToken": {
                                            "kind": "DotToken",
                                            "fullStart": 1883,
                                            "fullEnd": 1884,
                                            "start": 1883,
                                            "end": 1884,
                                            "fullWidth": 1,
                                            "width": 1,
                                            "text": ".",
                                            "value": ".",
                                            "valueText": "."
                                        },
                                        "name": {
                                            "kind": "IdentifierName",
                                            "fullStart": 1884,
                                            "fullEnd": 1891,
                                            "start": 1884,
                                            "end": 1891,
                                            "fullWidth": 7,
                                            "width": 7,
                                            "text": "unshift",
                                            "value": "unshift",
                                            "valueText": "unshift"
                                        }
                                    },
                                    "argumentList": {
                                        "kind": "ArgumentList",
                                        "fullStart": 1891,
                                        "fullEnd": 1895,
                                        "start": 1891,
                                        "end": 1895,
                                        "fullWidth": 4,
                                        "width": 4,
                                        "openParenToken": {
                                            "kind": "OpenParenToken",
                                            "fullStart": 1891,
                                            "fullEnd": 1892,
                                            "start": 1891,
                                            "end": 1892,
                                            "fullWidth": 1,
                                            "width": 1,
                                            "text": "(",
                                            "value": "(",
                                            "valueText": "("
                                        },
                                        "arguments": [
                                            {
                                                "kind": "NegateExpression",
                                                "fullStart": 1892,
                                                "fullEnd": 1894,
                                                "start": 1892,
                                                "end": 1894,
                                                "fullWidth": 2,
                                                "width": 2,
                                                "operatorToken": {
                                                    "kind": "MinusToken",
                                                    "fullStart": 1892,
                                                    "fullEnd": 1893,
                                                    "start": 1892,
                                                    "end": 1893,
                                                    "fullWidth": 1,
                                                    "width": 1,
                                                    "text": "-",
                                                    "value": "-",
                                                    "valueText": "-"
                                                },
                                                "operand": {
                                                    "kind": "NumericLiteral",
                                                    "fullStart": 1893,
                                                    "fullEnd": 1894,
                                                    "start": 1893,
                                                    "end": 1894,
                                                    "fullWidth": 1,
                                                    "width": 1,
                                                    "text": "7",
                                                    "value": 7,
                                                    "valueText": "7"
                                                }
                                            }
                                        ],
                                        "closeParenToken": {
                                            "kind": "CloseParenToken",
                                            "fullStart": 1894,
                                            "fullEnd": 1895,
                                            "start": 1894,
                                            "end": 1895,
                                            "fullWidth": 1,
                                            "width": 1,
                                            "text": ")",
                                            "value": ")",
                                            "valueText": ")"
                                        }
                                    }
                                }
                            }
                        }
                    ]
                },
                "semicolonToken": {
                    "kind": "SemicolonToken",
                    "fullStart": 1895,
                    "fullEnd": 1897,
                    "start": 1895,
                    "end": 1896,
                    "fullWidth": 2,
                    "width": 1,
                    "text": ";",
                    "value": ";",
                    "valueText": ";",
                    "hasTrailingTrivia": true,
                    "hasTrailingNewLine": true,
                    "trailingTrivia": [
                        {
                            "kind": "NewLineTrivia",
                            "text": "\n"
                        }
                    ]
                }
            },
            {
                "kind": "IfStatement",
                "fullStart": 1897,
                "fullEnd": 2054,
                "start": 1897,
                "end": 2052,
                "fullWidth": 157,
                "width": 155,
                "ifKeyword": {
                    "kind": "IfKeyword",
                    "fullStart": 1897,
                    "fullEnd": 1900,
                    "start": 1897,
                    "end": 1899,
                    "fullWidth": 3,
                    "width": 2,
                    "text": "if",
                    "value": "if",
                    "valueText": "if",
                    "hasTrailingTrivia": true,
                    "trailingTrivia": [
                        {
                            "kind": "WhitespaceTrivia",
                            "text": " "
                        }
                    ]
                },
                "openParenToken": {
                    "kind": "OpenParenToken",
                    "fullStart": 1900,
                    "fullEnd": 1901,
                    "start": 1900,
                    "end": 1901,
                    "fullWidth": 1,
                    "width": 1,
                    "text": "(",
                    "value": "(",
                    "valueText": "("
                },
                "condition": {
                    "kind": "NotEqualsExpression",
                    "fullStart": 1901,
                    "fullEnd": 1914,
                    "start": 1901,
                    "end": 1914,
                    "fullWidth": 13,
                    "width": 13,
                    "left": {
                        "kind": "IdentifierName",
                        "fullStart": 1901,
                        "fullEnd": 1909,
                        "start": 1901,
                        "end": 1908,
                        "fullWidth": 8,
                        "width": 7,
                        "text": "unshift",
                        "value": "unshift",
                        "valueText": "unshift",
                        "hasTrailingTrivia": true,
                        "trailingTrivia": [
                            {
                                "kind": "WhitespaceTrivia",
                                "text": " "
                            }
                        ]
                    },
                    "operatorToken": {
                        "kind": "ExclamationEqualsEqualsToken",
                        "fullStart": 1909,
                        "fullEnd": 1913,
                        "start": 1909,
                        "end": 1912,
                        "fullWidth": 4,
                        "width": 3,
                        "text": "!==",
                        "value": "!==",
                        "valueText": "!==",
                        "hasTrailingTrivia": true,
                        "trailingTrivia": [
                            {
                                "kind": "WhitespaceTrivia",
                                "text": " "
                            }
                        ]
                    },
                    "right": {
                        "kind": "NumericLiteral",
                        "fullStart": 1913,
                        "fullEnd": 1914,
                        "start": 1913,
                        "end": 1914,
                        "fullWidth": 1,
                        "width": 1,
                        "text": "1",
                        "value": 1,
                        "valueText": "1"
                    }
                },
                "closeParenToken": {
                    "kind": "CloseParenToken",
                    "fullStart": 1914,
                    "fullEnd": 1916,
                    "start": 1914,
                    "end": 1915,
                    "fullWidth": 2,
                    "width": 1,
                    "text": ")",
                    "value": ")",
                    "valueText": ")",
                    "hasTrailingTrivia": true,
                    "trailingTrivia": [
                        {
                            "kind": "WhitespaceTrivia",
                            "text": " "
                        }
                    ]
                },
                "statement": {
                    "kind": "Block",
                    "fullStart": 1916,
                    "fullEnd": 2054,
                    "start": 1916,
                    "end": 2052,
                    "fullWidth": 138,
                    "width": 136,
                    "openBraceToken": {
                        "kind": "OpenBraceToken",
                        "fullStart": 1916,
                        "fullEnd": 1918,
                        "start": 1916,
                        "end": 1917,
                        "fullWidth": 2,
                        "width": 1,
                        "text": "{",
                        "value": "{",
                        "valueText": "{",
                        "hasTrailingTrivia": true,
                        "hasTrailingNewLine": true,
                        "trailingTrivia": [
                            {
                                "kind": "NewLineTrivia",
                                "text": "\n"
                            }
                        ]
                    },
                    "statements": [
                        {
                            "kind": "ExpressionStatement",
                            "fullStart": 1918,
                            "fullEnd": 2051,
                            "start": 1920,
                            "end": 2050,
                            "fullWidth": 133,
                            "width": 130,
                            "expression": {
                                "kind": "InvocationExpression",
                                "fullStart": 1918,
                                "fullEnd": 2049,
                                "start": 1920,
                                "end": 2049,
                                "fullWidth": 131,
                                "width": 129,
                                "expression": {
                                    "kind": "IdentifierName",
                                    "fullStart": 1918,
                                    "fullEnd": 1926,
                                    "start": 1920,
                                    "end": 1926,
                                    "fullWidth": 8,
                                    "width": 6,
                                    "text": "$ERROR",
                                    "value": "$ERROR",
                                    "valueText": "$ERROR",
                                    "hasLeadingTrivia": true,
                                    "leadingTrivia": [
                                        {
                                            "kind": "WhitespaceTrivia",
                                            "text": "  "
                                        }
                                    ]
                                },
                                "argumentList": {
                                    "kind": "ArgumentList",
                                    "fullStart": 1926,
                                    "fullEnd": 2049,
                                    "start": 1926,
                                    "end": 2049,
                                    "fullWidth": 123,
                                    "width": 123,
                                    "openParenToken": {
                                        "kind": "OpenParenToken",
                                        "fullStart": 1926,
                                        "fullEnd": 1927,
                                        "start": 1926,
                                        "end": 1927,
                                        "fullWidth": 1,
                                        "width": 1,
                                        "text": "(",
                                        "value": "(",
                                        "valueText": "("
                                    },
                                    "arguments": [
                                        {
                                            "kind": "AddExpression",
                                            "fullStart": 1927,
                                            "fullEnd": 2048,
                                            "start": 1927,
                                            "end": 2048,
                                            "fullWidth": 121,
                                            "width": 121,
                                            "left": {
                                                "kind": "StringLiteral",
                                                "fullStart": 1927,
                                                "fullEnd": 2037,
                                                "start": 1927,
                                                "end": 2036,
                                                "fullWidth": 110,
                                                "width": 109,
                                                "text": "'#7: var obj = {}; obj.length = null; obj.unshift = Array.prototype.unshift; obj.unshift(-7) === 1. Actual: '",
                                                "value": "#7: var obj = {}; obj.length = null; obj.unshift = Array.prototype.unshift; obj.unshift(-7) === 1. Actual: ",
                                                "valueText": "#7: var obj = {}; obj.length = null; obj.unshift = Array.prototype.unshift; obj.unshift(-7) === 1. Actual: ",
                                                "hasTrailingTrivia": true,
                                                "trailingTrivia": [
                                                    {
                                                        "kind": "WhitespaceTrivia",
                                                        "text": " "
                                                    }
                                                ]
                                            },
                                            "operatorToken": {
                                                "kind": "PlusToken",
                                                "fullStart": 2037,
                                                "fullEnd": 2039,
                                                "start": 2037,
                                                "end": 2038,
                                                "fullWidth": 2,
                                                "width": 1,
                                                "text": "+",
                                                "value": "+",
                                                "valueText": "+",
                                                "hasTrailingTrivia": true,
                                                "trailingTrivia": [
                                                    {
                                                        "kind": "WhitespaceTrivia",
                                                        "text": " "
                                                    }
                                                ]
                                            },
                                            "right": {
                                                "kind": "ParenthesizedExpression",
                                                "fullStart": 2039,
                                                "fullEnd": 2048,
                                                "start": 2039,
                                                "end": 2048,
                                                "fullWidth": 9,
                                                "width": 9,
                                                "openParenToken": {
                                                    "kind": "OpenParenToken",
                                                    "fullStart": 2039,
                                                    "fullEnd": 2040,
                                                    "start": 2039,
                                                    "end": 2040,
                                                    "fullWidth": 1,
                                                    "width": 1,
                                                    "text": "(",
                                                    "value": "(",
                                                    "valueText": "("
                                                },
                                                "expression": {
                                                    "kind": "IdentifierName",
                                                    "fullStart": 2040,
                                                    "fullEnd": 2047,
                                                    "start": 2040,
                                                    "end": 2047,
                                                    "fullWidth": 7,
                                                    "width": 7,
                                                    "text": "unshift",
                                                    "value": "unshift",
                                                    "valueText": "unshift"
                                                },
                                                "closeParenToken": {
                                                    "kind": "CloseParenToken",
                                                    "fullStart": 2047,
                                                    "fullEnd": 2048,
                                                    "start": 2047,
                                                    "end": 2048,
                                                    "fullWidth": 1,
                                                    "width": 1,
                                                    "text": ")",
                                                    "value": ")",
                                                    "valueText": ")"
                                                }
                                            }
                                        }
                                    ],
                                    "closeParenToken": {
                                        "kind": "CloseParenToken",
                                        "fullStart": 2048,
                                        "fullEnd": 2049,
                                        "start": 2048,
                                        "end": 2049,
                                        "fullWidth": 1,
                                        "width": 1,
                                        "text": ")",
                                        "value": ")",
                                        "valueText": ")"
                                    }
                                }
                            },
                            "semicolonToken": {
                                "kind": "SemicolonToken",
                                "fullStart": 2049,
                                "fullEnd": 2051,
                                "start": 2049,
                                "end": 2050,
                                "fullWidth": 2,
                                "width": 1,
                                "text": ";",
                                "value": ";",
                                "valueText": ";",
                                "hasTrailingTrivia": true,
                                "hasTrailingNewLine": true,
                                "trailingTrivia": [
                                    {
                                        "kind": "NewLineTrivia",
                                        "text": "\n"
                                    }
                                ]
                            }
                        }
                    ],
                    "closeBraceToken": {
                        "kind": "CloseBraceToken",
                        "fullStart": 2051,
                        "fullEnd": 2054,
                        "start": 2051,
                        "end": 2052,
                        "fullWidth": 3,
                        "width": 1,
                        "text": "}",
                        "value": "}",
                        "valueText": "}",
                        "hasTrailingTrivia": true,
                        "hasTrailingNewLine": true,
                        "trailingTrivia": [
                            {
                                "kind": "WhitespaceTrivia",
                                "text": " "
                            },
                            {
                                "kind": "NewLineTrivia",
                                "text": "\n"
                            }
                        ]
                    }
                }
            },
            {
                "kind": "IfStatement",
                "fullStart": 2054,
                "fullEnd": 2239,
                "start": 2065,
                "end": 2238,
                "fullWidth": 185,
                "width": 173,
                "ifKeyword": {
                    "kind": "IfKeyword",
                    "fullStart": 2054,
                    "fullEnd": 2068,
                    "start": 2065,
                    "end": 2067,
                    "fullWidth": 14,
                    "width": 2,
                    "text": "if",
                    "value": "if",
                    "valueText": "if",
                    "hasLeadingTrivia": true,
                    "hasLeadingComment": true,
                    "hasLeadingNewLine": true,
                    "hasTrailingTrivia": true,
                    "leadingTrivia": [
                        {
                            "kind": "NewLineTrivia",
                            "text": "\n"
                        },
                        {
                            "kind": "SingleLineCommentTrivia",
                            "text": "//CHECK#8"
                        },
                        {
                            "kind": "NewLineTrivia",
                            "text": "\n"
                        }
                    ],
                    "trailingTrivia": [
                        {
                            "kind": "WhitespaceTrivia",
                            "text": " "
                        }
                    ]
                },
                "openParenToken": {
                    "kind": "OpenParenToken",
                    "fullStart": 2068,
                    "fullEnd": 2069,
                    "start": 2068,
                    "end": 2069,
                    "fullWidth": 1,
                    "width": 1,
                    "text": "(",
                    "value": "(",
                    "valueText": "("
                },
                "condition": {
                    "kind": "NotEqualsExpression",
                    "fullStart": 2069,
                    "fullEnd": 2085,
                    "start": 2069,
                    "end": 2085,
                    "fullWidth": 16,
                    "width": 16,
                    "left": {
                        "kind": "MemberAccessExpression",
                        "fullStart": 2069,
                        "fullEnd": 2080,
                        "start": 2069,
                        "end": 2079,
                        "fullWidth": 11,
                        "width": 10,
                        "expression": {
                            "kind": "IdentifierName",
                            "fullStart": 2069,
                            "fullEnd": 2072,
                            "start": 2069,
                            "end": 2072,
                            "fullWidth": 3,
                            "width": 3,
                            "text": "obj",
                            "value": "obj",
                            "valueText": "obj"
                        },
                        "dotToken": {
                            "kind": "DotToken",
                            "fullStart": 2072,
                            "fullEnd": 2073,
                            "start": 2072,
                            "end": 2073,
                            "fullWidth": 1,
                            "width": 1,
                            "text": ".",
                            "value": ".",
                            "valueText": "."
                        },
                        "name": {
                            "kind": "IdentifierName",
                            "fullStart": 2073,
                            "fullEnd": 2080,
                            "start": 2073,
                            "end": 2079,
                            "fullWidth": 7,
                            "width": 6,
                            "text": "length",
                            "value": "length",
                            "valueText": "length",
                            "hasTrailingTrivia": true,
                            "trailingTrivia": [
                                {
                                    "kind": "WhitespaceTrivia",
                                    "text": " "
                                }
                            ]
                        }
                    },
                    "operatorToken": {
                        "kind": "ExclamationEqualsEqualsToken",
                        "fullStart": 2080,
                        "fullEnd": 2084,
                        "start": 2080,
                        "end": 2083,
                        "fullWidth": 4,
                        "width": 3,
                        "text": "!==",
                        "value": "!==",
                        "valueText": "!==",
                        "hasTrailingTrivia": true,
                        "trailingTrivia": [
                            {
                                "kind": "WhitespaceTrivia",
                                "text": " "
                            }
                        ]
                    },
                    "right": {
                        "kind": "NumericLiteral",
                        "fullStart": 2084,
                        "fullEnd": 2085,
                        "start": 2084,
                        "end": 2085,
                        "fullWidth": 1,
                        "width": 1,
                        "text": "1",
                        "value": 1,
                        "valueText": "1"
                    }
                },
                "closeParenToken": {
                    "kind": "CloseParenToken",
                    "fullStart": 2085,
                    "fullEnd": 2087,
                    "start": 2085,
                    "end": 2086,
                    "fullWidth": 2,
                    "width": 1,
                    "text": ")",
                    "value": ")",
                    "valueText": ")",
                    "hasTrailingTrivia": true,
                    "trailingTrivia": [
                        {
                            "kind": "WhitespaceTrivia",
                            "text": " "
                        }
                    ]
                },
                "statement": {
                    "kind": "Block",
                    "fullStart": 2087,
                    "fullEnd": 2239,
                    "start": 2087,
                    "end": 2238,
                    "fullWidth": 152,
                    "width": 151,
                    "openBraceToken": {
                        "kind": "OpenBraceToken",
                        "fullStart": 2087,
                        "fullEnd": 2089,
                        "start": 2087,
                        "end": 2088,
                        "fullWidth": 2,
                        "width": 1,
                        "text": "{",
                        "value": "{",
                        "valueText": "{",
                        "hasTrailingTrivia": true,
                        "hasTrailingNewLine": true,
                        "trailingTrivia": [
                            {
                                "kind": "NewLineTrivia",
                                "text": "\n"
                            }
                        ]
                    },
                    "statements": [
                        {
                            "kind": "ExpressionStatement",
                            "fullStart": 2089,
                            "fullEnd": 2237,
                            "start": 2091,
                            "end": 2236,
                            "fullWidth": 148,
                            "width": 145,
                            "expression": {
                                "kind": "InvocationExpression",
                                "fullStart": 2089,
                                "fullEnd": 2235,
                                "start": 2091,
                                "end": 2235,
                                "fullWidth": 146,
                                "width": 144,
                                "expression": {
                                    "kind": "IdentifierName",
                                    "fullStart": 2089,
                                    "fullEnd": 2097,
                                    "start": 2091,
                                    "end": 2097,
                                    "fullWidth": 8,
                                    "width": 6,
                                    "text": "$ERROR",
                                    "value": "$ERROR",
                                    "valueText": "$ERROR",
                                    "hasLeadingTrivia": true,
                                    "leadingTrivia": [
                                        {
                                            "kind": "WhitespaceTrivia",
                                            "text": "  "
                                        }
                                    ]
                                },
                                "argumentList": {
                                    "kind": "ArgumentList",
                                    "fullStart": 2097,
                                    "fullEnd": 2235,
                                    "start": 2097,
                                    "end": 2235,
                                    "fullWidth": 138,
                                    "width": 138,
                                    "openParenToken": {
                                        "kind": "OpenParenToken",
                                        "fullStart": 2097,
                                        "fullEnd": 2098,
                                        "start": 2097,
                                        "end": 2098,
                                        "fullWidth": 1,
                                        "width": 1,
                                        "text": "(",
                                        "value": "(",
                                        "valueText": "("
                                    },
                                    "arguments": [
                                        {
                                            "kind": "AddExpression",
                                            "fullStart": 2098,
                                            "fullEnd": 2234,
                                            "start": 2098,
                                            "end": 2234,
                                            "fullWidth": 136,
                                            "width": 136,
                                            "left": {
                                                "kind": "StringLiteral",
                                                "fullStart": 2098,
                                                "fullEnd": 2220,
                                                "start": 2098,
                                                "end": 2219,
                                                "fullWidth": 122,
                                                "width": 121,
                                                "text": "'#8: var obj = {}; obj.length = null; obj.unshift = Array.prototype.unshift; obj.unshift(-7); obj.length === 1. Actual: '",
                                                "value": "#8: var obj = {}; obj.length = null; obj.unshift = Array.prototype.unshift; obj.unshift(-7); obj.length === 1. Actual: ",
                                                "valueText": "#8: var obj = {}; obj.length = null; obj.unshift = Array.prototype.unshift; obj.unshift(-7); obj.length === 1. Actual: ",
                                                "hasTrailingTrivia": true,
                                                "trailingTrivia": [
                                                    {
                                                        "kind": "WhitespaceTrivia",
                                                        "text": " "
                                                    }
                                                ]
                                            },
                                            "operatorToken": {
                                                "kind": "PlusToken",
                                                "fullStart": 2220,
                                                "fullEnd": 2222,
                                                "start": 2220,
                                                "end": 2221,
                                                "fullWidth": 2,
                                                "width": 1,
                                                "text": "+",
                                                "value": "+",
                                                "valueText": "+",
                                                "hasTrailingTrivia": true,
                                                "trailingTrivia": [
                                                    {
                                                        "kind": "WhitespaceTrivia",
                                                        "text": " "
                                                    }
                                                ]
                                            },
                                            "right": {
                                                "kind": "ParenthesizedExpression",
                                                "fullStart": 2222,
                                                "fullEnd": 2234,
                                                "start": 2222,
                                                "end": 2234,
                                                "fullWidth": 12,
                                                "width": 12,
                                                "openParenToken": {
                                                    "kind": "OpenParenToken",
                                                    "fullStart": 2222,
                                                    "fullEnd": 2223,
                                                    "start": 2222,
                                                    "end": 2223,
                                                    "fullWidth": 1,
                                                    "width": 1,
                                                    "text": "(",
                                                    "value": "(",
                                                    "valueText": "("
                                                },
                                                "expression": {
                                                    "kind": "MemberAccessExpression",
                                                    "fullStart": 2223,
                                                    "fullEnd": 2233,
                                                    "start": 2223,
                                                    "end": 2233,
                                                    "fullWidth": 10,
                                                    "width": 10,
                                                    "expression": {
                                                        "kind": "IdentifierName",
                                                        "fullStart": 2223,
                                                        "fullEnd": 2226,
                                                        "start": 2223,
                                                        "end": 2226,
                                                        "fullWidth": 3,
                                                        "width": 3,
                                                        "text": "obj",
                                                        "value": "obj",
                                                        "valueText": "obj"
                                                    },
                                                    "dotToken": {
                                                        "kind": "DotToken",
                                                        "fullStart": 2226,
                                                        "fullEnd": 2227,
                                                        "start": 2226,
                                                        "end": 2227,
                                                        "fullWidth": 1,
                                                        "width": 1,
                                                        "text": ".",
                                                        "value": ".",
                                                        "valueText": "."
                                                    },
                                                    "name": {
                                                        "kind": "IdentifierName",
                                                        "fullStart": 2227,
                                                        "fullEnd": 2233,
                                                        "start": 2227,
                                                        "end": 2233,
                                                        "fullWidth": 6,
                                                        "width": 6,
                                                        "text": "length",
                                                        "value": "length",
                                                        "valueText": "length"
                                                    }
                                                },
                                                "closeParenToken": {
                                                    "kind": "CloseParenToken",
                                                    "fullStart": 2233,
                                                    "fullEnd": 2234,
                                                    "start": 2233,
                                                    "end": 2234,
                                                    "fullWidth": 1,
                                                    "width": 1,
                                                    "text": ")",
                                                    "value": ")",
                                                    "valueText": ")"
                                                }
                                            }
                                        }
                                    ],
                                    "closeParenToken": {
                                        "kind": "CloseParenToken",
                                        "fullStart": 2234,
                                        "fullEnd": 2235,
                                        "start": 2234,
                                        "end": 2235,
                                        "fullWidth": 1,
                                        "width": 1,
                                        "text": ")",
                                        "value": ")",
                                        "valueText": ")"
                                    }
                                }
                            },
                            "semicolonToken": {
                                "kind": "SemicolonToken",
                                "fullStart": 2235,
                                "fullEnd": 2237,
                                "start": 2235,
                                "end": 2236,
                                "fullWidth": 2,
                                "width": 1,
                                "text": ";",
                                "value": ";",
                                "valueText": ";",
                                "hasTrailingTrivia": true,
                                "hasTrailingNewLine": true,
                                "trailingTrivia": [
                                    {
                                        "kind": "NewLineTrivia",
                                        "text": "\n"
                                    }
                                ]
                            }
                        }
                    ],
                    "closeBraceToken": {
                        "kind": "CloseBraceToken",
                        "fullStart": 2237,
                        "fullEnd": 2239,
                        "start": 2237,
                        "end": 2238,
                        "fullWidth": 2,
                        "width": 1,
                        "text": "}",
                        "value": "}",
                        "valueText": "}",
                        "hasTrailingTrivia": true,
                        "hasTrailingNewLine": true,
                        "trailingTrivia": [
                            {
                                "kind": "NewLineTrivia",
                                "text": "\n"
                            }
                        ]
                    }
                }
            },
            {
                "kind": "IfStatement",
                "fullStart": 2239,
                "fullEnd": 2420,
                "start": 2250,
                "end": 2419,
                "fullWidth": 181,
                "width": 169,
                "ifKeyword": {
                    "kind": "IfKeyword",
                    "fullStart": 2239,
                    "fullEnd": 2253,
                    "start": 2250,
                    "end": 2252,
                    "fullWidth": 14,
                    "width": 2,
                    "text": "if",
                    "value": "if",
                    "valueText": "if",
                    "hasLeadingTrivia": true,
                    "hasLeadingComment": true,
                    "hasLeadingNewLine": true,
                    "hasTrailingTrivia": true,
                    "leadingTrivia": [
                        {
                            "kind": "NewLineTrivia",
                            "text": "\n"
                        },
                        {
                            "kind": "SingleLineCommentTrivia",
                            "text": "//CHECK#9"
                        },
                        {
                            "kind": "NewLineTrivia",
                            "text": "\n"
                        }
                    ],
                    "trailingTrivia": [
                        {
                            "kind": "WhitespaceTrivia",
                            "text": " "
                        }
                    ]
                },
                "openParenToken": {
                    "kind": "OpenParenToken",
                    "fullStart": 2253,
                    "fullEnd": 2254,
                    "start": 2253,
                    "end": 2254,
                    "fullWidth": 1,
                    "width": 1,
                    "text": "(",
                    "value": "(",
                    "valueText": "("
                },
                "condition": {
                    "kind": "NotEqualsExpression",
                    "fullStart": 2254,
                    "fullEnd": 2269,
                    "start": 2254,
                    "end": 2269,
                    "fullWidth": 15,
                    "width": 15,
                    "left": {
                        "kind": "ElementAccessExpression",
                        "fullStart": 2254,
                        "fullEnd": 2263,
                        "start": 2254,
                        "end": 2262,
                        "fullWidth": 9,
                        "width": 8,
                        "expression": {
                            "kind": "IdentifierName",
                            "fullStart": 2254,
                            "fullEnd": 2257,
                            "start": 2254,
                            "end": 2257,
                            "fullWidth": 3,
                            "width": 3,
                            "text": "obj",
                            "value": "obj",
                            "valueText": "obj"
                        },
                        "openBracketToken": {
                            "kind": "OpenBracketToken",
                            "fullStart": 2257,
                            "fullEnd": 2258,
                            "start": 2257,
                            "end": 2258,
                            "fullWidth": 1,
                            "width": 1,
                            "text": "[",
                            "value": "[",
                            "valueText": "["
                        },
                        "argumentExpression": {
                            "kind": "StringLiteral",
                            "fullStart": 2258,
                            "fullEnd": 2261,
                            "start": 2258,
                            "end": 2261,
                            "fullWidth": 3,
                            "width": 3,
                            "text": "\"0\"",
                            "value": "0",
                            "valueText": "0"
                        },
                        "closeBracketToken": {
                            "kind": "CloseBracketToken",
                            "fullStart": 2261,
                            "fullEnd": 2263,
                            "start": 2261,
                            "end": 2262,
                            "fullWidth": 2,
                            "width": 1,
                            "text": "]",
                            "value": "]",
                            "valueText": "]",
                            "hasTrailingTrivia": true,
                            "trailingTrivia": [
                                {
                                    "kind": "WhitespaceTrivia",
                                    "text": " "
                                }
                            ]
                        }
                    },
                    "operatorToken": {
                        "kind": "ExclamationEqualsEqualsToken",
                        "fullStart": 2263,
                        "fullEnd": 2267,
                        "start": 2263,
                        "end": 2266,
                        "fullWidth": 4,
                        "width": 3,
                        "text": "!==",
                        "value": "!==",
                        "valueText": "!==",
                        "hasTrailingTrivia": true,
                        "trailingTrivia": [
                            {
                                "kind": "WhitespaceTrivia",
                                "text": " "
                            }
                        ]
                    },
                    "right": {
                        "kind": "NegateExpression",
                        "fullStart": 2267,
                        "fullEnd": 2269,
                        "start": 2267,
                        "end": 2269,
                        "fullWidth": 2,
                        "width": 2,
                        "operatorToken": {
                            "kind": "MinusToken",
                            "fullStart": 2267,
                            "fullEnd": 2268,
                            "start": 2267,
                            "end": 2268,
                            "fullWidth": 1,
                            "width": 1,
                            "text": "-",
                            "value": "-",
                            "valueText": "-"
                        },
                        "operand": {
                            "kind": "NumericLiteral",
                            "fullStart": 2268,
                            "fullEnd": 2269,
                            "start": 2268,
                            "end": 2269,
                            "fullWidth": 1,
                            "width": 1,
                            "text": "7",
                            "value": 7,
                            "valueText": "7"
                        }
                    }
                },
                "closeParenToken": {
                    "kind": "CloseParenToken",
                    "fullStart": 2269,
                    "fullEnd": 2271,
                    "start": 2269,
                    "end": 2270,
                    "fullWidth": 2,
                    "width": 1,
                    "text": ")",
                    "value": ")",
                    "valueText": ")",
                    "hasTrailingTrivia": true,
                    "trailingTrivia": [
                        {
                            "kind": "WhitespaceTrivia",
                            "text": " "
                        }
                    ]
                },
                "statement": {
                    "kind": "Block",
                    "fullStart": 2271,
                    "fullEnd": 2420,
                    "start": 2271,
                    "end": 2419,
                    "fullWidth": 149,
                    "width": 148,
                    "openBraceToken": {
                        "kind": "OpenBraceToken",
                        "fullStart": 2271,
                        "fullEnd": 2273,
                        "start": 2271,
                        "end": 2272,
                        "fullWidth": 2,
                        "width": 1,
                        "text": "{",
                        "value": "{",
                        "valueText": "{",
                        "hasTrailingTrivia": true,
                        "hasTrailingNewLine": true,
                        "trailingTrivia": [
                            {
                                "kind": "NewLineTrivia",
                                "text": "\n"
                            }
                        ]
                    },
                    "statements": [
                        {
                            "kind": "ExpressionStatement",
                            "fullStart": 2273,
                            "fullEnd": 2418,
                            "start": 2275,
                            "end": 2417,
                            "fullWidth": 145,
                            "width": 142,
                            "expression": {
                                "kind": "InvocationExpression",
                                "fullStart": 2273,
                                "fullEnd": 2416,
                                "start": 2275,
                                "end": 2416,
                                "fullWidth": 143,
                                "width": 141,
                                "expression": {
                                    "kind": "IdentifierName",
                                    "fullStart": 2273,
                                    "fullEnd": 2281,
                                    "start": 2275,
                                    "end": 2281,
                                    "fullWidth": 8,
                                    "width": 6,
                                    "text": "$ERROR",
                                    "value": "$ERROR",
                                    "valueText": "$ERROR",
                                    "hasLeadingTrivia": true,
                                    "leadingTrivia": [
                                        {
                                            "kind": "WhitespaceTrivia",
                                            "text": "  "
                                        }
                                    ]
                                },
                                "argumentList": {
                                    "kind": "ArgumentList",
                                    "fullStart": 2281,
                                    "fullEnd": 2416,
                                    "start": 2281,
                                    "end": 2416,
                                    "fullWidth": 135,
                                    "width": 135,
                                    "openParenToken": {
                                        "kind": "OpenParenToken",
                                        "fullStart": 2281,
                                        "fullEnd": 2282,
                                        "start": 2281,
                                        "end": 2282,
                                        "fullWidth": 1,
                                        "width": 1,
                                        "text": "(",
                                        "value": "(",
                                        "valueText": "("
                                    },
                                    "arguments": [
                                        {
                                            "kind": "AddExpression",
                                            "fullStart": 2282,
                                            "fullEnd": 2415,
                                            "start": 2282,
                                            "end": 2415,
                                            "fullWidth": 133,
                                            "width": 133,
                                            "left": {
                                                "kind": "StringLiteral",
                                                "fullStart": 2282,
                                                "fullEnd": 2403,
                                                "start": 2282,
                                                "end": 2402,
                                                "fullWidth": 121,
                                                "width": 120,
                                                "text": "'#9: var obj = {}; obj.length = null; obj.unshift = Array.prototype.unshift; obj.unshift(-7); obj[\"0\"] === -7. Actual: '",
                                                "value": "#9: var obj = {}; obj.length = null; obj.unshift = Array.prototype.unshift; obj.unshift(-7); obj[\"0\"] === -7. Actual: ",
                                                "valueText": "#9: var obj = {}; obj.length = null; obj.unshift = Array.prototype.unshift; obj.unshift(-7); obj[\"0\"] === -7. Actual: ",
                                                "hasTrailingTrivia": true,
                                                "trailingTrivia": [
                                                    {
                                                        "kind": "WhitespaceTrivia",
                                                        "text": " "
                                                    }
                                                ]
                                            },
                                            "operatorToken": {
                                                "kind": "PlusToken",
                                                "fullStart": 2403,
                                                "fullEnd": 2405,
                                                "start": 2403,
                                                "end": 2404,
                                                "fullWidth": 2,
                                                "width": 1,
                                                "text": "+",
                                                "value": "+",
                                                "valueText": "+",
                                                "hasTrailingTrivia": true,
                                                "trailingTrivia": [
                                                    {
                                                        "kind": "WhitespaceTrivia",
                                                        "text": " "
                                                    }
                                                ]
                                            },
                                            "right": {
                                                "kind": "ParenthesizedExpression",
                                                "fullStart": 2405,
                                                "fullEnd": 2415,
                                                "start": 2405,
                                                "end": 2415,
                                                "fullWidth": 10,
                                                "width": 10,
                                                "openParenToken": {
                                                    "kind": "OpenParenToken",
                                                    "fullStart": 2405,
                                                    "fullEnd": 2406,
                                                    "start": 2405,
                                                    "end": 2406,
                                                    "fullWidth": 1,
                                                    "width": 1,
                                                    "text": "(",
                                                    "value": "(",
                                                    "valueText": "("
                                                },
                                                "expression": {
                                                    "kind": "ElementAccessExpression",
                                                    "fullStart": 2406,
                                                    "fullEnd": 2414,
                                                    "start": 2406,
                                                    "end": 2414,
                                                    "fullWidth": 8,
                                                    "width": 8,
                                                    "expression": {
                                                        "kind": "IdentifierName",
                                                        "fullStart": 2406,
                                                        "fullEnd": 2409,
                                                        "start": 2406,
                                                        "end": 2409,
                                                        "fullWidth": 3,
                                                        "width": 3,
                                                        "text": "obj",
                                                        "value": "obj",
                                                        "valueText": "obj"
                                                    },
                                                    "openBracketToken": {
                                                        "kind": "OpenBracketToken",
                                                        "fullStart": 2409,
                                                        "fullEnd": 2410,
                                                        "start": 2409,
                                                        "end": 2410,
                                                        "fullWidth": 1,
                                                        "width": 1,
                                                        "text": "[",
                                                        "value": "[",
                                                        "valueText": "["
                                                    },
                                                    "argumentExpression": {
                                                        "kind": "StringLiteral",
                                                        "fullStart": 2410,
                                                        "fullEnd": 2413,
                                                        "start": 2410,
                                                        "end": 2413,
                                                        "fullWidth": 3,
                                                        "width": 3,
                                                        "text": "\"0\"",
                                                        "value": "0",
                                                        "valueText": "0"
                                                    },
                                                    "closeBracketToken": {
                                                        "kind": "CloseBracketToken",
                                                        "fullStart": 2413,
                                                        "fullEnd": 2414,
                                                        "start": 2413,
                                                        "end": 2414,
                                                        "fullWidth": 1,
                                                        "width": 1,
                                                        "text": "]",
                                                        "value": "]",
                                                        "valueText": "]"
                                                    }
                                                },
                                                "closeParenToken": {
                                                    "kind": "CloseParenToken",
                                                    "fullStart": 2414,
                                                    "fullEnd": 2415,
                                                    "start": 2414,
                                                    "end": 2415,
                                                    "fullWidth": 1,
                                                    "width": 1,
                                                    "text": ")",
                                                    "value": ")",
                                                    "valueText": ")"
                                                }
                                            }
                                        }
                                    ],
                                    "closeParenToken": {
                                        "kind": "CloseParenToken",
                                        "fullStart": 2415,
                                        "fullEnd": 2416,
                                        "start": 2415,
                                        "end": 2416,
                                        "fullWidth": 1,
                                        "width": 1,
                                        "text": ")",
                                        "value": ")",
                                        "valueText": ")"
                                    }
                                }
                            },
                            "semicolonToken": {
                                "kind": "SemicolonToken",
                                "fullStart": 2416,
                                "fullEnd": 2418,
                                "start": 2416,
                                "end": 2417,
                                "fullWidth": 2,
                                "width": 1,
                                "text": ";",
                                "value": ";",
                                "valueText": ";",
                                "hasTrailingTrivia": true,
                                "hasTrailingNewLine": true,
                                "trailingTrivia": [
                                    {
                                        "kind": "NewLineTrivia",
                                        "text": "\n"
                                    }
                                ]
                            }
                        }
                    ],
                    "closeBraceToken": {
                        "kind": "CloseBraceToken",
                        "fullStart": 2418,
                        "fullEnd": 2420,
                        "start": 2418,
                        "end": 2419,
                        "fullWidth": 2,
                        "width": 1,
                        "text": "}",
                        "value": "}",
                        "valueText": "}",
                        "hasTrailingTrivia": true,
                        "hasTrailingNewLine": true,
                        "trailingTrivia": [
                            {
                                "kind": "NewLineTrivia",
                                "text": "\n"
                            }
                        ]
                    }
                }
            }
        ],
        "endOfFileToken": {
            "kind": "EndOfFileToken",
            "fullStart": 2420,
            "fullEnd": 2421,
            "start": 2421,
            "end": 2421,
            "fullWidth": 1,
            "width": 0,
            "text": "",
            "hasLeadingTrivia": true,
            "hasLeadingNewLine": true,
            "leadingTrivia": [
                {
                    "kind": "NewLineTrivia",
                    "text": "\n"
                }
            ]
        }
    },
    "lineMap": {
        "lineStarts": [
            0,
            61,
            132,
            133,
            137,
            187,
            249,
            252,
            308,
            389,
            470,
            491,
            495,
            496,
            510,
            549,
            550,
            582,
            663,
            672,
            686,
            723,
            748,
            866,
            872,
            886,
            914,
            1047,
            1053,
            1067,
            1094,
            1224,
            1230,
            1233,
            1234,
            1244,
            1268,
            1299,
            1320,
            1458,
            1461,
            1462,
            1472,
            1496,
            1649,
            1651,
            1652,
            1662,
            1685,
            1835,
            1837,
            1838,
            1848,
            1866,
            1897,
            1918,
            2051,
            2054,
            2055,
            2065,
            2089,
            2237,
            2239,
            2240,
            2250,
            2273,
            2418,
            2420,
            2421
        ],
        "length": 2421
    }
}<|MERGE_RESOLUTION|>--- conflicted
+++ resolved
@@ -95,12 +95,8 @@
                             "start": 500,
                             "end": 508,
                             "fullWidth": 8,
-<<<<<<< HEAD
                             "width": 8,
-                            "identifier": {
-=======
                             "propertyName": {
->>>>>>> 85e84683
                                 "kind": "IdentifierName",
                                 "fullStart": 500,
                                 "fullEnd": 504,
@@ -938,12 +934,8 @@
                                             "start": 694,
                                             "end": 719,
                                             "fullWidth": 25,
-<<<<<<< HEAD
                                             "width": 25,
-                                            "identifier": {
-=======
                                             "propertyName": {
->>>>>>> 85e84683
                                                 "kind": "IdentifierName",
                                                 "fullStart": 694,
                                                 "fullEnd": 702,
@@ -2656,12 +2648,8 @@
                             "start": 1272,
                             "end": 1297,
                             "fullWidth": 25,
-<<<<<<< HEAD
                             "width": 25,
-                            "identifier": {
-=======
                             "propertyName": {
->>>>>>> 85e84683
                                 "kind": "IdentifierName",
                                 "fullStart": 1272,
                                 "fullEnd": 1280,
@@ -4307,12 +4295,8 @@
                             "start": 1870,
                             "end": 1895,
                             "fullWidth": 25,
-<<<<<<< HEAD
                             "width": 25,
-                            "identifier": {
-=======
                             "propertyName": {
->>>>>>> 85e84683
                                 "kind": "IdentifierName",
                                 "fullStart": 1870,
                                 "fullEnd": 1878,
