--- conflicted
+++ resolved
@@ -782,12 +782,8 @@
                             "start": 571,
                             "end": 584,
                             "fullWidth": 13,
-<<<<<<< HEAD
                             "width": 13,
-                            "identifier": {
-=======
                             "propertyName": {
->>>>>>> 85e84683
                                 "kind": "IdentifierName",
                                 "fullStart": 571,
                                 "fullEnd": 578,
@@ -944,12 +940,8 @@
                             "start": 595,
                             "end": 596,
                             "fullWidth": 2,
-<<<<<<< HEAD
                             "width": 1,
-                            "identifier": {
-=======
                             "propertyName": {
->>>>>>> 85e84683
                                 "kind": "IdentifierName",
                                 "fullStart": 595,
                                 "fullEnd": 597,
