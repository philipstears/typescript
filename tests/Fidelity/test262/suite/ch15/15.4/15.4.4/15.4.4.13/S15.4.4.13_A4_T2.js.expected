{
    "isDeclaration": false,
    "languageVersion": "EcmaScript5",
    "parseOptions": {
        "allowAutomaticSemicolonInsertion": true
    },
    "sourceUnit": {
        "kind": "SourceUnit",
        "fullStart": 0,
        "fullEnd": 2553,
        "start": 375,
        "end": 2553,
        "fullWidth": 2553,
        "width": 2178,
        "moduleElements": [
            {
                "kind": "ExpressionStatement",
                "fullStart": 0,
                "fullEnd": 399,
                "start": 375,
                "end": 398,
                "fullWidth": 399,
                "width": 23,
                "expression": {
                    "kind": "AssignmentExpression",
                    "fullStart": 0,
                    "fullEnd": 397,
                    "start": 375,
                    "end": 397,
                    "fullWidth": 397,
                    "width": 22,
                    "left": {
                        "kind": "ElementAccessExpression",
                        "fullStart": 0,
                        "fullEnd": 394,
                        "start": 375,
                        "end": 393,
                        "fullWidth": 394,
                        "width": 18,
                        "expression": {
                            "kind": "MemberAccessExpression",
                            "fullStart": 0,
                            "fullEnd": 390,
                            "start": 375,
                            "end": 390,
                            "fullWidth": 390,
                            "width": 15,
                            "expression": {
                                "kind": "IdentifierName",
                                "fullStart": 0,
                                "fullEnd": 380,
                                "start": 375,
                                "end": 380,
                                "fullWidth": 380,
                                "width": 5,
                                "text": "Array",
                                "value": "Array",
                                "valueText": "Array",
                                "hasLeadingTrivia": true,
                                "hasLeadingComment": true,
                                "hasLeadingNewLine": true,
                                "leadingTrivia": [
                                    {
                                        "kind": "SingleLineCommentTrivia",
                                        "text": "// Copyright 2009 the Sputnik authors.  All rights reserved."
                                    },
                                    {
                                        "kind": "NewLineTrivia",
                                        "text": "\n"
                                    },
                                    {
                                        "kind": "SingleLineCommentTrivia",
                                        "text": "// This code is governed by the BSD license found in the LICENSE file."
                                    },
                                    {
                                        "kind": "NewLineTrivia",
                                        "text": "\n"
                                    },
                                    {
                                        "kind": "NewLineTrivia",
                                        "text": "\n"
                                    },
                                    {
                                        "kind": "MultiLineCommentTrivia",
                                        "text": "/**\n * [[Get]], [[Delete]] from not an inherited property\n *\n * @path ch15/15.4/15.4.4/15.4.4.13/S15.4.4.13_A4_T2.js\n * @description [[Prototype]] of Array instance is Array.prototype, [[Prototype] of Array.prototype is Object.prototype\n */"
                                    },
                                    {
                                        "kind": "NewLineTrivia",
                                        "text": "\n"
                                    },
                                    {
                                        "kind": "NewLineTrivia",
                                        "text": "\n"
                                    }
                                ]
                            },
                            "dotToken": {
                                "kind": "DotToken",
                                "fullStart": 380,
                                "fullEnd": 381,
                                "start": 380,
                                "end": 381,
                                "fullWidth": 1,
                                "width": 1,
                                "text": ".",
                                "value": ".",
                                "valueText": "."
                            },
                            "name": {
                                "kind": "IdentifierName",
                                "fullStart": 381,
                                "fullEnd": 390,
                                "start": 381,
                                "end": 390,
                                "fullWidth": 9,
                                "width": 9,
                                "text": "prototype",
                                "value": "prototype",
                                "valueText": "prototype"
                            }
                        },
                        "openBracketToken": {
                            "kind": "OpenBracketToken",
                            "fullStart": 390,
                            "fullEnd": 391,
                            "start": 390,
                            "end": 391,
                            "fullWidth": 1,
                            "width": 1,
                            "text": "[",
                            "value": "[",
                            "valueText": "["
                        },
                        "argumentExpression": {
                            "kind": "NumericLiteral",
                            "fullStart": 391,
                            "fullEnd": 392,
                            "start": 391,
                            "end": 392,
                            "fullWidth": 1,
                            "width": 1,
                            "text": "0",
                            "value": 0,
                            "valueText": "0"
                        },
                        "closeBracketToken": {
                            "kind": "CloseBracketToken",
                            "fullStart": 392,
                            "fullEnd": 394,
                            "start": 392,
                            "end": 393,
                            "fullWidth": 2,
                            "width": 1,
                            "text": "]",
                            "value": "]",
                            "valueText": "]",
                            "hasTrailingTrivia": true,
                            "trailingTrivia": [
                                {
                                    "kind": "WhitespaceTrivia",
                                    "text": " "
                                }
                            ]
                        }
                    },
                    "operatorToken": {
                        "kind": "EqualsToken",
                        "fullStart": 394,
                        "fullEnd": 396,
                        "start": 394,
                        "end": 395,
                        "fullWidth": 2,
                        "width": 1,
                        "text": "=",
                        "value": "=",
                        "valueText": "=",
                        "hasTrailingTrivia": true,
                        "trailingTrivia": [
                            {
                                "kind": "WhitespaceTrivia",
                                "text": " "
                            }
                        ]
                    },
                    "right": {
                        "kind": "NumericLiteral",
                        "fullStart": 396,
                        "fullEnd": 397,
                        "start": 396,
                        "end": 397,
                        "fullWidth": 1,
                        "width": 1,
                        "text": "1",
                        "value": 1,
                        "valueText": "1"
                    }
                },
                "semicolonToken": {
                    "kind": "SemicolonToken",
                    "fullStart": 397,
                    "fullEnd": 399,
                    "start": 397,
                    "end": 398,
                    "fullWidth": 2,
                    "width": 1,
                    "text": ";",
                    "value": ";",
                    "valueText": ";",
                    "hasTrailingTrivia": true,
                    "hasTrailingNewLine": true,
                    "trailingTrivia": [
                        {
                            "kind": "NewLineTrivia",
                            "text": "\n"
                        }
                    ]
                }
            },
            {
                "kind": "VariableStatement",
                "fullStart": 399,
                "fullEnd": 411,
                "start": 399,
                "end": 410,
                "fullWidth": 12,
                "width": 11,
                "modifiers": [],
                "variableDeclaration": {
                    "kind": "VariableDeclaration",
                    "fullStart": 399,
                    "fullEnd": 409,
                    "start": 399,
                    "end": 409,
                    "fullWidth": 10,
                    "width": 10,
                    "varKeyword": {
                        "kind": "VarKeyword",
                        "fullStart": 399,
                        "fullEnd": 403,
                        "start": 399,
                        "end": 402,
                        "fullWidth": 4,
                        "width": 3,
                        "text": "var",
                        "value": "var",
                        "valueText": "var",
                        "hasTrailingTrivia": true,
                        "trailingTrivia": [
                            {
                                "kind": "WhitespaceTrivia",
                                "text": " "
                            }
                        ]
                    },
                    "variableDeclarators": [
                        {
                            "kind": "VariableDeclarator",
                            "fullStart": 403,
                            "fullEnd": 409,
                            "start": 403,
                            "end": 409,
                            "fullWidth": 6,
<<<<<<< HEAD
                            "width": 6,
                            "identifier": {
=======
                            "propertyName": {
>>>>>>> 85e84683
                                "kind": "IdentifierName",
                                "fullStart": 403,
                                "fullEnd": 405,
                                "start": 403,
                                "end": 404,
                                "fullWidth": 2,
                                "width": 1,
                                "text": "x",
                                "value": "x",
                                "valueText": "x",
                                "hasTrailingTrivia": true,
                                "trailingTrivia": [
                                    {
                                        "kind": "WhitespaceTrivia",
                                        "text": " "
                                    }
                                ]
                            },
                            "equalsValueClause": {
                                "kind": "EqualsValueClause",
                                "fullStart": 405,
                                "fullEnd": 409,
                                "start": 405,
                                "end": 409,
                                "fullWidth": 4,
                                "width": 4,
                                "equalsToken": {
                                    "kind": "EqualsToken",
                                    "fullStart": 405,
                                    "fullEnd": 407,
                                    "start": 405,
                                    "end": 406,
                                    "fullWidth": 2,
                                    "width": 1,
                                    "text": "=",
                                    "value": "=",
                                    "valueText": "=",
                                    "hasTrailingTrivia": true,
                                    "trailingTrivia": [
                                        {
                                            "kind": "WhitespaceTrivia",
                                            "text": " "
                                        }
                                    ]
                                },
                                "value": {
                                    "kind": "ArrayLiteralExpression",
                                    "fullStart": 407,
                                    "fullEnd": 409,
                                    "start": 407,
                                    "end": 409,
                                    "fullWidth": 2,
                                    "width": 2,
                                    "openBracketToken": {
                                        "kind": "OpenBracketToken",
                                        "fullStart": 407,
                                        "fullEnd": 408,
                                        "start": 407,
                                        "end": 408,
                                        "fullWidth": 1,
                                        "width": 1,
                                        "text": "[",
                                        "value": "[",
                                        "valueText": "["
                                    },
                                    "expressions": [],
                                    "closeBracketToken": {
                                        "kind": "CloseBracketToken",
                                        "fullStart": 408,
                                        "fullEnd": 409,
                                        "start": 408,
                                        "end": 409,
                                        "fullWidth": 1,
                                        "width": 1,
                                        "text": "]",
                                        "value": "]",
                                        "valueText": "]"
                                    }
                                }
                            }
                        }
                    ]
                },
                "semicolonToken": {
                    "kind": "SemicolonToken",
                    "fullStart": 409,
                    "fullEnd": 411,
                    "start": 409,
                    "end": 410,
                    "fullWidth": 2,
                    "width": 1,
                    "text": ";",
                    "value": ";",
                    "valueText": ";",
                    "hasTrailingTrivia": true,
                    "hasTrailingNewLine": true,
                    "trailingTrivia": [
                        {
                            "kind": "NewLineTrivia",
                            "text": "\n"
                        }
                    ]
                }
            },
            {
                "kind": "ExpressionStatement",
                "fullStart": 411,
                "fullEnd": 425,
                "start": 411,
                "end": 424,
                "fullWidth": 14,
                "width": 13,
                "expression": {
                    "kind": "AssignmentExpression",
                    "fullStart": 411,
                    "fullEnd": 423,
                    "start": 411,
                    "end": 423,
                    "fullWidth": 12,
                    "width": 12,
                    "left": {
                        "kind": "MemberAccessExpression",
                        "fullStart": 411,
                        "fullEnd": 420,
                        "start": 411,
                        "end": 419,
                        "fullWidth": 9,
                        "width": 8,
                        "expression": {
                            "kind": "IdentifierName",
                            "fullStart": 411,
                            "fullEnd": 412,
                            "start": 411,
                            "end": 412,
                            "fullWidth": 1,
                            "width": 1,
                            "text": "x",
                            "value": "x",
                            "valueText": "x"
                        },
                        "dotToken": {
                            "kind": "DotToken",
                            "fullStart": 412,
                            "fullEnd": 413,
                            "start": 412,
                            "end": 413,
                            "fullWidth": 1,
                            "width": 1,
                            "text": ".",
                            "value": ".",
                            "valueText": "."
                        },
                        "name": {
                            "kind": "IdentifierName",
                            "fullStart": 413,
                            "fullEnd": 420,
                            "start": 413,
                            "end": 419,
                            "fullWidth": 7,
                            "width": 6,
                            "text": "length",
                            "value": "length",
                            "valueText": "length",
                            "hasTrailingTrivia": true,
                            "trailingTrivia": [
                                {
                                    "kind": "WhitespaceTrivia",
                                    "text": " "
                                }
                            ]
                        }
                    },
                    "operatorToken": {
                        "kind": "EqualsToken",
                        "fullStart": 420,
                        "fullEnd": 422,
                        "start": 420,
                        "end": 421,
                        "fullWidth": 2,
                        "width": 1,
                        "text": "=",
                        "value": "=",
                        "valueText": "=",
                        "hasTrailingTrivia": true,
                        "trailingTrivia": [
                            {
                                "kind": "WhitespaceTrivia",
                                "text": " "
                            }
                        ]
                    },
                    "right": {
                        "kind": "NumericLiteral",
                        "fullStart": 422,
                        "fullEnd": 423,
                        "start": 422,
                        "end": 423,
                        "fullWidth": 1,
                        "width": 1,
                        "text": "1",
                        "value": 1,
                        "valueText": "1"
                    }
                },
                "semicolonToken": {
                    "kind": "SemicolonToken",
                    "fullStart": 423,
                    "fullEnd": 425,
                    "start": 423,
                    "end": 424,
                    "fullWidth": 2,
                    "width": 1,
                    "text": ";",
                    "value": ";",
                    "valueText": ";",
                    "hasTrailingTrivia": true,
                    "hasTrailingNewLine": true,
                    "trailingTrivia": [
                        {
                            "kind": "NewLineTrivia",
                            "text": "\n"
                        }
                    ]
                }
            },
            {
                "kind": "VariableStatement",
                "fullStart": 425,
                "fullEnd": 464,
                "start": 436,
                "end": 463,
                "fullWidth": 39,
                "width": 27,
                "modifiers": [],
                "variableDeclaration": {
                    "kind": "VariableDeclaration",
                    "fullStart": 425,
                    "fullEnd": 462,
                    "start": 436,
                    "end": 462,
                    "fullWidth": 37,
                    "width": 26,
                    "varKeyword": {
                        "kind": "VarKeyword",
                        "fullStart": 425,
                        "fullEnd": 440,
                        "start": 436,
                        "end": 439,
                        "fullWidth": 15,
                        "width": 3,
                        "text": "var",
                        "value": "var",
                        "valueText": "var",
                        "hasLeadingTrivia": true,
                        "hasLeadingComment": true,
                        "hasLeadingNewLine": true,
                        "hasTrailingTrivia": true,
                        "leadingTrivia": [
                            {
                                "kind": "NewLineTrivia",
                                "text": "\n"
                            },
                            {
                                "kind": "SingleLineCommentTrivia",
                                "text": "//CHECK#1"
                            },
                            {
                                "kind": "NewLineTrivia",
                                "text": "\n"
                            }
                        ],
                        "trailingTrivia": [
                            {
                                "kind": "WhitespaceTrivia",
                                "text": " "
                            }
                        ]
                    },
                    "variableDeclarators": [
                        {
                            "kind": "VariableDeclarator",
                            "fullStart": 440,
                            "fullEnd": 462,
                            "start": 440,
                            "end": 462,
                            "fullWidth": 22,
<<<<<<< HEAD
                            "width": 22,
                            "identifier": {
=======
                            "propertyName": {
>>>>>>> 85e84683
                                "kind": "IdentifierName",
                                "fullStart": 440,
                                "fullEnd": 448,
                                "start": 440,
                                "end": 447,
                                "fullWidth": 8,
                                "width": 7,
                                "text": "unshift",
                                "value": "unshift",
                                "valueText": "unshift",
                                "hasTrailingTrivia": true,
                                "trailingTrivia": [
                                    {
                                        "kind": "WhitespaceTrivia",
                                        "text": " "
                                    }
                                ]
                            },
                            "equalsValueClause": {
                                "kind": "EqualsValueClause",
                                "fullStart": 448,
                                "fullEnd": 462,
                                "start": 448,
                                "end": 462,
                                "fullWidth": 14,
                                "width": 14,
                                "equalsToken": {
                                    "kind": "EqualsToken",
                                    "fullStart": 448,
                                    "fullEnd": 450,
                                    "start": 448,
                                    "end": 449,
                                    "fullWidth": 2,
                                    "width": 1,
                                    "text": "=",
                                    "value": "=",
                                    "valueText": "=",
                                    "hasTrailingTrivia": true,
                                    "trailingTrivia": [
                                        {
                                            "kind": "WhitespaceTrivia",
                                            "text": " "
                                        }
                                    ]
                                },
                                "value": {
                                    "kind": "InvocationExpression",
                                    "fullStart": 450,
                                    "fullEnd": 462,
                                    "start": 450,
                                    "end": 462,
                                    "fullWidth": 12,
                                    "width": 12,
                                    "expression": {
                                        "kind": "MemberAccessExpression",
                                        "fullStart": 450,
                                        "fullEnd": 459,
                                        "start": 450,
                                        "end": 459,
                                        "fullWidth": 9,
                                        "width": 9,
                                        "expression": {
                                            "kind": "IdentifierName",
                                            "fullStart": 450,
                                            "fullEnd": 451,
                                            "start": 450,
                                            "end": 451,
                                            "fullWidth": 1,
                                            "width": 1,
                                            "text": "x",
                                            "value": "x",
                                            "valueText": "x"
                                        },
                                        "dotToken": {
                                            "kind": "DotToken",
                                            "fullStart": 451,
                                            "fullEnd": 452,
                                            "start": 451,
                                            "end": 452,
                                            "fullWidth": 1,
                                            "width": 1,
                                            "text": ".",
                                            "value": ".",
                                            "valueText": "."
                                        },
                                        "name": {
                                            "kind": "IdentifierName",
                                            "fullStart": 452,
                                            "fullEnd": 459,
                                            "start": 452,
                                            "end": 459,
                                            "fullWidth": 7,
                                            "width": 7,
                                            "text": "unshift",
                                            "value": "unshift",
                                            "valueText": "unshift"
                                        }
                                    },
                                    "argumentList": {
                                        "kind": "ArgumentList",
                                        "fullStart": 459,
                                        "fullEnd": 462,
                                        "start": 459,
                                        "end": 462,
                                        "fullWidth": 3,
                                        "width": 3,
                                        "openParenToken": {
                                            "kind": "OpenParenToken",
                                            "fullStart": 459,
                                            "fullEnd": 460,
                                            "start": 459,
                                            "end": 460,
                                            "fullWidth": 1,
                                            "width": 1,
                                            "text": "(",
                                            "value": "(",
                                            "valueText": "("
                                        },
                                        "arguments": [
                                            {
                                                "kind": "NumericLiteral",
                                                "fullStart": 460,
                                                "fullEnd": 461,
                                                "start": 460,
                                                "end": 461,
                                                "fullWidth": 1,
                                                "width": 1,
                                                "text": "0",
                                                "value": 0,
                                                "valueText": "0"
                                            }
                                        ],
                                        "closeParenToken": {
                                            "kind": "CloseParenToken",
                                            "fullStart": 461,
                                            "fullEnd": 462,
                                            "start": 461,
                                            "end": 462,
                                            "fullWidth": 1,
                                            "width": 1,
                                            "text": ")",
                                            "value": ")",
                                            "valueText": ")"
                                        }
                                    }
                                }
                            }
                        }
                    ]
                },
                "semicolonToken": {
                    "kind": "SemicolonToken",
                    "fullStart": 462,
                    "fullEnd": 464,
                    "start": 462,
                    "end": 463,
                    "fullWidth": 2,
                    "width": 1,
                    "text": ";",
                    "value": ";",
                    "valueText": ";",
                    "hasTrailingTrivia": true,
                    "hasTrailingNewLine": true,
                    "trailingTrivia": [
                        {
                            "kind": "NewLineTrivia",
                            "text": "\n"
                        }
                    ]
                }
            },
            {
                "kind": "IfStatement",
                "fullStart": 464,
                "fullEnd": 597,
                "start": 464,
                "end": 596,
                "fullWidth": 133,
                "width": 132,
                "ifKeyword": {
                    "kind": "IfKeyword",
                    "fullStart": 464,
                    "fullEnd": 467,
                    "start": 464,
                    "end": 466,
                    "fullWidth": 3,
                    "width": 2,
                    "text": "if",
                    "value": "if",
                    "valueText": "if",
                    "hasTrailingTrivia": true,
                    "trailingTrivia": [
                        {
                            "kind": "WhitespaceTrivia",
                            "text": " "
                        }
                    ]
                },
                "openParenToken": {
                    "kind": "OpenParenToken",
                    "fullStart": 467,
                    "fullEnd": 468,
                    "start": 467,
                    "end": 468,
                    "fullWidth": 1,
                    "width": 1,
                    "text": "(",
                    "value": "(",
                    "valueText": "("
                },
                "condition": {
                    "kind": "NotEqualsExpression",
                    "fullStart": 468,
                    "fullEnd": 481,
                    "start": 468,
                    "end": 481,
                    "fullWidth": 13,
                    "width": 13,
                    "left": {
                        "kind": "IdentifierName",
                        "fullStart": 468,
                        "fullEnd": 476,
                        "start": 468,
                        "end": 475,
                        "fullWidth": 8,
                        "width": 7,
                        "text": "unshift",
                        "value": "unshift",
                        "valueText": "unshift",
                        "hasTrailingTrivia": true,
                        "trailingTrivia": [
                            {
                                "kind": "WhitespaceTrivia",
                                "text": " "
                            }
                        ]
                    },
                    "operatorToken": {
                        "kind": "ExclamationEqualsEqualsToken",
                        "fullStart": 476,
                        "fullEnd": 480,
                        "start": 476,
                        "end": 479,
                        "fullWidth": 4,
                        "width": 3,
                        "text": "!==",
                        "value": "!==",
                        "valueText": "!==",
                        "hasTrailingTrivia": true,
                        "trailingTrivia": [
                            {
                                "kind": "WhitespaceTrivia",
                                "text": " "
                            }
                        ]
                    },
                    "right": {
                        "kind": "NumericLiteral",
                        "fullStart": 480,
                        "fullEnd": 481,
                        "start": 480,
                        "end": 481,
                        "fullWidth": 1,
                        "width": 1,
                        "text": "2",
                        "value": 2,
                        "valueText": "2"
                    }
                },
                "closeParenToken": {
                    "kind": "CloseParenToken",
                    "fullStart": 481,
                    "fullEnd": 483,
                    "start": 481,
                    "end": 482,
                    "fullWidth": 2,
                    "width": 1,
                    "text": ")",
                    "value": ")",
                    "valueText": ")",
                    "hasTrailingTrivia": true,
                    "trailingTrivia": [
                        {
                            "kind": "WhitespaceTrivia",
                            "text": " "
                        }
                    ]
                },
                "statement": {
                    "kind": "Block",
                    "fullStart": 483,
                    "fullEnd": 597,
                    "start": 483,
                    "end": 596,
                    "fullWidth": 114,
                    "width": 113,
                    "openBraceToken": {
                        "kind": "OpenBraceToken",
                        "fullStart": 483,
                        "fullEnd": 487,
                        "start": 483,
                        "end": 484,
                        "fullWidth": 4,
                        "width": 1,
                        "text": "{",
                        "value": "{",
                        "valueText": "{",
                        "hasTrailingTrivia": true,
                        "hasTrailingNewLine": true,
                        "trailingTrivia": [
                            {
                                "kind": "WhitespaceTrivia",
                                "text": "  "
                            },
                            {
                                "kind": "NewLineTrivia",
                                "text": "\n"
                            }
                        ]
                    },
                    "statements": [
                        {
                            "kind": "ExpressionStatement",
                            "fullStart": 487,
                            "fullEnd": 595,
                            "start": 489,
                            "end": 590,
                            "fullWidth": 108,
                            "width": 101,
                            "expression": {
                                "kind": "InvocationExpression",
                                "fullStart": 487,
                                "fullEnd": 589,
                                "start": 489,
                                "end": 589,
                                "fullWidth": 102,
                                "width": 100,
                                "expression": {
                                    "kind": "IdentifierName",
                                    "fullStart": 487,
                                    "fullEnd": 495,
                                    "start": 489,
                                    "end": 495,
                                    "fullWidth": 8,
                                    "width": 6,
                                    "text": "$ERROR",
                                    "value": "$ERROR",
                                    "valueText": "$ERROR",
                                    "hasLeadingTrivia": true,
                                    "leadingTrivia": [
                                        {
                                            "kind": "WhitespaceTrivia",
                                            "text": "  "
                                        }
                                    ]
                                },
                                "argumentList": {
                                    "kind": "ArgumentList",
                                    "fullStart": 495,
                                    "fullEnd": 589,
                                    "start": 495,
                                    "end": 589,
                                    "fullWidth": 94,
                                    "width": 94,
                                    "openParenToken": {
                                        "kind": "OpenParenToken",
                                        "fullStart": 495,
                                        "fullEnd": 496,
                                        "start": 495,
                                        "end": 496,
                                        "fullWidth": 1,
                                        "width": 1,
                                        "text": "(",
                                        "value": "(",
                                        "valueText": "("
                                    },
                                    "arguments": [
                                        {
                                            "kind": "AddExpression",
                                            "fullStart": 496,
                                            "fullEnd": 588,
                                            "start": 496,
                                            "end": 588,
                                            "fullWidth": 92,
                                            "width": 92,
                                            "left": {
                                                "kind": "StringLiteral",
                                                "fullStart": 496,
                                                "fullEnd": 577,
                                                "start": 496,
                                                "end": 576,
                                                "fullWidth": 81,
                                                "width": 80,
                                                "text": "'#1: Array.prototype[0] = 1; x = []; x.length = 1; x.unshift(0) === 2. Actual: '",
                                                "value": "#1: Array.prototype[0] = 1; x = []; x.length = 1; x.unshift(0) === 2. Actual: ",
                                                "valueText": "#1: Array.prototype[0] = 1; x = []; x.length = 1; x.unshift(0) === 2. Actual: ",
                                                "hasTrailingTrivia": true,
                                                "trailingTrivia": [
                                                    {
                                                        "kind": "WhitespaceTrivia",
                                                        "text": " "
                                                    }
                                                ]
                                            },
                                            "operatorToken": {
                                                "kind": "PlusToken",
                                                "fullStart": 577,
                                                "fullEnd": 579,
                                                "start": 577,
                                                "end": 578,
                                                "fullWidth": 2,
                                                "width": 1,
                                                "text": "+",
                                                "value": "+",
                                                "valueText": "+",
                                                "hasTrailingTrivia": true,
                                                "trailingTrivia": [
                                                    {
                                                        "kind": "WhitespaceTrivia",
                                                        "text": " "
                                                    }
                                                ]
                                            },
                                            "right": {
                                                "kind": "ParenthesizedExpression",
                                                "fullStart": 579,
                                                "fullEnd": 588,
                                                "start": 579,
                                                "end": 588,
                                                "fullWidth": 9,
                                                "width": 9,
                                                "openParenToken": {
                                                    "kind": "OpenParenToken",
                                                    "fullStart": 579,
                                                    "fullEnd": 580,
                                                    "start": 579,
                                                    "end": 580,
                                                    "fullWidth": 1,
                                                    "width": 1,
                                                    "text": "(",
                                                    "value": "(",
                                                    "valueText": "("
                                                },
                                                "expression": {
                                                    "kind": "IdentifierName",
                                                    "fullStart": 580,
                                                    "fullEnd": 587,
                                                    "start": 580,
                                                    "end": 587,
                                                    "fullWidth": 7,
                                                    "width": 7,
                                                    "text": "unshift",
                                                    "value": "unshift",
                                                    "valueText": "unshift"
                                                },
                                                "closeParenToken": {
                                                    "kind": "CloseParenToken",
                                                    "fullStart": 587,
                                                    "fullEnd": 588,
                                                    "start": 587,
                                                    "end": 588,
                                                    "fullWidth": 1,
                                                    "width": 1,
                                                    "text": ")",
                                                    "value": ")",
                                                    "valueText": ")"
                                                }
                                            }
                                        }
                                    ],
                                    "closeParenToken": {
                                        "kind": "CloseParenToken",
                                        "fullStart": 588,
                                        "fullEnd": 589,
                                        "start": 588,
                                        "end": 589,
                                        "fullWidth": 1,
                                        "width": 1,
                                        "text": ")",
                                        "value": ")",
                                        "valueText": ")"
                                    }
                                }
                            },
                            "semicolonToken": {
                                "kind": "SemicolonToken",
                                "fullStart": 589,
                                "fullEnd": 595,
                                "start": 589,
                                "end": 590,
                                "fullWidth": 6,
                                "width": 1,
                                "text": ";",
                                "value": ";",
                                "valueText": ";",
                                "hasTrailingTrivia": true,
                                "hasTrailingNewLine": true,
                                "trailingTrivia": [
                                    {
                                        "kind": "WhitespaceTrivia",
                                        "text": "    "
                                    },
                                    {
                                        "kind": "NewLineTrivia",
                                        "text": "\n"
                                    }
                                ]
                            }
                        }
                    ],
                    "closeBraceToken": {
                        "kind": "CloseBraceToken",
                        "fullStart": 595,
                        "fullEnd": 597,
                        "start": 595,
                        "end": 596,
                        "fullWidth": 2,
                        "width": 1,
                        "text": "}",
                        "value": "}",
                        "valueText": "}",
                        "hasTrailingTrivia": true,
                        "hasTrailingNewLine": true,
                        "trailingTrivia": [
                            {
                                "kind": "NewLineTrivia",
                                "text": "\n"
                            }
                        ]
                    }
                }
            },
            {
                "kind": "IfStatement",
                "fullStart": 597,
                "fullEnd": 741,
                "start": 608,
                "end": 740,
                "fullWidth": 144,
                "width": 132,
                "ifKeyword": {
                    "kind": "IfKeyword",
                    "fullStart": 597,
                    "fullEnd": 611,
                    "start": 608,
                    "end": 610,
                    "fullWidth": 14,
                    "width": 2,
                    "text": "if",
                    "value": "if",
                    "valueText": "if",
                    "hasLeadingTrivia": true,
                    "hasLeadingComment": true,
                    "hasLeadingNewLine": true,
                    "hasTrailingTrivia": true,
                    "leadingTrivia": [
                        {
                            "kind": "NewLineTrivia",
                            "text": "\n"
                        },
                        {
                            "kind": "SingleLineCommentTrivia",
                            "text": "//CHECK#2"
                        },
                        {
                            "kind": "NewLineTrivia",
                            "text": "\n"
                        }
                    ],
                    "trailingTrivia": [
                        {
                            "kind": "WhitespaceTrivia",
                            "text": " "
                        }
                    ]
                },
                "openParenToken": {
                    "kind": "OpenParenToken",
                    "fullStart": 611,
                    "fullEnd": 612,
                    "start": 611,
                    "end": 612,
                    "fullWidth": 1,
                    "width": 1,
                    "text": "(",
                    "value": "(",
                    "valueText": "("
                },
                "condition": {
                    "kind": "NotEqualsExpression",
                    "fullStart": 612,
                    "fullEnd": 622,
                    "start": 612,
                    "end": 622,
                    "fullWidth": 10,
                    "width": 10,
                    "left": {
                        "kind": "ElementAccessExpression",
                        "fullStart": 612,
                        "fullEnd": 617,
                        "start": 612,
                        "end": 616,
                        "fullWidth": 5,
                        "width": 4,
                        "expression": {
                            "kind": "IdentifierName",
                            "fullStart": 612,
                            "fullEnd": 613,
                            "start": 612,
                            "end": 613,
                            "fullWidth": 1,
                            "width": 1,
                            "text": "x",
                            "value": "x",
                            "valueText": "x"
                        },
                        "openBracketToken": {
                            "kind": "OpenBracketToken",
                            "fullStart": 613,
                            "fullEnd": 614,
                            "start": 613,
                            "end": 614,
                            "fullWidth": 1,
                            "width": 1,
                            "text": "[",
                            "value": "[",
                            "valueText": "["
                        },
                        "argumentExpression": {
                            "kind": "NumericLiteral",
                            "fullStart": 614,
                            "fullEnd": 615,
                            "start": 614,
                            "end": 615,
                            "fullWidth": 1,
                            "width": 1,
                            "text": "0",
                            "value": 0,
                            "valueText": "0"
                        },
                        "closeBracketToken": {
                            "kind": "CloseBracketToken",
                            "fullStart": 615,
                            "fullEnd": 617,
                            "start": 615,
                            "end": 616,
                            "fullWidth": 2,
                            "width": 1,
                            "text": "]",
                            "value": "]",
                            "valueText": "]",
                            "hasTrailingTrivia": true,
                            "trailingTrivia": [
                                {
                                    "kind": "WhitespaceTrivia",
                                    "text": " "
                                }
                            ]
                        }
                    },
                    "operatorToken": {
                        "kind": "ExclamationEqualsEqualsToken",
                        "fullStart": 617,
                        "fullEnd": 621,
                        "start": 617,
                        "end": 620,
                        "fullWidth": 4,
                        "width": 3,
                        "text": "!==",
                        "value": "!==",
                        "valueText": "!==",
                        "hasTrailingTrivia": true,
                        "trailingTrivia": [
                            {
                                "kind": "WhitespaceTrivia",
                                "text": " "
                            }
                        ]
                    },
                    "right": {
                        "kind": "NumericLiteral",
                        "fullStart": 621,
                        "fullEnd": 622,
                        "start": 621,
                        "end": 622,
                        "fullWidth": 1,
                        "width": 1,
                        "text": "0",
                        "value": 0,
                        "valueText": "0"
                    }
                },
                "closeParenToken": {
                    "kind": "CloseParenToken",
                    "fullStart": 622,
                    "fullEnd": 624,
                    "start": 622,
                    "end": 623,
                    "fullWidth": 2,
                    "width": 1,
                    "text": ")",
                    "value": ")",
                    "valueText": ")",
                    "hasTrailingTrivia": true,
                    "trailingTrivia": [
                        {
                            "kind": "WhitespaceTrivia",
                            "text": " "
                        }
                    ]
                },
                "statement": {
                    "kind": "Block",
                    "fullStart": 624,
                    "fullEnd": 741,
                    "start": 624,
                    "end": 740,
                    "fullWidth": 117,
                    "width": 116,
                    "openBraceToken": {
                        "kind": "OpenBraceToken",
                        "fullStart": 624,
                        "fullEnd": 628,
                        "start": 624,
                        "end": 625,
                        "fullWidth": 4,
                        "width": 1,
                        "text": "{",
                        "value": "{",
                        "valueText": "{",
                        "hasTrailingTrivia": true,
                        "hasTrailingNewLine": true,
                        "trailingTrivia": [
                            {
                                "kind": "WhitespaceTrivia",
                                "text": "  "
                            },
                            {
                                "kind": "NewLineTrivia",
                                "text": "\n"
                            }
                        ]
                    },
                    "statements": [
                        {
                            "kind": "ExpressionStatement",
                            "fullStart": 628,
                            "fullEnd": 739,
                            "start": 630,
                            "end": 734,
                            "fullWidth": 111,
                            "width": 104,
                            "expression": {
                                "kind": "InvocationExpression",
                                "fullStart": 628,
                                "fullEnd": 733,
                                "start": 630,
                                "end": 733,
                                "fullWidth": 105,
                                "width": 103,
                                "expression": {
                                    "kind": "IdentifierName",
                                    "fullStart": 628,
                                    "fullEnd": 636,
                                    "start": 630,
                                    "end": 636,
                                    "fullWidth": 8,
                                    "width": 6,
                                    "text": "$ERROR",
                                    "value": "$ERROR",
                                    "valueText": "$ERROR",
                                    "hasLeadingTrivia": true,
                                    "leadingTrivia": [
                                        {
                                            "kind": "WhitespaceTrivia",
                                            "text": "  "
                                        }
                                    ]
                                },
                                "argumentList": {
                                    "kind": "ArgumentList",
                                    "fullStart": 636,
                                    "fullEnd": 733,
                                    "start": 636,
                                    "end": 733,
                                    "fullWidth": 97,
                                    "width": 97,
                                    "openParenToken": {
                                        "kind": "OpenParenToken",
                                        "fullStart": 636,
                                        "fullEnd": 637,
                                        "start": 636,
                                        "end": 637,
                                        "fullWidth": 1,
                                        "width": 1,
                                        "text": "(",
                                        "value": "(",
                                        "valueText": "("
                                    },
                                    "arguments": [
                                        {
                                            "kind": "AddExpression",
                                            "fullStart": 637,
                                            "fullEnd": 732,
                                            "start": 637,
                                            "end": 732,
                                            "fullWidth": 95,
                                            "width": 95,
                                            "left": {
                                                "kind": "StringLiteral",
                                                "fullStart": 637,
                                                "fullEnd": 724,
                                                "start": 637,
                                                "end": 723,
                                                "fullWidth": 87,
                                                "width": 86,
                                                "text": "'#2: Array.prototype[0] = 1; x = []; x.length = 1; x.unshift(0); x[0] === 0. Actual: '",
                                                "value": "#2: Array.prototype[0] = 1; x = []; x.length = 1; x.unshift(0); x[0] === 0. Actual: ",
                                                "valueText": "#2: Array.prototype[0] = 1; x = []; x.length = 1; x.unshift(0); x[0] === 0. Actual: ",
                                                "hasTrailingTrivia": true,
                                                "trailingTrivia": [
                                                    {
                                                        "kind": "WhitespaceTrivia",
                                                        "text": " "
                                                    }
                                                ]
                                            },
                                            "operatorToken": {
                                                "kind": "PlusToken",
                                                "fullStart": 724,
                                                "fullEnd": 726,
                                                "start": 724,
                                                "end": 725,
                                                "fullWidth": 2,
                                                "width": 1,
                                                "text": "+",
                                                "value": "+",
                                                "valueText": "+",
                                                "hasTrailingTrivia": true,
                                                "trailingTrivia": [
                                                    {
                                                        "kind": "WhitespaceTrivia",
                                                        "text": " "
                                                    }
                                                ]
                                            },
                                            "right": {
                                                "kind": "ParenthesizedExpression",
                                                "fullStart": 726,
                                                "fullEnd": 732,
                                                "start": 726,
                                                "end": 732,
                                                "fullWidth": 6,
                                                "width": 6,
                                                "openParenToken": {
                                                    "kind": "OpenParenToken",
                                                    "fullStart": 726,
                                                    "fullEnd": 727,
                                                    "start": 726,
                                                    "end": 727,
                                                    "fullWidth": 1,
                                                    "width": 1,
                                                    "text": "(",
                                                    "value": "(",
                                                    "valueText": "("
                                                },
                                                "expression": {
                                                    "kind": "ElementAccessExpression",
                                                    "fullStart": 727,
                                                    "fullEnd": 731,
                                                    "start": 727,
                                                    "end": 731,
                                                    "fullWidth": 4,
                                                    "width": 4,
                                                    "expression": {
                                                        "kind": "IdentifierName",
                                                        "fullStart": 727,
                                                        "fullEnd": 728,
                                                        "start": 727,
                                                        "end": 728,
                                                        "fullWidth": 1,
                                                        "width": 1,
                                                        "text": "x",
                                                        "value": "x",
                                                        "valueText": "x"
                                                    },
                                                    "openBracketToken": {
                                                        "kind": "OpenBracketToken",
                                                        "fullStart": 728,
                                                        "fullEnd": 729,
                                                        "start": 728,
                                                        "end": 729,
                                                        "fullWidth": 1,
                                                        "width": 1,
                                                        "text": "[",
                                                        "value": "[",
                                                        "valueText": "["
                                                    },
                                                    "argumentExpression": {
                                                        "kind": "NumericLiteral",
                                                        "fullStart": 729,
                                                        "fullEnd": 730,
                                                        "start": 729,
                                                        "end": 730,
                                                        "fullWidth": 1,
                                                        "width": 1,
                                                        "text": "0",
                                                        "value": 0,
                                                        "valueText": "0"
                                                    },
                                                    "closeBracketToken": {
                                                        "kind": "CloseBracketToken",
                                                        "fullStart": 730,
                                                        "fullEnd": 731,
                                                        "start": 730,
                                                        "end": 731,
                                                        "fullWidth": 1,
                                                        "width": 1,
                                                        "text": "]",
                                                        "value": "]",
                                                        "valueText": "]"
                                                    }
                                                },
                                                "closeParenToken": {
                                                    "kind": "CloseParenToken",
                                                    "fullStart": 731,
                                                    "fullEnd": 732,
                                                    "start": 731,
                                                    "end": 732,
                                                    "fullWidth": 1,
                                                    "width": 1,
                                                    "text": ")",
                                                    "value": ")",
                                                    "valueText": ")"
                                                }
                                            }
                                        }
                                    ],
                                    "closeParenToken": {
                                        "kind": "CloseParenToken",
                                        "fullStart": 732,
                                        "fullEnd": 733,
                                        "start": 732,
                                        "end": 733,
                                        "fullWidth": 1,
                                        "width": 1,
                                        "text": ")",
                                        "value": ")",
                                        "valueText": ")"
                                    }
                                }
                            },
                            "semicolonToken": {
                                "kind": "SemicolonToken",
                                "fullStart": 733,
                                "fullEnd": 739,
                                "start": 733,
                                "end": 734,
                                "fullWidth": 6,
                                "width": 1,
                                "text": ";",
                                "value": ";",
                                "valueText": ";",
                                "hasTrailingTrivia": true,
                                "hasTrailingNewLine": true,
                                "trailingTrivia": [
                                    {
                                        "kind": "WhitespaceTrivia",
                                        "text": "    "
                                    },
                                    {
                                        "kind": "NewLineTrivia",
                                        "text": "\n"
                                    }
                                ]
                            }
                        }
                    ],
                    "closeBraceToken": {
                        "kind": "CloseBraceToken",
                        "fullStart": 739,
                        "fullEnd": 741,
                        "start": 739,
                        "end": 740,
                        "fullWidth": 2,
                        "width": 1,
                        "text": "}",
                        "value": "}",
                        "valueText": "}",
                        "hasTrailingTrivia": true,
                        "hasTrailingNewLine": true,
                        "trailingTrivia": [
                            {
                                "kind": "NewLineTrivia",
                                "text": "\n"
                            }
                        ]
                    }
                }
            },
            {
                "kind": "IfStatement",
                "fullStart": 741,
                "fullEnd": 885,
                "start": 752,
                "end": 884,
                "fullWidth": 144,
                "width": 132,
                "ifKeyword": {
                    "kind": "IfKeyword",
                    "fullStart": 741,
                    "fullEnd": 755,
                    "start": 752,
                    "end": 754,
                    "fullWidth": 14,
                    "width": 2,
                    "text": "if",
                    "value": "if",
                    "valueText": "if",
                    "hasLeadingTrivia": true,
                    "hasLeadingComment": true,
                    "hasLeadingNewLine": true,
                    "hasTrailingTrivia": true,
                    "leadingTrivia": [
                        {
                            "kind": "NewLineTrivia",
                            "text": "\n"
                        },
                        {
                            "kind": "SingleLineCommentTrivia",
                            "text": "//CHECK#3"
                        },
                        {
                            "kind": "NewLineTrivia",
                            "text": "\n"
                        }
                    ],
                    "trailingTrivia": [
                        {
                            "kind": "WhitespaceTrivia",
                            "text": " "
                        }
                    ]
                },
                "openParenToken": {
                    "kind": "OpenParenToken",
                    "fullStart": 755,
                    "fullEnd": 756,
                    "start": 755,
                    "end": 756,
                    "fullWidth": 1,
                    "width": 1,
                    "text": "(",
                    "value": "(",
                    "valueText": "("
                },
                "condition": {
                    "kind": "NotEqualsExpression",
                    "fullStart": 756,
                    "fullEnd": 766,
                    "start": 756,
                    "end": 766,
                    "fullWidth": 10,
                    "width": 10,
                    "left": {
                        "kind": "ElementAccessExpression",
                        "fullStart": 756,
                        "fullEnd": 761,
                        "start": 756,
                        "end": 760,
                        "fullWidth": 5,
                        "width": 4,
                        "expression": {
                            "kind": "IdentifierName",
                            "fullStart": 756,
                            "fullEnd": 757,
                            "start": 756,
                            "end": 757,
                            "fullWidth": 1,
                            "width": 1,
                            "text": "x",
                            "value": "x",
                            "valueText": "x"
                        },
                        "openBracketToken": {
                            "kind": "OpenBracketToken",
                            "fullStart": 757,
                            "fullEnd": 758,
                            "start": 757,
                            "end": 758,
                            "fullWidth": 1,
                            "width": 1,
                            "text": "[",
                            "value": "[",
                            "valueText": "["
                        },
                        "argumentExpression": {
                            "kind": "NumericLiteral",
                            "fullStart": 758,
                            "fullEnd": 759,
                            "start": 758,
                            "end": 759,
                            "fullWidth": 1,
                            "width": 1,
                            "text": "1",
                            "value": 1,
                            "valueText": "1"
                        },
                        "closeBracketToken": {
                            "kind": "CloseBracketToken",
                            "fullStart": 759,
                            "fullEnd": 761,
                            "start": 759,
                            "end": 760,
                            "fullWidth": 2,
                            "width": 1,
                            "text": "]",
                            "value": "]",
                            "valueText": "]",
                            "hasTrailingTrivia": true,
                            "trailingTrivia": [
                                {
                                    "kind": "WhitespaceTrivia",
                                    "text": " "
                                }
                            ]
                        }
                    },
                    "operatorToken": {
                        "kind": "ExclamationEqualsEqualsToken",
                        "fullStart": 761,
                        "fullEnd": 765,
                        "start": 761,
                        "end": 764,
                        "fullWidth": 4,
                        "width": 3,
                        "text": "!==",
                        "value": "!==",
                        "valueText": "!==",
                        "hasTrailingTrivia": true,
                        "trailingTrivia": [
                            {
                                "kind": "WhitespaceTrivia",
                                "text": " "
                            }
                        ]
                    },
                    "right": {
                        "kind": "NumericLiteral",
                        "fullStart": 765,
                        "fullEnd": 766,
                        "start": 765,
                        "end": 766,
                        "fullWidth": 1,
                        "width": 1,
                        "text": "1",
                        "value": 1,
                        "valueText": "1"
                    }
                },
                "closeParenToken": {
                    "kind": "CloseParenToken",
                    "fullStart": 766,
                    "fullEnd": 768,
                    "start": 766,
                    "end": 767,
                    "fullWidth": 2,
                    "width": 1,
                    "text": ")",
                    "value": ")",
                    "valueText": ")",
                    "hasTrailingTrivia": true,
                    "trailingTrivia": [
                        {
                            "kind": "WhitespaceTrivia",
                            "text": " "
                        }
                    ]
                },
                "statement": {
                    "kind": "Block",
                    "fullStart": 768,
                    "fullEnd": 885,
                    "start": 768,
                    "end": 884,
                    "fullWidth": 117,
                    "width": 116,
                    "openBraceToken": {
                        "kind": "OpenBraceToken",
                        "fullStart": 768,
                        "fullEnd": 772,
                        "start": 768,
                        "end": 769,
                        "fullWidth": 4,
                        "width": 1,
                        "text": "{",
                        "value": "{",
                        "valueText": "{",
                        "hasTrailingTrivia": true,
                        "hasTrailingNewLine": true,
                        "trailingTrivia": [
                            {
                                "kind": "WhitespaceTrivia",
                                "text": "  "
                            },
                            {
                                "kind": "NewLineTrivia",
                                "text": "\n"
                            }
                        ]
                    },
                    "statements": [
                        {
                            "kind": "ExpressionStatement",
                            "fullStart": 772,
                            "fullEnd": 883,
                            "start": 774,
                            "end": 878,
                            "fullWidth": 111,
                            "width": 104,
                            "expression": {
                                "kind": "InvocationExpression",
                                "fullStart": 772,
                                "fullEnd": 877,
                                "start": 774,
                                "end": 877,
                                "fullWidth": 105,
                                "width": 103,
                                "expression": {
                                    "kind": "IdentifierName",
                                    "fullStart": 772,
                                    "fullEnd": 780,
                                    "start": 774,
                                    "end": 780,
                                    "fullWidth": 8,
                                    "width": 6,
                                    "text": "$ERROR",
                                    "value": "$ERROR",
                                    "valueText": "$ERROR",
                                    "hasLeadingTrivia": true,
                                    "leadingTrivia": [
                                        {
                                            "kind": "WhitespaceTrivia",
                                            "text": "  "
                                        }
                                    ]
                                },
                                "argumentList": {
                                    "kind": "ArgumentList",
                                    "fullStart": 780,
                                    "fullEnd": 877,
                                    "start": 780,
                                    "end": 877,
                                    "fullWidth": 97,
                                    "width": 97,
                                    "openParenToken": {
                                        "kind": "OpenParenToken",
                                        "fullStart": 780,
                                        "fullEnd": 781,
                                        "start": 780,
                                        "end": 781,
                                        "fullWidth": 1,
                                        "width": 1,
                                        "text": "(",
                                        "value": "(",
                                        "valueText": "("
                                    },
                                    "arguments": [
                                        {
                                            "kind": "AddExpression",
                                            "fullStart": 781,
                                            "fullEnd": 876,
                                            "start": 781,
                                            "end": 876,
                                            "fullWidth": 95,
                                            "width": 95,
                                            "left": {
                                                "kind": "StringLiteral",
                                                "fullStart": 781,
                                                "fullEnd": 868,
                                                "start": 781,
                                                "end": 867,
                                                "fullWidth": 87,
                                                "width": 86,
                                                "text": "'#3: Array.prototype[0] = 1; x = []; x.length = 1; x.unshift(0); x[1] === 1. Actual: '",
                                                "value": "#3: Array.prototype[0] = 1; x = []; x.length = 1; x.unshift(0); x[1] === 1. Actual: ",
                                                "valueText": "#3: Array.prototype[0] = 1; x = []; x.length = 1; x.unshift(0); x[1] === 1. Actual: ",
                                                "hasTrailingTrivia": true,
                                                "trailingTrivia": [
                                                    {
                                                        "kind": "WhitespaceTrivia",
                                                        "text": " "
                                                    }
                                                ]
                                            },
                                            "operatorToken": {
                                                "kind": "PlusToken",
                                                "fullStart": 868,
                                                "fullEnd": 870,
                                                "start": 868,
                                                "end": 869,
                                                "fullWidth": 2,
                                                "width": 1,
                                                "text": "+",
                                                "value": "+",
                                                "valueText": "+",
                                                "hasTrailingTrivia": true,
                                                "trailingTrivia": [
                                                    {
                                                        "kind": "WhitespaceTrivia",
                                                        "text": " "
                                                    }
                                                ]
                                            },
                                            "right": {
                                                "kind": "ParenthesizedExpression",
                                                "fullStart": 870,
                                                "fullEnd": 876,
                                                "start": 870,
                                                "end": 876,
                                                "fullWidth": 6,
                                                "width": 6,
                                                "openParenToken": {
                                                    "kind": "OpenParenToken",
                                                    "fullStart": 870,
                                                    "fullEnd": 871,
                                                    "start": 870,
                                                    "end": 871,
                                                    "fullWidth": 1,
                                                    "width": 1,
                                                    "text": "(",
                                                    "value": "(",
                                                    "valueText": "("
                                                },
                                                "expression": {
                                                    "kind": "ElementAccessExpression",
                                                    "fullStart": 871,
                                                    "fullEnd": 875,
                                                    "start": 871,
                                                    "end": 875,
                                                    "fullWidth": 4,
                                                    "width": 4,
                                                    "expression": {
                                                        "kind": "IdentifierName",
                                                        "fullStart": 871,
                                                        "fullEnd": 872,
                                                        "start": 871,
                                                        "end": 872,
                                                        "fullWidth": 1,
                                                        "width": 1,
                                                        "text": "x",
                                                        "value": "x",
                                                        "valueText": "x"
                                                    },
                                                    "openBracketToken": {
                                                        "kind": "OpenBracketToken",
                                                        "fullStart": 872,
                                                        "fullEnd": 873,
                                                        "start": 872,
                                                        "end": 873,
                                                        "fullWidth": 1,
                                                        "width": 1,
                                                        "text": "[",
                                                        "value": "[",
                                                        "valueText": "["
                                                    },
                                                    "argumentExpression": {
                                                        "kind": "NumericLiteral",
                                                        "fullStart": 873,
                                                        "fullEnd": 874,
                                                        "start": 873,
                                                        "end": 874,
                                                        "fullWidth": 1,
                                                        "width": 1,
                                                        "text": "1",
                                                        "value": 1,
                                                        "valueText": "1"
                                                    },
                                                    "closeBracketToken": {
                                                        "kind": "CloseBracketToken",
                                                        "fullStart": 874,
                                                        "fullEnd": 875,
                                                        "start": 874,
                                                        "end": 875,
                                                        "fullWidth": 1,
                                                        "width": 1,
                                                        "text": "]",
                                                        "value": "]",
                                                        "valueText": "]"
                                                    }
                                                },
                                                "closeParenToken": {
                                                    "kind": "CloseParenToken",
                                                    "fullStart": 875,
                                                    "fullEnd": 876,
                                                    "start": 875,
                                                    "end": 876,
                                                    "fullWidth": 1,
                                                    "width": 1,
                                                    "text": ")",
                                                    "value": ")",
                                                    "valueText": ")"
                                                }
                                            }
                                        }
                                    ],
                                    "closeParenToken": {
                                        "kind": "CloseParenToken",
                                        "fullStart": 876,
                                        "fullEnd": 877,
                                        "start": 876,
                                        "end": 877,
                                        "fullWidth": 1,
                                        "width": 1,
                                        "text": ")",
                                        "value": ")",
                                        "valueText": ")"
                                    }
                                }
                            },
                            "semicolonToken": {
                                "kind": "SemicolonToken",
                                "fullStart": 877,
                                "fullEnd": 883,
                                "start": 877,
                                "end": 878,
                                "fullWidth": 6,
                                "width": 1,
                                "text": ";",
                                "value": ";",
                                "valueText": ";",
                                "hasTrailingTrivia": true,
                                "hasTrailingNewLine": true,
                                "trailingTrivia": [
                                    {
                                        "kind": "WhitespaceTrivia",
                                        "text": "    "
                                    },
                                    {
                                        "kind": "NewLineTrivia",
                                        "text": "\n"
                                    }
                                ]
                            }
                        }
                    ],
                    "closeBraceToken": {
                        "kind": "CloseBraceToken",
                        "fullStart": 883,
                        "fullEnd": 885,
                        "start": 883,
                        "end": 884,
                        "fullWidth": 2,
                        "width": 1,
                        "text": "}",
                        "value": "}",
                        "valueText": "}",
                        "hasTrailingTrivia": true,
                        "hasTrailingNewLine": true,
                        "trailingTrivia": [
                            {
                                "kind": "NewLineTrivia",
                                "text": "\n"
                            }
                        ]
                    }
                }
            },
            {
                "kind": "ExpressionStatement",
                "fullStart": 885,
                "fullEnd": 899,
                "start": 886,
                "end": 898,
                "fullWidth": 14,
                "width": 12,
                "expression": {
                    "kind": "DeleteExpression",
                    "fullStart": 885,
                    "fullEnd": 897,
                    "start": 886,
                    "end": 897,
                    "fullWidth": 12,
                    "width": 11,
                    "deleteKeyword": {
                        "kind": "DeleteKeyword",
                        "fullStart": 885,
                        "fullEnd": 893,
                        "start": 886,
                        "end": 892,
                        "fullWidth": 8,
                        "width": 6,
                        "text": "delete",
                        "value": "delete",
                        "valueText": "delete",
                        "hasLeadingTrivia": true,
                        "hasLeadingNewLine": true,
                        "hasTrailingTrivia": true,
                        "leadingTrivia": [
                            {
                                "kind": "NewLineTrivia",
                                "text": "\n"
                            }
                        ],
                        "trailingTrivia": [
                            {
                                "kind": "WhitespaceTrivia",
                                "text": " "
                            }
                        ]
                    },
                    "expression": {
                        "kind": "ElementAccessExpression",
                        "fullStart": 893,
                        "fullEnd": 897,
                        "start": 893,
                        "end": 897,
                        "fullWidth": 4,
                        "width": 4,
                        "expression": {
                            "kind": "IdentifierName",
                            "fullStart": 893,
                            "fullEnd": 894,
                            "start": 893,
                            "end": 894,
                            "fullWidth": 1,
                            "width": 1,
                            "text": "x",
                            "value": "x",
                            "valueText": "x"
                        },
                        "openBracketToken": {
                            "kind": "OpenBracketToken",
                            "fullStart": 894,
                            "fullEnd": 895,
                            "start": 894,
                            "end": 895,
                            "fullWidth": 1,
                            "width": 1,
                            "text": "[",
                            "value": "[",
                            "valueText": "["
                        },
                        "argumentExpression": {
                            "kind": "NumericLiteral",
                            "fullStart": 895,
                            "fullEnd": 896,
                            "start": 895,
                            "end": 896,
                            "fullWidth": 1,
                            "width": 1,
                            "text": "0",
                            "value": 0,
                            "valueText": "0"
                        },
                        "closeBracketToken": {
                            "kind": "CloseBracketToken",
                            "fullStart": 896,
                            "fullEnd": 897,
                            "start": 896,
                            "end": 897,
                            "fullWidth": 1,
                            "width": 1,
                            "text": "]",
                            "value": "]",
                            "valueText": "]"
                        }
                    }
                },
                "semicolonToken": {
                    "kind": "SemicolonToken",
                    "fullStart": 897,
                    "fullEnd": 899,
                    "start": 897,
                    "end": 898,
                    "fullWidth": 2,
                    "width": 1,
                    "text": ";",
                    "value": ";",
                    "valueText": ";",
                    "hasTrailingTrivia": true,
                    "hasTrailingNewLine": true,
                    "trailingTrivia": [
                        {
                            "kind": "NewLineTrivia",
                            "text": "\n"
                        }
                    ]
                }
            },
            {
                "kind": "IfStatement",
                "fullStart": 899,
                "fullEnd": 1057,
                "start": 910,
                "end": 1056,
                "fullWidth": 158,
                "width": 146,
                "ifKeyword": {
                    "kind": "IfKeyword",
                    "fullStart": 899,
                    "fullEnd": 913,
                    "start": 910,
                    "end": 912,
                    "fullWidth": 14,
                    "width": 2,
                    "text": "if",
                    "value": "if",
                    "valueText": "if",
                    "hasLeadingTrivia": true,
                    "hasLeadingComment": true,
                    "hasLeadingNewLine": true,
                    "hasTrailingTrivia": true,
                    "leadingTrivia": [
                        {
                            "kind": "NewLineTrivia",
                            "text": "\n"
                        },
                        {
                            "kind": "SingleLineCommentTrivia",
                            "text": "//CHECK#4"
                        },
                        {
                            "kind": "NewLineTrivia",
                            "text": "\n"
                        }
                    ],
                    "trailingTrivia": [
                        {
                            "kind": "WhitespaceTrivia",
                            "text": " "
                        }
                    ]
                },
                "openParenToken": {
                    "kind": "OpenParenToken",
                    "fullStart": 913,
                    "fullEnd": 914,
                    "start": 913,
                    "end": 914,
                    "fullWidth": 1,
                    "width": 1,
                    "text": "(",
                    "value": "(",
                    "valueText": "("
                },
                "condition": {
                    "kind": "NotEqualsExpression",
                    "fullStart": 914,
                    "fullEnd": 924,
                    "start": 914,
                    "end": 924,
                    "fullWidth": 10,
                    "width": 10,
                    "left": {
                        "kind": "ElementAccessExpression",
                        "fullStart": 914,
                        "fullEnd": 919,
                        "start": 914,
                        "end": 918,
                        "fullWidth": 5,
                        "width": 4,
                        "expression": {
                            "kind": "IdentifierName",
                            "fullStart": 914,
                            "fullEnd": 915,
                            "start": 914,
                            "end": 915,
                            "fullWidth": 1,
                            "width": 1,
                            "text": "x",
                            "value": "x",
                            "valueText": "x"
                        },
                        "openBracketToken": {
                            "kind": "OpenBracketToken",
                            "fullStart": 915,
                            "fullEnd": 916,
                            "start": 915,
                            "end": 916,
                            "fullWidth": 1,
                            "width": 1,
                            "text": "[",
                            "value": "[",
                            "valueText": "["
                        },
                        "argumentExpression": {
                            "kind": "NumericLiteral",
                            "fullStart": 916,
                            "fullEnd": 917,
                            "start": 916,
                            "end": 917,
                            "fullWidth": 1,
                            "width": 1,
                            "text": "0",
                            "value": 0,
                            "valueText": "0"
                        },
                        "closeBracketToken": {
                            "kind": "CloseBracketToken",
                            "fullStart": 917,
                            "fullEnd": 919,
                            "start": 917,
                            "end": 918,
                            "fullWidth": 2,
                            "width": 1,
                            "text": "]",
                            "value": "]",
                            "valueText": "]",
                            "hasTrailingTrivia": true,
                            "trailingTrivia": [
                                {
                                    "kind": "WhitespaceTrivia",
                                    "text": " "
                                }
                            ]
                        }
                    },
                    "operatorToken": {
                        "kind": "ExclamationEqualsEqualsToken",
                        "fullStart": 919,
                        "fullEnd": 923,
                        "start": 919,
                        "end": 922,
                        "fullWidth": 4,
                        "width": 3,
                        "text": "!==",
                        "value": "!==",
                        "valueText": "!==",
                        "hasTrailingTrivia": true,
                        "trailingTrivia": [
                            {
                                "kind": "WhitespaceTrivia",
                                "text": " "
                            }
                        ]
                    },
                    "right": {
                        "kind": "NumericLiteral",
                        "fullStart": 923,
                        "fullEnd": 924,
                        "start": 923,
                        "end": 924,
                        "fullWidth": 1,
                        "width": 1,
                        "text": "1",
                        "value": 1,
                        "valueText": "1"
                    }
                },
                "closeParenToken": {
                    "kind": "CloseParenToken",
                    "fullStart": 924,
                    "fullEnd": 926,
                    "start": 924,
                    "end": 925,
                    "fullWidth": 2,
                    "width": 1,
                    "text": ")",
                    "value": ")",
                    "valueText": ")",
                    "hasTrailingTrivia": true,
                    "trailingTrivia": [
                        {
                            "kind": "WhitespaceTrivia",
                            "text": " "
                        }
                    ]
                },
                "statement": {
                    "kind": "Block",
                    "fullStart": 926,
                    "fullEnd": 1057,
                    "start": 926,
                    "end": 1056,
                    "fullWidth": 131,
                    "width": 130,
                    "openBraceToken": {
                        "kind": "OpenBraceToken",
                        "fullStart": 926,
                        "fullEnd": 930,
                        "start": 926,
                        "end": 927,
                        "fullWidth": 4,
                        "width": 1,
                        "text": "{",
                        "value": "{",
                        "valueText": "{",
                        "hasTrailingTrivia": true,
                        "hasTrailingNewLine": true,
                        "trailingTrivia": [
                            {
                                "kind": "WhitespaceTrivia",
                                "text": "  "
                            },
                            {
                                "kind": "NewLineTrivia",
                                "text": "\n"
                            }
                        ]
                    },
                    "statements": [
                        {
                            "kind": "ExpressionStatement",
                            "fullStart": 930,
                            "fullEnd": 1055,
                            "start": 932,
                            "end": 1050,
                            "fullWidth": 125,
                            "width": 118,
                            "expression": {
                                "kind": "InvocationExpression",
                                "fullStart": 930,
                                "fullEnd": 1049,
                                "start": 932,
                                "end": 1049,
                                "fullWidth": 119,
                                "width": 117,
                                "expression": {
                                    "kind": "IdentifierName",
                                    "fullStart": 930,
                                    "fullEnd": 938,
                                    "start": 932,
                                    "end": 938,
                                    "fullWidth": 8,
                                    "width": 6,
                                    "text": "$ERROR",
                                    "value": "$ERROR",
                                    "valueText": "$ERROR",
                                    "hasLeadingTrivia": true,
                                    "leadingTrivia": [
                                        {
                                            "kind": "WhitespaceTrivia",
                                            "text": "  "
                                        }
                                    ]
                                },
                                "argumentList": {
                                    "kind": "ArgumentList",
                                    "fullStart": 938,
                                    "fullEnd": 1049,
                                    "start": 938,
                                    "end": 1049,
                                    "fullWidth": 111,
                                    "width": 111,
                                    "openParenToken": {
                                        "kind": "OpenParenToken",
                                        "fullStart": 938,
                                        "fullEnd": 939,
                                        "start": 938,
                                        "end": 939,
                                        "fullWidth": 1,
                                        "width": 1,
                                        "text": "(",
                                        "value": "(",
                                        "valueText": "("
                                    },
                                    "arguments": [
                                        {
                                            "kind": "AddExpression",
                                            "fullStart": 939,
                                            "fullEnd": 1048,
                                            "start": 939,
                                            "end": 1048,
                                            "fullWidth": 109,
                                            "width": 109,
                                            "left": {
                                                "kind": "StringLiteral",
                                                "fullStart": 939,
                                                "fullEnd": 1040,
                                                "start": 939,
                                                "end": 1039,
                                                "fullWidth": 101,
                                                "width": 100,
                                                "text": "'#4: Array.prototype[0] = 1; x = [1]; x.length = 1; x.unshift(0); delete x[0]; x[0] === 1. Actual: '",
                                                "value": "#4: Array.prototype[0] = 1; x = [1]; x.length = 1; x.unshift(0); delete x[0]; x[0] === 1. Actual: ",
                                                "valueText": "#4: Array.prototype[0] = 1; x = [1]; x.length = 1; x.unshift(0); delete x[0]; x[0] === 1. Actual: ",
                                                "hasTrailingTrivia": true,
                                                "trailingTrivia": [
                                                    {
                                                        "kind": "WhitespaceTrivia",
                                                        "text": " "
                                                    }
                                                ]
                                            },
                                            "operatorToken": {
                                                "kind": "PlusToken",
                                                "fullStart": 1040,
                                                "fullEnd": 1042,
                                                "start": 1040,
                                                "end": 1041,
                                                "fullWidth": 2,
                                                "width": 1,
                                                "text": "+",
                                                "value": "+",
                                                "valueText": "+",
                                                "hasTrailingTrivia": true,
                                                "trailingTrivia": [
                                                    {
                                                        "kind": "WhitespaceTrivia",
                                                        "text": " "
                                                    }
                                                ]
                                            },
                                            "right": {
                                                "kind": "ParenthesizedExpression",
                                                "fullStart": 1042,
                                                "fullEnd": 1048,
                                                "start": 1042,
                                                "end": 1048,
                                                "fullWidth": 6,
                                                "width": 6,
                                                "openParenToken": {
                                                    "kind": "OpenParenToken",
                                                    "fullStart": 1042,
                                                    "fullEnd": 1043,
                                                    "start": 1042,
                                                    "end": 1043,
                                                    "fullWidth": 1,
                                                    "width": 1,
                                                    "text": "(",
                                                    "value": "(",
                                                    "valueText": "("
                                                },
                                                "expression": {
                                                    "kind": "ElementAccessExpression",
                                                    "fullStart": 1043,
                                                    "fullEnd": 1047,
                                                    "start": 1043,
                                                    "end": 1047,
                                                    "fullWidth": 4,
                                                    "width": 4,
                                                    "expression": {
                                                        "kind": "IdentifierName",
                                                        "fullStart": 1043,
                                                        "fullEnd": 1044,
                                                        "start": 1043,
                                                        "end": 1044,
                                                        "fullWidth": 1,
                                                        "width": 1,
                                                        "text": "x",
                                                        "value": "x",
                                                        "valueText": "x"
                                                    },
                                                    "openBracketToken": {
                                                        "kind": "OpenBracketToken",
                                                        "fullStart": 1044,
                                                        "fullEnd": 1045,
                                                        "start": 1044,
                                                        "end": 1045,
                                                        "fullWidth": 1,
                                                        "width": 1,
                                                        "text": "[",
                                                        "value": "[",
                                                        "valueText": "["
                                                    },
                                                    "argumentExpression": {
                                                        "kind": "NumericLiteral",
                                                        "fullStart": 1045,
                                                        "fullEnd": 1046,
                                                        "start": 1045,
                                                        "end": 1046,
                                                        "fullWidth": 1,
                                                        "width": 1,
                                                        "text": "0",
                                                        "value": 0,
                                                        "valueText": "0"
                                                    },
                                                    "closeBracketToken": {
                                                        "kind": "CloseBracketToken",
                                                        "fullStart": 1046,
                                                        "fullEnd": 1047,
                                                        "start": 1046,
                                                        "end": 1047,
                                                        "fullWidth": 1,
                                                        "width": 1,
                                                        "text": "]",
                                                        "value": "]",
                                                        "valueText": "]"
                                                    }
                                                },
                                                "closeParenToken": {
                                                    "kind": "CloseParenToken",
                                                    "fullStart": 1047,
                                                    "fullEnd": 1048,
                                                    "start": 1047,
                                                    "end": 1048,
                                                    "fullWidth": 1,
                                                    "width": 1,
                                                    "text": ")",
                                                    "value": ")",
                                                    "valueText": ")"
                                                }
                                            }
                                        }
                                    ],
                                    "closeParenToken": {
                                        "kind": "CloseParenToken",
                                        "fullStart": 1048,
                                        "fullEnd": 1049,
                                        "start": 1048,
                                        "end": 1049,
                                        "fullWidth": 1,
                                        "width": 1,
                                        "text": ")",
                                        "value": ")",
                                        "valueText": ")"
                                    }
                                }
                            },
                            "semicolonToken": {
                                "kind": "SemicolonToken",
                                "fullStart": 1049,
                                "fullEnd": 1055,
                                "start": 1049,
                                "end": 1050,
                                "fullWidth": 6,
                                "width": 1,
                                "text": ";",
                                "value": ";",
                                "valueText": ";",
                                "hasTrailingTrivia": true,
                                "hasTrailingNewLine": true,
                                "trailingTrivia": [
                                    {
                                        "kind": "WhitespaceTrivia",
                                        "text": "    "
                                    },
                                    {
                                        "kind": "NewLineTrivia",
                                        "text": "\n"
                                    }
                                ]
                            }
                        }
                    ],
                    "closeBraceToken": {
                        "kind": "CloseBraceToken",
                        "fullStart": 1055,
                        "fullEnd": 1057,
                        "start": 1055,
                        "end": 1056,
                        "fullWidth": 2,
                        "width": 1,
                        "text": "}",
                        "value": "}",
                        "valueText": "}",
                        "hasTrailingTrivia": true,
                        "hasTrailingNewLine": true,
                        "trailingTrivia": [
                            {
                                "kind": "NewLineTrivia",
                                "text": "\n"
                            }
                        ]
                    }
                }
            },
            {
                "kind": "ExpressionStatement",
                "fullStart": 1057,
                "fullEnd": 1083,
                "start": 1058,
                "end": 1082,
                "fullWidth": 26,
                "width": 24,
                "expression": {
                    "kind": "AssignmentExpression",
                    "fullStart": 1057,
                    "fullEnd": 1081,
                    "start": 1058,
                    "end": 1081,
                    "fullWidth": 24,
                    "width": 23,
                    "left": {
                        "kind": "ElementAccessExpression",
                        "fullStart": 1057,
                        "fullEnd": 1078,
                        "start": 1058,
                        "end": 1077,
                        "fullWidth": 21,
                        "width": 19,
                        "expression": {
                            "kind": "MemberAccessExpression",
                            "fullStart": 1057,
                            "fullEnd": 1074,
                            "start": 1058,
                            "end": 1074,
                            "fullWidth": 17,
                            "width": 16,
                            "expression": {
                                "kind": "IdentifierName",
                                "fullStart": 1057,
                                "fullEnd": 1064,
                                "start": 1058,
                                "end": 1064,
                                "fullWidth": 7,
                                "width": 6,
                                "text": "Object",
                                "value": "Object",
                                "valueText": "Object",
                                "hasLeadingTrivia": true,
                                "hasLeadingNewLine": true,
                                "leadingTrivia": [
                                    {
                                        "kind": "NewLineTrivia",
                                        "text": "\n"
                                    }
                                ]
                            },
                            "dotToken": {
                                "kind": "DotToken",
                                "fullStart": 1064,
                                "fullEnd": 1065,
                                "start": 1064,
                                "end": 1065,
                                "fullWidth": 1,
                                "width": 1,
                                "text": ".",
                                "value": ".",
                                "valueText": "."
                            },
                            "name": {
                                "kind": "IdentifierName",
                                "fullStart": 1065,
                                "fullEnd": 1074,
                                "start": 1065,
                                "end": 1074,
                                "fullWidth": 9,
                                "width": 9,
                                "text": "prototype",
                                "value": "prototype",
                                "valueText": "prototype"
                            }
                        },
                        "openBracketToken": {
                            "kind": "OpenBracketToken",
                            "fullStart": 1074,
                            "fullEnd": 1075,
                            "start": 1074,
                            "end": 1075,
                            "fullWidth": 1,
                            "width": 1,
                            "text": "[",
                            "value": "[",
                            "valueText": "["
                        },
                        "argumentExpression": {
                            "kind": "NumericLiteral",
                            "fullStart": 1075,
                            "fullEnd": 1076,
                            "start": 1075,
                            "end": 1076,
                            "fullWidth": 1,
                            "width": 1,
                            "text": "0",
                            "value": 0,
                            "valueText": "0"
                        },
                        "closeBracketToken": {
                            "kind": "CloseBracketToken",
                            "fullStart": 1076,
                            "fullEnd": 1078,
                            "start": 1076,
                            "end": 1077,
                            "fullWidth": 2,
                            "width": 1,
                            "text": "]",
                            "value": "]",
                            "valueText": "]",
                            "hasTrailingTrivia": true,
                            "trailingTrivia": [
                                {
                                    "kind": "WhitespaceTrivia",
                                    "text": " "
                                }
                            ]
                        }
                    },
                    "operatorToken": {
                        "kind": "EqualsToken",
                        "fullStart": 1078,
                        "fullEnd": 1080,
                        "start": 1078,
                        "end": 1079,
                        "fullWidth": 2,
                        "width": 1,
                        "text": "=",
                        "value": "=",
                        "valueText": "=",
                        "hasTrailingTrivia": true,
                        "trailingTrivia": [
                            {
                                "kind": "WhitespaceTrivia",
                                "text": " "
                            }
                        ]
                    },
                    "right": {
                        "kind": "NumericLiteral",
                        "fullStart": 1080,
                        "fullEnd": 1081,
                        "start": 1080,
                        "end": 1081,
                        "fullWidth": 1,
                        "width": 1,
                        "text": "1",
                        "value": 1,
                        "valueText": "1"
                    }
                },
                "semicolonToken": {
                    "kind": "SemicolonToken",
                    "fullStart": 1081,
                    "fullEnd": 1083,
                    "start": 1081,
                    "end": 1082,
                    "fullWidth": 2,
                    "width": 1,
                    "text": ";",
                    "value": ";",
                    "valueText": ";",
                    "hasTrailingTrivia": true,
                    "hasTrailingNewLine": true,
                    "trailingTrivia": [
                        {
                            "kind": "NewLineTrivia",
                            "text": "\n"
                        }
                    ]
                }
            },
            {
                "kind": "ExpressionStatement",
                "fullStart": 1083,
                "fullEnd": 1112,
                "start": 1083,
                "end": 1111,
                "fullWidth": 29,
                "width": 28,
                "expression": {
                    "kind": "AssignmentExpression",
                    "fullStart": 1083,
                    "fullEnd": 1110,
                    "start": 1083,
                    "end": 1110,
                    "fullWidth": 27,
                    "width": 27,
                    "left": {
                        "kind": "MemberAccessExpression",
                        "fullStart": 1083,
                        "fullEnd": 1107,
                        "start": 1083,
                        "end": 1106,
                        "fullWidth": 24,
                        "width": 23,
                        "expression": {
                            "kind": "MemberAccessExpression",
                            "fullStart": 1083,
                            "fullEnd": 1099,
                            "start": 1083,
                            "end": 1099,
                            "fullWidth": 16,
                            "width": 16,
                            "expression": {
                                "kind": "IdentifierName",
                                "fullStart": 1083,
                                "fullEnd": 1089,
                                "start": 1083,
                                "end": 1089,
                                "fullWidth": 6,
                                "width": 6,
                                "text": "Object",
                                "value": "Object",
                                "valueText": "Object"
                            },
                            "dotToken": {
                                "kind": "DotToken",
                                "fullStart": 1089,
                                "fullEnd": 1090,
                                "start": 1089,
                                "end": 1090,
                                "fullWidth": 1,
                                "width": 1,
                                "text": ".",
                                "value": ".",
                                "valueText": "."
                            },
                            "name": {
                                "kind": "IdentifierName",
                                "fullStart": 1090,
                                "fullEnd": 1099,
                                "start": 1090,
                                "end": 1099,
                                "fullWidth": 9,
                                "width": 9,
                                "text": "prototype",
                                "value": "prototype",
                                "valueText": "prototype"
                            }
                        },
                        "dotToken": {
                            "kind": "DotToken",
                            "fullStart": 1099,
                            "fullEnd": 1100,
                            "start": 1099,
                            "end": 1100,
                            "fullWidth": 1,
                            "width": 1,
                            "text": ".",
                            "value": ".",
                            "valueText": "."
                        },
                        "name": {
                            "kind": "IdentifierName",
                            "fullStart": 1100,
                            "fullEnd": 1107,
                            "start": 1100,
                            "end": 1106,
                            "fullWidth": 7,
                            "width": 6,
                            "text": "length",
                            "value": "length",
                            "valueText": "length",
                            "hasTrailingTrivia": true,
                            "trailingTrivia": [
                                {
                                    "kind": "WhitespaceTrivia",
                                    "text": " "
                                }
                            ]
                        }
                    },
                    "operatorToken": {
                        "kind": "EqualsToken",
                        "fullStart": 1107,
                        "fullEnd": 1109,
                        "start": 1107,
                        "end": 1108,
                        "fullWidth": 2,
                        "width": 1,
                        "text": "=",
                        "value": "=",
                        "valueText": "=",
                        "hasTrailingTrivia": true,
                        "trailingTrivia": [
                            {
                                "kind": "WhitespaceTrivia",
                                "text": " "
                            }
                        ]
                    },
                    "right": {
                        "kind": "NumericLiteral",
                        "fullStart": 1109,
                        "fullEnd": 1110,
                        "start": 1109,
                        "end": 1110,
                        "fullWidth": 1,
                        "width": 1,
                        "text": "1",
                        "value": 1,
                        "valueText": "1"
                    }
                },
                "semicolonToken": {
                    "kind": "SemicolonToken",
                    "fullStart": 1110,
                    "fullEnd": 1112,
                    "start": 1110,
                    "end": 1111,
                    "fullWidth": 2,
                    "width": 1,
                    "text": ";",
                    "value": ";",
                    "valueText": ";",
                    "hasTrailingTrivia": true,
                    "hasTrailingNewLine": true,
                    "trailingTrivia": [
                        {
                            "kind": "NewLineTrivia",
                            "text": "\n"
                        }
                    ]
                }
            },
            {
                "kind": "ExpressionStatement",
                "fullStart": 1112,
                "fullEnd": 1164,
                "start": 1112,
                "end": 1163,
                "fullWidth": 52,
                "width": 51,
                "expression": {
                    "kind": "AssignmentExpression",
                    "fullStart": 1112,
                    "fullEnd": 1162,
                    "start": 1112,
                    "end": 1162,
                    "fullWidth": 50,
                    "width": 50,
                    "left": {
                        "kind": "MemberAccessExpression",
                        "fullStart": 1112,
                        "fullEnd": 1137,
                        "start": 1112,
                        "end": 1136,
                        "fullWidth": 25,
                        "width": 24,
                        "expression": {
                            "kind": "MemberAccessExpression",
                            "fullStart": 1112,
                            "fullEnd": 1128,
                            "start": 1112,
                            "end": 1128,
                            "fullWidth": 16,
                            "width": 16,
                            "expression": {
                                "kind": "IdentifierName",
                                "fullStart": 1112,
                                "fullEnd": 1118,
                                "start": 1112,
                                "end": 1118,
                                "fullWidth": 6,
                                "width": 6,
                                "text": "Object",
                                "value": "Object",
                                "valueText": "Object"
                            },
                            "dotToken": {
                                "kind": "DotToken",
                                "fullStart": 1118,
                                "fullEnd": 1119,
                                "start": 1118,
                                "end": 1119,
                                "fullWidth": 1,
                                "width": 1,
                                "text": ".",
                                "value": ".",
                                "valueText": "."
                            },
                            "name": {
                                "kind": "IdentifierName",
                                "fullStart": 1119,
                                "fullEnd": 1128,
                                "start": 1119,
                                "end": 1128,
                                "fullWidth": 9,
                                "width": 9,
                                "text": "prototype",
                                "value": "prototype",
                                "valueText": "prototype"
                            }
                        },
                        "dotToken": {
                            "kind": "DotToken",
                            "fullStart": 1128,
                            "fullEnd": 1129,
                            "start": 1128,
                            "end": 1129,
                            "fullWidth": 1,
                            "width": 1,
                            "text": ".",
                            "value": ".",
                            "valueText": "."
                        },
                        "name": {
                            "kind": "IdentifierName",
                            "fullStart": 1129,
                            "fullEnd": 1137,
                            "start": 1129,
                            "end": 1136,
                            "fullWidth": 8,
                            "width": 7,
                            "text": "unshift",
                            "value": "unshift",
                            "valueText": "unshift",
                            "hasTrailingTrivia": true,
                            "trailingTrivia": [
                                {
                                    "kind": "WhitespaceTrivia",
                                    "text": " "
                                }
                            ]
                        }
                    },
                    "operatorToken": {
                        "kind": "EqualsToken",
                        "fullStart": 1137,
                        "fullEnd": 1139,
                        "start": 1137,
                        "end": 1138,
                        "fullWidth": 2,
                        "width": 1,
                        "text": "=",
                        "value": "=",
                        "valueText": "=",
                        "hasTrailingTrivia": true,
                        "trailingTrivia": [
                            {
                                "kind": "WhitespaceTrivia",
                                "text": " "
                            }
                        ]
                    },
                    "right": {
                        "kind": "MemberAccessExpression",
                        "fullStart": 1139,
                        "fullEnd": 1162,
                        "start": 1139,
                        "end": 1162,
                        "fullWidth": 23,
                        "width": 23,
                        "expression": {
                            "kind": "MemberAccessExpression",
                            "fullStart": 1139,
                            "fullEnd": 1154,
                            "start": 1139,
                            "end": 1154,
                            "fullWidth": 15,
                            "width": 15,
                            "expression": {
                                "kind": "IdentifierName",
                                "fullStart": 1139,
                                "fullEnd": 1144,
                                "start": 1139,
                                "end": 1144,
                                "fullWidth": 5,
                                "width": 5,
                                "text": "Array",
                                "value": "Array",
                                "valueText": "Array"
                            },
                            "dotToken": {
                                "kind": "DotToken",
                                "fullStart": 1144,
                                "fullEnd": 1145,
                                "start": 1144,
                                "end": 1145,
                                "fullWidth": 1,
                                "width": 1,
                                "text": ".",
                                "value": ".",
                                "valueText": "."
                            },
                            "name": {
                                "kind": "IdentifierName",
                                "fullStart": 1145,
                                "fullEnd": 1154,
                                "start": 1145,
                                "end": 1154,
                                "fullWidth": 9,
                                "width": 9,
                                "text": "prototype",
                                "value": "prototype",
                                "valueText": "prototype"
                            }
                        },
                        "dotToken": {
                            "kind": "DotToken",
                            "fullStart": 1154,
                            "fullEnd": 1155,
                            "start": 1154,
                            "end": 1155,
                            "fullWidth": 1,
                            "width": 1,
                            "text": ".",
                            "value": ".",
                            "valueText": "."
                        },
                        "name": {
                            "kind": "IdentifierName",
                            "fullStart": 1155,
                            "fullEnd": 1162,
                            "start": 1155,
                            "end": 1162,
                            "fullWidth": 7,
                            "width": 7,
                            "text": "unshift",
                            "value": "unshift",
                            "valueText": "unshift"
                        }
                    }
                },
                "semicolonToken": {
                    "kind": "SemicolonToken",
                    "fullStart": 1162,
                    "fullEnd": 1164,
                    "start": 1162,
                    "end": 1163,
                    "fullWidth": 2,
                    "width": 1,
                    "text": ";",
                    "value": ";",
                    "valueText": ";",
                    "hasTrailingTrivia": true,
                    "hasTrailingNewLine": true,
                    "trailingTrivia": [
                        {
                            "kind": "NewLineTrivia",
                            "text": "\n"
                        }
                    ]
                }
            },
            {
                "kind": "ExpressionStatement",
                "fullStart": 1164,
                "fullEnd": 1172,
                "start": 1164,
                "end": 1171,
                "fullWidth": 8,
                "width": 7,
                "expression": {
                    "kind": "AssignmentExpression",
                    "fullStart": 1164,
                    "fullEnd": 1170,
                    "start": 1164,
                    "end": 1170,
                    "fullWidth": 6,
                    "width": 6,
                    "left": {
                        "kind": "IdentifierName",
                        "fullStart": 1164,
                        "fullEnd": 1166,
                        "start": 1164,
                        "end": 1165,
                        "fullWidth": 2,
                        "width": 1,
                        "text": "x",
                        "value": "x",
                        "valueText": "x",
                        "hasTrailingTrivia": true,
                        "trailingTrivia": [
                            {
                                "kind": "WhitespaceTrivia",
                                "text": " "
                            }
                        ]
                    },
                    "operatorToken": {
                        "kind": "EqualsToken",
                        "fullStart": 1166,
                        "fullEnd": 1168,
                        "start": 1166,
                        "end": 1167,
                        "fullWidth": 2,
                        "width": 1,
                        "text": "=",
                        "value": "=",
                        "valueText": "=",
                        "hasTrailingTrivia": true,
                        "trailingTrivia": [
                            {
                                "kind": "WhitespaceTrivia",
                                "text": " "
                            }
                        ]
                    },
                    "right": {
                        "kind": "ObjectLiteralExpression",
                        "fullStart": 1168,
                        "fullEnd": 1170,
                        "start": 1168,
                        "end": 1170,
                        "fullWidth": 2,
                        "width": 2,
                        "openBraceToken": {
                            "kind": "OpenBraceToken",
                            "fullStart": 1168,
                            "fullEnd": 1169,
                            "start": 1168,
                            "end": 1169,
                            "fullWidth": 1,
                            "width": 1,
                            "text": "{",
                            "value": "{",
                            "valueText": "{"
                        },
                        "propertyAssignments": [],
                        "closeBraceToken": {
                            "kind": "CloseBraceToken",
                            "fullStart": 1169,
                            "fullEnd": 1170,
                            "start": 1169,
                            "end": 1170,
                            "fullWidth": 1,
                            "width": 1,
                            "text": "}",
                            "value": "}",
                            "valueText": "}"
                        }
                    }
                },
                "semicolonToken": {
                    "kind": "SemicolonToken",
                    "fullStart": 1170,
                    "fullEnd": 1172,
                    "start": 1170,
                    "end": 1171,
                    "fullWidth": 2,
                    "width": 1,
                    "text": ";",
                    "value": ";",
                    "valueText": ";",
                    "hasTrailingTrivia": true,
                    "hasTrailingNewLine": true,
                    "trailingTrivia": [
                        {
                            "kind": "NewLineTrivia",
                            "text": "\n"
                        }
                    ]
                }
            },
            {
                "kind": "VariableStatement",
                "fullStart": 1172,
                "fullEnd": 1211,
                "start": 1183,
                "end": 1210,
                "fullWidth": 39,
                "width": 27,
                "modifiers": [],
                "variableDeclaration": {
                    "kind": "VariableDeclaration",
                    "fullStart": 1172,
                    "fullEnd": 1209,
                    "start": 1183,
                    "end": 1209,
                    "fullWidth": 37,
                    "width": 26,
                    "varKeyword": {
                        "kind": "VarKeyword",
                        "fullStart": 1172,
                        "fullEnd": 1187,
                        "start": 1183,
                        "end": 1186,
                        "fullWidth": 15,
                        "width": 3,
                        "text": "var",
                        "value": "var",
                        "valueText": "var",
                        "hasLeadingTrivia": true,
                        "hasLeadingComment": true,
                        "hasLeadingNewLine": true,
                        "hasTrailingTrivia": true,
                        "leadingTrivia": [
                            {
                                "kind": "NewLineTrivia",
                                "text": "\n"
                            },
                            {
                                "kind": "SingleLineCommentTrivia",
                                "text": "//CHECK#5"
                            },
                            {
                                "kind": "NewLineTrivia",
                                "text": "\n"
                            }
                        ],
                        "trailingTrivia": [
                            {
                                "kind": "WhitespaceTrivia",
                                "text": " "
                            }
                        ]
                    },
                    "variableDeclarators": [
                        {
                            "kind": "VariableDeclarator",
                            "fullStart": 1187,
                            "fullEnd": 1209,
                            "start": 1187,
                            "end": 1209,
                            "fullWidth": 22,
<<<<<<< HEAD
                            "width": 22,
                            "identifier": {
=======
                            "propertyName": {
>>>>>>> 85e84683
                                "kind": "IdentifierName",
                                "fullStart": 1187,
                                "fullEnd": 1195,
                                "start": 1187,
                                "end": 1194,
                                "fullWidth": 8,
                                "width": 7,
                                "text": "unshift",
                                "value": "unshift",
                                "valueText": "unshift",
                                "hasTrailingTrivia": true,
                                "trailingTrivia": [
                                    {
                                        "kind": "WhitespaceTrivia",
                                        "text": " "
                                    }
                                ]
                            },
                            "equalsValueClause": {
                                "kind": "EqualsValueClause",
                                "fullStart": 1195,
                                "fullEnd": 1209,
                                "start": 1195,
                                "end": 1209,
                                "fullWidth": 14,
                                "width": 14,
                                "equalsToken": {
                                    "kind": "EqualsToken",
                                    "fullStart": 1195,
                                    "fullEnd": 1197,
                                    "start": 1195,
                                    "end": 1196,
                                    "fullWidth": 2,
                                    "width": 1,
                                    "text": "=",
                                    "value": "=",
                                    "valueText": "=",
                                    "hasTrailingTrivia": true,
                                    "trailingTrivia": [
                                        {
                                            "kind": "WhitespaceTrivia",
                                            "text": " "
                                        }
                                    ]
                                },
                                "value": {
                                    "kind": "InvocationExpression",
                                    "fullStart": 1197,
                                    "fullEnd": 1209,
                                    "start": 1197,
                                    "end": 1209,
                                    "fullWidth": 12,
                                    "width": 12,
                                    "expression": {
                                        "kind": "MemberAccessExpression",
                                        "fullStart": 1197,
                                        "fullEnd": 1206,
                                        "start": 1197,
                                        "end": 1206,
                                        "fullWidth": 9,
                                        "width": 9,
                                        "expression": {
                                            "kind": "IdentifierName",
                                            "fullStart": 1197,
                                            "fullEnd": 1198,
                                            "start": 1197,
                                            "end": 1198,
                                            "fullWidth": 1,
                                            "width": 1,
                                            "text": "x",
                                            "value": "x",
                                            "valueText": "x"
                                        },
                                        "dotToken": {
                                            "kind": "DotToken",
                                            "fullStart": 1198,
                                            "fullEnd": 1199,
                                            "start": 1198,
                                            "end": 1199,
                                            "fullWidth": 1,
                                            "width": 1,
                                            "text": ".",
                                            "value": ".",
                                            "valueText": "."
                                        },
                                        "name": {
                                            "kind": "IdentifierName",
                                            "fullStart": 1199,
                                            "fullEnd": 1206,
                                            "start": 1199,
                                            "end": 1206,
                                            "fullWidth": 7,
                                            "width": 7,
                                            "text": "unshift",
                                            "value": "unshift",
                                            "valueText": "unshift"
                                        }
                                    },
                                    "argumentList": {
                                        "kind": "ArgumentList",
                                        "fullStart": 1206,
                                        "fullEnd": 1209,
                                        "start": 1206,
                                        "end": 1209,
                                        "fullWidth": 3,
                                        "width": 3,
                                        "openParenToken": {
                                            "kind": "OpenParenToken",
                                            "fullStart": 1206,
                                            "fullEnd": 1207,
                                            "start": 1206,
                                            "end": 1207,
                                            "fullWidth": 1,
                                            "width": 1,
                                            "text": "(",
                                            "value": "(",
                                            "valueText": "("
                                        },
                                        "arguments": [
                                            {
                                                "kind": "NumericLiteral",
                                                "fullStart": 1207,
                                                "fullEnd": 1208,
                                                "start": 1207,
                                                "end": 1208,
                                                "fullWidth": 1,
                                                "width": 1,
                                                "text": "0",
                                                "value": 0,
                                                "valueText": "0"
                                            }
                                        ],
                                        "closeParenToken": {
                                            "kind": "CloseParenToken",
                                            "fullStart": 1208,
                                            "fullEnd": 1209,
                                            "start": 1208,
                                            "end": 1209,
                                            "fullWidth": 1,
                                            "width": 1,
                                            "text": ")",
                                            "value": ")",
                                            "valueText": ")"
                                        }
                                    }
                                }
                            }
                        }
                    ]
                },
                "semicolonToken": {
                    "kind": "SemicolonToken",
                    "fullStart": 1209,
                    "fullEnd": 1211,
                    "start": 1209,
                    "end": 1210,
                    "fullWidth": 2,
                    "width": 1,
                    "text": ";",
                    "value": ";",
                    "valueText": ";",
                    "hasTrailingTrivia": true,
                    "hasTrailingNewLine": true,
                    "trailingTrivia": [
                        {
                            "kind": "NewLineTrivia",
                            "text": "\n"
                        }
                    ]
                }
            },
            {
                "kind": "IfStatement",
                "fullStart": 1211,
                "fullEnd": 1412,
                "start": 1211,
                "end": 1411,
                "fullWidth": 201,
                "width": 200,
                "ifKeyword": {
                    "kind": "IfKeyword",
                    "fullStart": 1211,
                    "fullEnd": 1214,
                    "start": 1211,
                    "end": 1213,
                    "fullWidth": 3,
                    "width": 2,
                    "text": "if",
                    "value": "if",
                    "valueText": "if",
                    "hasTrailingTrivia": true,
                    "trailingTrivia": [
                        {
                            "kind": "WhitespaceTrivia",
                            "text": " "
                        }
                    ]
                },
                "openParenToken": {
                    "kind": "OpenParenToken",
                    "fullStart": 1214,
                    "fullEnd": 1215,
                    "start": 1214,
                    "end": 1215,
                    "fullWidth": 1,
                    "width": 1,
                    "text": "(",
                    "value": "(",
                    "valueText": "("
                },
                "condition": {
                    "kind": "NotEqualsExpression",
                    "fullStart": 1215,
                    "fullEnd": 1228,
                    "start": 1215,
                    "end": 1228,
                    "fullWidth": 13,
                    "width": 13,
                    "left": {
                        "kind": "IdentifierName",
                        "fullStart": 1215,
                        "fullEnd": 1223,
                        "start": 1215,
                        "end": 1222,
                        "fullWidth": 8,
                        "width": 7,
                        "text": "unshift",
                        "value": "unshift",
                        "valueText": "unshift",
                        "hasTrailingTrivia": true,
                        "trailingTrivia": [
                            {
                                "kind": "WhitespaceTrivia",
                                "text": " "
                            }
                        ]
                    },
                    "operatorToken": {
                        "kind": "ExclamationEqualsEqualsToken",
                        "fullStart": 1223,
                        "fullEnd": 1227,
                        "start": 1223,
                        "end": 1226,
                        "fullWidth": 4,
                        "width": 3,
                        "text": "!==",
                        "value": "!==",
                        "valueText": "!==",
                        "hasTrailingTrivia": true,
                        "trailingTrivia": [
                            {
                                "kind": "WhitespaceTrivia",
                                "text": " "
                            }
                        ]
                    },
                    "right": {
                        "kind": "NumericLiteral",
                        "fullStart": 1227,
                        "fullEnd": 1228,
                        "start": 1227,
                        "end": 1228,
                        "fullWidth": 1,
                        "width": 1,
                        "text": "2",
                        "value": 2,
                        "valueText": "2"
                    }
                },
                "closeParenToken": {
                    "kind": "CloseParenToken",
                    "fullStart": 1228,
                    "fullEnd": 1230,
                    "start": 1228,
                    "end": 1229,
                    "fullWidth": 2,
                    "width": 1,
                    "text": ")",
                    "value": ")",
                    "valueText": ")",
                    "hasTrailingTrivia": true,
                    "trailingTrivia": [
                        {
                            "kind": "WhitespaceTrivia",
                            "text": " "
                        }
                    ]
                },
                "statement": {
                    "kind": "Block",
                    "fullStart": 1230,
                    "fullEnd": 1412,
                    "start": 1230,
                    "end": 1411,
                    "fullWidth": 182,
                    "width": 181,
                    "openBraceToken": {
                        "kind": "OpenBraceToken",
                        "fullStart": 1230,
                        "fullEnd": 1234,
                        "start": 1230,
                        "end": 1231,
                        "fullWidth": 4,
                        "width": 1,
                        "text": "{",
                        "value": "{",
                        "valueText": "{",
                        "hasTrailingTrivia": true,
                        "hasTrailingNewLine": true,
                        "trailingTrivia": [
                            {
                                "kind": "WhitespaceTrivia",
                                "text": "  "
                            },
                            {
                                "kind": "NewLineTrivia",
                                "text": "\n"
                            }
                        ]
                    },
                    "statements": [
                        {
                            "kind": "ExpressionStatement",
                            "fullStart": 1234,
                            "fullEnd": 1410,
                            "start": 1236,
                            "end": 1405,
                            "fullWidth": 176,
                            "width": 169,
                            "expression": {
                                "kind": "InvocationExpression",
                                "fullStart": 1234,
                                "fullEnd": 1404,
                                "start": 1236,
                                "end": 1404,
                                "fullWidth": 170,
                                "width": 168,
                                "expression": {
                                    "kind": "IdentifierName",
                                    "fullStart": 1234,
                                    "fullEnd": 1242,
                                    "start": 1236,
                                    "end": 1242,
                                    "fullWidth": 8,
                                    "width": 6,
                                    "text": "$ERROR",
                                    "value": "$ERROR",
                                    "valueText": "$ERROR",
                                    "hasLeadingTrivia": true,
                                    "leadingTrivia": [
                                        {
                                            "kind": "WhitespaceTrivia",
                                            "text": "  "
                                        }
                                    ]
                                },
                                "argumentList": {
                                    "kind": "ArgumentList",
                                    "fullStart": 1242,
                                    "fullEnd": 1404,
                                    "start": 1242,
                                    "end": 1404,
                                    "fullWidth": 162,
                                    "width": 162,
                                    "openParenToken": {
                                        "kind": "OpenParenToken",
                                        "fullStart": 1242,
                                        "fullEnd": 1243,
                                        "start": 1242,
                                        "end": 1243,
                                        "fullWidth": 1,
                                        "width": 1,
                                        "text": "(",
                                        "value": "(",
                                        "valueText": "("
                                    },
                                    "arguments": [
                                        {
                                            "kind": "AddExpression",
                                            "fullStart": 1243,
                                            "fullEnd": 1403,
                                            "start": 1243,
                                            "end": 1403,
                                            "fullWidth": 160,
                                            "width": 160,
                                            "left": {
                                                "kind": "StringLiteral",
                                                "fullStart": 1243,
                                                "fullEnd": 1392,
                                                "start": 1243,
                                                "end": 1391,
                                                "fullWidth": 149,
                                                "width": 148,
                                                "text": "'#5: Object.prototype[0] = 1; Object.prototype.length = 1; Object.prototype.unshift = Array.prototype.unshift; x = {}; x.unshift(0) === 2. Actual: '",
                                                "value": "#5: Object.prototype[0] = 1; Object.prototype.length = 1; Object.prototype.unshift = Array.prototype.unshift; x = {}; x.unshift(0) === 2. Actual: ",
                                                "valueText": "#5: Object.prototype[0] = 1; Object.prototype.length = 1; Object.prototype.unshift = Array.prototype.unshift; x = {}; x.unshift(0) === 2. Actual: ",
                                                "hasTrailingTrivia": true,
                                                "trailingTrivia": [
                                                    {
                                                        "kind": "WhitespaceTrivia",
                                                        "text": " "
                                                    }
                                                ]
                                            },
                                            "operatorToken": {
                                                "kind": "PlusToken",
                                                "fullStart": 1392,
                                                "fullEnd": 1394,
                                                "start": 1392,
                                                "end": 1393,
                                                "fullWidth": 2,
                                                "width": 1,
                                                "text": "+",
                                                "value": "+",
                                                "valueText": "+",
                                                "hasTrailingTrivia": true,
                                                "trailingTrivia": [
                                                    {
                                                        "kind": "WhitespaceTrivia",
                                                        "text": " "
                                                    }
                                                ]
                                            },
                                            "right": {
                                                "kind": "ParenthesizedExpression",
                                                "fullStart": 1394,
                                                "fullEnd": 1403,
                                                "start": 1394,
                                                "end": 1403,
                                                "fullWidth": 9,
                                                "width": 9,
                                                "openParenToken": {
                                                    "kind": "OpenParenToken",
                                                    "fullStart": 1394,
                                                    "fullEnd": 1395,
                                                    "start": 1394,
                                                    "end": 1395,
                                                    "fullWidth": 1,
                                                    "width": 1,
                                                    "text": "(",
                                                    "value": "(",
                                                    "valueText": "("
                                                },
                                                "expression": {
                                                    "kind": "IdentifierName",
                                                    "fullStart": 1395,
                                                    "fullEnd": 1402,
                                                    "start": 1395,
                                                    "end": 1402,
                                                    "fullWidth": 7,
                                                    "width": 7,
                                                    "text": "unshift",
                                                    "value": "unshift",
                                                    "valueText": "unshift"
                                                },
                                                "closeParenToken": {
                                                    "kind": "CloseParenToken",
                                                    "fullStart": 1402,
                                                    "fullEnd": 1403,
                                                    "start": 1402,
                                                    "end": 1403,
                                                    "fullWidth": 1,
                                                    "width": 1,
                                                    "text": ")",
                                                    "value": ")",
                                                    "valueText": ")"
                                                }
                                            }
                                        }
                                    ],
                                    "closeParenToken": {
                                        "kind": "CloseParenToken",
                                        "fullStart": 1403,
                                        "fullEnd": 1404,
                                        "start": 1403,
                                        "end": 1404,
                                        "fullWidth": 1,
                                        "width": 1,
                                        "text": ")",
                                        "value": ")",
                                        "valueText": ")"
                                    }
                                }
                            },
                            "semicolonToken": {
                                "kind": "SemicolonToken",
                                "fullStart": 1404,
                                "fullEnd": 1410,
                                "start": 1404,
                                "end": 1405,
                                "fullWidth": 6,
                                "width": 1,
                                "text": ";",
                                "value": ";",
                                "valueText": ";",
                                "hasTrailingTrivia": true,
                                "hasTrailingNewLine": true,
                                "trailingTrivia": [
                                    {
                                        "kind": "WhitespaceTrivia",
                                        "text": "    "
                                    },
                                    {
                                        "kind": "NewLineTrivia",
                                        "text": "\n"
                                    }
                                ]
                            }
                        }
                    ],
                    "closeBraceToken": {
                        "kind": "CloseBraceToken",
                        "fullStart": 1410,
                        "fullEnd": 1412,
                        "start": 1410,
                        "end": 1411,
                        "fullWidth": 2,
                        "width": 1,
                        "text": "}",
                        "value": "}",
                        "valueText": "}",
                        "hasTrailingTrivia": true,
                        "hasTrailingNewLine": true,
                        "trailingTrivia": [
                            {
                                "kind": "NewLineTrivia",
                                "text": "\n"
                            }
                        ]
                    }
                }
            },
            {
                "kind": "IfStatement",
                "fullStart": 1412,
                "fullEnd": 1624,
                "start": 1423,
                "end": 1623,
                "fullWidth": 212,
                "width": 200,
                "ifKeyword": {
                    "kind": "IfKeyword",
                    "fullStart": 1412,
                    "fullEnd": 1426,
                    "start": 1423,
                    "end": 1425,
                    "fullWidth": 14,
                    "width": 2,
                    "text": "if",
                    "value": "if",
                    "valueText": "if",
                    "hasLeadingTrivia": true,
                    "hasLeadingComment": true,
                    "hasLeadingNewLine": true,
                    "hasTrailingTrivia": true,
                    "leadingTrivia": [
                        {
                            "kind": "NewLineTrivia",
                            "text": "\n"
                        },
                        {
                            "kind": "SingleLineCommentTrivia",
                            "text": "//CHECK#6"
                        },
                        {
                            "kind": "NewLineTrivia",
                            "text": "\n"
                        }
                    ],
                    "trailingTrivia": [
                        {
                            "kind": "WhitespaceTrivia",
                            "text": " "
                        }
                    ]
                },
                "openParenToken": {
                    "kind": "OpenParenToken",
                    "fullStart": 1426,
                    "fullEnd": 1427,
                    "start": 1426,
                    "end": 1427,
                    "fullWidth": 1,
                    "width": 1,
                    "text": "(",
                    "value": "(",
                    "valueText": "("
                },
                "condition": {
                    "kind": "NotEqualsExpression",
                    "fullStart": 1427,
                    "fullEnd": 1437,
                    "start": 1427,
                    "end": 1437,
                    "fullWidth": 10,
                    "width": 10,
                    "left": {
                        "kind": "ElementAccessExpression",
                        "fullStart": 1427,
                        "fullEnd": 1432,
                        "start": 1427,
                        "end": 1431,
                        "fullWidth": 5,
                        "width": 4,
                        "expression": {
                            "kind": "IdentifierName",
                            "fullStart": 1427,
                            "fullEnd": 1428,
                            "start": 1427,
                            "end": 1428,
                            "fullWidth": 1,
                            "width": 1,
                            "text": "x",
                            "value": "x",
                            "valueText": "x"
                        },
                        "openBracketToken": {
                            "kind": "OpenBracketToken",
                            "fullStart": 1428,
                            "fullEnd": 1429,
                            "start": 1428,
                            "end": 1429,
                            "fullWidth": 1,
                            "width": 1,
                            "text": "[",
                            "value": "[",
                            "valueText": "["
                        },
                        "argumentExpression": {
                            "kind": "NumericLiteral",
                            "fullStart": 1429,
                            "fullEnd": 1430,
                            "start": 1429,
                            "end": 1430,
                            "fullWidth": 1,
                            "width": 1,
                            "text": "0",
                            "value": 0,
                            "valueText": "0"
                        },
                        "closeBracketToken": {
                            "kind": "CloseBracketToken",
                            "fullStart": 1430,
                            "fullEnd": 1432,
                            "start": 1430,
                            "end": 1431,
                            "fullWidth": 2,
                            "width": 1,
                            "text": "]",
                            "value": "]",
                            "valueText": "]",
                            "hasTrailingTrivia": true,
                            "trailingTrivia": [
                                {
                                    "kind": "WhitespaceTrivia",
                                    "text": " "
                                }
                            ]
                        }
                    },
                    "operatorToken": {
                        "kind": "ExclamationEqualsEqualsToken",
                        "fullStart": 1432,
                        "fullEnd": 1436,
                        "start": 1432,
                        "end": 1435,
                        "fullWidth": 4,
                        "width": 3,
                        "text": "!==",
                        "value": "!==",
                        "valueText": "!==",
                        "hasTrailingTrivia": true,
                        "trailingTrivia": [
                            {
                                "kind": "WhitespaceTrivia",
                                "text": " "
                            }
                        ]
                    },
                    "right": {
                        "kind": "NumericLiteral",
                        "fullStart": 1436,
                        "fullEnd": 1437,
                        "start": 1436,
                        "end": 1437,
                        "fullWidth": 1,
                        "width": 1,
                        "text": "0",
                        "value": 0,
                        "valueText": "0"
                    }
                },
                "closeParenToken": {
                    "kind": "CloseParenToken",
                    "fullStart": 1437,
                    "fullEnd": 1439,
                    "start": 1437,
                    "end": 1438,
                    "fullWidth": 2,
                    "width": 1,
                    "text": ")",
                    "value": ")",
                    "valueText": ")",
                    "hasTrailingTrivia": true,
                    "trailingTrivia": [
                        {
                            "kind": "WhitespaceTrivia",
                            "text": " "
                        }
                    ]
                },
                "statement": {
                    "kind": "Block",
                    "fullStart": 1439,
                    "fullEnd": 1624,
                    "start": 1439,
                    "end": 1623,
                    "fullWidth": 185,
                    "width": 184,
                    "openBraceToken": {
                        "kind": "OpenBraceToken",
                        "fullStart": 1439,
                        "fullEnd": 1443,
                        "start": 1439,
                        "end": 1440,
                        "fullWidth": 4,
                        "width": 1,
                        "text": "{",
                        "value": "{",
                        "valueText": "{",
                        "hasTrailingTrivia": true,
                        "hasTrailingNewLine": true,
                        "trailingTrivia": [
                            {
                                "kind": "WhitespaceTrivia",
                                "text": "  "
                            },
                            {
                                "kind": "NewLineTrivia",
                                "text": "\n"
                            }
                        ]
                    },
                    "statements": [
                        {
                            "kind": "ExpressionStatement",
                            "fullStart": 1443,
                            "fullEnd": 1622,
                            "start": 1445,
                            "end": 1617,
                            "fullWidth": 179,
                            "width": 172,
                            "expression": {
                                "kind": "InvocationExpression",
                                "fullStart": 1443,
                                "fullEnd": 1616,
                                "start": 1445,
                                "end": 1616,
                                "fullWidth": 173,
                                "width": 171,
                                "expression": {
                                    "kind": "IdentifierName",
                                    "fullStart": 1443,
                                    "fullEnd": 1451,
                                    "start": 1445,
                                    "end": 1451,
                                    "fullWidth": 8,
                                    "width": 6,
                                    "text": "$ERROR",
                                    "value": "$ERROR",
                                    "valueText": "$ERROR",
                                    "hasLeadingTrivia": true,
                                    "leadingTrivia": [
                                        {
                                            "kind": "WhitespaceTrivia",
                                            "text": "  "
                                        }
                                    ]
                                },
                                "argumentList": {
                                    "kind": "ArgumentList",
                                    "fullStart": 1451,
                                    "fullEnd": 1616,
                                    "start": 1451,
                                    "end": 1616,
                                    "fullWidth": 165,
                                    "width": 165,
                                    "openParenToken": {
                                        "kind": "OpenParenToken",
                                        "fullStart": 1451,
                                        "fullEnd": 1452,
                                        "start": 1451,
                                        "end": 1452,
                                        "fullWidth": 1,
                                        "width": 1,
                                        "text": "(",
                                        "value": "(",
                                        "valueText": "("
                                    },
                                    "arguments": [
                                        {
                                            "kind": "AddExpression",
                                            "fullStart": 1452,
                                            "fullEnd": 1615,
                                            "start": 1452,
                                            "end": 1615,
                                            "fullWidth": 163,
                                            "width": 163,
                                            "left": {
                                                "kind": "StringLiteral",
                                                "fullStart": 1452,
                                                "fullEnd": 1607,
                                                "start": 1452,
                                                "end": 1606,
                                                "fullWidth": 155,
                                                "width": 154,
                                                "text": "'#6: Object.prototype[0] = 1; Object.prototype.length = 1; Object.prototype.unshift = Array.prototype.unshift; x = {}; x.unshift(0); x[0] === 0. Actual: '",
                                                "value": "#6: Object.prototype[0] = 1; Object.prototype.length = 1; Object.prototype.unshift = Array.prototype.unshift; x = {}; x.unshift(0); x[0] === 0. Actual: ",
                                                "valueText": "#6: Object.prototype[0] = 1; Object.prototype.length = 1; Object.prototype.unshift = Array.prototype.unshift; x = {}; x.unshift(0); x[0] === 0. Actual: ",
                                                "hasTrailingTrivia": true,
                                                "trailingTrivia": [
                                                    {
                                                        "kind": "WhitespaceTrivia",
                                                        "text": " "
                                                    }
                                                ]
                                            },
                                            "operatorToken": {
                                                "kind": "PlusToken",
                                                "fullStart": 1607,
                                                "fullEnd": 1609,
                                                "start": 1607,
                                                "end": 1608,
                                                "fullWidth": 2,
                                                "width": 1,
                                                "text": "+",
                                                "value": "+",
                                                "valueText": "+",
                                                "hasTrailingTrivia": true,
                                                "trailingTrivia": [
                                                    {
                                                        "kind": "WhitespaceTrivia",
                                                        "text": " "
                                                    }
                                                ]
                                            },
                                            "right": {
                                                "kind": "ParenthesizedExpression",
                                                "fullStart": 1609,
                                                "fullEnd": 1615,
                                                "start": 1609,
                                                "end": 1615,
                                                "fullWidth": 6,
                                                "width": 6,
                                                "openParenToken": {
                                                    "kind": "OpenParenToken",
                                                    "fullStart": 1609,
                                                    "fullEnd": 1610,
                                                    "start": 1609,
                                                    "end": 1610,
                                                    "fullWidth": 1,
                                                    "width": 1,
                                                    "text": "(",
                                                    "value": "(",
                                                    "valueText": "("
                                                },
                                                "expression": {
                                                    "kind": "ElementAccessExpression",
                                                    "fullStart": 1610,
                                                    "fullEnd": 1614,
                                                    "start": 1610,
                                                    "end": 1614,
                                                    "fullWidth": 4,
                                                    "width": 4,
                                                    "expression": {
                                                        "kind": "IdentifierName",
                                                        "fullStart": 1610,
                                                        "fullEnd": 1611,
                                                        "start": 1610,
                                                        "end": 1611,
                                                        "fullWidth": 1,
                                                        "width": 1,
                                                        "text": "x",
                                                        "value": "x",
                                                        "valueText": "x"
                                                    },
                                                    "openBracketToken": {
                                                        "kind": "OpenBracketToken",
                                                        "fullStart": 1611,
                                                        "fullEnd": 1612,
                                                        "start": 1611,
                                                        "end": 1612,
                                                        "fullWidth": 1,
                                                        "width": 1,
                                                        "text": "[",
                                                        "value": "[",
                                                        "valueText": "["
                                                    },
                                                    "argumentExpression": {
                                                        "kind": "NumericLiteral",
                                                        "fullStart": 1612,
                                                        "fullEnd": 1613,
                                                        "start": 1612,
                                                        "end": 1613,
                                                        "fullWidth": 1,
                                                        "width": 1,
                                                        "text": "0",
                                                        "value": 0,
                                                        "valueText": "0"
                                                    },
                                                    "closeBracketToken": {
                                                        "kind": "CloseBracketToken",
                                                        "fullStart": 1613,
                                                        "fullEnd": 1614,
                                                        "start": 1613,
                                                        "end": 1614,
                                                        "fullWidth": 1,
                                                        "width": 1,
                                                        "text": "]",
                                                        "value": "]",
                                                        "valueText": "]"
                                                    }
                                                },
                                                "closeParenToken": {
                                                    "kind": "CloseParenToken",
                                                    "fullStart": 1614,
                                                    "fullEnd": 1615,
                                                    "start": 1614,
                                                    "end": 1615,
                                                    "fullWidth": 1,
                                                    "width": 1,
                                                    "text": ")",
                                                    "value": ")",
                                                    "valueText": ")"
                                                }
                                            }
                                        }
                                    ],
                                    "closeParenToken": {
                                        "kind": "CloseParenToken",
                                        "fullStart": 1615,
                                        "fullEnd": 1616,
                                        "start": 1615,
                                        "end": 1616,
                                        "fullWidth": 1,
                                        "width": 1,
                                        "text": ")",
                                        "value": ")",
                                        "valueText": ")"
                                    }
                                }
                            },
                            "semicolonToken": {
                                "kind": "SemicolonToken",
                                "fullStart": 1616,
                                "fullEnd": 1622,
                                "start": 1616,
                                "end": 1617,
                                "fullWidth": 6,
                                "width": 1,
                                "text": ";",
                                "value": ";",
                                "valueText": ";",
                                "hasTrailingTrivia": true,
                                "hasTrailingNewLine": true,
                                "trailingTrivia": [
                                    {
                                        "kind": "WhitespaceTrivia",
                                        "text": "    "
                                    },
                                    {
                                        "kind": "NewLineTrivia",
                                        "text": "\n"
                                    }
                                ]
                            }
                        }
                    ],
                    "closeBraceToken": {
                        "kind": "CloseBraceToken",
                        "fullStart": 1622,
                        "fullEnd": 1624,
                        "start": 1622,
                        "end": 1623,
                        "fullWidth": 2,
                        "width": 1,
                        "text": "}",
                        "value": "}",
                        "valueText": "}",
                        "hasTrailingTrivia": true,
                        "hasTrailingNewLine": true,
                        "trailingTrivia": [
                            {
                                "kind": "NewLineTrivia",
                                "text": "\n"
                            }
                        ]
                    }
                }
            },
            {
                "kind": "IfStatement",
                "fullStart": 1624,
                "fullEnd": 1836,
                "start": 1635,
                "end": 1835,
                "fullWidth": 212,
                "width": 200,
                "ifKeyword": {
                    "kind": "IfKeyword",
                    "fullStart": 1624,
                    "fullEnd": 1638,
                    "start": 1635,
                    "end": 1637,
                    "fullWidth": 14,
                    "width": 2,
                    "text": "if",
                    "value": "if",
                    "valueText": "if",
                    "hasLeadingTrivia": true,
                    "hasLeadingComment": true,
                    "hasLeadingNewLine": true,
                    "hasTrailingTrivia": true,
                    "leadingTrivia": [
                        {
                            "kind": "NewLineTrivia",
                            "text": "\n"
                        },
                        {
                            "kind": "SingleLineCommentTrivia",
                            "text": "//CHECK#7"
                        },
                        {
                            "kind": "NewLineTrivia",
                            "text": "\n"
                        }
                    ],
                    "trailingTrivia": [
                        {
                            "kind": "WhitespaceTrivia",
                            "text": " "
                        }
                    ]
                },
                "openParenToken": {
                    "kind": "OpenParenToken",
                    "fullStart": 1638,
                    "fullEnd": 1639,
                    "start": 1638,
                    "end": 1639,
                    "fullWidth": 1,
                    "width": 1,
                    "text": "(",
                    "value": "(",
                    "valueText": "("
                },
                "condition": {
                    "kind": "NotEqualsExpression",
                    "fullStart": 1639,
                    "fullEnd": 1649,
                    "start": 1639,
                    "end": 1649,
                    "fullWidth": 10,
                    "width": 10,
                    "left": {
                        "kind": "ElementAccessExpression",
                        "fullStart": 1639,
                        "fullEnd": 1644,
                        "start": 1639,
                        "end": 1643,
                        "fullWidth": 5,
                        "width": 4,
                        "expression": {
                            "kind": "IdentifierName",
                            "fullStart": 1639,
                            "fullEnd": 1640,
                            "start": 1639,
                            "end": 1640,
                            "fullWidth": 1,
                            "width": 1,
                            "text": "x",
                            "value": "x",
                            "valueText": "x"
                        },
                        "openBracketToken": {
                            "kind": "OpenBracketToken",
                            "fullStart": 1640,
                            "fullEnd": 1641,
                            "start": 1640,
                            "end": 1641,
                            "fullWidth": 1,
                            "width": 1,
                            "text": "[",
                            "value": "[",
                            "valueText": "["
                        },
                        "argumentExpression": {
                            "kind": "NumericLiteral",
                            "fullStart": 1641,
                            "fullEnd": 1642,
                            "start": 1641,
                            "end": 1642,
                            "fullWidth": 1,
                            "width": 1,
                            "text": "1",
                            "value": 1,
                            "valueText": "1"
                        },
                        "closeBracketToken": {
                            "kind": "CloseBracketToken",
                            "fullStart": 1642,
                            "fullEnd": 1644,
                            "start": 1642,
                            "end": 1643,
                            "fullWidth": 2,
                            "width": 1,
                            "text": "]",
                            "value": "]",
                            "valueText": "]",
                            "hasTrailingTrivia": true,
                            "trailingTrivia": [
                                {
                                    "kind": "WhitespaceTrivia",
                                    "text": " "
                                }
                            ]
                        }
                    },
                    "operatorToken": {
                        "kind": "ExclamationEqualsEqualsToken",
                        "fullStart": 1644,
                        "fullEnd": 1648,
                        "start": 1644,
                        "end": 1647,
                        "fullWidth": 4,
                        "width": 3,
                        "text": "!==",
                        "value": "!==",
                        "valueText": "!==",
                        "hasTrailingTrivia": true,
                        "trailingTrivia": [
                            {
                                "kind": "WhitespaceTrivia",
                                "text": " "
                            }
                        ]
                    },
                    "right": {
                        "kind": "NumericLiteral",
                        "fullStart": 1648,
                        "fullEnd": 1649,
                        "start": 1648,
                        "end": 1649,
                        "fullWidth": 1,
                        "width": 1,
                        "text": "1",
                        "value": 1,
                        "valueText": "1"
                    }
                },
                "closeParenToken": {
                    "kind": "CloseParenToken",
                    "fullStart": 1649,
                    "fullEnd": 1651,
                    "start": 1649,
                    "end": 1650,
                    "fullWidth": 2,
                    "width": 1,
                    "text": ")",
                    "value": ")",
                    "valueText": ")",
                    "hasTrailingTrivia": true,
                    "trailingTrivia": [
                        {
                            "kind": "WhitespaceTrivia",
                            "text": " "
                        }
                    ]
                },
                "statement": {
                    "kind": "Block",
                    "fullStart": 1651,
                    "fullEnd": 1836,
                    "start": 1651,
                    "end": 1835,
                    "fullWidth": 185,
                    "width": 184,
                    "openBraceToken": {
                        "kind": "OpenBraceToken",
                        "fullStart": 1651,
                        "fullEnd": 1655,
                        "start": 1651,
                        "end": 1652,
                        "fullWidth": 4,
                        "width": 1,
                        "text": "{",
                        "value": "{",
                        "valueText": "{",
                        "hasTrailingTrivia": true,
                        "hasTrailingNewLine": true,
                        "trailingTrivia": [
                            {
                                "kind": "WhitespaceTrivia",
                                "text": "  "
                            },
                            {
                                "kind": "NewLineTrivia",
                                "text": "\n"
                            }
                        ]
                    },
                    "statements": [
                        {
                            "kind": "ExpressionStatement",
                            "fullStart": 1655,
                            "fullEnd": 1834,
                            "start": 1657,
                            "end": 1829,
                            "fullWidth": 179,
                            "width": 172,
                            "expression": {
                                "kind": "InvocationExpression",
                                "fullStart": 1655,
                                "fullEnd": 1828,
                                "start": 1657,
                                "end": 1828,
                                "fullWidth": 173,
                                "width": 171,
                                "expression": {
                                    "kind": "IdentifierName",
                                    "fullStart": 1655,
                                    "fullEnd": 1663,
                                    "start": 1657,
                                    "end": 1663,
                                    "fullWidth": 8,
                                    "width": 6,
                                    "text": "$ERROR",
                                    "value": "$ERROR",
                                    "valueText": "$ERROR",
                                    "hasLeadingTrivia": true,
                                    "leadingTrivia": [
                                        {
                                            "kind": "WhitespaceTrivia",
                                            "text": "  "
                                        }
                                    ]
                                },
                                "argumentList": {
                                    "kind": "ArgumentList",
                                    "fullStart": 1663,
                                    "fullEnd": 1828,
                                    "start": 1663,
                                    "end": 1828,
                                    "fullWidth": 165,
                                    "width": 165,
                                    "openParenToken": {
                                        "kind": "OpenParenToken",
                                        "fullStart": 1663,
                                        "fullEnd": 1664,
                                        "start": 1663,
                                        "end": 1664,
                                        "fullWidth": 1,
                                        "width": 1,
                                        "text": "(",
                                        "value": "(",
                                        "valueText": "("
                                    },
                                    "arguments": [
                                        {
                                            "kind": "AddExpression",
                                            "fullStart": 1664,
                                            "fullEnd": 1827,
                                            "start": 1664,
                                            "end": 1827,
                                            "fullWidth": 163,
                                            "width": 163,
                                            "left": {
                                                "kind": "StringLiteral",
                                                "fullStart": 1664,
                                                "fullEnd": 1819,
                                                "start": 1664,
                                                "end": 1818,
                                                "fullWidth": 155,
                                                "width": 154,
                                                "text": "'#7: Object.prototype[0] = 1; Object.prototype.length = 1; Object.prototype.unshift = Array.prototype.unshift; x = {}; x.unshift(0); x[1] === 1. Actual: '",
                                                "value": "#7: Object.prototype[0] = 1; Object.prototype.length = 1; Object.prototype.unshift = Array.prototype.unshift; x = {}; x.unshift(0); x[1] === 1. Actual: ",
                                                "valueText": "#7: Object.prototype[0] = 1; Object.prototype.length = 1; Object.prototype.unshift = Array.prototype.unshift; x = {}; x.unshift(0); x[1] === 1. Actual: ",
                                                "hasTrailingTrivia": true,
                                                "trailingTrivia": [
                                                    {
                                                        "kind": "WhitespaceTrivia",
                                                        "text": " "
                                                    }
                                                ]
                                            },
                                            "operatorToken": {
                                                "kind": "PlusToken",
                                                "fullStart": 1819,
                                                "fullEnd": 1821,
                                                "start": 1819,
                                                "end": 1820,
                                                "fullWidth": 2,
                                                "width": 1,
                                                "text": "+",
                                                "value": "+",
                                                "valueText": "+",
                                                "hasTrailingTrivia": true,
                                                "trailingTrivia": [
                                                    {
                                                        "kind": "WhitespaceTrivia",
                                                        "text": " "
                                                    }
                                                ]
                                            },
                                            "right": {
                                                "kind": "ParenthesizedExpression",
                                                "fullStart": 1821,
                                                "fullEnd": 1827,
                                                "start": 1821,
                                                "end": 1827,
                                                "fullWidth": 6,
                                                "width": 6,
                                                "openParenToken": {
                                                    "kind": "OpenParenToken",
                                                    "fullStart": 1821,
                                                    "fullEnd": 1822,
                                                    "start": 1821,
                                                    "end": 1822,
                                                    "fullWidth": 1,
                                                    "width": 1,
                                                    "text": "(",
                                                    "value": "(",
                                                    "valueText": "("
                                                },
                                                "expression": {
                                                    "kind": "ElementAccessExpression",
                                                    "fullStart": 1822,
                                                    "fullEnd": 1826,
                                                    "start": 1822,
                                                    "end": 1826,
                                                    "fullWidth": 4,
                                                    "width": 4,
                                                    "expression": {
                                                        "kind": "IdentifierName",
                                                        "fullStart": 1822,
                                                        "fullEnd": 1823,
                                                        "start": 1822,
                                                        "end": 1823,
                                                        "fullWidth": 1,
                                                        "width": 1,
                                                        "text": "x",
                                                        "value": "x",
                                                        "valueText": "x"
                                                    },
                                                    "openBracketToken": {
                                                        "kind": "OpenBracketToken",
                                                        "fullStart": 1823,
                                                        "fullEnd": 1824,
                                                        "start": 1823,
                                                        "end": 1824,
                                                        "fullWidth": 1,
                                                        "width": 1,
                                                        "text": "[",
                                                        "value": "[",
                                                        "valueText": "["
                                                    },
                                                    "argumentExpression": {
                                                        "kind": "NumericLiteral",
                                                        "fullStart": 1824,
                                                        "fullEnd": 1825,
                                                        "start": 1824,
                                                        "end": 1825,
                                                        "fullWidth": 1,
                                                        "width": 1,
                                                        "text": "1",
                                                        "value": 1,
                                                        "valueText": "1"
                                                    },
                                                    "closeBracketToken": {
                                                        "kind": "CloseBracketToken",
                                                        "fullStart": 1825,
                                                        "fullEnd": 1826,
                                                        "start": 1825,
                                                        "end": 1826,
                                                        "fullWidth": 1,
                                                        "width": 1,
                                                        "text": "]",
                                                        "value": "]",
                                                        "valueText": "]"
                                                    }
                                                },
                                                "closeParenToken": {
                                                    "kind": "CloseParenToken",
                                                    "fullStart": 1826,
                                                    "fullEnd": 1827,
                                                    "start": 1826,
                                                    "end": 1827,
                                                    "fullWidth": 1,
                                                    "width": 1,
                                                    "text": ")",
                                                    "value": ")",
                                                    "valueText": ")"
                                                }
                                            }
                                        }
                                    ],
                                    "closeParenToken": {
                                        "kind": "CloseParenToken",
                                        "fullStart": 1827,
                                        "fullEnd": 1828,
                                        "start": 1827,
                                        "end": 1828,
                                        "fullWidth": 1,
                                        "width": 1,
                                        "text": ")",
                                        "value": ")",
                                        "valueText": ")"
                                    }
                                }
                            },
                            "semicolonToken": {
                                "kind": "SemicolonToken",
                                "fullStart": 1828,
                                "fullEnd": 1834,
                                "start": 1828,
                                "end": 1829,
                                "fullWidth": 6,
                                "width": 1,
                                "text": ";",
                                "value": ";",
                                "valueText": ";",
                                "hasTrailingTrivia": true,
                                "hasTrailingNewLine": true,
                                "trailingTrivia": [
                                    {
                                        "kind": "WhitespaceTrivia",
                                        "text": "    "
                                    },
                                    {
                                        "kind": "NewLineTrivia",
                                        "text": "\n"
                                    }
                                ]
                            }
                        }
                    ],
                    "closeBraceToken": {
                        "kind": "CloseBraceToken",
                        "fullStart": 1834,
                        "fullEnd": 1836,
                        "start": 1834,
                        "end": 1835,
                        "fullWidth": 2,
                        "width": 1,
                        "text": "}",
                        "value": "}",
                        "valueText": "}",
                        "hasTrailingTrivia": true,
                        "hasTrailingNewLine": true,
                        "trailingTrivia": [
                            {
                                "kind": "NewLineTrivia",
                                "text": "\n"
                            }
                        ]
                    }
                }
            },
            {
                "kind": "ExpressionStatement",
                "fullStart": 1836,
                "fullEnd": 1850,
                "start": 1837,
                "end": 1849,
                "fullWidth": 14,
                "width": 12,
                "expression": {
                    "kind": "DeleteExpression",
                    "fullStart": 1836,
                    "fullEnd": 1848,
                    "start": 1837,
                    "end": 1848,
                    "fullWidth": 12,
                    "width": 11,
                    "deleteKeyword": {
                        "kind": "DeleteKeyword",
                        "fullStart": 1836,
                        "fullEnd": 1844,
                        "start": 1837,
                        "end": 1843,
                        "fullWidth": 8,
                        "width": 6,
                        "text": "delete",
                        "value": "delete",
                        "valueText": "delete",
                        "hasLeadingTrivia": true,
                        "hasLeadingNewLine": true,
                        "hasTrailingTrivia": true,
                        "leadingTrivia": [
                            {
                                "kind": "NewLineTrivia",
                                "text": "\n"
                            }
                        ],
                        "trailingTrivia": [
                            {
                                "kind": "WhitespaceTrivia",
                                "text": " "
                            }
                        ]
                    },
                    "expression": {
                        "kind": "ElementAccessExpression",
                        "fullStart": 1844,
                        "fullEnd": 1848,
                        "start": 1844,
                        "end": 1848,
                        "fullWidth": 4,
                        "width": 4,
                        "expression": {
                            "kind": "IdentifierName",
                            "fullStart": 1844,
                            "fullEnd": 1845,
                            "start": 1844,
                            "end": 1845,
                            "fullWidth": 1,
                            "width": 1,
                            "text": "x",
                            "value": "x",
                            "valueText": "x"
                        },
                        "openBracketToken": {
                            "kind": "OpenBracketToken",
                            "fullStart": 1845,
                            "fullEnd": 1846,
                            "start": 1845,
                            "end": 1846,
                            "fullWidth": 1,
                            "width": 1,
                            "text": "[",
                            "value": "[",
                            "valueText": "["
                        },
                        "argumentExpression": {
                            "kind": "NumericLiteral",
                            "fullStart": 1846,
                            "fullEnd": 1847,
                            "start": 1846,
                            "end": 1847,
                            "fullWidth": 1,
                            "width": 1,
                            "text": "0",
                            "value": 0,
                            "valueText": "0"
                        },
                        "closeBracketToken": {
                            "kind": "CloseBracketToken",
                            "fullStart": 1847,
                            "fullEnd": 1848,
                            "start": 1847,
                            "end": 1848,
                            "fullWidth": 1,
                            "width": 1,
                            "text": "]",
                            "value": "]",
                            "valueText": "]"
                        }
                    }
                },
                "semicolonToken": {
                    "kind": "SemicolonToken",
                    "fullStart": 1848,
                    "fullEnd": 1850,
                    "start": 1848,
                    "end": 1849,
                    "fullWidth": 2,
                    "width": 1,
                    "text": ";",
                    "value": ";",
                    "valueText": ";",
                    "hasTrailingTrivia": true,
                    "hasTrailingNewLine": true,
                    "trailingTrivia": [
                        {
                            "kind": "NewLineTrivia",
                            "text": "\n"
                        }
                    ]
                }
            },
            {
                "kind": "IfStatement",
                "fullStart": 1850,
                "fullEnd": 2075,
                "start": 1861,
                "end": 2074,
                "fullWidth": 225,
                "width": 213,
                "ifKeyword": {
                    "kind": "IfKeyword",
                    "fullStart": 1850,
                    "fullEnd": 1864,
                    "start": 1861,
                    "end": 1863,
                    "fullWidth": 14,
                    "width": 2,
                    "text": "if",
                    "value": "if",
                    "valueText": "if",
                    "hasLeadingTrivia": true,
                    "hasLeadingComment": true,
                    "hasLeadingNewLine": true,
                    "hasTrailingTrivia": true,
                    "leadingTrivia": [
                        {
                            "kind": "NewLineTrivia",
                            "text": "\n"
                        },
                        {
                            "kind": "SingleLineCommentTrivia",
                            "text": "//CHECK#8"
                        },
                        {
                            "kind": "NewLineTrivia",
                            "text": "\n"
                        }
                    ],
                    "trailingTrivia": [
                        {
                            "kind": "WhitespaceTrivia",
                            "text": " "
                        }
                    ]
                },
                "openParenToken": {
                    "kind": "OpenParenToken",
                    "fullStart": 1864,
                    "fullEnd": 1865,
                    "start": 1864,
                    "end": 1865,
                    "fullWidth": 1,
                    "width": 1,
                    "text": "(",
                    "value": "(",
                    "valueText": "("
                },
                "condition": {
                    "kind": "NotEqualsExpression",
                    "fullStart": 1865,
                    "fullEnd": 1875,
                    "start": 1865,
                    "end": 1875,
                    "fullWidth": 10,
                    "width": 10,
                    "left": {
                        "kind": "ElementAccessExpression",
                        "fullStart": 1865,
                        "fullEnd": 1870,
                        "start": 1865,
                        "end": 1869,
                        "fullWidth": 5,
                        "width": 4,
                        "expression": {
                            "kind": "IdentifierName",
                            "fullStart": 1865,
                            "fullEnd": 1866,
                            "start": 1865,
                            "end": 1866,
                            "fullWidth": 1,
                            "width": 1,
                            "text": "x",
                            "value": "x",
                            "valueText": "x"
                        },
                        "openBracketToken": {
                            "kind": "OpenBracketToken",
                            "fullStart": 1866,
                            "fullEnd": 1867,
                            "start": 1866,
                            "end": 1867,
                            "fullWidth": 1,
                            "width": 1,
                            "text": "[",
                            "value": "[",
                            "valueText": "["
                        },
                        "argumentExpression": {
                            "kind": "NumericLiteral",
                            "fullStart": 1867,
                            "fullEnd": 1868,
                            "start": 1867,
                            "end": 1868,
                            "fullWidth": 1,
                            "width": 1,
                            "text": "0",
                            "value": 0,
                            "valueText": "0"
                        },
                        "closeBracketToken": {
                            "kind": "CloseBracketToken",
                            "fullStart": 1868,
                            "fullEnd": 1870,
                            "start": 1868,
                            "end": 1869,
                            "fullWidth": 2,
                            "width": 1,
                            "text": "]",
                            "value": "]",
                            "valueText": "]",
                            "hasTrailingTrivia": true,
                            "trailingTrivia": [
                                {
                                    "kind": "WhitespaceTrivia",
                                    "text": " "
                                }
                            ]
                        }
                    },
                    "operatorToken": {
                        "kind": "ExclamationEqualsEqualsToken",
                        "fullStart": 1870,
                        "fullEnd": 1874,
                        "start": 1870,
                        "end": 1873,
                        "fullWidth": 4,
                        "width": 3,
                        "text": "!==",
                        "value": "!==",
                        "valueText": "!==",
                        "hasTrailingTrivia": true,
                        "trailingTrivia": [
                            {
                                "kind": "WhitespaceTrivia",
                                "text": " "
                            }
                        ]
                    },
                    "right": {
                        "kind": "NumericLiteral",
                        "fullStart": 1874,
                        "fullEnd": 1875,
                        "start": 1874,
                        "end": 1875,
                        "fullWidth": 1,
                        "width": 1,
                        "text": "1",
                        "value": 1,
                        "valueText": "1"
                    }
                },
                "closeParenToken": {
                    "kind": "CloseParenToken",
                    "fullStart": 1875,
                    "fullEnd": 1877,
                    "start": 1875,
                    "end": 1876,
                    "fullWidth": 2,
                    "width": 1,
                    "text": ")",
                    "value": ")",
                    "valueText": ")",
                    "hasTrailingTrivia": true,
                    "trailingTrivia": [
                        {
                            "kind": "WhitespaceTrivia",
                            "text": " "
                        }
                    ]
                },
                "statement": {
                    "kind": "Block",
                    "fullStart": 1877,
                    "fullEnd": 2075,
                    "start": 1877,
                    "end": 2074,
                    "fullWidth": 198,
                    "width": 197,
                    "openBraceToken": {
                        "kind": "OpenBraceToken",
                        "fullStart": 1877,
                        "fullEnd": 1881,
                        "start": 1877,
                        "end": 1878,
                        "fullWidth": 4,
                        "width": 1,
                        "text": "{",
                        "value": "{",
                        "valueText": "{",
                        "hasTrailingTrivia": true,
                        "hasTrailingNewLine": true,
                        "trailingTrivia": [
                            {
                                "kind": "WhitespaceTrivia",
                                "text": "  "
                            },
                            {
                                "kind": "NewLineTrivia",
                                "text": "\n"
                            }
                        ]
                    },
                    "statements": [
                        {
                            "kind": "ExpressionStatement",
                            "fullStart": 1881,
                            "fullEnd": 2073,
                            "start": 1883,
                            "end": 2068,
                            "fullWidth": 192,
                            "width": 185,
                            "expression": {
                                "kind": "InvocationExpression",
                                "fullStart": 1881,
                                "fullEnd": 2067,
                                "start": 1883,
                                "end": 2067,
                                "fullWidth": 186,
                                "width": 184,
                                "expression": {
                                    "kind": "IdentifierName",
                                    "fullStart": 1881,
                                    "fullEnd": 1889,
                                    "start": 1883,
                                    "end": 1889,
                                    "fullWidth": 8,
                                    "width": 6,
                                    "text": "$ERROR",
                                    "value": "$ERROR",
                                    "valueText": "$ERROR",
                                    "hasLeadingTrivia": true,
                                    "leadingTrivia": [
                                        {
                                            "kind": "WhitespaceTrivia",
                                            "text": "  "
                                        }
                                    ]
                                },
                                "argumentList": {
                                    "kind": "ArgumentList",
                                    "fullStart": 1889,
                                    "fullEnd": 2067,
                                    "start": 1889,
                                    "end": 2067,
                                    "fullWidth": 178,
                                    "width": 178,
                                    "openParenToken": {
                                        "kind": "OpenParenToken",
                                        "fullStart": 1889,
                                        "fullEnd": 1890,
                                        "start": 1889,
                                        "end": 1890,
                                        "fullWidth": 1,
                                        "width": 1,
                                        "text": "(",
                                        "value": "(",
                                        "valueText": "("
                                    },
                                    "arguments": [
                                        {
                                            "kind": "AddExpression",
                                            "fullStart": 1890,
                                            "fullEnd": 2066,
                                            "start": 1890,
                                            "end": 2066,
                                            "fullWidth": 176,
                                            "width": 176,
                                            "left": {
                                                "kind": "StringLiteral",
                                                "fullStart": 1890,
                                                "fullEnd": 2058,
                                                "start": 1890,
                                                "end": 2057,
                                                "fullWidth": 168,
                                                "width": 167,
                                                "text": "'#8: Object.prototype[0] = 1; Object.prototype.length = 1; Object.prototype.unshift = Array.prototype.unshift; x = {}; x.unshift(0); delete x[0]; x[0] === 1. Actual: '",
                                                "value": "#8: Object.prototype[0] = 1; Object.prototype.length = 1; Object.prototype.unshift = Array.prototype.unshift; x = {}; x.unshift(0); delete x[0]; x[0] === 1. Actual: ",
                                                "valueText": "#8: Object.prototype[0] = 1; Object.prototype.length = 1; Object.prototype.unshift = Array.prototype.unshift; x = {}; x.unshift(0); delete x[0]; x[0] === 1. Actual: ",
                                                "hasTrailingTrivia": true,
                                                "trailingTrivia": [
                                                    {
                                                        "kind": "WhitespaceTrivia",
                                                        "text": " "
                                                    }
                                                ]
                                            },
                                            "operatorToken": {
                                                "kind": "PlusToken",
                                                "fullStart": 2058,
                                                "fullEnd": 2060,
                                                "start": 2058,
                                                "end": 2059,
                                                "fullWidth": 2,
                                                "width": 1,
                                                "text": "+",
                                                "value": "+",
                                                "valueText": "+",
                                                "hasTrailingTrivia": true,
                                                "trailingTrivia": [
                                                    {
                                                        "kind": "WhitespaceTrivia",
                                                        "text": " "
                                                    }
                                                ]
                                            },
                                            "right": {
                                                "kind": "ParenthesizedExpression",
                                                "fullStart": 2060,
                                                "fullEnd": 2066,
                                                "start": 2060,
                                                "end": 2066,
                                                "fullWidth": 6,
                                                "width": 6,
                                                "openParenToken": {
                                                    "kind": "OpenParenToken",
                                                    "fullStart": 2060,
                                                    "fullEnd": 2061,
                                                    "start": 2060,
                                                    "end": 2061,
                                                    "fullWidth": 1,
                                                    "width": 1,
                                                    "text": "(",
                                                    "value": "(",
                                                    "valueText": "("
                                                },
                                                "expression": {
                                                    "kind": "ElementAccessExpression",
                                                    "fullStart": 2061,
                                                    "fullEnd": 2065,
                                                    "start": 2061,
                                                    "end": 2065,
                                                    "fullWidth": 4,
                                                    "width": 4,
                                                    "expression": {
                                                        "kind": "IdentifierName",
                                                        "fullStart": 2061,
                                                        "fullEnd": 2062,
                                                        "start": 2061,
                                                        "end": 2062,
                                                        "fullWidth": 1,
                                                        "width": 1,
                                                        "text": "x",
                                                        "value": "x",
                                                        "valueText": "x"
                                                    },
                                                    "openBracketToken": {
                                                        "kind": "OpenBracketToken",
                                                        "fullStart": 2062,
                                                        "fullEnd": 2063,
                                                        "start": 2062,
                                                        "end": 2063,
                                                        "fullWidth": 1,
                                                        "width": 1,
                                                        "text": "[",
                                                        "value": "[",
                                                        "valueText": "["
                                                    },
                                                    "argumentExpression": {
                                                        "kind": "NumericLiteral",
                                                        "fullStart": 2063,
                                                        "fullEnd": 2064,
                                                        "start": 2063,
                                                        "end": 2064,
                                                        "fullWidth": 1,
                                                        "width": 1,
                                                        "text": "0",
                                                        "value": 0,
                                                        "valueText": "0"
                                                    },
                                                    "closeBracketToken": {
                                                        "kind": "CloseBracketToken",
                                                        "fullStart": 2064,
                                                        "fullEnd": 2065,
                                                        "start": 2064,
                                                        "end": 2065,
                                                        "fullWidth": 1,
                                                        "width": 1,
                                                        "text": "]",
                                                        "value": "]",
                                                        "valueText": "]"
                                                    }
                                                },
                                                "closeParenToken": {
                                                    "kind": "CloseParenToken",
                                                    "fullStart": 2065,
                                                    "fullEnd": 2066,
                                                    "start": 2065,
                                                    "end": 2066,
                                                    "fullWidth": 1,
                                                    "width": 1,
                                                    "text": ")",
                                                    "value": ")",
                                                    "valueText": ")"
                                                }
                                            }
                                        }
                                    ],
                                    "closeParenToken": {
                                        "kind": "CloseParenToken",
                                        "fullStart": 2066,
                                        "fullEnd": 2067,
                                        "start": 2066,
                                        "end": 2067,
                                        "fullWidth": 1,
                                        "width": 1,
                                        "text": ")",
                                        "value": ")",
                                        "valueText": ")"
                                    }
                                }
                            },
                            "semicolonToken": {
                                "kind": "SemicolonToken",
                                "fullStart": 2067,
                                "fullEnd": 2073,
                                "start": 2067,
                                "end": 2068,
                                "fullWidth": 6,
                                "width": 1,
                                "text": ";",
                                "value": ";",
                                "valueText": ";",
                                "hasTrailingTrivia": true,
                                "hasTrailingNewLine": true,
                                "trailingTrivia": [
                                    {
                                        "kind": "WhitespaceTrivia",
                                        "text": "    "
                                    },
                                    {
                                        "kind": "NewLineTrivia",
                                        "text": "\n"
                                    }
                                ]
                            }
                        }
                    ],
                    "closeBraceToken": {
                        "kind": "CloseBraceToken",
                        "fullStart": 2073,
                        "fullEnd": 2075,
                        "start": 2073,
                        "end": 2074,
                        "fullWidth": 2,
                        "width": 1,
                        "text": "}",
                        "value": "}",
                        "valueText": "}",
                        "hasTrailingTrivia": true,
                        "hasTrailingNewLine": true,
                        "trailingTrivia": [
                            {
                                "kind": "NewLineTrivia",
                                "text": "\n"
                            }
                        ]
                    }
                }
            },
            {
                "kind": "IfStatement",
                "fullStart": 2075,
                "fullEnd": 2299,
                "start": 2086,
                "end": 2298,
                "fullWidth": 224,
                "width": 212,
                "ifKeyword": {
                    "kind": "IfKeyword",
                    "fullStart": 2075,
                    "fullEnd": 2089,
                    "start": 2086,
                    "end": 2088,
                    "fullWidth": 14,
                    "width": 2,
                    "text": "if",
                    "value": "if",
                    "valueText": "if",
                    "hasLeadingTrivia": true,
                    "hasLeadingComment": true,
                    "hasLeadingNewLine": true,
                    "hasTrailingTrivia": true,
                    "leadingTrivia": [
                        {
                            "kind": "NewLineTrivia",
                            "text": "\n"
                        },
                        {
                            "kind": "SingleLineCommentTrivia",
                            "text": "//CHECK#9"
                        },
                        {
                            "kind": "NewLineTrivia",
                            "text": "\n"
                        }
                    ],
                    "trailingTrivia": [
                        {
                            "kind": "WhitespaceTrivia",
                            "text": " "
                        }
                    ]
                },
                "openParenToken": {
                    "kind": "OpenParenToken",
                    "fullStart": 2089,
                    "fullEnd": 2090,
                    "start": 2089,
                    "end": 2090,
                    "fullWidth": 1,
                    "width": 1,
                    "text": "(",
                    "value": "(",
                    "valueText": "("
                },
                "condition": {
                    "kind": "NotEqualsExpression",
                    "fullStart": 2090,
                    "fullEnd": 2104,
                    "start": 2090,
                    "end": 2104,
                    "fullWidth": 14,
                    "width": 14,
                    "left": {
                        "kind": "MemberAccessExpression",
                        "fullStart": 2090,
                        "fullEnd": 2099,
                        "start": 2090,
                        "end": 2098,
                        "fullWidth": 9,
                        "width": 8,
                        "expression": {
                            "kind": "IdentifierName",
                            "fullStart": 2090,
                            "fullEnd": 2091,
                            "start": 2090,
                            "end": 2091,
                            "fullWidth": 1,
                            "width": 1,
                            "text": "x",
                            "value": "x",
                            "valueText": "x"
                        },
                        "dotToken": {
                            "kind": "DotToken",
                            "fullStart": 2091,
                            "fullEnd": 2092,
                            "start": 2091,
                            "end": 2092,
                            "fullWidth": 1,
                            "width": 1,
                            "text": ".",
                            "value": ".",
                            "valueText": "."
                        },
                        "name": {
                            "kind": "IdentifierName",
                            "fullStart": 2092,
                            "fullEnd": 2099,
                            "start": 2092,
                            "end": 2098,
                            "fullWidth": 7,
                            "width": 6,
                            "text": "length",
                            "value": "length",
                            "valueText": "length",
                            "hasTrailingTrivia": true,
                            "trailingTrivia": [
                                {
                                    "kind": "WhitespaceTrivia",
                                    "text": " "
                                }
                            ]
                        }
                    },
                    "operatorToken": {
                        "kind": "ExclamationEqualsEqualsToken",
                        "fullStart": 2099,
                        "fullEnd": 2103,
                        "start": 2099,
                        "end": 2102,
                        "fullWidth": 4,
                        "width": 3,
                        "text": "!==",
                        "value": "!==",
                        "valueText": "!==",
                        "hasTrailingTrivia": true,
                        "trailingTrivia": [
                            {
                                "kind": "WhitespaceTrivia",
                                "text": " "
                            }
                        ]
                    },
                    "right": {
                        "kind": "NumericLiteral",
                        "fullStart": 2103,
                        "fullEnd": 2104,
                        "start": 2103,
                        "end": 2104,
                        "fullWidth": 1,
                        "width": 1,
                        "text": "2",
                        "value": 2,
                        "valueText": "2"
                    }
                },
                "closeParenToken": {
                    "kind": "CloseParenToken",
                    "fullStart": 2104,
                    "fullEnd": 2106,
                    "start": 2104,
                    "end": 2105,
                    "fullWidth": 2,
                    "width": 1,
                    "text": ")",
                    "value": ")",
                    "valueText": ")",
                    "hasTrailingTrivia": true,
                    "trailingTrivia": [
                        {
                            "kind": "WhitespaceTrivia",
                            "text": " "
                        }
                    ]
                },
                "statement": {
                    "kind": "Block",
                    "fullStart": 2106,
                    "fullEnd": 2299,
                    "start": 2106,
                    "end": 2298,
                    "fullWidth": 193,
                    "width": 192,
                    "openBraceToken": {
                        "kind": "OpenBraceToken",
                        "fullStart": 2106,
                        "fullEnd": 2110,
                        "start": 2106,
                        "end": 2107,
                        "fullWidth": 4,
                        "width": 1,
                        "text": "{",
                        "value": "{",
                        "valueText": "{",
                        "hasTrailingTrivia": true,
                        "hasTrailingNewLine": true,
                        "trailingTrivia": [
                            {
                                "kind": "WhitespaceTrivia",
                                "text": "  "
                            },
                            {
                                "kind": "NewLineTrivia",
                                "text": "\n"
                            }
                        ]
                    },
                    "statements": [
                        {
                            "kind": "ExpressionStatement",
                            "fullStart": 2110,
                            "fullEnd": 2297,
                            "start": 2112,
                            "end": 2292,
                            "fullWidth": 187,
                            "width": 180,
                            "expression": {
                                "kind": "InvocationExpression",
                                "fullStart": 2110,
                                "fullEnd": 2291,
                                "start": 2112,
                                "end": 2291,
                                "fullWidth": 181,
                                "width": 179,
                                "expression": {
                                    "kind": "IdentifierName",
                                    "fullStart": 2110,
                                    "fullEnd": 2118,
                                    "start": 2112,
                                    "end": 2118,
                                    "fullWidth": 8,
                                    "width": 6,
                                    "text": "$ERROR",
                                    "value": "$ERROR",
                                    "valueText": "$ERROR",
                                    "hasLeadingTrivia": true,
                                    "leadingTrivia": [
                                        {
                                            "kind": "WhitespaceTrivia",
                                            "text": "  "
                                        }
                                    ]
                                },
                                "argumentList": {
                                    "kind": "ArgumentList",
                                    "fullStart": 2118,
                                    "fullEnd": 2291,
                                    "start": 2118,
                                    "end": 2291,
                                    "fullWidth": 173,
                                    "width": 173,
                                    "openParenToken": {
                                        "kind": "OpenParenToken",
                                        "fullStart": 2118,
                                        "fullEnd": 2119,
                                        "start": 2118,
                                        "end": 2119,
                                        "fullWidth": 1,
                                        "width": 1,
                                        "text": "(",
                                        "value": "(",
                                        "valueText": "("
                                    },
                                    "arguments": [
                                        {
                                            "kind": "AddExpression",
                                            "fullStart": 2119,
                                            "fullEnd": 2290,
                                            "start": 2119,
                                            "end": 2290,
                                            "fullWidth": 171,
                                            "width": 171,
                                            "left": {
                                                "kind": "StringLiteral",
                                                "fullStart": 2119,
                                                "fullEnd": 2278,
                                                "start": 2119,
                                                "end": 2277,
                                                "fullWidth": 159,
                                                "width": 158,
                                                "text": "'#9: Object.prototype[0] = 1; Object.prototype.length = 1; Object.prototype.unshift = Array.prototype.unshift; x = {}; x.unshift(0); x.length === 1. Actual: '",
                                                "value": "#9: Object.prototype[0] = 1; Object.prototype.length = 1; Object.prototype.unshift = Array.prototype.unshift; x = {}; x.unshift(0); x.length === 1. Actual: ",
                                                "valueText": "#9: Object.prototype[0] = 1; Object.prototype.length = 1; Object.prototype.unshift = Array.prototype.unshift; x = {}; x.unshift(0); x.length === 1. Actual: ",
                                                "hasTrailingTrivia": true,
                                                "trailingTrivia": [
                                                    {
                                                        "kind": "WhitespaceTrivia",
                                                        "text": " "
                                                    }
                                                ]
                                            },
                                            "operatorToken": {
                                                "kind": "PlusToken",
                                                "fullStart": 2278,
                                                "fullEnd": 2280,
                                                "start": 2278,
                                                "end": 2279,
                                                "fullWidth": 2,
                                                "width": 1,
                                                "text": "+",
                                                "value": "+",
                                                "valueText": "+",
                                                "hasTrailingTrivia": true,
                                                "trailingTrivia": [
                                                    {
                                                        "kind": "WhitespaceTrivia",
                                                        "text": " "
                                                    }
                                                ]
                                            },
                                            "right": {
                                                "kind": "ParenthesizedExpression",
                                                "fullStart": 2280,
                                                "fullEnd": 2290,
                                                "start": 2280,
                                                "end": 2290,
                                                "fullWidth": 10,
                                                "width": 10,
                                                "openParenToken": {
                                                    "kind": "OpenParenToken",
                                                    "fullStart": 2280,
                                                    "fullEnd": 2281,
                                                    "start": 2280,
                                                    "end": 2281,
                                                    "fullWidth": 1,
                                                    "width": 1,
                                                    "text": "(",
                                                    "value": "(",
                                                    "valueText": "("
                                                },
                                                "expression": {
                                                    "kind": "MemberAccessExpression",
                                                    "fullStart": 2281,
                                                    "fullEnd": 2289,
                                                    "start": 2281,
                                                    "end": 2289,
                                                    "fullWidth": 8,
                                                    "width": 8,
                                                    "expression": {
                                                        "kind": "IdentifierName",
                                                        "fullStart": 2281,
                                                        "fullEnd": 2282,
                                                        "start": 2281,
                                                        "end": 2282,
                                                        "fullWidth": 1,
                                                        "width": 1,
                                                        "text": "x",
                                                        "value": "x",
                                                        "valueText": "x"
                                                    },
                                                    "dotToken": {
                                                        "kind": "DotToken",
                                                        "fullStart": 2282,
                                                        "fullEnd": 2283,
                                                        "start": 2282,
                                                        "end": 2283,
                                                        "fullWidth": 1,
                                                        "width": 1,
                                                        "text": ".",
                                                        "value": ".",
                                                        "valueText": "."
                                                    },
                                                    "name": {
                                                        "kind": "IdentifierName",
                                                        "fullStart": 2283,
                                                        "fullEnd": 2289,
                                                        "start": 2283,
                                                        "end": 2289,
                                                        "fullWidth": 6,
                                                        "width": 6,
                                                        "text": "length",
                                                        "value": "length",
                                                        "valueText": "length"
                                                    }
                                                },
                                                "closeParenToken": {
                                                    "kind": "CloseParenToken",
                                                    "fullStart": 2289,
                                                    "fullEnd": 2290,
                                                    "start": 2289,
                                                    "end": 2290,
                                                    "fullWidth": 1,
                                                    "width": 1,
                                                    "text": ")",
                                                    "value": ")",
                                                    "valueText": ")"
                                                }
                                            }
                                        }
                                    ],
                                    "closeParenToken": {
                                        "kind": "CloseParenToken",
                                        "fullStart": 2290,
                                        "fullEnd": 2291,
                                        "start": 2290,
                                        "end": 2291,
                                        "fullWidth": 1,
                                        "width": 1,
                                        "text": ")",
                                        "value": ")",
                                        "valueText": ")"
                                    }
                                }
                            },
                            "semicolonToken": {
                                "kind": "SemicolonToken",
                                "fullStart": 2291,
                                "fullEnd": 2297,
                                "start": 2291,
                                "end": 2292,
                                "fullWidth": 6,
                                "width": 1,
                                "text": ";",
                                "value": ";",
                                "valueText": ";",
                                "hasTrailingTrivia": true,
                                "hasTrailingNewLine": true,
                                "trailingTrivia": [
                                    {
                                        "kind": "WhitespaceTrivia",
                                        "text": "    "
                                    },
                                    {
                                        "kind": "NewLineTrivia",
                                        "text": "\n"
                                    }
                                ]
                            }
                        }
                    ],
                    "closeBraceToken": {
                        "kind": "CloseBraceToken",
                        "fullStart": 2297,
                        "fullEnd": 2299,
                        "start": 2297,
                        "end": 2298,
                        "fullWidth": 2,
                        "width": 1,
                        "text": "}",
                        "value": "}",
                        "valueText": "}",
                        "hasTrailingTrivia": true,
                        "hasTrailingNewLine": true,
                        "trailingTrivia": [
                            {
                                "kind": "NewLineTrivia",
                                "text": "\n"
                            }
                        ]
                    }
                }
            },
            {
                "kind": "ExpressionStatement",
                "fullStart": 2299,
                "fullEnd": 2328,
                "start": 2311,
                "end": 2327,
                "fullWidth": 29,
                "width": 16,
                "expression": {
                    "kind": "DeleteExpression",
                    "fullStart": 2299,
                    "fullEnd": 2326,
                    "start": 2311,
                    "end": 2326,
                    "fullWidth": 27,
                    "width": 15,
                    "deleteKeyword": {
                        "kind": "DeleteKeyword",
                        "fullStart": 2299,
                        "fullEnd": 2318,
                        "start": 2311,
                        "end": 2317,
                        "fullWidth": 19,
                        "width": 6,
                        "text": "delete",
                        "value": "delete",
                        "valueText": "delete",
                        "hasLeadingTrivia": true,
                        "hasLeadingComment": true,
                        "hasLeadingNewLine": true,
                        "hasTrailingTrivia": true,
                        "leadingTrivia": [
                            {
                                "kind": "NewLineTrivia",
                                "text": "\n"
                            },
                            {
                                "kind": "SingleLineCommentTrivia",
                                "text": "//CHECK#10"
                            },
                            {
                                "kind": "NewLineTrivia",
                                "text": "\n"
                            }
                        ],
                        "trailingTrivia": [
                            {
                                "kind": "WhitespaceTrivia",
                                "text": " "
                            }
                        ]
                    },
                    "expression": {
                        "kind": "MemberAccessExpression",
                        "fullStart": 2318,
                        "fullEnd": 2326,
                        "start": 2318,
                        "end": 2326,
                        "fullWidth": 8,
                        "width": 8,
                        "expression": {
                            "kind": "IdentifierName",
                            "fullStart": 2318,
                            "fullEnd": 2319,
                            "start": 2318,
                            "end": 2319,
                            "fullWidth": 1,
                            "width": 1,
                            "text": "x",
                            "value": "x",
                            "valueText": "x"
                        },
                        "dotToken": {
                            "kind": "DotToken",
                            "fullStart": 2319,
                            "fullEnd": 2320,
                            "start": 2319,
                            "end": 2320,
                            "fullWidth": 1,
                            "width": 1,
                            "text": ".",
                            "value": ".",
                            "valueText": "."
                        },
                        "name": {
                            "kind": "IdentifierName",
                            "fullStart": 2320,
                            "fullEnd": 2326,
                            "start": 2320,
                            "end": 2326,
                            "fullWidth": 6,
                            "width": 6,
                            "text": "length",
                            "value": "length",
                            "valueText": "length"
                        }
                    }
                },
                "semicolonToken": {
                    "kind": "SemicolonToken",
                    "fullStart": 2326,
                    "fullEnd": 2328,
                    "start": 2326,
                    "end": 2327,
                    "fullWidth": 2,
                    "width": 1,
                    "text": ";",
                    "value": ";",
                    "valueText": ";",
                    "hasTrailingTrivia": true,
                    "hasTrailingNewLine": true,
                    "trailingTrivia": [
                        {
                            "kind": "NewLineTrivia",
                            "text": "\n"
                        }
                    ]
                }
            },
            {
                "kind": "IfStatement",
                "fullStart": 2328,
                "fullEnd": 2552,
                "start": 2328,
                "end": 2551,
                "fullWidth": 224,
                "width": 223,
                "ifKeyword": {
                    "kind": "IfKeyword",
                    "fullStart": 2328,
                    "fullEnd": 2331,
                    "start": 2328,
                    "end": 2330,
                    "fullWidth": 3,
                    "width": 2,
                    "text": "if",
                    "value": "if",
                    "valueText": "if",
                    "hasTrailingTrivia": true,
                    "trailingTrivia": [
                        {
                            "kind": "WhitespaceTrivia",
                            "text": " "
                        }
                    ]
                },
                "openParenToken": {
                    "kind": "OpenParenToken",
                    "fullStart": 2331,
                    "fullEnd": 2332,
                    "start": 2331,
                    "end": 2332,
                    "fullWidth": 1,
                    "width": 1,
                    "text": "(",
                    "value": "(",
                    "valueText": "("
                },
                "condition": {
                    "kind": "NotEqualsExpression",
                    "fullStart": 2332,
                    "fullEnd": 2346,
                    "start": 2332,
                    "end": 2346,
                    "fullWidth": 14,
                    "width": 14,
                    "left": {
                        "kind": "MemberAccessExpression",
                        "fullStart": 2332,
                        "fullEnd": 2341,
                        "start": 2332,
                        "end": 2340,
                        "fullWidth": 9,
                        "width": 8,
                        "expression": {
                            "kind": "IdentifierName",
                            "fullStart": 2332,
                            "fullEnd": 2333,
                            "start": 2332,
                            "end": 2333,
                            "fullWidth": 1,
                            "width": 1,
                            "text": "x",
                            "value": "x",
                            "valueText": "x"
                        },
                        "dotToken": {
                            "kind": "DotToken",
                            "fullStart": 2333,
                            "fullEnd": 2334,
                            "start": 2333,
                            "end": 2334,
                            "fullWidth": 1,
                            "width": 1,
                            "text": ".",
                            "value": ".",
                            "valueText": "."
                        },
                        "name": {
                            "kind": "IdentifierName",
                            "fullStart": 2334,
                            "fullEnd": 2341,
                            "start": 2334,
                            "end": 2340,
                            "fullWidth": 7,
                            "width": 6,
                            "text": "length",
                            "value": "length",
                            "valueText": "length",
                            "hasTrailingTrivia": true,
                            "trailingTrivia": [
                                {
                                    "kind": "WhitespaceTrivia",
                                    "text": " "
                                }
                            ]
                        }
                    },
                    "operatorToken": {
                        "kind": "ExclamationEqualsEqualsToken",
                        "fullStart": 2341,
                        "fullEnd": 2345,
                        "start": 2341,
                        "end": 2344,
                        "fullWidth": 4,
                        "width": 3,
                        "text": "!==",
                        "value": "!==",
                        "valueText": "!==",
                        "hasTrailingTrivia": true,
                        "trailingTrivia": [
                            {
                                "kind": "WhitespaceTrivia",
                                "text": " "
                            }
                        ]
                    },
                    "right": {
                        "kind": "NumericLiteral",
                        "fullStart": 2345,
                        "fullEnd": 2346,
                        "start": 2345,
                        "end": 2346,
                        "fullWidth": 1,
                        "width": 1,
                        "text": "1",
                        "value": 1,
                        "valueText": "1"
                    }
                },
                "closeParenToken": {
                    "kind": "CloseParenToken",
                    "fullStart": 2346,
                    "fullEnd": 2348,
                    "start": 2346,
                    "end": 2347,
                    "fullWidth": 2,
                    "width": 1,
                    "text": ")",
                    "value": ")",
                    "valueText": ")",
                    "hasTrailingTrivia": true,
                    "trailingTrivia": [
                        {
                            "kind": "WhitespaceTrivia",
                            "text": " "
                        }
                    ]
                },
                "statement": {
                    "kind": "Block",
                    "fullStart": 2348,
                    "fullEnd": 2552,
                    "start": 2348,
                    "end": 2551,
                    "fullWidth": 204,
                    "width": 203,
                    "openBraceToken": {
                        "kind": "OpenBraceToken",
                        "fullStart": 2348,
                        "fullEnd": 2352,
                        "start": 2348,
                        "end": 2349,
                        "fullWidth": 4,
                        "width": 1,
                        "text": "{",
                        "value": "{",
                        "valueText": "{",
                        "hasTrailingTrivia": true,
                        "hasTrailingNewLine": true,
                        "trailingTrivia": [
                            {
                                "kind": "WhitespaceTrivia",
                                "text": "  "
                            },
                            {
                                "kind": "NewLineTrivia",
                                "text": "\n"
                            }
                        ]
                    },
                    "statements": [
                        {
                            "kind": "ExpressionStatement",
                            "fullStart": 2352,
                            "fullEnd": 2550,
                            "start": 2354,
                            "end": 2545,
                            "fullWidth": 198,
                            "width": 191,
                            "expression": {
                                "kind": "InvocationExpression",
                                "fullStart": 2352,
                                "fullEnd": 2544,
                                "start": 2354,
                                "end": 2544,
                                "fullWidth": 192,
                                "width": 190,
                                "expression": {
                                    "kind": "IdentifierName",
                                    "fullStart": 2352,
                                    "fullEnd": 2360,
                                    "start": 2354,
                                    "end": 2360,
                                    "fullWidth": 8,
                                    "width": 6,
                                    "text": "$ERROR",
                                    "value": "$ERROR",
                                    "valueText": "$ERROR",
                                    "hasLeadingTrivia": true,
                                    "leadingTrivia": [
                                        {
                                            "kind": "WhitespaceTrivia",
                                            "text": "  "
                                        }
                                    ]
                                },
                                "argumentList": {
                                    "kind": "ArgumentList",
                                    "fullStart": 2360,
                                    "fullEnd": 2544,
                                    "start": 2360,
                                    "end": 2544,
                                    "fullWidth": 184,
                                    "width": 184,
                                    "openParenToken": {
                                        "kind": "OpenParenToken",
                                        "fullStart": 2360,
                                        "fullEnd": 2361,
                                        "start": 2360,
                                        "end": 2361,
                                        "fullWidth": 1,
                                        "width": 1,
                                        "text": "(",
                                        "value": "(",
                                        "valueText": "("
                                    },
                                    "arguments": [
                                        {
                                            "kind": "AddExpression",
                                            "fullStart": 2361,
                                            "fullEnd": 2543,
                                            "start": 2361,
                                            "end": 2543,
                                            "fullWidth": 182,
                                            "width": 182,
                                            "left": {
                                                "kind": "StringLiteral",
                                                "fullStart": 2361,
                                                "fullEnd": 2531,
                                                "start": 2361,
                                                "end": 2530,
                                                "fullWidth": 170,
                                                "width": 169,
                                                "text": "'#10: Object.prototype[1] = 1; Object.prototype.length = 1; Object.prototype.unshift = Array.prototype.unshift; x = {}; x.unshift(0); delete x; x.length === 1. Actual: '",
                                                "value": "#10: Object.prototype[1] = 1; Object.prototype.length = 1; Object.prototype.unshift = Array.prototype.unshift; x = {}; x.unshift(0); delete x; x.length === 1. Actual: ",
                                                "valueText": "#10: Object.prototype[1] = 1; Object.prototype.length = 1; Object.prototype.unshift = Array.prototype.unshift; x = {}; x.unshift(0); delete x; x.length === 1. Actual: ",
                                                "hasTrailingTrivia": true,
                                                "trailingTrivia": [
                                                    {
                                                        "kind": "WhitespaceTrivia",
                                                        "text": " "
                                                    }
                                                ]
                                            },
                                            "operatorToken": {
                                                "kind": "PlusToken",
                                                "fullStart": 2531,
                                                "fullEnd": 2533,
                                                "start": 2531,
                                                "end": 2532,
                                                "fullWidth": 2,
                                                "width": 1,
                                                "text": "+",
                                                "value": "+",
                                                "valueText": "+",
                                                "hasTrailingTrivia": true,
                                                "trailingTrivia": [
                                                    {
                                                        "kind": "WhitespaceTrivia",
                                                        "text": " "
                                                    }
                                                ]
                                            },
                                            "right": {
                                                "kind": "ParenthesizedExpression",
                                                "fullStart": 2533,
                                                "fullEnd": 2543,
                                                "start": 2533,
                                                "end": 2543,
                                                "fullWidth": 10,
                                                "width": 10,
                                                "openParenToken": {
                                                    "kind": "OpenParenToken",
                                                    "fullStart": 2533,
                                                    "fullEnd": 2534,
                                                    "start": 2533,
                                                    "end": 2534,
                                                    "fullWidth": 1,
                                                    "width": 1,
                                                    "text": "(",
                                                    "value": "(",
                                                    "valueText": "("
                                                },
                                                "expression": {
                                                    "kind": "MemberAccessExpression",
                                                    "fullStart": 2534,
                                                    "fullEnd": 2542,
                                                    "start": 2534,
                                                    "end": 2542,
                                                    "fullWidth": 8,
                                                    "width": 8,
                                                    "expression": {
                                                        "kind": "IdentifierName",
                                                        "fullStart": 2534,
                                                        "fullEnd": 2535,
                                                        "start": 2534,
                                                        "end": 2535,
                                                        "fullWidth": 1,
                                                        "width": 1,
                                                        "text": "x",
                                                        "value": "x",
                                                        "valueText": "x"
                                                    },
                                                    "dotToken": {
                                                        "kind": "DotToken",
                                                        "fullStart": 2535,
                                                        "fullEnd": 2536,
                                                        "start": 2535,
                                                        "end": 2536,
                                                        "fullWidth": 1,
                                                        "width": 1,
                                                        "text": ".",
                                                        "value": ".",
                                                        "valueText": "."
                                                    },
                                                    "name": {
                                                        "kind": "IdentifierName",
                                                        "fullStart": 2536,
                                                        "fullEnd": 2542,
                                                        "start": 2536,
                                                        "end": 2542,
                                                        "fullWidth": 6,
                                                        "width": 6,
                                                        "text": "length",
                                                        "value": "length",
                                                        "valueText": "length"
                                                    }
                                                },
                                                "closeParenToken": {
                                                    "kind": "CloseParenToken",
                                                    "fullStart": 2542,
                                                    "fullEnd": 2543,
                                                    "start": 2542,
                                                    "end": 2543,
                                                    "fullWidth": 1,
                                                    "width": 1,
                                                    "text": ")",
                                                    "value": ")",
                                                    "valueText": ")"
                                                }
                                            }
                                        }
                                    ],
                                    "closeParenToken": {
                                        "kind": "CloseParenToken",
                                        "fullStart": 2543,
                                        "fullEnd": 2544,
                                        "start": 2543,
                                        "end": 2544,
                                        "fullWidth": 1,
                                        "width": 1,
                                        "text": ")",
                                        "value": ")",
                                        "valueText": ")"
                                    }
                                }
                            },
                            "semicolonToken": {
                                "kind": "SemicolonToken",
                                "fullStart": 2544,
                                "fullEnd": 2550,
                                "start": 2544,
                                "end": 2545,
                                "fullWidth": 6,
                                "width": 1,
                                "text": ";",
                                "value": ";",
                                "valueText": ";",
                                "hasTrailingTrivia": true,
                                "hasTrailingNewLine": true,
                                "trailingTrivia": [
                                    {
                                        "kind": "WhitespaceTrivia",
                                        "text": "    "
                                    },
                                    {
                                        "kind": "NewLineTrivia",
                                        "text": "\n"
                                    }
                                ]
                            }
                        }
                    ],
                    "closeBraceToken": {
                        "kind": "CloseBraceToken",
                        "fullStart": 2550,
                        "fullEnd": 2552,
                        "start": 2550,
                        "end": 2551,
                        "fullWidth": 2,
                        "width": 1,
                        "text": "}",
                        "value": "}",
                        "valueText": "}",
                        "hasTrailingTrivia": true,
                        "hasTrailingNewLine": true,
                        "trailingTrivia": [
                            {
                                "kind": "NewLineTrivia",
                                "text": "\n"
                            }
                        ]
                    }
                }
            }
        ],
        "endOfFileToken": {
            "kind": "EndOfFileToken",
            "fullStart": 2552,
            "fullEnd": 2553,
            "start": 2553,
            "end": 2553,
            "fullWidth": 1,
            "width": 0,
            "text": "",
            "hasLeadingTrivia": true,
            "hasLeadingNewLine": true,
            "leadingTrivia": [
                {
                    "kind": "NewLineTrivia",
                    "text": "\n"
                }
            ]
        }
    },
    "lineMap": {
        "lineStarts": [
            0,
            61,
            132,
            133,
            137,
            191,
            194,
            250,
            370,
            374,
            375,
            399,
            411,
            425,
            426,
            436,
            464,
            487,
            595,
            597,
            598,
            608,
            628,
            739,
            741,
            742,
            752,
            772,
            883,
            885,
            886,
            899,
            900,
            910,
            930,
            1055,
            1057,
            1058,
            1083,
            1112,
            1164,
            1172,
            1173,
            1183,
            1211,
            1234,
            1410,
            1412,
            1413,
            1423,
            1443,
            1622,
            1624,
            1625,
            1635,
            1655,
            1834,
            1836,
            1837,
            1850,
            1851,
            1861,
            1881,
            2073,
            2075,
            2076,
            2086,
            2110,
            2297,
            2299,
            2300,
            2311,
            2328,
            2352,
            2550,
            2552,
            2553
        ],
        "length": 2553
    }
}<|MERGE_RESOLUTION|>--- conflicted
+++ resolved
@@ -260,12 +260,8 @@
                             "start": 403,
                             "end": 409,
                             "fullWidth": 6,
-<<<<<<< HEAD
                             "width": 6,
-                            "identifier": {
-=======
                             "propertyName": {
->>>>>>> 85e84683
                                 "kind": "IdentifierName",
                                 "fullStart": 403,
                                 "fullEnd": 405,
@@ -552,12 +548,8 @@
                             "start": 440,
                             "end": 462,
                             "fullWidth": 22,
-<<<<<<< HEAD
                             "width": 22,
-                            "identifier": {
-=======
                             "propertyName": {
->>>>>>> 85e84683
                                 "kind": "IdentifierName",
                                 "fullStart": 440,
                                 "fullEnd": 448,
@@ -3335,12 +3327,8 @@
                             "start": 1187,
                             "end": 1209,
                             "fullWidth": 22,
-<<<<<<< HEAD
                             "width": 22,
-                            "identifier": {
-=======
                             "propertyName": {
->>>>>>> 85e84683
                                 "kind": "IdentifierName",
                                 "fullStart": 1187,
                                 "fullEnd": 1195,
