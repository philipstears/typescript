--- conflicted
+++ resolved
@@ -94,12 +94,8 @@
                             "start": 396,
                             "end": 402,
                             "fullWidth": 6,
-<<<<<<< HEAD
                             "width": 6,
-                            "identifier": {
-=======
                             "propertyName": {
->>>>>>> 85e84683
                                 "kind": "IdentifierName",
                                 "fullStart": 396,
                                 "fullEnd": 398,
@@ -435,12 +431,8 @@
                             "start": 443,
                             "end": 459,
                             "fullWidth": 16,
-<<<<<<< HEAD
                             "width": 16,
-                            "identifier": {
-=======
                             "propertyName": {
->>>>>>> 85e84683
                                 "kind": "IdentifierName",
                                 "fullStart": 443,
                                 "fullEnd": 445,
@@ -629,12 +621,8 @@
                             "start": 465,
                             "end": 483,
                             "fullWidth": 18,
-<<<<<<< HEAD
                             "width": 18,
-                            "identifier": {
-=======
                             "propertyName": {
->>>>>>> 85e84683
                                 "kind": "IdentifierName",
                                 "fullStart": 465,
                                 "fullEnd": 467,
@@ -860,12 +848,8 @@
                             "start": 489,
                             "end": 525,
                             "fullWidth": 36,
-<<<<<<< HEAD
                             "width": 36,
-                            "identifier": {
-=======
                             "propertyName": {
->>>>>>> 85e84683
                                 "kind": "IdentifierName",
                                 "fullStart": 489,
                                 "fullEnd": 493,
