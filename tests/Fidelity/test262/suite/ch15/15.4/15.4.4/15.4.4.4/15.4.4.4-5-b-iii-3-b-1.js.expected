--- conflicted
+++ resolved
@@ -808,12 +808,8 @@
                                                     "start": 825,
                                                     "end": 839,
                                                     "fullWidth": 14,
-<<<<<<< HEAD
                                                     "width": 14,
-                                                    "identifier": {
-=======
                                                     "propertyName": {
->>>>>>> 85e84683
                                                         "kind": "IdentifierName",
                                                         "fullStart": 825,
                                                         "fullEnd": 832,
@@ -987,12 +983,8 @@
                                                     "start": 860,
                                                     "end": 904,
                                                     "fullWidth": 44,
-<<<<<<< HEAD
                                                     "width": 44,
-                                                    "identifier": {
-=======
                                                     "propertyName": {
->>>>>>> 85e84683
                                                         "kind": "IdentifierName",
                                                         "fullStart": 860,
                                                         "fullEnd": 867,
@@ -1286,12 +1278,8 @@
                                                     "start": 925,
                                                     "end": 944,
                                                     "fullWidth": 19,
-<<<<<<< HEAD
                                                     "width": 19,
-                                                    "identifier": {
-=======
                                                     "propertyName": {
->>>>>>> 85e84683
                                                         "kind": "IdentifierName",
                                                         "fullStart": 925,
                                                         "fullEnd": 937,
@@ -1617,12 +1605,8 @@
                                                     "start": 1011,
                                                     "end": 1035,
                                                     "fullWidth": 24,
-<<<<<<< HEAD
                                                     "width": 24,
-                                                    "identifier": {
-=======
                                                     "propertyName": {
->>>>>>> 85e84683
                                                         "kind": "IdentifierName",
                                                         "fullStart": 1011,
                                                         "fullEnd": 1028,
@@ -1786,12 +1770,8 @@
                                                     "start": 1059,
                                                     "end": 1060,
                                                     "fullWidth": 2,
-<<<<<<< HEAD
                                                     "width": 1,
-                                                    "identifier": {
-=======
                                                     "propertyName": {
->>>>>>> 85e84683
                                                         "kind": "IdentifierName",
                                                         "fullStart": 1059,
                                                         "fullEnd": 1061,
@@ -2392,12 +2372,8 @@
                                                     "start": 1237,
                                                     "end": 1259,
                                                     "fullWidth": 22,
-<<<<<<< HEAD
                                                     "width": 22,
-                                                    "identifier": {
-=======
                                                     "propertyName": {
->>>>>>> 85e84683
                                                         "kind": "IdentifierName",
                                                         "fullStart": 1237,
                                                         "fullEnd": 1252,
@@ -2863,12 +2839,8 @@
                                                     "start": 1357,
                                                     "end": 1383,
                                                     "fullWidth": 26,
-<<<<<<< HEAD
                                                     "width": 26,
-                                                    "identifier": {
-=======
                                                     "propertyName": {
->>>>>>> 85e84683
                                                         "kind": "IdentifierName",
                                                         "fullStart": 1357,
                                                         "fullEnd": 1376,
