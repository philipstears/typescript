--- conflicted
+++ resolved
@@ -94,12 +94,8 @@
                             "start": 376,
                             "end": 382,
                             "fullWidth": 6,
-<<<<<<< HEAD
                             "width": 6,
-                            "identifier": {
-=======
                             "propertyName": {
->>>>>>> 85e84683
                                 "kind": "IdentifierName",
                                 "fullStart": 376,
                                 "fullEnd": 378,
@@ -435,12 +431,8 @@
                             "start": 423,
                             "end": 439,
                             "fullWidth": 16,
-<<<<<<< HEAD
                             "width": 16,
-                            "identifier": {
-=======
                             "propertyName": {
->>>>>>> 85e84683
                                 "kind": "IdentifierName",
                                 "fullStart": 423,
                                 "fullEnd": 427,
